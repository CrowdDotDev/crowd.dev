import Roles from './roles'
import Storage from './storage'

const storage = Storage.values
const roles = Roles.values

class Permissions {
  static get values() {
    return {
      tenantEdit: {
        id: 'tenantEdit',
        allowedRoles: [roles.admin, roles.projectAdmin],
      },
      tenantDestroy: {
        id: 'tenantDestroy',
        allowedRoles: [roles.admin, roles.projectAdmin],
      },
      userRead: {
        id: 'userRead',
        allowedRoles: [roles.admin, roles.projectAdmin],
      },
      userAutocomplete: {
        id: 'userAutocomplete',
        allowedRoles: [roles.admin, roles.projectAdmin],
      },
      auditLogRead: {
        id: 'auditLogRead',
        allowedRoles: [roles.admin, roles.projectAdmin, roles.readonly],
      },
      settingsRead: {
        id: 'settingsRead',
        allowedRoles: [roles.admin, roles.projectAdmin, roles.readonly],
        allowedStorage: [storage.settingsBackgroundImages, storage.settingsLogos],
      },
      settingsEdit: {
        id: 'settingsEdit',
        allowedRoles: [roles.admin, roles.projectAdmin],
        allowedStorage: [storage.settingsBackgroundImages, storage.settingsLogos],
      },
      memberAttributesRead: {
        id: 'memberAttributesRead',
        allowedRoles: [roles.admin, roles.projectAdmin, roles.readonly],
        allowedStorage: [],
      },
      memberAttributesEdit: {
        id: 'memberAttributesEdit',
        allowedRoles: [roles.admin, roles.projectAdmin],
        allowedStorage: [],
      },
      memberAttributesDestroy: {
        id: 'memberAttributesDestroy',
        allowedRoles: [roles.admin, roles.projectAdmin],
        allowedStorage: [],
      },
      memberAttributesCreate: {
        id: 'memberAttributesCreate',
        allowedRoles: [roles.admin, roles.projectAdmin],
        allowedStorage: [],
      },
      memberImport: {
        id: 'memberImport',
        allowedRoles: [roles.admin, roles.projectAdmin],
      },
      memberCreate: {
        id: 'memberCreate',
        allowedRoles: [roles.admin, roles.projectAdmin],
        allowedStorage: [],
      },
      memberEdit: {
        id: 'memberEdit',
        allowedRoles: [roles.admin, roles.projectAdmin],
        allowedStorage: [],
      },
      memberDestroy: {
        id: 'memberDestroy',
        allowedRoles: [roles.admin, roles.projectAdmin],
        allowedStorage: [],
      },
      memberRead: {
        id: 'memberRead',
        allowedRoles: [roles.admin, roles.projectAdmin, roles.readonly],
      },
      memberAutocomplete: {
        id: 'memberAutocomplete',
        allowedRoles: [roles.admin, roles.projectAdmin, roles.readonly],
      },
      activityImport: {
        id: 'activityImport',
        allowedRoles: [roles.admin, roles.projectAdmin],
      },
      activityCreate: {
        id: 'activityCreate',
        allowedRoles: [roles.admin, roles.projectAdmin],
        allowedStorage: [],
      },
      activityEdit: {
        id: 'activityEdit',
        allowedRoles: [roles.admin, roles.projectAdmin],
        allowedStorage: [],
      },
      activityDestroy: {
        id: 'activityDestroy',
        allowedRoles: [roles.admin, roles.projectAdmin],
        allowedStorage: [],
      },
      activityRead: {
        id: 'activityRead',
        allowedRoles: [roles.admin, roles.projectAdmin, roles.readonly],
      },
      activityAutocomplete: {
        id: 'activityAutocomplete',
        allowedRoles: [roles.admin, roles.projectAdmin, roles.readonly],
<<<<<<< HEAD
      },
      automationCreate: {
        id: 'automationCreate',
        allowedRoles: [roles.admin, roles.projectAdmin],
      },
      automationUpdate: {
        id: 'automationUpdate',
        allowedRoles: [roles.admin, roles.projectAdmin],
      },
      automationDestroy: {
        id: 'automationDestroy',
        allowedRoles: [roles.admin, roles.projectAdmin],
      },
      automationRead: {
        id: 'automationRead',
        allowedRoles: [roles.admin, roles.projectAdmin, roles.readonly],
=======
>>>>>>> 280c8a9e
      },
      tagImport: {
        id: 'tagImport',
        allowedRoles: [roles.admin, roles.projectAdmin],
      },
      tagCreate: {
        id: 'tagCreate',
        allowedRoles: [roles.admin, roles.projectAdmin],
        allowedStorage: [],
      },
      tagEdit: {
        id: 'tagEdit',
        allowedRoles: [roles.admin, roles.projectAdmin],
        allowedStorage: [],
      },
      tagDestroy: {
        id: 'tagDestroy',
        allowedRoles: [roles.admin, roles.projectAdmin],
        allowedStorage: [],
      },
      tagRead: {
        id: 'tagRead',
        allowedRoles: [roles.admin, roles.projectAdmin, roles.readonly],
      },
      tagAutocomplete: {
        id: 'tagAutocomplete',
        allowedRoles: [roles.admin, roles.projectAdmin, roles.readonly],
      },
      organizationImport: {
        id: 'organizationImport',
        allowedRoles: [roles.admin, roles.projectAdmin],
      },
      organizationCreate: {
        id: 'organizationCreate',
        allowedRoles: [roles.admin, roles.projectAdmin],
        allowedStorage: [],
      },
      organizationEdit: {
        id: 'organizationEdit',
        allowedRoles: [roles.admin, roles.projectAdmin],
        allowedStorage: [],
      },
      organizationDestroy: {
        id: 'organizationDestroy',
        allowedRoles: [roles.admin, roles.projectAdmin],
        allowedStorage: [],
      },
      organizationRead: {
        id: 'organizationRead',
        allowedRoles: [roles.admin, roles.projectAdmin, roles.readonly],
      },
      organizationAutocomplete: {
        id: 'organizationAutocomplete',
        allowedRoles: [roles.admin, roles.projectAdmin, roles.readonly],
      },
      integrationImport: {
        id: 'integrationImport',
        allowedRoles: [roles.admin, roles.projectAdmin],
      },
      integrationControlLimit: {
        id: 'integrationControlLimit',
        allowedRoles: [],
      },
      integrationCreate: {
        id: 'integrationCreate',
        allowedRoles: [roles.admin, roles.projectAdmin],
        allowedStorage: [],
      },
      integrationEdit: {
        id: 'integrationEdit',
        allowedRoles: [roles.admin, roles.projectAdmin],
        allowedStorage: [],
      },
      integrationDestroy: {
        id: 'integrationDestroy',
        allowedRoles: [roles.admin, roles.projectAdmin],
        allowedStorage: [],
      },
      integrationRead: {
        id: 'integrationRead',
        allowedRoles: [roles.admin, roles.projectAdmin, roles.readonly],
      },
      integrationAutocomplete: {
        id: 'integrationAutocomplete',
        allowedRoles: [roles.admin, roles.projectAdmin, roles.readonly],
      },
      microserviceImport: {
        id: 'microserviceImport',
        allowedRoles: [roles.admin, roles.projectAdmin],
      },
      microserviceCreate: {
        id: 'microserviceCreate',
        allowedRoles: [roles.admin, roles.projectAdmin],
        allowedStorage: [],
      },
      microserviceEdit: {
        id: 'microserviceEdit',
        allowedRoles: [roles.admin, roles.projectAdmin],
        allowedStorage: [],
      },
      microserviceDestroy: {
        id: 'microserviceDestroy',
        allowedRoles: [roles.admin, roles.projectAdmin],
        allowedStorage: [],
      },
      microserviceRead: {
        id: 'microserviceRead',
        allowedRoles: [roles.admin, roles.projectAdmin, roles.readonly],
      },
      microserviceAutocomplete: {
        id: 'microserviceAutocomplete',
        allowedRoles: [roles.admin, roles.projectAdmin, roles.readonly],
      },
      microserviceVariantFree: {
        id: 'microserviceVariantFree',
        allowedRoles: [roles.admin, roles.projectAdmin, roles.readonly],
      },
      microserviceVariantPremium: {
        id: 'microserviceVariantPremium',
        allowedRoles: [roles.admin, roles.projectAdmin, roles.readonly],
      },
      conversationCreate: {
        id: 'conversationCreate',
        allowedRoles: [roles.admin, roles.projectAdmin],
        allowedStorage: [],
      },
      conversationEdit: {
        id: 'conversationEdit',
        allowedRoles: [roles.admin, roles.projectAdmin],
        allowedStorage: [],
      },
      conversationDestroy: {
        id: 'conversationDestroy',
        allowedRoles: [roles.admin, roles.projectAdmin],
        allowedStorage: [],
      },
      conversationRead: {
        id: 'conversationRead',
        allowedRoles: [roles.admin, roles.projectAdmin, roles.readonly],
      },
      eagleEyeActionCreate: {
        id: 'eagleEyeActionCreate',
        allowedRoles: [roles.admin, roles.projectAdmin, roles.readonly],
      },
      eagleEyeActionDestroy: {
        id: 'eagleEyeActionDestroy',
        allowedRoles: [roles.admin, roles.projectAdmin, roles.readonly],
      },
      eagleEyeContentCreate: {
        id: 'eagleEyeContentCreate',
        allowedRoles: [roles.admin, roles.projectAdmin, roles.readonly],
      },
      eagleEyeContentRead: {
        id: 'eagleEyeContentRead',
        allowedRoles: [roles.admin, roles.projectAdmin, roles.readonly],
      },
      eagleEyeContentSearch: {
        id: 'eagleEyeContentSearch',
        allowedRoles: [roles.admin, roles.projectAdmin, roles.readonly],
      },
      eagleEyeContentEdit: {
        id: 'eagleEyeContentEdit',
        allowedRoles: [roles.admin, roles.projectAdmin, roles.readonly],
      },
      noteImport: {
        id: 'noteImport',
        allowedRoles: [roles.admin, roles.projectAdmin],
      },
      noteCreate: {
        id: 'noteCreate',
        allowedRoles: [roles.admin, roles.projectAdmin],
        allowedStorage: [],
      },
      noteEdit: {
        id: 'noteEdit',
        allowedRoles: [roles.admin, roles.projectAdmin],
        allowedStorage: [],
      },
      noteDestroy: {
        id: 'noteDestroy',
        allowedRoles: [roles.admin, roles.projectAdmin],
        allowedStorage: [],
      },
      noteRead: {
        id: 'noteRead',
        allowedRoles: [roles.admin, roles.projectAdmin, roles.readonly],
      },
      noteAutocomplete: {
        id: 'noteAutocomplete',
        allowedRoles: [roles.admin, roles.projectAdmin, roles.readonly],
      },
      segmentRead: {
        id: 'segmentRead',
        allowedRoles: [roles.admin, roles.projectAdmin, roles.readonly],
      },
      segmentCreate: {
        id: 'segmentCreate',
        allowedRoles: [roles.admin, roles.projectAdmin],
      },
      projectGroupCreate: {
        id: 'projectGroupCreate',
        allowedRoles: [roles.admin],
      },
      segmentEdit: {
        id: 'segmentEdit',
        allowedRoles: [roles.admin, roles.projectAdmin],
      },
      customViewCreate: {
        id: 'customViewCreate',
        allowedRoles: [roles.admin, roles.readonly],
      },
      customViewEdit: {
        id: 'customViewEdit',
        allowedRoles: [roles.admin, roles.readonly],
      },
      customViewDestroy: {
        id: 'customViewDestroy',
        allowedRoles: [roles.admin, roles.readonly],
      },
      customViewRead: {
        id: 'customViewRead',
        allowedRoles: [roles.admin, roles.readonly],
      },
      mergeActionRead: {
        id: 'mergeActionRead',
        allowedRoles: [roles.admin, roles.projectAdmin, roles.readonly],
      },
      dataIssueCreate: {
        id: 'dataIssueCreate',
        allowedRoles: [roles.admin, roles.projectAdmin, roles.readonly],
      },
    }
  }

  static get asArray() {
    return Object.keys(this.values).map((value) => this.values[value])
  }
}

export default Permissions<|MERGE_RESOLUTION|>--- conflicted
+++ resolved
@@ -110,25 +110,6 @@
       activityAutocomplete: {
         id: 'activityAutocomplete',
         allowedRoles: [roles.admin, roles.projectAdmin, roles.readonly],
-<<<<<<< HEAD
-      },
-      automationCreate: {
-        id: 'automationCreate',
-        allowedRoles: [roles.admin, roles.projectAdmin],
-      },
-      automationUpdate: {
-        id: 'automationUpdate',
-        allowedRoles: [roles.admin, roles.projectAdmin],
-      },
-      automationDestroy: {
-        id: 'automationDestroy',
-        allowedRoles: [roles.admin, roles.projectAdmin],
-      },
-      automationRead: {
-        id: 'automationRead',
-        allowedRoles: [roles.admin, roles.projectAdmin, roles.readonly],
-=======
->>>>>>> 280c8a9e
       },
       tagImport: {
         id: 'tagImport',
