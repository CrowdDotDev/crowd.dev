--- conflicted
+++ resolved
@@ -156,7 +156,6 @@
         unique: {},
       },
     },
-<<<<<<< HEAD
     integration: {
       name: {
         github: 'GitHub',
@@ -170,7 +169,6 @@
         hackernews: 'Hacker News',
       },
     },
-=======
     automation: {
       errors: {
         planLimitExceeded: 'You have exceeded # of automations you can have in your plan.',
@@ -182,7 +180,6 @@
     errors: {
       planNotSupportingCustomUrls: "Your plan {0} doesn't include custom urls.",
     },
->>>>>>> 9a877806
   },
 }
 
