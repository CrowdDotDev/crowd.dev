--- conflicted
+++ resolved
@@ -13,8 +13,6 @@
   GROUPSIO = 'GROUPSIO',
 }
 
-<<<<<<< HEAD
-=======
 export enum DiscordWebsocketEvent {
   MEMBER_ADDED = 'member_added',
   MEMBER_UPDATED = 'member_updated',
@@ -27,7 +25,6 @@
   data: any
 }
 
->>>>>>> aa58cc27
 export interface GithubWebhookPayload {
   signature: string
   event: string
