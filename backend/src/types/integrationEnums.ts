--- conflicted
+++ resolved
@@ -15,11 +15,8 @@
   PRODUCTHUNT = 'producthunt',
   YOUTUBE = 'youtube',
   STACKOVERFLOW = 'stackoverflow',
-<<<<<<< HEAD
   DISCOURSE = 'discourse',
-=======
-  GIT = 'git',
->>>>>>> 6f747d8b
+  GIT= 'git',
   OTHER = 'other',
 }
 
@@ -37,9 +34,7 @@
   LINKEDIN = 'linkedin',
   CROWD = 'crowd',
   STACKOVERFLOW = 'stackoverflow',
-<<<<<<< HEAD
   DISCOURSE = 'discourse',
-=======
 }
 
 export const integrationLabel: Record<IntegrationType, string> = {
@@ -54,5 +49,5 @@
   [IntegrationType.LINKEDIN]: 'LinkedIn',
   [IntegrationType.CROWD]: 'Crowd',
   [IntegrationType.STACKOVERFLOW]: 'Stack Overflow',
->>>>>>> 6f747d8b
+  [IntegrationType.DISCOURSE]: 'Discourse',
 }