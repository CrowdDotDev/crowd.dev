--- conflicted
+++ resolved
@@ -1,50 +1,6 @@
 import { safeWrap } from '../../middlewares/errorMiddleware'
 
 export default (app) => {
-<<<<<<< HEAD
-  app.post(
-    `/tenant/:tenantId/eagleEyeContent/query`,
-    safeWrap(require('./eagleEyeContentQuery').default),
-  )
-
-  app.post(
-    `/tenant/:tenantId/eagleEyeContent`,
-    safeWrap(require('./eagleEyeContentUpsert').default),
-  )
-
-  app.post(
-    `/tenant/:tenantId/eagleEyeContent/track`,
-    safeWrap(require('./eagleEyeContentTrack').default),
-  )
-
-  app.get(
-    `/tenant/:tenantId/eagleEyeContent/reply`,
-    safeWrap(require('./eagleEyeContentReply').default),
-  )
-
-  app.get(
-    `/tenant/:tenantId/eagleEyeContent/search`,
-    safeWrap(require('./eagleEyeContentSearch').default),
-  )
-
-  app.get(
-    `/tenant/:tenantId/eagleEyeContent/:id`,
-    safeWrap(require('./eagleEyeContentFind').default),
-  )
-
-  app.post(
-    `/tenant/:tenantId/eagleEyeContent/:contentId/action`,
-    safeWrap(require('./eagleEyeActionCreate').default),
-  )
-
-  app.put(
-    `/tenant/:tenantId/eagleEyeContent/settings`,
-    safeWrap(require('./eagleEyeSettingsUpdate').default),
-  )
-
-  app.delete(
-    `/tenant/:tenantId/eagleEyeContent/:contentId/action/:actionId`,
-=======
   app.post(`/eagleEyeContent/query`, safeWrap(require('./eagleEyeContentQuery').default))
 
   app.post(`/eagleEyeContent`, safeWrap(require('./eagleEyeContentUpsert').default))
@@ -66,7 +22,6 @@
 
   app.delete(
     `/eagleEyeContent/:contentId/action/:actionId`,
->>>>>>> 280c8a9e
     safeWrap(require('./eagleEyeActionDestroy').default),
   )
 }