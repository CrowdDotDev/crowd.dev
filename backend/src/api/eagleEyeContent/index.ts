import { safeWrap } from '../../middlewares/errorMiddleware'
import { featureFlagMiddleware } from '../../middlewares/featureFlagMiddleware'
import { FeatureFlag } from '../../types/common'

export default (app) => {
  app.post(
    `/tenant/:tenantId/eagleEyeContent/query`,
    featureFlagMiddleware(FeatureFlag.EAGLE_EYE, 'entities.eagleEye.errors.planLimitExceeded'),
    safeWrap(require('./eagleEyeContentQuery').default),
  )

  app.post(
    `/tenant/:tenantId/eagleEyeContent`,
    featureFlagMiddleware(FeatureFlag.EAGLE_EYE, 'entities.eagleEye.errors.planLimitExceeded'),
    safeWrap(require('./eagleEyeContentUpsert').default),
  )

  app.post(
    `/tenant/:tenantId/eagleEyeContent/track`,
    featureFlagMiddleware(FeatureFlag.EAGLE_EYE, 'entities.eagleEye.errors.planLimitExceeded'),
    safeWrap(require('./eagleEyeContentTrack').default),
  )

  app.get(
<<<<<<< HEAD
    `/tenant/:tenantId/eagleEyeContent/search`,
    featureFlagMiddleware(FeatureFlag.EAGLE_EYE, 'entities.eagleEye.errors.planLimitExceeded'),
    safeWrap(require('./eagleEyeContentSearch').default),
  )

=======
    `/tenant/:tenantId/eagleEyeContent/reply`,
    featureFlagMiddleware(FeatureFlag.EAGLE_EYE, 'entities.eagleEye.errors.planLimitExceeded'),
    safeWrap(require('./eagleEyeContentReply').default),
  )

  app.get(
    `/tenant/:tenantId/eagleEyeContent/search`,
    featureFlagMiddleware(FeatureFlag.EAGLE_EYE, 'entities.eagleEye.errors.planLimitExceeded'),
    safeWrap(require('./eagleEyeContentSearch').default),
  )

>>>>>>> 55e34bbe
  app.get(
    `/tenant/:tenantId/eagleEyeContent/:id`,
    featureFlagMiddleware(FeatureFlag.EAGLE_EYE, 'entities.eagleEye.errors.planLimitExceeded'),
    safeWrap(require('./eagleEyeContentFind').default),
  )

  app.post(
    `/tenant/:tenantId/eagleEyeContent/:contentId/action`,
    featureFlagMiddleware(FeatureFlag.EAGLE_EYE, 'entities.eagleEye.errors.planLimitExceeded'),
    safeWrap(require('./eagleEyeActionCreate').default),
  )

  app.put(
    `/tenant/:tenantId/eagleEyeContent/settings`,
    featureFlagMiddleware(FeatureFlag.EAGLE_EYE, 'entities.eagleEye.errors.planLimitExceeded'),
    safeWrap(require('./eagleEyeSettingsUpdate').default),
  )

  app.delete(
    `/tenant/:tenantId/eagleEyeContent/:contentId/action/:actionId`,
    featureFlagMiddleware(FeatureFlag.EAGLE_EYE, 'entities.eagleEye.errors.planLimitExceeded'),
    safeWrap(require('./eagleEyeActionDestroy').default),
  )
}<|MERGE_RESOLUTION|>--- conflicted
+++ resolved
@@ -22,13 +22,6 @@
   )
 
   app.get(
-<<<<<<< HEAD
-    `/tenant/:tenantId/eagleEyeContent/search`,
-    featureFlagMiddleware(FeatureFlag.EAGLE_EYE, 'entities.eagleEye.errors.planLimitExceeded'),
-    safeWrap(require('./eagleEyeContentSearch').default),
-  )
-
-=======
     `/tenant/:tenantId/eagleEyeContent/reply`,
     featureFlagMiddleware(FeatureFlag.EAGLE_EYE, 'entities.eagleEye.errors.planLimitExceeded'),
     safeWrap(require('./eagleEyeContentReply').default),
@@ -40,7 +33,6 @@
     safeWrap(require('./eagleEyeContentSearch').default),
   )
 
->>>>>>> 55e34bbe
   app.get(
     `/tenant/:tenantId/eagleEyeContent/:id`,
     featureFlagMiddleware(FeatureFlag.EAGLE_EYE, 'entities.eagleEye.errors.planLimitExceeded'),
