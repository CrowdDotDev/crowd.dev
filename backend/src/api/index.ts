import bodyParser from 'body-parser'
import bunyanMiddleware from 'bunyan-middleware'
import cors from 'cors'
import express from 'express'
import helmet from 'helmet'
import * as http from 'http'
import os from 'os'
import { QueryTypes } from 'sequelize'

import { getDbConnection } from '@crowd/data-access-layer/src/database'
import { getServiceLogger } from '@crowd/logging'
import { getOpensearchClient } from '@crowd/opensearch'
import { RedisPubSubReceiver, getRedisClient, getRedisPubSubPair } from '@crowd/redis'
import { telemetryExpressMiddleware } from '@crowd/telemetry'
import { Client as TemporalClient, getTemporalClient } from '@crowd/temporal'
import { ApiWebsocketMessage } from '@crowd/types'

import SequelizeRepository from '@/database/repositories/sequelizeRepository'
import { productDatabaseMiddleware } from '@/middlewares/productDbMiddleware'

import { OPENSEARCH_CONFIG, PRODUCT_DB_CONFIG, REDIS_CONFIG, TEMPORAL_CONFIG } from '../conf'
import { authMiddleware } from '../middlewares/authMiddleware'
import { databaseMiddleware } from '../middlewares/databaseMiddleware'
import { errorMiddleware } from '../middlewares/errorMiddleware'
import { languageMiddleware } from '../middlewares/languageMiddleware'
import { opensearchMiddleware } from '../middlewares/opensearchMiddleware'
import { passportStrategyMiddleware } from '../middlewares/passportStrategyMiddleware'
import { redisMiddleware } from '../middlewares/redisMiddleware'
import { responseHandlerMiddleware } from '../middlewares/responseHandlerMiddleware'
import { segmentMiddleware } from '../middlewares/segmentMiddleware'
import { tenantMiddleware } from '../middlewares/tenantMiddleware'

import { createRateLimiter } from './apiRateLimiter'
import authSocial from './auth/authSocial'
import WebSockets from './websockets'

const serviceLogger = getServiceLogger()

const app = express()

const server = http.createServer(app)

setImmediate(async () => {
  const redis = await getRedisClient(REDIS_CONFIG, true)

  const opensearch = await getOpensearchClient(OPENSEARCH_CONFIG)

  const redisPubSubPair = await getRedisPubSubPair(REDIS_CONFIG)
  const userNamespace = await WebSockets.initialize(server)

  const pubSubReceiver = new RedisPubSubReceiver(
    'api-pubsub',
    redisPubSubPair.subClient,
    (err) => {
      serviceLogger.error(err, 'Error while listening to Redis Pub/Sub api-ws channel!')
      process.exit(1)
    },
    serviceLogger,
  )

  pubSubReceiver.subscribe('user', async (message) => {
    const data = message as ApiWebsocketMessage

    if (data.tenantId) {
      await userNamespace.emitForTenant(data.tenantId, data.event, data.data)
    } else if (data.userId) {
      userNamespace.emitToUserRoom(data.userId, data.event, data.data)
    } else {
      serviceLogger.error({ type: data.type }, 'Received invalid websocket message!')
    }
  })

  app.use(telemetryExpressMiddleware('api.request.duration'))

  // Enables CORS
  app.use(cors({ origin: true }))

  // Logging middleware
  app.use(
    bunyanMiddleware({
      headerName: 'x-request-id',
      propertyName: 'requestId',
      logName: `requestId`,
      logger: serviceLogger,
      level: 'trace',
    }),
  )

  app.use((req, res, next) => {
    req.profileSql = req.headers['x-profile-sql'] === 'true'
    next()
  })

  app.use((req, res, next) => {
    res.setHeader('X-Hostname', os.hostname())
    next()
  })

  app.use((req, res, next) => {
    // this middleware fixes the issue with logging and datadog
    // explained in detail here: https://github.com/CrowdDotDev/crowd.dev/pull/2144
    // in short: the hostname field in logs breaks how datadog assigns k8s cluster info
    if (req.log.fields.hostname) {
      delete req.log.fields.hostname
    }

    next()
  })

  // Initializes and adds the database middleware.
  app.use(databaseMiddleware)

  // Bind redis to request
  app.use(redisMiddleware(redis))

  // bind opensearch
  app.use(opensearchMiddleware(opensearch))

  // temp check for production
  if (TEMPORAL_CONFIG.serverUrl) {
    // Bind temporal to request
    const temporal = await getTemporalClient(TEMPORAL_CONFIG)
    app.use((req: any, res, next) => {
      req.temporal = temporal
      next()
    })
  }

  // initialize passport strategies
  app.use(passportStrategyMiddleware)

  // Sets the current language of the request
  app.use(languageMiddleware)

  // adds our ApiResponseHandler instance to the req object as responseHandler
  app.use(responseHandlerMiddleware)

  // Configures the authentication middleware
  // to set the currentUser to the requests
  app.use(authMiddleware)

  // Default rate limiter
  const defaultRateLimiter = createRateLimiter({
    max: 200,
    windowMs: 60 * 1000,
    message: 'errors.429',
  })
  app.use(defaultRateLimiter)

  // Enables Helmet, a set of tools to
  // increase security.
  app.use(helmet())

<<<<<<< HEAD
=======
  app.use(
    bodyParser.json({
      limit: '5mb',
    }),
  )

>>>>>>> aa58cc27
  app.use(bodyParser.urlencoded({ limit: '5mb', extended: true }))

  app.use((req, res, next) => {
    req.userData = {
      ip: req.ip,
      userAgent: req.headers ? req.headers['user-agent'] : null,
    }

    next()
  })

  // Configure the Entity routes
  const routes = express.Router()

  // Enable Passport for Social Sign-in
  authSocial(app, routes)

  // Enable product db only if it's configured
  if (PRODUCT_DB_CONFIG) {
    const productDbClient = await getDbConnection(PRODUCT_DB_CONFIG)
    app.use(productDatabaseMiddleware(productDbClient))
    require('./product').default(routes)
  }

  require('./auditLog').default(routes)
  require('./auth').default(routes)
  require('./tenant').default(routes)
  require('./user').default(routes)
  require('./settings').default(routes)
  require('./member').default(routes)
  require('./activity').default(routes)
  require('./tag').default(routes)
  require('./integration').default(routes)
  require('./microservice').default(routes)
  require('./conversation').default(routes)
  require('./eagleEyeContent').default(routes)
<<<<<<< HEAD
=======
  require('./automation').default(routes)
>>>>>>> aa58cc27
  require('./organization').default(routes)
  require('./slack').default(routes)
  require('./segment').default(routes)
  require('./systemStatus').default(routes)
  require('./customViews').default(routes)
  require('./dashboard').default(routes)
  require('./mergeAction').default(routes)
  require('./dataQuality').default(routes)
  // Loads the Tenant if the :tenantId param is passed
  routes.param('tenantId', tenantMiddleware)
  routes.param('tenantId', segmentMiddleware)

  app.use('/', routes)

  app.use('/health', async (req: any, res) => {
    try {
      const seq = SequelizeRepository.getSequelize(req)

      const [osPingRes, redisPingRes, dbPingRes, temporalPingRes] = await Promise.all([
        // ping opensearch
        opensearch.ping().then((res) => res.body),
        // ping redis,
        redis.ping().then((res) => res === 'PONG'),
        // ping database
        seq.query('select 1', { type: QueryTypes.SELECT }).then((rows) => rows.length === 1),
        // ping temporal
        req.temporal
          ? (req.temporal as TemporalClient).workflowService.getSystemInfo({}).then(() => true)
          : Promise.resolve(true),
      ])

      if (osPingRes && redisPingRes && dbPingRes && temporalPingRes) {
        res.sendStatus(200)
      } else {
        res.status(500).json({
          opensearch: osPingRes,
          redis: redisPingRes,
          database: dbPingRes,
          temporal: temporalPingRes,
        })
      }
    } catch (err) {
      res.status(500).json({ error: err.message, stack: err.stack })
    }
  })

  app.use(errorMiddleware)
})

export default server<|MERGE_RESOLUTION|>--- conflicted
+++ resolved
@@ -151,15 +151,12 @@
   // increase security.
   app.use(helmet())
 
-<<<<<<< HEAD
-=======
   app.use(
     bodyParser.json({
       limit: '5mb',
     }),
   )
 
->>>>>>> aa58cc27
   app.use(bodyParser.urlencoded({ limit: '5mb', extended: true }))
 
   app.use((req, res, next) => {
@@ -196,10 +193,6 @@
   require('./microservice').default(routes)
   require('./conversation').default(routes)
   require('./eagleEyeContent').default(routes)
-<<<<<<< HEAD
-=======
-  require('./automation').default(routes)
->>>>>>> aa58cc27
   require('./organization').default(routes)
   require('./slack').default(routes)
   require('./segment').default(routes)
