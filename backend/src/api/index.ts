import bodyParser from 'body-parser'
import bunyanMiddleware from 'bunyan-middleware'
import cors from 'cors'
import express from 'express'
import helmet from 'helmet'
import * as http from 'http'
import os from 'os'
import { QueryTypes } from 'sequelize'

import { getDbConnection } from '@crowd/data-access-layer/src/database'
import { getServiceLogger } from '@crowd/logging'
import { getOpensearchClient } from '@crowd/opensearch'
import { RedisPubSubReceiver, getRedisClient, getRedisPubSubPair } from '@crowd/redis'
import { telemetryExpressMiddleware } from '@crowd/telemetry'
import { Client as TemporalClient, getTemporalClient } from '@crowd/temporal'
import { ApiWebsocketMessage } from '@crowd/types'

import SequelizeRepository from '@/database/repositories/sequelizeRepository'
import { productDatabaseMiddleware } from '@/middlewares/productDbMiddleware'

import { OPENSEARCH_CONFIG, PRODUCT_DB_CONFIG, REDIS_CONFIG, TEMPORAL_CONFIG } from '../conf'
import { authMiddleware } from '../middlewares/authMiddleware'
import { databaseMiddleware } from '../middlewares/databaseMiddleware'
import { errorMiddleware } from '../middlewares/errorMiddleware'
import { languageMiddleware } from '../middlewares/languageMiddleware'
import { opensearchMiddleware } from '../middlewares/opensearchMiddleware'
import { passportStrategyMiddleware } from '../middlewares/passportStrategyMiddleware'
import { redisMiddleware } from '../middlewares/redisMiddleware'
import { responseHandlerMiddleware } from '../middlewares/responseHandlerMiddleware'
import { segmentMiddleware } from '../middlewares/segmentMiddleware'
import { tenantMiddleware } from '../middlewares/tenantMiddleware'

import { createRateLimiter } from './apiRateLimiter'
import authSocial from './auth/authSocial'
import WebSockets from './websockets'

const serviceLogger = getServiceLogger()

const app = express()

const server = http.createServer(app)

setImmediate(async () => {
  const redis = await getRedisClient(REDIS_CONFIG, true)

  const opensearch = await getOpensearchClient(OPENSEARCH_CONFIG)

  const redisPubSubPair = await getRedisPubSubPair(REDIS_CONFIG)
  const userNamespace = await WebSockets.initialize(server)

  const pubSubReceiver = new RedisPubSubReceiver(
    'api-pubsub',
    redisPubSubPair.subClient,
    (err) => {
      serviceLogger.error(err, 'Error while listening to Redis Pub/Sub api-ws channel!')
      process.exit(1)
    },
    serviceLogger,
  )

  pubSubReceiver.subscribe('user', async (message) => {
    const data = message as ApiWebsocketMessage

    if (data.tenantId) {
      await userNamespace.emitForTenant(data.tenantId, data.event, data.data)
    } else if (data.userId) {
      userNamespace.emitToUserRoom(data.userId, data.event, data.data)
    } else {
      serviceLogger.error({ type: data.type }, 'Received invalid websocket message!')
    }
  })

  app.use(telemetryExpressMiddleware('api.request.duration'))

  // Enables CORS
  app.use(cors({ origin: true }))

  // Logging middleware
  app.use(
    bunyanMiddleware({
      headerName: 'x-request-id',
      propertyName: 'requestId',
      logName: `requestId`,
      logger: serviceLogger,
      level: 'trace',
    }),
  )

  app.use((req, res, next) => {
    req.profileSql = req.headers['x-profile-sql'] === 'true'
    next()
  })

  app.use((req, res, next) => {
    res.setHeader('X-Hostname', os.hostname())
    next()
  })

  app.use((req, res, next) => {
    // this middleware fixes the issue with logging and datadog
    // explained in detail here: https://github.com/CrowdDotDev/crowd.dev/pull/2144
    // in short: the hostname field in logs breaks how datadog assigns k8s cluster info
    if (req.log.fields.hostname) {
      delete req.log.fields.hostname
    }

    next()
  })

  // Initializes and adds the database middleware.
  app.use(databaseMiddleware)

  // Bind redis to request
  app.use(redisMiddleware(redis))

  // bind opensearch
  app.use(opensearchMiddleware(opensearch))

  // temp check for production
  if (TEMPORAL_CONFIG.serverUrl) {
    // Bind temporal to request
    const temporal = await getTemporalClient(TEMPORAL_CONFIG)
    app.use((req: any, res, next) => {
      req.temporal = temporal
      next()
    })
  }

  // initialize passport strategies
  app.use(passportStrategyMiddleware)

  // Sets the current language of the request
  app.use(languageMiddleware)

  // adds our ApiResponseHandler instance to the req object as responseHandler
  app.use(responseHandlerMiddleware)

  // Configures the authentication middleware
  // to set the currentUser to the requests
  app.use(authMiddleware)

  // Default rate limiter
  const defaultRateLimiter = createRateLimiter({
    max: 200,
    windowMs: 60 * 1000,
    message: 'errors.429',
  })
  app.use(defaultRateLimiter)

  // Enables Helmet, a set of tools to
  // increase security.
  app.use(helmet())

<<<<<<< HEAD
=======
  app.use(
    bodyParser.json({
      limit: '5mb',
    }),
  )

>>>>>>> 0341e553
  app.use(bodyParser.urlencoded({ limit: '5mb', extended: true }))

  app.use((req, res, next) => {
    req.userData = {
      ip: req.ip,
      userAgent: req.headers ? req.headers['user-agent'] : null,
    }

    next()
  })

  // Configure the Entity routes
  const routes = express.Router()

  // Enable Passport for Social Sign-in
  authSocial(app, routes)

  // Enable product db only if it's configured
  if (PRODUCT_DB_CONFIG) {
    const productDbClient = await getDbConnection(PRODUCT_DB_CONFIG)
    app.use(productDatabaseMiddleware(productDbClient))
    require('./product').default(routes)
  }

  require('./auditLog').default(routes)
  require('./auth').default(routes)
  require('./tenant').default(routes)
  require('./user').default(routes)
  require('./settings').default(routes)
  require('./member').default(routes)
  require('./activity').default(routes)
  require('./tag').default(routes)
  require('./integration').default(routes)
  require('./microservice').default(routes)
  require('./conversation').default(routes)
  require('./eagleEyeContent').default(routes)
  require('./automation').default(routes)
  require('./organization').default(routes)
  require('./slack').default(routes)
  require('./segment').default(routes)
  require('./systemStatus').default(routes)
  require('./customViews').default(routes)
  require('./dashboard').default(routes)
  require('./mergeAction').default(routes)
  require('./dataQuality').default(routes)
  // Loads the Tenant if the :tenantId param is passed
  routes.param('tenantId', tenantMiddleware)
  routes.param('tenantId', segmentMiddleware)

  app.use('/', routes)

  app.use('/health', async (req: any, res) => {
    try {
      const seq = SequelizeRepository.getSequelize(req)

      const [osPingRes, redisPingRes, dbPingRes, temporalPingRes] = await Promise.all([
        // ping opensearch
        opensearch.ping().then((res) => res.body),
        // ping redis,
        redis.ping().then((res) => res === 'PONG'),
        // ping database
        seq.query('select 1', { type: QueryTypes.SELECT }).then((rows) => rows.length === 1),
        // ping temporal
        req.temporal
          ? (req.temporal as TemporalClient).workflowService.getSystemInfo({}).then(() => true)
          : Promise.resolve(true),
      ])

      if (osPingRes && redisPingRes && dbPingRes && temporalPingRes) {
        res.sendStatus(200)
      } else {
        res.status(500).json({
          opensearch: osPingRes,
          redis: redisPingRes,
          database: dbPingRes,
          temporal: temporalPingRes,
        })
      }
    } catch (err) {
      res.status(500).json({ error: err.message, stack: err.stack })
    }
  })

  app.use(errorMiddleware)
})

export default server<|MERGE_RESOLUTION|>--- conflicted
+++ resolved
@@ -151,15 +151,12 @@
   // increase security.
   app.use(helmet())
 
-<<<<<<< HEAD
-=======
   app.use(
     bodyParser.json({
       limit: '5mb',
     }),
   )
 
->>>>>>> 0341e553
   app.use(bodyParser.urlencoded({ limit: '5mb', extended: true }))
 
   app.use((req, res, next) => {
