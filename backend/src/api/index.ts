import express from 'express'
import bodyParser from 'body-parser'
import cors from 'cors'
import helmet from 'helmet'
import bunyanMiddleware from 'bunyan-middleware'
import * as http from 'http'
import { Unleash } from 'unleash-client'
import { getRedisClient, getRedisPubSubPair, RedisPubSubReceiver } from '@crowd/redis'
import { getServiceLogger } from '@crowd/logging'
<<<<<<< HEAD
import { ApiWebsocketMessage } from '@crowd/types'
=======
import { ApiWebsocketMessage, Edition } from '@crowd/types'
>>>>>>> 0cc6c45d
import { getOpensearchClient } from '@crowd/opensearch'
import { API_CONFIG, REDIS_CONFIG, UNLEASH_CONFIG, OPENSEARCH_CONFIG } from '../conf'
import { authMiddleware } from '../middlewares/authMiddleware'
import { tenantMiddleware } from '../middlewares/tenantMiddleware'
import { segmentMiddleware } from '../middlewares/segmentMiddleware'
import { databaseMiddleware } from '../middlewares/databaseMiddleware'
import { createRateLimiter } from './apiRateLimiter'
import { languageMiddleware } from '../middlewares/languageMiddleware'
import authSocial from './auth/authSocial'
import setupSwaggerUI from './apiDocumentation'
import { responseHandlerMiddleware } from '../middlewares/responseHandlerMiddleware'
import { errorMiddleware } from '../middlewares/errorMiddleware'
import { passportStrategyMiddleware } from '../middlewares/passportStrategyMiddleware'
import { redisMiddleware } from '../middlewares/redisMiddleware'
import WebSockets from './websockets'
<<<<<<< HEAD
import { Edition } from '../types/common'
=======
>>>>>>> 0cc6c45d
import { opensearchMiddleware } from '../middlewares/opensearchMiddleware'

const serviceLogger = getServiceLogger()

const app = express()

const server = http.createServer(app)

setImmediate(async () => {
  const redis = await getRedisClient(REDIS_CONFIG, true)

  const opensearch = getOpensearchClient(OPENSEARCH_CONFIG)

  const redisPubSubPair = await getRedisPubSubPair(REDIS_CONFIG)
  const userNamespace = await WebSockets.initialize(server)

  const pubSubReceiver = new RedisPubSubReceiver(
    'api-pubsub',
    redisPubSubPair.subClient,
    (err) => {
      serviceLogger.error(err, 'Error while listening to Redis Pub/Sub api-ws channel!')
      process.exit(1)
    },
    serviceLogger,
  )

  pubSubReceiver.subscribe('user', async (message) => {
    const data = message as ApiWebsocketMessage

    if (data.tenantId) {
      await userNamespace.emitForTenant(data.tenantId, data.event, data.data)
    } else if (data.userId) {
      userNamespace.emitToUserRoom(data.userId, data.event, data.data)
    } else {
      serviceLogger.error({ type: data.type }, 'Received invalid websocket message!')
    }
  })

  // Enables CORS
  app.use(cors({ origin: true }))

  // Logging middleware
  app.use(
    bunyanMiddleware({
      headerName: 'x-request-id',
      propertyName: 'requestId',
      logName: `requestId`,
      logger: serviceLogger,
      level: 'trace',
    }),
  )

  // Initializes and adds the database middleware.
  app.use(databaseMiddleware)

  // Bind redis to request
  app.use(redisMiddleware(redis))

  // bind opensearch
  app.use(opensearchMiddleware(opensearch))

  // Bind unleash to request
  if (UNLEASH_CONFIG.url && API_CONFIG.edition === Edition.CROWD_HOSTED) {
    const unleash = new Unleash({
      url: `${UNLEASH_CONFIG.url}/api`,
      appName: 'crowd-api',
      customHeaders: {
        Authorization: UNLEASH_CONFIG.backendApiKey,
      },
    })

    unleash.on('error', (err) => {
      serviceLogger.error(err, 'Unleash client error!')
    })

    let isReady = false

    setInterval(async () => {
      if (!isReady) {
        serviceLogger.error('Unleash client is not ready yet, exiting...')
        process.exit(1)
      }
    }, 60 * 1000)

    await new Promise<void>((resolve) => {
      unleash.on('ready', () => {
        serviceLogger.info('Unleash client is ready!')
        isReady = true
        resolve()
      })
    })

    app.use((req: any, res, next) => {
      req.unleash = unleash
      next()
    })
  }

  // initialize passport strategies
  app.use(passportStrategyMiddleware)

  // Sets the current language of the request
  app.use(languageMiddleware)

  // adds our ApiResponseHandler instance to the req object as responseHandler
  app.use(responseHandlerMiddleware)

  // Configures the authentication middleware
  // to set the currentUser to the requests
  app.use(authMiddleware)

  // Setup the Documentation
  setupSwaggerUI(app)

  // Default rate limiter
  const defaultRateLimiter = createRateLimiter({
    max: 200,
    windowMs: 60 * 1000,
    message: 'errors.429',
  })
  app.use(defaultRateLimiter)

  // Enables Helmet, a set of tools to
  // increase security.
  app.use(helmet())

  app.use(
    bodyParser.json({
      verify(req, res, buf) {
        const url = (<any>req).originalUrl
        if (url.startsWith('/webhooks/stripe') || url.startsWith('/webhooks/sendgrid')) {
          // Stripe and sendgrid webhooks needs the body raw
          // for verifying the webhook with signing secret
          ;(<any>req).rawBody = buf.toString()
        }
      },
    }),
  )

  app.use(bodyParser.urlencoded({ extended: true }))

  // Configure the Entity routes
  const routes = express.Router()

  // Enable Passport for Social Sign-in
  authSocial(app, routes)

  require('./auditLog').default(routes)
  require('./auth').default(routes)
  require('./plan').default(routes)
  require('./tenant').default(routes)
  require('./user').default(routes)
  require('./settings').default(routes)
  require('./member').default(routes)
  require('./widget').default(routes)
  require('./activity').default(routes)
  require('./tag').default(routes)
  require('./widget').default(routes)
  require('./cubejs').default(routes)
  require('./report').default(routes)
  require('./integration').default(routes)
  require('./microservice').default(routes)
  require('./conversation').default(routes)
  require('./eagleEyeContent').default(routes)
  require('./automation').default(routes)
  require('./task').default(routes)
  require('./note').default(routes)
  require('./organization').default(routes)
  require('./quickstart-guide').default(routes)
  require('./slack').default(routes)
  require('./segment').default(routes)
  require('./eventTracking').default(routes)
  require('./premium/enrichment').default(routes)
  // Loads the Tenant if the :tenantId param is passed
  routes.param('tenantId', tenantMiddleware)
  routes.param('tenantId', segmentMiddleware)

  app.use('/', routes)

  const webhookRoutes = express.Router()
  require('./webhooks').default(webhookRoutes)

  app.use('/webhooks', webhookRoutes)

  const io = require('@pm2/io')

  app.use(errorMiddleware)

  app.use(io.expressErrorHandler())
})

export default server<|MERGE_RESOLUTION|>--- conflicted
+++ resolved
@@ -7,11 +7,7 @@
 import { Unleash } from 'unleash-client'
 import { getRedisClient, getRedisPubSubPair, RedisPubSubReceiver } from '@crowd/redis'
 import { getServiceLogger } from '@crowd/logging'
-<<<<<<< HEAD
-import { ApiWebsocketMessage } from '@crowd/types'
-=======
 import { ApiWebsocketMessage, Edition } from '@crowd/types'
->>>>>>> 0cc6c45d
 import { getOpensearchClient } from '@crowd/opensearch'
 import { API_CONFIG, REDIS_CONFIG, UNLEASH_CONFIG, OPENSEARCH_CONFIG } from '../conf'
 import { authMiddleware } from '../middlewares/authMiddleware'
@@ -27,10 +23,6 @@
 import { passportStrategyMiddleware } from '../middlewares/passportStrategyMiddleware'
 import { redisMiddleware } from '../middlewares/redisMiddleware'
 import WebSockets from './websockets'
-<<<<<<< HEAD
-import { Edition } from '../types/common'
-=======
->>>>>>> 0cc6c45d
 import { opensearchMiddleware } from '../middlewares/opensearchMiddleware'
 
 const serviceLogger = getServiceLogger()
