--- conflicted
+++ resolved
@@ -56,25 +56,15 @@
             default: Erlich's house
         displayName: Gilfoyle
         email: gilfoyle@piedpiper.io
-<<<<<<< HEAD
         score: 8
         joinedAt: "2022-10-03T15:17:03.540Z"
-=======
-        score: -1
-        joinedAt: '2022-10-03T15:17:03.540Z'
->>>>>>> 3a7a713d
         importHash: null
         reach:
           total: 10000
           github: 5000
           twitter: 5000
-<<<<<<< HEAD
         createdAt: "2022-10-03T15:17:03.547Z"
         updatedAt: "2022-10-05T11:40:32.560Z"
-=======
-        createdAt: '2022-10-03T15:17:03.547Z'
-        updatedAt: '2022-10-03T15:17:27.073Z'
->>>>>>> 3a7a713d
         deletedAt: null
         tenantId: 8642a2bd-965e-4acd-be8c-dfedc83ef0af
         createdById: debc3c7f-4c5d-4bec-9130-17bb0aea8b75
@@ -206,26 +196,12 @@
         lastActive: '2021-07-27T20:23:30.000Z'
         activityCount: 3
         averageSentiment: 34.67
-<<<<<<< HEAD
         tags:
           - id: 38807625-6302-47b5-9f35-58566ddec83b
             name: developer
             importHash: null
             createdAt: "2022-10-05T11:41:20.162Z"
             updatedAt: "2022-10-05T11:41:20.162Z"
-=======
-        tags: []
-        organizations: []
-        tasks:
-          - id: 8a127785-f11d-4102-804d-5b79ccddd4cc
-            name: Ask for tips on building a new Anton
-            body: null
-            status: null
-            dueDate: '2022-05-27T15:13:30.000Z'
-            importHash: null
-            createdAt: '2022-10-03T16:00:18.701Z'
-            updatedAt: '2022-10-03T16:00:18.701Z'
->>>>>>> 3a7a713d
             deletedAt: null
             tenantId: 8642a2bd-965e-4acd-be8c-dfedc83ef0af
             createdById: debc3c7f-4c5d-4bec-9130-17bb0aea8b75
@@ -233,13 +209,8 @@
           - id: dca36c33-38cd-4e68-8ba8-515167e00971
             name: attended-hooli-con
             importHash: null
-<<<<<<< HEAD
             createdAt: "2022-10-05T11:42:17.414Z"
             updatedAt: "2022-10-05T11:42:17.414Z"
-=======
-            createdAt: '2022-10-03T16:00:57.867Z'
-            updatedAt: '2022-10-03T16:00:57.867Z'
->>>>>>> 3a7a713d
             deletedAt: null
             tenantId: 8642a2bd-965e-4acd-be8c-dfedc83ef0af
             createdById: debc3c7f-4c5d-4bec-9130-17bb0aea8b75
@@ -285,156 +256,7 @@
         noMerge: []
         toMerge: []
 
-<<<<<<< HEAD
       
-=======
-    Member:
-      value:
-        id: 2effc566-1932-44f3-a821-2d692933a953
-        username:
-          github: dinesh
-          twitter: dinesh.chugtai
-        attributes:
-          bio:
-            github: Lead developer at Pied Piper
-            default: Pakistani Denzel. Tesla and gold chain owner.
-            twitter: Pakistani Denzel. Tesla and gold chain owner.
-          url:
-            github: https://github.com/dinesh
-            default: https://t.co/d
-            twitter: https://t.co/d
-          location:
-            custom: Silicon Valley
-            github: Palo alto
-            default: Silicon Valley
-        displayName: Dinesh
-        email: dinesh@piedpiper.io
-        score: -1
-        joinedAt: '2022-10-03T15:30:55.672Z'
-        importHash: null
-        reach:
-          total: 100
-          github: 60
-          twitter: 40
-        createdAt: '2022-10-03T15:30:55.679Z'
-        updatedAt: '2022-10-03T15:30:55.679Z'
-        deletedAt: null
-        tenantId: 8642a2bd-965e-4acd-be8c-dfedc83ef0af
-        createdById: debc3c7f-4c5d-4bec-9130-17bb0aea8b75
-        updatedById: debc3c7f-4c5d-4bec-9130-17bb0aea8b75
-        activityCount: '2'
-        lastActive: '2021-07-27T20:22:30.000Z'
-        averageSentiment: '82.50'
-        noMerge: []
-        toMerge: []
-        lastActivity:
-          id: 462ddc6b-5672-43b2-9018-4e3fd7332228
-          type: pull_request-closed
-          timestamp: '2021-07-27T20:22:30.000Z'
-          platform: github
-          isKeyAction: true
-          score: 10
-          sourceId: gh_1
-          sourceParentId: null
-          attributes: {}
-          channel: piedpiper
-          body: Last one to finish the code sprint! But I will have less bugs than Gilfoyle.
-          title: Code sprint over!
-          url: github.com/piedpiper/piedpier
-          sentiment:
-            label: positive
-            mixed: 0.7594161201268435
-            neutral: 39.13898766040802
-            negative: 12.336093187332153
-            positive: 47.76550233364105
-            sentiment: 79
-          importHash: null
-          createdAt: '2022-10-03T15:36:43.775Z'
-          updatedAt: '2022-10-03T15:39:38.199Z'
-          deletedAt: null
-          memberId: 2effc566-1932-44f3-a821-2d692933a953
-          conversationId: 291af008-7717-457e-9242-f5c507c8987b
-          parentId: null
-          tenantId: 8642a2bd-965e-4acd-be8c-dfedc83ef0af
-          createdById: debc3c7f-4c5d-4bec-9130-17bb0aea8b75
-          updatedById: debc3c7f-4c5d-4bec-9130-17bb0aea8b75
-        organizations: []
-        tags: []
-
-    Member2:
-      value:
-        id: ab7a9fe9-4576-46b1-a710-8b8eaeff87a5
-        username:
-          github: gilfoyle
-          twitter: gilfoyle
-        attributes:
-          bio:
-            github: Systems engineer at Pied Piper
-            default: It's not magic. It's talent and sweat
-            twitter: It's not magic. It's talent and sweat
-          url:
-            github: https://github.com/gilfoyle
-            default: https://t.co/g
-            twitter: https://t.co/g
-          location:
-            custom: Erlich's house
-            github: Palo alto
-            default: Erlich's house
-        displayName: Gilfoyle
-        email: gilfoyle@piedpiper.io
-        score: -1
-        joinedAt: '2022-10-03T15:17:03.540Z'
-        importHash: null
-        reach:
-          total: 10000
-          github: 5000
-          twitter: 5000
-        createdAt: '2022-10-03T15:17:03.547Z'
-        updatedAt: '2022-10-03T15:17:27.073Z'
-        deletedAt: null
-        tenantId: 8642a2bd-965e-4acd-be8c-dfedc83ef0af
-        createdById: debc3c7f-4c5d-4bec-9130-17bb0aea8b75
-        updatedById: debc3c7f-4c5d-4bec-9130-17bb0aea8b75
-        activityCount: '3'
-        lastActive: '2021-07-27T20:23:30.000Z'
-        averageSentiment: '34.67'
-        noMerge: []
-        toMerge: []
-        lastActivity:
-          id: 2dcbe40e-36e0-4929-ab21-a30467fd9a65
-          type: pull_request-comment
-          timestamp: '2021-07-27T20:23:30.000Z'
-          platform: github
-          isKeyAction: true
-          score: 3
-          sourceId: gh_3
-          sourceParentId: gh_1
-          attributes: {}
-          channel: piedpiper
-          body: Don't worry. I will continue to do it for you.
-          title: null
-          url: github.com/piedpiper/piedpier
-          sentiment:
-            label: positive
-            mixed: 2.9098065569996834
-            neutral: 25.578168034553528
-            negative: 2.241993509232998
-            positive: 69.27002668380737
-            sentiment: 97
-          importHash: null
-          createdAt: '2022-10-03T15:47:20.151Z'
-          updatedAt: '2022-10-03T15:47:20.220Z'
-          deletedAt: null
-          memberId: ab7a9fe9-4576-46b1-a710-8b8eaeff87a5
-          conversationId: 291af008-7717-457e-9242-f5c507c8987b
-          parentId: 462ddc6b-5672-43b2-9018-4e3fd7332228
-          tenantId: 8642a2bd-965e-4acd-be8c-dfedc83ef0af
-          createdById: debc3c7f-4c5d-4bec-9130-17bb0aea8b75
-          updatedById: debc3c7f-4c5d-4bec-9130-17bb0aea8b75
-        organizations: []
-        tags: []
-
->>>>>>> 3a7a713d
     MemberList:
       value:
         rows:
