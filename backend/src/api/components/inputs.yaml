components:
  schemas:
    MemberPlatformHelper:
      type: object
      required:
        - platform
      properties:
        platform:
          type: string
          description: Platform for which to check member existence.

    MemberUpsertInput:
      allOf:
        - $ref: '#/components/schemas/MemberPlatformHelper'
        - $ref: '#/components/schemas/MemberNoId'

    ActivityUpsertInput:
      description: >-
        An activity performed by a member of your community. The member is sent as an ID.
      allOf:
        - $ref: '#/components/schemas/ActivityNoId'
        - $ref: '#/components/schemas/ActivityUpsertWithMemberHelper'

    MemberAttributeSettingsCreateInput:
      description: >-
        A member attribute.
      allOf:
        - $ref: '#/components/schemas/MemberAttributeSettingsNoId'

    ActivityUpsertWithMemberHelper:
      type: object
      required:
        - member
      properties:
        member:
          description: The unique identifier for the member that performed the activity.

    ActivityUpsertWithMemberInput:
      type: object
      description: >-
        An activity performed by a member of your community. The member is sent as a whole object.
      allOf:
        - $ref: '#/components/schemas/ActivityNoId'
      properties:
<<<<<<< HEAD
        member:
          $ref: '#/components/schemas/MemberNoId'
=======
        communityMember:
          $ref: '#/components/schemas/CommunityMemberNoId'

    AutomationCreateInput:
      type: object
      description: >-
        Data to create a new automation.
      required:
        - data
      properties:
        data:
          type: object
          required:
            - type
            - trigger
            - settings
          properties:
            type:
              $ref: '#/components/schemas/AutomationType'
            trigger:
              $ref: '#/components/schemas/AutomationTrigger'
            settings:
              $ref: '#/components/schemas/AutomationSettings'

    AutomationUpdateInput:
      type: object
      description: >-
        Data to update an existing automation.
      required:
        - data
      properties:
        data:
          type: object
          required:
            - trigger
            - settings
            - state
          properties:
            trigger:
              $ref: '#/components/schemas/AutomationTrigger'
            settings:
              $ref: '#/components/schemas/AutomationSettings'
            state:
              $ref: '#/components/schemas/AutomationState'
>>>>>>> 7e0fb69b
<|MERGE_RESOLUTION|>--- conflicted
+++ resolved
@@ -42,12 +42,8 @@
       allOf:
         - $ref: '#/components/schemas/ActivityNoId'
       properties:
-<<<<<<< HEAD
         member:
           $ref: '#/components/schemas/MemberNoId'
-=======
-        communityMember:
-          $ref: '#/components/schemas/CommunityMemberNoId'
 
     AutomationCreateInput:
       type: object
@@ -89,5 +85,4 @@
             settings:
               $ref: '#/components/schemas/AutomationSettings'
             state:
-              $ref: '#/components/schemas/AutomationState'
->>>>>>> 7e0fb69b
+              $ref: '#/components/schemas/AutomationState'