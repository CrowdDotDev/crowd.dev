import { Error404 } from '@crowd/common'
import identifyTenant from '../../segment/identifyTenant'
import TenantService from '../../services/tenantService'
<<<<<<< HEAD
=======
import Error404 from '../../errors/Error404'
import PermissionChecker from '../../services/user/permissionChecker'
import Permissions from '../../security/permissions'
>>>>>>> 6ae836e2

export default async (req, res) => {
  req.currentTenant = { id: req.params.id }
  new PermissionChecker(req).validateHas(Permissions.values.memberRead)
  let payload
  if (req.params.id) {
    payload = await new TenantService(req).findById(req.params.id)
  } else {
    payload = await new TenantService(req).findByUrl(req.query.url)
  }

  if (payload) {
    if (req.currentUser) {
      identifyTenant({ ...req, currentTenant: payload })
    }

    await req.responseHandler.success(req, res, payload)
  } else {
    throw new Error404()
  }
}<|MERGE_RESOLUTION|>--- conflicted
+++ resolved
@@ -1,12 +1,8 @@
 import { Error404 } from '@crowd/common'
+import Permissions from '../../security/permissions'
 import identifyTenant from '../../segment/identifyTenant'
 import TenantService from '../../services/tenantService'
-<<<<<<< HEAD
-=======
-import Error404 from '../../errors/Error404'
 import PermissionChecker from '../../services/user/permissionChecker'
-import Permissions from '../../security/permissions'
->>>>>>> 6ae836e2
 
 export default async (req, res) => {
   req.currentTenant = { id: req.params.id }
