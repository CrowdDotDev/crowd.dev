import { isFeatureEnabled } from '@crowd/feature-flags'
import { FeatureFlag } from '@crowd/types'
import Permissions from '../../security/permissions'
import MemberService from '../../services/memberService'
import PermissionChecker from '../../services/user/permissionChecker'

/**
 * GET /tenant/{tenantId}/member/{id}
 * @summary Find a member
 * @tag Members
 * @security Bearer
 * @description Find a single member by ID.
 * @pathParam {string} tenantId - Your workspace/tenant ID
 * @pathParam {string} id - The ID of the member
 * @response 200 - Ok
 * @responseContent {MemberResponse} 200.application/json
 * @responseExample {MemberFind} 200.application/json.Member
 * @response 401 - Unauthorized
 * @response 404 - Not found
 * @response 429 - Too many requests
 */
export default async (req, res) => {
  new PermissionChecker(req).validateHas(Permissions.values.memberRead)

<<<<<<< HEAD
  const segmentId = req.query.segments.length > 0 ? req.query.segments[0] : null
=======
  const segmentId = req.query.segments?.length > 0 ? req.query.segments[0] : null
>>>>>>> d012b120
  if (!segmentId) {
    const segmentsEnabled = await isFeatureEnabled(FeatureFlag.SEGMENTS, req)
    if (segmentsEnabled) {
      await req.responseHandler.error(req, res, {
        code: 400,
        message: 'Segment ID is required',
      })
      return
    }
  }

  const payload = await new MemberService(req).findById(req.params.id, true, true, segmentId)

  await req.responseHandler.success(req, res, payload)
}<|MERGE_RESOLUTION|>--- conflicted
+++ resolved
@@ -22,11 +22,7 @@
 export default async (req, res) => {
   new PermissionChecker(req).validateHas(Permissions.values.memberRead)
 
-<<<<<<< HEAD
-  const segmentId = req.query.segments.length > 0 ? req.query.segments[0] : null
-=======
   const segmentId = req.query.segments?.length > 0 ? req.query.segments[0] : null
->>>>>>> d012b120
   if (!segmentId) {
     const segmentsEnabled = await isFeatureEnabled(FeatureFlag.SEGMENTS, req)
     if (segmentsEnabled) {
