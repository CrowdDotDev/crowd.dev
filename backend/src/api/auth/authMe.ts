import { RedisCache } from '@crowd/redis'
import AutomationRepository from '../../database/repositories/automationRepository'
import Error403 from '../../errors/Error403'
import { FeatureFlagRedisKey } from '../../types/common'

export default async (req, res) => {
  if (!req.currentUser || !req.currentUser.id) {
    await req.responseHandler.error(req, res, new Error403(req.language))
    return
  }

  const payload = req.currentUser

  const csvExportCountCache = new RedisCache(
    FeatureFlagRedisKey.CSV_EXPORT_COUNT,
    req.redis,
    req.log,
  )
  const memberEnrichmentCountCache = new RedisCache(
    FeatureFlagRedisKey.MEMBER_ENRICHMENT_COUNT,
    req.redis,
    req.log,
  )

  payload.tenants = await Promise.all(
    payload.tenants.map(async (tenantUser) => {
      tenantUser.tenant.dataValues = {
        ...tenantUser.tenant.dataValues,
        csvExportCount: Number(await csvExportCountCache.get(tenantUser.tenant.id)) || 0,
        automationCount:
          Number(await AutomationRepository.countAll(req.database, tenantUser.tenant.id)) || 0,
        memberEnrichmentCount:
          Number(await memberEnrichmentCountCache.get(tenantUser.tenant.id)) || 0,
      }

      // TODO: return actual activityTypes using segment information
      tenantUser.tenant.dataValues.settings[0].dataValues = {
        ...tenantUser.tenant.dataValues.settings[0].dataValues,
<<<<<<< HEAD
        activityTypes: [],
=======
        activityTypes: await SettingsRepository.buildActivityTypes(
          tenantUser.tenant.settings[0].dataValues,
        ),
        slackWebHook: !!tenantUser.tenant.settings[0].dataValues.slackWebHook,
>>>>>>> e93e16d9
      }

      return tenantUser
    }),
  )

  await req.responseHandler.success(req, res, payload)
}<|MERGE_RESOLUTION|>--- conflicted
+++ resolved
@@ -36,14 +36,8 @@
       // TODO: return actual activityTypes using segment information
       tenantUser.tenant.dataValues.settings[0].dataValues = {
         ...tenantUser.tenant.dataValues.settings[0].dataValues,
-<<<<<<< HEAD
         activityTypes: [],
-=======
-        activityTypes: await SettingsRepository.buildActivityTypes(
-          tenantUser.tenant.settings[0].dataValues,
-        ),
         slackWebHook: !!tenantUser.tenant.settings[0].dataValues.slackWebHook,
->>>>>>> e93e16d9
       }
 
       return tenantUser
