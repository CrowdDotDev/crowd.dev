--- conflicted
+++ resolved
@@ -163,67 +163,6 @@
     safeWrap(require('./helpers/groupsioVerifyGroup').default),
   )
 
-<<<<<<< HEAD
-  app.post(
-    '/tenant/:tenantId/youtube-connect',
-    safeWrap(require('./helpers/youtubeConnect').default),
-  )
-
-  // if (TWITTER_CONFIG.clientId) {
-  //   /**
-  //    * Using the passport.authenticate this endpoint forces a
-  //    * redirect to happen to the twitter oauth2 page.
-  //    * We keep a state of the important variables such as tenantId, redirectUrl, ..
-  //    * so that after user logs in through the twitter page, these
-  //    * variables are forwarded back to the callback as well
-  //    * This state is sent using the authenticator options and
-  //    * manipulated through twitterStrategy.staticPKCEStore
-  //    */
-  //   app.get(
-  //     '/twitter/:tenantId/connect',
-  //     safeWrap(require('./helpers/twitterAuthenticate').default),
-  //     () => {
-  //       // The request will be redirected for authentication, so this
-  //       // function will not be called.
-  //     },
-  //   )
-
-  //   /**
-  //    * OAuth2 callback endpoint.  After user successfully
-  //    * logs in through twitter page s/he is redirected to
-  //    * this endpoint. Few middlewares first mimic a proper
-  //    * api request in this order:
-  //    *
-  //    * Set headers-> Auth middleware (currentUser)-> Set currentTenant
-  //    * -> finally we call the project service to update the
-  //    * corresponding project.
-  //    *
-  //    * We have to call these standart middlewares explicitly because
-  //    * the request method is get and tenant id does not exist in the
-  //    * uri as request parameters.
-  //    *
-  //    */
-  //   app.get(
-  //     '/twitter/callback',
-  //     passport.authenticate('twitter', {
-  //       session: false,
-  //       failureRedirect: `${API_CONFIG.frontendUrl}/integrations?error=true`,
-  //     }),
-  //     (req, _res, next) => {
-  //       const crowdToken = new URLSearchParams(req.query.state).get('crowdToken')
-  //       req.headers.authorization = `Bearer ${crowdToken}`
-  //       next()
-  //     },
-  //     authMiddleware,
-  //     async (req, _res, next) => {
-  //       const tenantId = new URLSearchParams(req.query.state).get('tenantId')
-  //       req.currentTenant = await new TenantService(req).findById(tenantId)
-  //       next()
-  //     },
-  //     safeWrap(require('./helpers/twitterAuthenticateCallback').default),
-  //   )
-  // }
-=======
   if (TWITTER_CONFIG.clientId) {
     /**
      * Using the passport.authenticate this endpoint forces a
@@ -284,7 +223,6 @@
       safeWrap(require('./helpers/twitterAuthenticateCallback').default),
     )
   }
->>>>>>> e635f19f
 
   /**
    * Slack integration endpoints
@@ -325,4 +263,9 @@
       safeWrap(require('./helpers/slackAuthenticateCallback').default),
     )
   }
+  
+  app.post(
+    '/tenant/:tenantId/youtube-connect',
+    safeWrap(require('./helpers/youtubeConnect').default),
+  )
 }