--- conflicted
+++ resolved
@@ -133,23 +133,23 @@
   )
 
   app.post(
-<<<<<<< HEAD
+    '/tenant/:tenantId/groupsio-connect',
+    safeWrap(require('./helpers/groupsioConnectOrUpdate').default),
+  )
+
+  app.post(
+    '/tenant/:tenantId/groupsio-get-token',
+    safeWrap(require('./helpers/groupsioGetToken').default),
+  )
+
+  app.post(
+    '/tenant/:tenantId/groupsio-verify-group',
+    safeWrap(require('./helpers/groupsioVerifyGroup').default),
+  )
+
+  app.post(
     '/tenant/:tenantId/youtube-connect',
     safeWrap(require('./helpers/youtubeConnect').default),
-=======
-    '/tenant/:tenantId/groupsio-connect',
-    safeWrap(require('./helpers/groupsioConnectOrUpdate').default),
-  )
-
-  app.post(
-    '/tenant/:tenantId/groupsio-get-token',
-    safeWrap(require('./helpers/groupsioGetToken').default),
-  )
-
-  app.post(
-    '/tenant/:tenantId/groupsio-verify-group',
-    safeWrap(require('./helpers/groupsioVerifyGroup').default),
->>>>>>> 592bde78
   )
 
   // if (TWITTER_CONFIG.clientId) {
