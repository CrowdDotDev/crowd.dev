--- conflicted
+++ resolved
@@ -189,7 +189,6 @@
     safeWrap(require('./helpers/jiraConnectOrUpdate').default),
   )
 
-<<<<<<< HEAD
   app.get(
     '/tenant/:tenantId/github-installations',
     safeWrap(require('./helpers/getGithubInstallations').default),
@@ -198,7 +197,8 @@
   app.post(
     '/tenant/:tenantId/github-connect-installation',
     safeWrap(require('./helpers/githubConnectInstallation').default),
-=======
+  )
+
   app.get('/gitlab/:tenantId/connect', safeWrap(require('./helpers/gitlabAuthenticate').default))
 
   app.get(
@@ -213,7 +213,6 @@
   app.get(
     `/tenant/:tenantId/integration/:id/gitlab/repos`,
     safeWrap(require('./helpers/gitlabMapReposGet').default),
->>>>>>> 4fbb32ef
   )
 
   if (TWITTER_CONFIG.clientId) {
