import { getServiceChildLogger } from '@crowd/logging'
import { KUBE_MODE } from '../../conf/index'
import bulkOperations from './operationsWorker'
import getUserContext from '../../database/utils/getUserContext'
import SegmentRepository from '../../database/repositories/segmentRepository'

const log = getServiceChildLogger('dbOperations.handler')

export async function consumer(event) {
  if (!KUBE_MODE) {
    event = JSON.parse(event.Records[0].body)
  }

  log.debug({ event }, `DbOperations event!`)
  const tenantId = event.tenantId || event.tenant_id

  if (!tenantId) {
    throw new Error('Tenant ID is required')
  } else if (!event.operation) {
    throw new Error('Operation is required')
  } else if (!event.records) {
    throw new Error('Records is required')
  }

  const context = await getUserContext(tenantId)
  const segmentRepository = new SegmentRepository(context)
<<<<<<< HEAD
  context.currentSegments = [await segmentRepository.findById(event.segments[0])]
=======
  if (event.segments && event.segments.length > 0) {
    context.currentSegments = [await segmentRepository.findById(event.segments[0])]
  }
>>>>>>> 94bc2afd

  const result = await bulkOperations(event.operation, event.records, context)

  return result
}<|MERGE_RESOLUTION|>--- conflicted
+++ resolved
@@ -24,13 +24,9 @@
 
   const context = await getUserContext(tenantId)
   const segmentRepository = new SegmentRepository(context)
-<<<<<<< HEAD
-  context.currentSegments = [await segmentRepository.findById(event.segments[0])]
-=======
   if (event.segments && event.segments.length > 0) {
     context.currentSegments = [await segmentRepository.findById(event.segments[0])]
   }
->>>>>>> 94bc2afd
 
   const result = await bulkOperations(event.operation, event.records, context)
 
