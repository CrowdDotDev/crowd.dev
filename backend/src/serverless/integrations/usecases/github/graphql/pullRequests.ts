import { Repo } from '../../../types/regularTypes'
import BaseQuery from './baseQuery'

/* eslint class-methods-use-this: 0 */
class PullRequestsQuery extends BaseQuery {
  repo: Repo

  constructor(repo: Repo, githubToken: string, perPage: number = 20) {
    const pullRequestsQuery = `{
            repository(owner: "${repo.owner}", name: "${repo.name}") {
              pullRequests(last: ${perPage}, \${beforeCursor}) {
                pageInfo ${BaseQuery.PAGE_SELECT}
                nodes {
                    author {
                        ... on User ${BaseQuery.USER_SELECT}
                    }
                    bodyText
                    state
                    title
                    id
                    url
                    createdAt
                    number
                    additions
                    deletions
                    changedFiles
                    authorAssociation
                    labels(first: 10) {
                      nodes {
                        name
                      }
                    }
                    timelineItems(
                      first: 100
                      itemTypes: [PULL_REQUEST_REVIEW, MERGED_EVENT, ASSIGNED_EVENT, REVIEW_REQUESTED_EVENT, CLOSED_EVENT]
                    ) {
                      nodes {
                        ... on ReviewRequestedEvent {
                          __typename
                          id
                          createdAt
                          actor {
                            ... on User ${BaseQuery.USER_SELECT}
                          }
                          requestedReviewer {
                            ... on User ${BaseQuery.USER_SELECT}
                          }
                        }
                        ... on PullRequestReview {
                          __typename
                          id
                          state
                          submittedAt
<<<<<<< HEAD
=======
                          body
>>>>>>> c4aea6e8
                          author {
                            ... on User ${BaseQuery.USER_SELECT}
                          }
                        }
                        ... on AssignedEvent {
                          __typename
                          id
                          assignee {
                            ... on User ${BaseQuery.USER_SELECT}
                          }
                          actor {
                            ... on User ${BaseQuery.USER_SELECT}
                          }
                          createdAt
                        }
                        ... on MergedEvent {
                          __typename
                          id
                          createdAt
                          actor {
                            ... on User ${BaseQuery.USER_SELECT}
                          }
                          createdAt
                        }
                        ... on ClosedEvent{
                          __typename
                          id
                          actor {
                            ... on User ${BaseQuery.USER_SELECT}
                          }
                          createdAt
                        }
                      }
                    }
                }
              }
            }
          }`

    super(githubToken, pullRequestsQuery, 'pullRequests', perPage)

    this.repo = repo
  }

  getEventData(result) {
    return { ...super.getEventData(result), data: result.repository?.pullRequests?.nodes }
  }
}

export default PullRequestsQuery<|MERGE_RESOLUTION|>--- conflicted
+++ resolved
@@ -51,10 +51,7 @@
                           id
                           state
                           submittedAt
-<<<<<<< HEAD
-=======
                           body
->>>>>>> c4aea6e8
                           author {
                             ... on User ${BaseQuery.USER_SELECT}
                           }
