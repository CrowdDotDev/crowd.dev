--- conflicted
+++ resolved
@@ -2,10 +2,6 @@
 import { Stripe } from 'stripe'
 import { PLANS_CONFIG } from '../../../config'
 import SequelizeRepository from '../../../database/repositories/sequelizeRepository'
-<<<<<<< HEAD
-import setPosthogTenantProperties from '../../../feature-flags/setTenantProperties'
-=======
->>>>>>> 6c8ca1a7
 import Plans from '../../../security/plans'
 import { ApiWebsocketMessage } from '../../../types/mq/apiWebsocketMessage'
 import { NodeWorkerMessageBase } from '../../../types/mq/nodeWorkerMessageBase'
@@ -88,13 +84,6 @@
           planSubscriptionEndsAt: moment(subscriptionEndsAt, 'X').toISOString(),
         })
 
-<<<<<<< HEAD
-        setPosthogTenantProperties(updated, posthog, options.database, redis)
-
-        await timeout(2000)
-
-=======
->>>>>>> 6c8ca1a7
         log.info('Emitting to redis pubsub for websocket forwarding from api..')
 
         // Wait few more seconds to ensure redirect is completed
