--- conflicted
+++ resolved
@@ -47,12 +47,9 @@
     const log = this.logger(context)
     log.info('Preprocessing!')
 
-<<<<<<< HEAD
-=======
     const redis = await createRedisClient(true)
     const membersCache = new RedisCache('linkedin-members', redis)
 
->>>>>>> 6da1d0f8
     const organization: ILinkedInOrganization = context.integration.settings.organizations.find(
       (o) => o.inUse === true,
     )
