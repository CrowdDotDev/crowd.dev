import moment from 'moment/moment'
import { createAppAuth } from '@octokit/auth-app'
import verifyGithubWebhook from 'verify-github-webhook'
import { Repo, Repos } from '../../types/regularTypes'
import { IntegrationType, PlatformType } from '../../../../types/integrationEnums'
import {
  IIntegrationStream,
  IPendingStream,
  IProcessStreamResults,
  IProcessWebhookResults,
  IStepContext,
} from '../../../../types/integration/stepResult'
import MemberAttributeSettingsService from '../../../../services/memberAttributeSettingsService'
import { GithubMemberAttributes } from '../../../../database/attributes/member/github'
import { MemberAttributeName } from '../../../../database/attributes/member/enums'
import { TwitterMemberAttributes } from '../../../../database/attributes/member/twitter'
import { GITHUB_CONFIG, IS_TEST_ENV } from '../../../../config'
import StargazersQuery from '../../usecases/github/graphql/stargazers'
import { IntegrationServiceBase } from '../integrationServiceBase'
import { timeout } from '../../../../utils/timing'
import PullRequestsQuery from '../../usecases/github/graphql/pullRequests'
import PullRequestCommentsQuery from '../../usecases/github/graphql/pullRequestComments'
import IssuesQuery from '../../usecases/github/graphql/issues'
import IssueCommentsQuery from '../../usecases/github/graphql/issueComments'
import ForksQuery from '../../usecases/github/graphql/forks'
import DiscussionsQuery from '../../usecases/github/graphql/discussions'
import DiscussionCommentsQuery from '../../usecases/github/graphql/discussionComments'
import { AddActivitiesSingle, Member, PlatformIdentities } from '../../types/messageTypes'
import Operations from '../../../dbOperations/operations'
import { GithubActivityType, GithubPullRequestEvents } from '../../../../types/activityTypes'
import { GitHubGrid } from '../../grid/githubGrid'
import getOrganization from '../../usecases/github/graphql/organizations'
import { singleOrDefault } from '../../../../utils/arrays'
import { AppTokenResponse, getAppToken } from '../../usecases/github/rest/getAppToken'
import getMember from '../../usecases/github/graphql/members'
import { createRedisClient } from '../../../../utils/redis'
import { RedisCache } from '../../../../utils/redis/redisCache'
import { gridEntry } from '../../grid/grid'
import PullRequestReviewThreadsQuery from '../../usecases/github/graphql/pullRequestReviewThreads'
import PullRequestReviewThreadCommentsQuery from '../../usecases/github/graphql/pullRequestReviewThreadComments'

/* eslint class-methods-use-this: 0 */

/* eslint-disable @typescript-eslint/no-unused-vars */

/* eslint-disable no-case-declarations */

enum GithubStreamType {
  STARGAZERS = 'stargazers',
  FORKS = 'forks',
  PULLS = 'pulls',
  PULL_COMMENTS = 'pull-comments',
  PULL_REVIEW_THREADS = 'pull-review-threads',
  PULL_REVIEW_THREAD_COMMENTS = 'pull-review-thread-comments',
  ISSUES = 'issues',
  ISSUE_COMMENTS = 'issue-comments',
  DISCUSSIONS = 'discussions',
  DISCUSSION_COMMENTS = 'discussion-comments',
}

const privateKey = GITHUB_CONFIG.privateKey
  ? Buffer.from(GITHUB_CONFIG.privateKey, 'base64').toString('ascii')
  : undefined

export class GithubIntegrationService extends IntegrationServiceBase {
  private static githubAuthenticator = privateKey
    ? createAppAuth({
        appId: GITHUB_CONFIG.appId,
        clientId: GITHUB_CONFIG.clientId,
        clientSecret: GITHUB_CONFIG.clientSecret,
        privateKey,
      })
    : undefined

  constructor() {
    super(IntegrationType.GITHUB, -1)

    this.globalLimit = GITHUB_CONFIG.globalLimit || 0
  }

  async createMemberAttributes(context: IStepContext): Promise<void> {
    const service = new MemberAttributeSettingsService(context.repoContext)
    await service.createPredefined(GithubMemberAttributes)
    await service.createPredefined(
      MemberAttributeSettingsService.pickAttributes(
        [MemberAttributeName.URL],
        TwitterMemberAttributes,
      ),
    )
  }

  async preprocess(context: IStepContext): Promise<void> {
    const redis = await createRedisClient(true)
    const emailCache = new RedisCache('github-emails', redis)

    const repos: Repos = []
    const unavailableRepos: Repos = []

    const reposToCheck = [
      ...context.integration.settings.repos,
      ...(context.integration.settings.unavailableRepos || []),
    ]

    for (const repo of reposToCheck) {
      try {
        // we don't need to get default 100 item per page, just 1 is enough to check if repo is available
        const stargazersQuery = new StargazersQuery(repo, context.integration.token, 1)
        await stargazersQuery.getSinglePage('')
        repos.push(repo)
      } catch (e) {
        if (e.rateLimitResetSeconds) {
          throw e
        } else {
          context.logger.warn(
            `Repo ${repo.name} will not be parsed. It is not available with the github token`,
          )
          unavailableRepos.push(repo)
        }
      }
    }

    context.integration.settings.repos = repos
    context.integration.settings.unavailableRepos = unavailableRepos

    context.pipelineData = {
      repos,
      unavailableRepos,
      emailCache,
    }
  }

  async getStreams(context: IStepContext): Promise<IPendingStream[]> {
    return context.pipelineData.repos.reduce((acc, repo) => {
      for (const endpoint of [
        GithubStreamType.STARGAZERS,
        GithubStreamType.FORKS,
        GithubStreamType.PULLS,
        GithubStreamType.ISSUES,
        GithubStreamType.DISCUSSIONS,
      ]) {
        acc.push({
          value: endpoint,
          metadata: { repo, page: '' },
        })
      }
      return acc
    }, [])
  }

  async processStream(
    stream: IIntegrationStream,
    context: IStepContext,
  ): Promise<IProcessStreamResults> {
    await timeout(1000)

    const repoName = stream.metadata.repo.name
    const event = stream.value as GithubStreamType

    const repo = GithubIntegrationService.getRepoByName(repoName, context)

    if (repo === null) {
      throw new Error(`Repo ${repoName} not found!`)
    }

    if (!repo.available) {
      throw new Error(
        `Stream ${stream.value} can't be processed since repo ${repoName} is not available!`,
      )
    }

    let result
    let newStreams: IPendingStream[]

    switch (event) {
      case GithubStreamType.STARGAZERS:
        const stargazersQuery = new StargazersQuery(repo, context.integration.token)
        result = await stargazersQuery.getSinglePage(stream.metadata.page)
        result.data = result.data.filter((i) => (i as any).node?.login)
        break
      case GithubStreamType.FORKS:
        const forksQuery = new ForksQuery(repo, context.integration.token)
        result = await forksQuery.getSinglePage(stream.metadata.page)

        // filter out activities without authors (such as bots) -- may not the case for forks, but filter out anyway
        result.data = result.data.filter((i) => (i as any).owner?.login)
        break
      case GithubStreamType.PULLS:
        const pullRequestsQuery = new PullRequestsQuery(repo, context.integration.token)
        result = await pullRequestsQuery.getSinglePage(stream.metadata.page)

        // filter out activities without authors (such as bots)
        result.data = result.data.filter((i) => (i as any).author?.login)

        // add new stream for each PR comments
        const prCommentStreams = result.data.map((pr) => ({
          value: GithubStreamType.PULL_COMMENTS,
          metadata: {
            page: '',
            repo: stream.metadata.repo,
            prNumber: pr.number,
          },
        }))

        // add new stream for each PR review thread comments
        const prReviewThreads = result.data.map((pr) => ({
          value: GithubStreamType.PULL_REVIEW_THREADS,
          metadata: {
            page: '',
            repo: stream.metadata.repo,
            prNumber: pr.number,
          },
        }))

        newStreams = [...prCommentStreams, ...prReviewThreads]
        break
      case GithubStreamType.PULL_COMMENTS: {
        const pullRequestNumber = stream.metadata.prNumber
        const pullRequestCommentsQuery = new PullRequestCommentsQuery(
          repo,
          pullRequestNumber,
          context.integration.token,
        )

        result = await pullRequestCommentsQuery.getSinglePage(stream.metadata.page)
        result.data = result.data.filter((i) => (i as any).author?.login)
        break
      }
      case GithubStreamType.PULL_REVIEW_THREADS: {
        const pullRequestNumber = stream.metadata.prNumber
        const pullRequestReviewThreadsQuery = new PullRequestReviewThreadsQuery(
          repo,
          pullRequestNumber,
          context.integration.token,
        )

        result = await pullRequestReviewThreadsQuery.getSinglePage(stream.metadata.page)

        // add each review thread as separate stream for comments inside
        newStreams = result.data.map((reviewThread) => ({
          value: GithubStreamType.PULL_REVIEW_THREAD_COMMENTS,
          metadata: {
            page: '',
            repo: stream.metadata.repo,
            reviewThreadId: reviewThread.id,
          },
        }))

        break
      }
      case GithubStreamType.PULL_REVIEW_THREAD_COMMENTS: {
        const reviewThreadId = stream.metadata.reviewThreadId
        const pullRequestReviewThreadCommentsQuery = new PullRequestReviewThreadCommentsQuery(
          repo,
          reviewThreadId,
          context.integration.token,
        )

        result = await pullRequestReviewThreadCommentsQuery.getSinglePage(stream.metadata.page)

        // filter out activities without authors (such as bots)
        result.data = result.data.filter((i) => (i as any).author?.login)

        break
      }
      case GithubStreamType.ISSUES:
        const issuesQuery = new IssuesQuery(repo, context.integration.token)
        result = await issuesQuery.getSinglePage(stream.metadata.page)

        // filter out activities without authors (such as bots)
        result.data = result.data.filter((i) => (i as any).author?.login)

        // add each issue as separate stream
        newStreams = result.data.map((issue) => ({
          value: GithubStreamType.ISSUE_COMMENTS,
          metadata: {
            page: '',
            repo: stream.metadata.repo,
            issueNumber: issue.number,
          },
        }))
        break
      case GithubStreamType.ISSUE_COMMENTS:
        const issueNumber = stream.metadata.issueNumber
        const issueCommentsQuery = new IssueCommentsQuery(
          repo,
          issueNumber,
          context.integration.token,
        )
        result = await issueCommentsQuery.getSinglePage(stream.metadata.page)
        result.data = result.data.filter((i) => (i as any).author?.login)
        break
      case GithubStreamType.DISCUSSIONS:
        const discussionsQuery = new DiscussionsQuery(repo, context.integration.token)
        result = await discussionsQuery.getSinglePage(stream.metadata.page)

        result.data = result.data.filter((i) => (i as any).author?.login)
        newStreams = result.data
          .filter((d) => d.comments.totalCount > 0)
          .map((d) => ({
            value: GithubStreamType.DISCUSSION_COMMENTS,
            metadata: {
              page: '',
              repo: stream.metadata.repo,
              discussionNumber: d.number,
            },
          }))
        break
      case GithubStreamType.DISCUSSION_COMMENTS:
        const discussionNumber = stream.metadata.discussionNumber
        const discussionCommentsQuery = new DiscussionCommentsQuery(
          repo,
          discussionNumber,
          context.integration.token,
        )
        result = await discussionCommentsQuery.getSinglePage(stream.metadata.page)
        result.data = result.data.filter((i) => (i as any).author?.login)
        break
      default:
        throw new Error(`Unknown event '${event}'!`)
    }

    const nextPageStream = result.hasPreviousPage
      ? { value: stream.value, metadata: { repo: stream.metadata.repo, page: result.startCursor } }
      : undefined

    const activities = await GithubIntegrationService.parseActivities(
      result.data,
      stream.value as GithubStreamType,
      repo,
      context,
    )

    return {
      operations: [
        {
          type: Operations.UPSERT_ACTIVITIES_WITH_MEMBERS,
          records: activities,
        },
      ],
      newStreams,
      nextPageStream,
    }
  }

  async processWebhook(webhook: any, context: IStepContext): Promise<IProcessWebhookResults> {
    const records: AddActivitiesSingle[] | undefined = []

    await GithubIntegrationService.verifyWebhookSignature(
      webhook.payload.signature,
      webhook.payload.data,
    )

    const event = webhook.payload.event
    const payload = webhook.payload.data

    const redis = await createRedisClient(true)
    const emailCache = new RedisCache('github-emails', redis)

    context.pipelineData = {
      emailCache,
    }

    switch (event) {
      case 'issues': {
        const record = await GithubIntegrationService.parseWebhookIssue(payload, context)
        if (record) {
          records.push(record)
        }
        break
      }

      case 'discussion': {
        const record = await GithubIntegrationService.parseWebhookDiscussion(payload, context)
        if (record) {
          records.push(record)
        }
        break
      }

      case 'pull_request': {
        if (payload.action === 'closed' && payload.pull_request.merged) {
          const prMergedRecord = await GithubIntegrationService.parseWebhookPullRequest(
            { ...payload, action: 'merged' },
            context,
          )
          if (prMergedRecord) {
            records.push(prMergedRecord)
          }
        }

        const prClosedRecord = await GithubIntegrationService.parseWebhookPullRequest(
          payload,
          context,
        )
        if (prClosedRecord) {
          records.push(prClosedRecord)
        }

        break
      }

      case 'pull_request_review': {
        const record = await GithubIntegrationService.parseWebhookPullRequestReview(
          payload,
          context,
        )
        if (record) {
          records.push(record)
        }
        break
      }

      case 'star': {
        const record = await GithubIntegrationService.parseWebhookStar(payload, context)
        if (record) {
          records.push(record)
        }
        break
      }

      case 'fork': {
        const record = await GithubIntegrationService.parseWebhookFork(payload, context)
        if (record) {
          records.push(record)
        }
        break
      }

      case 'discussion_comment':
      case 'issue_comment': {
        const record = await GithubIntegrationService.parseWebhookComment(event, payload, context)
        if (record) {
          records.push(record)
        }
<<<<<<< HEAD
=======
        break
      }

      case 'pull_request_review_comment': {
        const record = await GithubIntegrationService.parseWebhookPullRequestReviewThreadComment(
          payload,
          context,
        )
        if (record) {
          records.push(record)
        }
>>>>>>> c4aea6e8
        break
      }

      default:
    }

    if (records.length === 0) {
      context.logger.warn(
        {
          event,
          action: payload.action,
        },
        'No record created for event!',
      )

      return {
        operations: [],
      }
    }

    return {
      operations: [
        {
          type: Operations.UPSERT_ACTIVITIES_WITH_MEMBERS,
          records,
        },
      ],
    }
  }

  private static verifyWebhookSignature(signature: string, data: any): void {
    if (IS_TEST_ENV) {
      return
    }

    const secret = GITHUB_CONFIG.webhookSecret

    let isVerified: boolean
    try {
      isVerified = verifyGithubWebhook(signature, JSON.stringify(data), secret) // Returns true if verification succeeds; otherwise, false.
    } catch (err) {
      throw new Error(`Webhook not verified\n${err}`)
    }

    if (!isVerified) {
      throw new Error('Webhook not verified')
    }
  }

  /**
   * Parses various activity types into crowd activities.
   * @param records List of activities to be parsed
   * @param event
   * @param repo
   * @param context
   * @returns parsed activities that can be saved to the database.
   */
  private static async parseActivities(
    records: any[],
    event: GithubStreamType,
    repo: Repo,
    context: IStepContext,
  ): Promise<AddActivitiesSingle[]> {
    let activities: AddActivitiesSingle[] = []

    switch (event) {
      case GithubStreamType.STARGAZERS:
        activities = await GithubIntegrationService.parseStars(records, repo, context)
        break
      case GithubStreamType.FORKS:
        activities = await GithubIntegrationService.parseForks(records, repo, context)
        break
      case GithubStreamType.PULLS:
        activities = await GithubIntegrationService.parsePullRequests(records, repo, context)
        break
      case GithubStreamType.PULL_COMMENTS:
        activities = await GithubIntegrationService.parsePullRequestComments(records, repo, context)
        break
      case GithubStreamType.ISSUES:
        activities = await GithubIntegrationService.parseIssues(records, repo, context)
        break
      case GithubStreamType.ISSUE_COMMENTS:
        activities = await GithubIntegrationService.parseIssueComments(records, repo, context)
        break
      case GithubStreamType.DISCUSSIONS:
        activities = await GithubIntegrationService.parseDiscussions(records, repo, context)
        break
      case GithubStreamType.DISCUSSION_COMMENTS:
        activities = await GithubIntegrationService.parseDiscussionComments(records, repo, context)
        break
      case GithubStreamType.PULL_REVIEW_THREADS:
        // empty result data, we only care about comments inside review threads, this stream won't generate any activities
        activities = []
        break
      case GithubStreamType.PULL_REVIEW_THREAD_COMMENTS:
        activities = await GithubIntegrationService.parsePullRequestReviewThreadComments(
          records,
          repo,
          context,
        )
        break
      default:
        throw new Error(`Event not supported '${event}'!`)
    }

    return activities
  }

  public static async parseWebhookStar(
    payload: any,
    context: IStepContext,
  ): Promise<AddActivitiesSingle | undefined> {
    let type: GithubActivityType
    switch (payload.action) {
      case 'created': {
        type = GithubActivityType.STAR
        break
      }

      case 'deleted': {
        type = GithubActivityType.UNSTAR
        break
      }

      default: {
        return undefined
      }
    }
    const member = await GithubIntegrationService.parseWebhookMember(payload.sender.login, context)

    if (member) {
      const starredAt =
        type === GithubActivityType.STAR ? moment(payload.starred_at).utc() : moment().utc()

      return {
        member,
        username: member.username[PlatformType.GITHUB].username,
        type,
        timestamp: starredAt.toDate(),
        platform: PlatformType.GITHUB,
        tenant: context.integration.tenantId,
        sourceId: IntegrationServiceBase.generateSourceIdHash(
          payload.sender.login,
          type,
          starredAt.unix().toString(),
          PlatformType.GITHUB,
        ),
        sourceParentId: null,
        channel: payload.repository.html_url,
        score: type === 'star' ? GitHubGrid.star.score : GitHubGrid.unStar.score,
        isContribution: GitHubGrid.star.isContribution,
      }
    }

    return undefined
  }

  private static async parseStars(
    records: any[],
    repo: Repo,
    context: IStepContext,
  ): Promise<AddActivitiesSingle[]> {
    const out: AddActivitiesSingle[] = []
    for (const record of records) {
      const member = await GithubIntegrationService.parseMember(record.node, context)
      out.push({
        tenant: context.integration.tenantId,
        username: member.username[PlatformType.GITHUB].username,
        platform: PlatformType.GITHUB,
        type: GithubActivityType.STAR,
        sourceId: IntegrationServiceBase.generateSourceIdHash(
          record.node.login,
          GithubActivityType.STAR,
          moment(record.starredAt).utc().unix().toString(),
          PlatformType.GITHUB,
        ),
        sourceParentId: '',
        timestamp: moment(record.starredAt).utc().toDate(),
        channel: repo.url,
        member,
        score: GitHubGrid.star.score,
        isContribution: GitHubGrid.star.isContribution,
      })
    }
    return out
  }

  public static async parseWebhookFork(
    payload: any,
    context: IStepContext,
  ): Promise<AddActivitiesSingle | undefined> {
    const member: Member = await GithubIntegrationService.parseWebhookMember(
      payload.sender.login,
      context,
    )

    if (member) {
      return {
        member,
        username: member.username[PlatformType.GITHUB].username,
        type: GithubActivityType.FORK,
        timestamp: moment(payload.forkee.created_at).utc().toDate(),
        platform: PlatformType.GITHUB,
        tenant: context.integration.tenantId,
        sourceId: payload.forkee.node_id.toString(),
        sourceParentId: null,
        channel: payload.repository.html_url,
        score: GitHubGrid.fork.score,
        isContribution: GitHubGrid.fork.isContribution,
      }
    }
    return undefined
  }

  private static async parseForks(
    records: any[],
    repo: Repo,
    context: IStepContext,
  ): Promise<AddActivitiesSingle[]> {
    const out: AddActivitiesSingle[] = []

    for (const record of records) {
      const member = await GithubIntegrationService.parseMember(record.owner, context)
      out.push({
        username: member.username[PlatformType.GITHUB].username,
        tenant: context.integration.tenantId,
        platform: PlatformType.GITHUB,
        type: GithubActivityType.FORK,
        sourceId: record.id,
        sourceParentId: '',
        timestamp: moment(record.createdAt).utc().toDate(),
        channel: repo.url,
        member,
        score: GitHubGrid.fork.score,
        isContribution: GitHubGrid.fork.isContribution,
      })
    }

    return out
  }

<<<<<<< HEAD
=======
  public static async parseWebhookPullRequestReviewThreadComment(
    payload: any,
    context: IStepContext,
  ): Promise<AddActivitiesSingle | undefined> {
    let type: GithubActivityType
    let scoreGrid: gridEntry
    let timestamp: string
    let sourceParentId: string
    let sourceId: string
    let body: string = ''

    switch (payload.action) {
      case 'created': {
        type = GithubActivityType.PULL_REQUEST_REVIEW_THREAD_COMMENT
        scoreGrid = GitHubGrid.comment
        timestamp = payload.comment.created_at
        sourceParentId = payload.pull_request.node_id
        sourceId = payload.comment.node_id
        body = payload.comment.body
        break
      }
      default: {
        return undefined
      }
    }

    const member = await GithubIntegrationService.parseWebhookMember(
      payload.comment.user.login,
      context,
    )

    if (member) {
      return {
        member,
        username: member.username[PlatformType.GITHUB].username,
        type,
        timestamp: moment(timestamp).utc().toDate(),
        platform: PlatformType.GITHUB,
        tenant: context.integration.tenantId,
        sourceId,
        sourceParentId,
        url: payload.comment.html_url,
        title: '',
        channel: payload.repository.html_url,
        body,
        score: scoreGrid.score,
        isContribution: scoreGrid.isContribution,
        attributes: {
          state: payload.pull_request.state,
          authorAssociation: payload.pull_request.author_association,
          labels: payload.pull_request.labels.map((l) => l.name),
        },
      }
    }

    return undefined
  }

>>>>>>> c4aea6e8
  public static async parseWebhookPullRequestReview(
    payload: any,
    context: IStepContext,
  ): Promise<AddActivitiesSingle | undefined> {
    let type: GithubActivityType
    let scoreGrid: gridEntry
    let timestamp: string
    let sourceParentId: string
    let sourceId: string
<<<<<<< HEAD

    switch (payload.action) {
      case 'submitted': {
=======
    let body: string = ''

    switch (payload.action) {
      case 'submitted': {
        // additional comments to existing review threads also result in submitted events
        // since these will be handled in pull_request_review_comment.created events
        // we're ignoring when state is commented and it has no body.
        if (payload.review.state === 'commented' && payload.review.body === null) {
          return undefined
        }

>>>>>>> c4aea6e8
        type = GithubActivityType.PULL_REQUEST_REVIEWED
        scoreGrid = GitHubGrid.pullRequestReviewed
        timestamp = payload.review.submitted_at
        sourceParentId = payload.pull_request.node_id.toString()
        sourceId = `gen-PRR_${payload.pull_request.node_id.toString()}_${
          payload.review.user.login
        }_${payload.review.submitted_at}`
<<<<<<< HEAD
=======
        body = payload.review.body
>>>>>>> c4aea6e8
        break
      }
      default: {
        return undefined
      }
    }

    const review = payload.review
    const pull = payload.pull_request
    const member = await GithubIntegrationService.parseWebhookMember(review.user.login, context)

    if (member) {
      return {
        member,
        username: member.username[PlatformType.GITHUB].username,
        type,
        timestamp: moment(timestamp).utc().toDate(),
        platform: PlatformType.GITHUB,
        tenant: context.integration.tenantId,
        sourceId,
        sourceParentId,
        url: pull.html_url,
        title: '',
        channel: payload.repository.html_url,
<<<<<<< HEAD
        body: '',
=======
        body,
>>>>>>> c4aea6e8
        score: scoreGrid.score,
        isContribution: scoreGrid.isContribution,
        attributes: {
          state: pull.state,
          authorAssociation: pull.author_association,
          labels: pull.labels.map((l) => l.name),
        },
      }
    }

    return undefined
  }

  public static async parseWebhookPullRequest(
    payload: any,
    context: IStepContext,
  ): Promise<AddActivitiesSingle | undefined> {
    let type: GithubActivityType
    let scoreGrid: gridEntry
    let timestamp: string
    let sourceParentId: string
    let sourceId: string
    let objectMember: Member = null
    let objectMemberUsername: string = null
    let body: string = ''
    let title: string = ''

    switch (payload.action) {
      case 'edited':
      case 'opened':
      case 'reopened': {
        type = GithubActivityType.PULL_REQUEST_OPENED
        scoreGrid = GitHubGrid.pullRequestOpened
        timestamp = payload.pull_request.created_at
        sourceId = payload.pull_request.node_id.toString()
        sourceParentId = null
        body = payload.pull_request.body
        title = payload.pull_request.title
        break
      }

      case 'closed': {
        type = GithubActivityType.PULL_REQUEST_CLOSED
        scoreGrid = GitHubGrid.pullRequestClosed
        timestamp = payload.pull_request.closed_at
        sourceParentId = payload.pull_request.node_id.toString()
        sourceId = `gen-CE_${payload.pull_request.node_id.toString()}_${
          payload.pull_request.user.login
        }_${payload.pull_request.closed_at}`
        break
      }

      case 'assigned': {
        type = GithubActivityType.PULL_REQUEST_ASSIGNED
        scoreGrid = GitHubGrid.pullRequestAssigned
        timestamp = payload.pull_request.updated_at
        sourceParentId = payload.pull_request.node_id.toString()
        sourceId = `gen-AE_${payload.pull_request.node_id.toString()}_${
          payload.pull_request.user.login
        }_${payload.pull_request.assignee.login}_${payload.pull_request.updated_at}`
        objectMember = await GithubIntegrationService.parseWebhookMember(
          payload.pull_request.assignee.login,
          context,
        )
        objectMemberUsername = objectMember.username[PlatformType.GITHUB].username
        break
      }

      case 'review_requested': {
        type = GithubActivityType.PULL_REQUEST_REVIEW_REQUESTED
        scoreGrid = GitHubGrid.pullRequestReviewRequested
        timestamp = payload.pull_request.updated_at
        sourceParentId = payload.pull_request.node_id.toString()
        sourceId = `gen-RRE_${payload.pull_request.node_id.toString()}_${
          payload.pull_request.user.login
        }_${payload.requested_reviewer.login}_${payload.pull_request.updated_at}`
        objectMember = await GithubIntegrationService.parseWebhookMember(
          payload.requested_reviewer.login,
          context,
        )
        objectMemberUsername = objectMember.username[PlatformType.GITHUB].username
        break
      }

      case 'merged': {
        type = GithubActivityType.PULL_REQUEST_MERGED
        scoreGrid = GitHubGrid.pullRequestMerged
        timestamp = payload.pull_request.merged_at
        sourceParentId = payload.pull_request.node_id.toString()
        sourceId = `gen-ME_${payload.pull_request.node_id.toString()}_${
          payload.pull_request.merged_by.login
        }_${payload.pull_request.merged_at}`
        break
      }

      default: {
        return undefined
      }
    }

    const member = await GithubIntegrationService.parseWebhookMember(payload.sender.login, context)

    const pull = payload.pull_request

    if (member) {
      return {
        member,
        username: member.username[PlatformType.GITHUB].username,
        objectMemberUsername,
        objectMember,
        type,
        timestamp: moment(timestamp).utc().toDate(),
        platform: PlatformType.GITHUB,
        tenant: context.integration.tenantId,
        sourceId,
        sourceParentId,
        url: pull.html_url,
        title,
        channel: payload.repository.html_url,
        body,
        score: scoreGrid.score,
        isContribution: scoreGrid.isContribution,
        attributes: {
          state: pull.state,
          additions: pull.additions,
          deletions: pull.deletions,
          changedFiles: pull.changed_files,
          authorAssociation: pull.author_association,
          labels: pull.labels.map((l) => l.name),
        },
      }
    }

    return undefined
  }

  private static async parsePullRequestEvents(
    records: any[],
    pullRequest: AddActivitiesSingle,
    context: IStepContext,
  ): Promise<AddActivitiesSingle[]> {
    const out: AddActivitiesSingle[] = []

    for (const record of records) {
      switch (record.__typename) {
        case GithubPullRequestEvents.ASSIGN:
          if (record.actor.login && record.assignee.login) {
            const member = await GithubIntegrationService.parseMember(record.actor, context)
            const objectMember = await GithubIntegrationService.parseMember(
              record.assignee,
              context,
            )
            out.push({
              username: member.username[PlatformType.GITHUB].username,
              objectMemberUsername: objectMember.username[PlatformType.GITHUB].username,
              tenant: context.integration.tenantId,
              platform: PlatformType.GITHUB,
              type: GithubActivityType.PULL_REQUEST_ASSIGNED,
              sourceId: `gen-AE_${pullRequest.sourceId}_${record.actor.login}_${
                record.assignee.login
              }_${moment(record.createdAt).utc().toISOString()}`,
              sourceParentId: pullRequest.sourceId,
              timestamp: moment(record.createdAt).utc().toDate(),
              body: '',
              url: pullRequest.url,
              channel: pullRequest.channel,
              title: '',
              attributes: {
                state: (pullRequest.attributes as any).state,
                additions: (pullRequest.attributes as any).additions,
                deletions: (pullRequest.attributes as any).deletions,
                changedFiles: (pullRequest.attributes as any).changedFiles,
                authorAssociation: (pullRequest.attributes as any).authorAssociation,
                labels: (pullRequest.attributes as any).labels,
              },
              member,
              objectMember,
              score: GitHubGrid.pullRequestAssigned.score,
              isContribution: GitHubGrid.pullRequestAssigned.isContribution,
            })
          }

          break
        case GithubPullRequestEvents.REQUEST_REVIEW:
          if (record.actor.login && record.requestedReviewer.login) {
            const member = await GithubIntegrationService.parseMember(record.actor, context)
            const objectMember = await GithubIntegrationService.parseMember(
              record.requestedReviewer,
              context,
            )
            out.push({
              username: member.username[PlatformType.GITHUB].username,
              objectMemberUsername: objectMember.username[PlatformType.GITHUB].username,
              tenant: context.integration.tenantId,
              platform: PlatformType.GITHUB,
              type: GithubActivityType.PULL_REQUEST_REVIEW_REQUESTED,
              sourceId: `gen-RRE_${pullRequest.sourceId}_${record.actor.login}_${
                record.requestedReviewer.login
              }_${moment(record.createdAt).utc().toISOString()}`,
              sourceParentId: pullRequest.sourceId,
              timestamp: moment(record.createdAt).utc().toDate(),
              body: '',
              url: pullRequest.url,
              channel: pullRequest.channel,
              title: '',
              attributes: {
                state: (pullRequest.attributes as any).state,
                additions: (pullRequest.attributes as any).additions,
                deletions: (pullRequest.attributes as any).deletions,
                changedFiles: (pullRequest.attributes as any).changedFiles,
                authorAssociation: (pullRequest.attributes as any).authorAssociation,
                labels: (pullRequest.attributes as any).labels,
              },
              member,
              objectMember,
              score: GitHubGrid.pullRequestReviewRequested.score,
              isContribution: GitHubGrid.pullRequestReviewRequested.isContribution,
            })
          }

          break
        case GithubPullRequestEvents.REVIEW:
          if (record.author.login) {
            const member = await GithubIntegrationService.parseMember(record.author, context)
            out.push({
              username: member.username[PlatformType.GITHUB].username,
              tenant: context.integration.tenantId,
              platform: PlatformType.GITHUB,
              type: GithubActivityType.PULL_REQUEST_REVIEWED,
              sourceId: `gen-PRR_${pullRequest.sourceId}_${record.author.login}_${moment(
                record.submittedAt,
              )
                .utc()
                .toISOString()}`,
              sourceParentId: pullRequest.sourceId,
              timestamp: moment(record.submittedAt).utc().toDate(),
<<<<<<< HEAD
              body: '',
=======
              body: record.body,
>>>>>>> c4aea6e8
              url: pullRequest.url,
              channel: pullRequest.channel,
              title: '',
              attributes: {
                state: (pullRequest.attributes as any).state,
                additions: (pullRequest.attributes as any).additions,
                deletions: (pullRequest.attributes as any).deletions,
                changedFiles: (pullRequest.attributes as any).changedFiles,
                authorAssociation: (pullRequest.attributes as any).authorAssociation,
                labels: (pullRequest.attributes as any).labels,
              },
              member,
              score: GitHubGrid.pullRequestReviewed.score,
              isContribution: GitHubGrid.pullRequestReviewed.isContribution,
            })
          }

          break
        case GithubPullRequestEvents.MERGE:
          if (record.actor.login) {
            const member = await GithubIntegrationService.parseMember(record.actor, context)
            out.push({
              username: member.username[PlatformType.GITHUB].username,
              tenant: context.integration.tenantId,
              platform: PlatformType.GITHUB,
              type: GithubActivityType.PULL_REQUEST_MERGED,
              sourceId: `gen-ME_${pullRequest.sourceId}_${record.actor.login}_${moment(
                record.createdAt,
              )
                .utc()
                .toISOString()}`,
              sourceParentId: pullRequest.sourceId,
              timestamp: moment(record.createdAt).utc().toDate(),
              body: '',
              url: pullRequest.url,
              channel: pullRequest.channel,
              title: '',
              attributes: {
                state: (pullRequest.attributes as any).state,
                additions: (pullRequest.attributes as any).additions,
                deletions: (pullRequest.attributes as any).deletions,
                changedFiles: (pullRequest.attributes as any).changedFiles,
                authorAssociation: (pullRequest.attributes as any).authorAssociation,
                labels: (pullRequest.attributes as any).labels,
              },
              member,
              score: GitHubGrid.pullRequestMerged.score,
              isContribution: GitHubGrid.pullRequestMerged.isContribution,
            })
          }

          break
        case GithubPullRequestEvents.CLOSE:
          if (record.actor.login) {
            const member = await GithubIntegrationService.parseMember(record.actor, context)
            out.push({
              username: member.username[PlatformType.GITHUB].username,
              tenant: context.integration.tenantId,
              platform: PlatformType.GITHUB,
              type: GithubActivityType.PULL_REQUEST_CLOSED,
              sourceId: `gen-CE_${pullRequest.sourceId}_${record.actor.login}_${moment(
                record.createdAt,
              )
                .utc()
                .toISOString()}`,
              sourceParentId: pullRequest.sourceId,
              timestamp: moment(record.createdAt).utc().toDate(),
              body: '',
              url: pullRequest.url,
              channel: pullRequest.channel,
              title: '',
              attributes: {
                state: (pullRequest.attributes as any).state,
                additions: (pullRequest.attributes as any).additions,
                deletions: (pullRequest.attributes as any).deletions,
                changedFiles: (pullRequest.attributes as any).changedFiles,
                authorAssociation: (pullRequest.attributes as any).authorAssociation,
                labels: (pullRequest.attributes as any).labels,
              },
              member,
              score: GitHubGrid.pullRequestClosed.score,
              isContribution: GitHubGrid.pullRequestClosed.isContribution,
            })
          }

          break
        default:
          context.logger.warn(
            `Unsupported pull request event:  ${record.__typename}. This event will not be parsed.`,
          )
      }
    }
    return out
  }

<<<<<<< HEAD
=======
  private static async parsePullRequestReviewThreadComments(
    records: any[],
    repo: Repo,
    context: IStepContext,
  ): Promise<AddActivitiesSingle[]> {
    const out: AddActivitiesSingle[] = []

    for (const record of records) {
      const member = await GithubIntegrationService.parseMember(record.author, context)
      out.push({
        tenant: context.integration.tenantId,
        username: member.username[PlatformType.GITHUB].username,
        platform: PlatformType.GITHUB,
        type: GithubActivityType.PULL_REQUEST_REVIEW_THREAD_COMMENT,
        sourceId: record.id,
        sourceParentId: record.pullRequest.id,
        timestamp: moment(record.createdAt).utc().toDate(),
        body: record.bodyText,
        url: record.url,
        channel: record.pullRequest.url,
        title: '',
        attributes: {
          state: record.pullRequest.state.toLowerCase(),
          additions: record.pullRequest.additions,
          deletions: record.pullRequest.deletions,
          changedFiles: record.pullRequest.changedFiles,
          authorAssociation: record.pullRequest.authorAssociation,
          labels: record.pullRequest.labels?.nodes.map((l) => l.name),
        },
        member,
        score: GitHubGrid.comment.score,
        isContribution: GitHubGrid.comment.isContribution,
      })
    }

    return out
  }

>>>>>>> c4aea6e8
  private static async parsePullRequests(
    records: any[],
    repo: Repo,
    context: IStepContext,
  ): Promise<AddActivitiesSingle[]> {
    const out: AddActivitiesSingle[] = []

    for (const record of records) {
      const member = await GithubIntegrationService.parseMember(record.author, context)
      out.push({
        tenant: context.integration.tenantId,
        username: member.username[PlatformType.GITHUB].username,
        platform: PlatformType.GITHUB,
        type: GithubActivityType.PULL_REQUEST_OPENED,
        sourceId: record.id,
        sourceParentId: '',
        timestamp: moment(record.createdAt).utc().toDate(),
        body: record.bodyText,
        url: record.url ? record.url : '',
        channel: repo.url,
        title: record.title,
        attributes: {
          state: record.state.toLowerCase(),
          additions: record.additions,
          deletions: record.deletions,
          changedFiles: record.changedFiles,
          authorAssociation: record.authorAssociation,
          labels: record.labels?.nodes.map((l) => l.name),
        },
        member,
        score: GitHubGrid.pullRequestOpened.score,
        isContribution: GitHubGrid.pullRequestOpened.isContribution,
      })

      // parse pr events
      out.push(
        ...(await GithubIntegrationService.parsePullRequestEvents(
          record.timelineItems.nodes,
          out[out.length - 1],
          context,
        )),
      )
    }

    return out
  }

  public static async parseWebhookComment(
    event: string,
    payload: any,
    context: IStepContext,
  ): Promise<AddActivitiesSingle | undefined> {
    let type: GithubActivityType
    let sourceParentId: string | undefined

    switch (event) {
      case 'discussion_comment': {
        switch (payload.action) {
          case 'created':
          case 'edited':
            type = GithubActivityType.DISCUSSION_COMMENT
            sourceParentId = payload.discussion.node_id.toString()
            break
          default:
            return undefined
        }
        break
      }

      case 'issue_comment': {
        switch (payload.action) {
          case 'created':
          case 'edited': {
            if ('pull_request' in payload.issue) {
              type = GithubActivityType.PULL_REQUEST_COMMENT
            } else {
              type = GithubActivityType.ISSUE_COMMENT
            }
            sourceParentId = payload.issue.node_id.toString()
            break
          }

          default:
            return undefined
        }
        break
      }

      default: {
        return undefined
      }
    }

    const member = await GithubIntegrationService.parseWebhookMember(payload.sender.login, context)
    if (member) {
      const comment = payload.comment
      return {
        member,
        username: member.username[PlatformType.GITHUB].username,
        type,
        timestamp: moment(comment.created_at).utc().toDate(),
        platform: PlatformType.GITHUB,
        tenant: context.integration.tenantId,
        sourceId: comment.node_id.toString(),
        sourceParentId,
        url: comment.html_url,
        body: comment.body,
        channel: payload.repository.html_url,
        score: GitHubGrid.comment.score,
        isContribution: GitHubGrid.comment.isContribution,
      }
    }

    return undefined
  }

  private static async parsePullRequestComments(
    records: any[],
    repo: Repo,
    context: IStepContext,
  ): Promise<AddActivitiesSingle[]> {
    const out: AddActivitiesSingle[] = []
    for (const record of records) {
      const member = await GithubIntegrationService.parseMember(record.author, context)
      out.push({
        username: member.username[PlatformType.GITHUB].username,
        tenant: context.integration.tenantId,
        platform: PlatformType.GITHUB,
        type: GithubActivityType.PULL_REQUEST_COMMENT,
        sourceId: record.id,
        sourceParentId: record.pullRequest.id,
        timestamp: moment(record.createdAt).utc().toDate(),
        url: record.url,
        body: record.bodyText,
        channel: repo.url,
        member,
        score: GitHubGrid.comment.score,
        isContribution: GitHubGrid.comment.isContribution,
      })
    }
    return out
  }

  public static async parseWebhookIssue(
    payload: any,
    context: IStepContext,
  ): Promise<AddActivitiesSingle | undefined> {
    let type: GithubActivityType
    let scoreGrid: gridEntry
    let timestamp: string

    switch (payload.action) {
      case 'edited':
      case 'opened':
      case 'reopened':
        type = GithubActivityType.ISSUE_OPENED
        scoreGrid = GitHubGrid.issueOpened
        timestamp = payload.issue.created_at
        break

      case 'closed':
        type = GithubActivityType.ISSUE_CLOSED
        scoreGrid = GitHubGrid.issueClosed
        timestamp = payload.issue.closed_at
        break

      default:
        return undefined
    }

    const issue = payload.issue
    const member = await GithubIntegrationService.parseWebhookMember(issue.user.login, context)

    if (member) {
      return {
        member,
        username: member.username[PlatformType.GITHUB].username,
        type,
        timestamp: moment(timestamp).utc().toDate(),
        platform: PlatformType.GITHUB,
        tenant: context.integration.tenantId,
        sourceId: issue.node_id.toString(),
        sourceParentId: null,
        url: issue.html_url,
        title: issue.title,
        channel: payload.repository.html_url,
        body: issue.body,
        attributes: {
          state: issue.state,
        },
        score: scoreGrid.score,
        isContribution: scoreGrid.isContribution,
      }
    }

    return undefined
  }

  private static async parseIssues(
    records: any[],
    repo: Repo,
    context: IStepContext,
  ): Promise<AddActivitiesSingle[]> {
    const out: AddActivitiesSingle[] = []

    for (const record of records) {
      const member = await GithubIntegrationService.parseMember(record.author, context)
      out.push({
        tenant: context.integration.tenantId,
        username: member.username[PlatformType.GITHUB].username,
        platform: PlatformType.GITHUB,
        type: GithubActivityType.ISSUE_OPENED,
        sourceId: record.id,
        sourceParentId: '',
        timestamp: moment(record.createdAt).utc().toDate(),
        body: record.bodyText,
        url: record.url ? record.url : '',
        channel: repo.url,
        title: record.title.replace(/\0/g, ''),
        attributes: {
          state: record.state.toLowerCase(),
        },
        member,
        score: GitHubGrid.issueOpened.score,
        isContribution: GitHubGrid.issueOpened.isContribution,
      })
    }

    return out
  }

  private static async parseIssueComments(
    records: any[],
    repo: Repo,
    context: IStepContext,
  ): Promise<AddActivitiesSingle[]> {
    const out: AddActivitiesSingle[] = []
    for (const record of records) {
      const member = await GithubIntegrationService.parseMember(record.author, context)
      out.push({
        tenant: context.integration.tenantId,
        username: member.username[PlatformType.GITHUB].username,
        platform: PlatformType.GITHUB,
        type: GithubActivityType.ISSUE_COMMENT,
        sourceId: record.id,
        sourceParentId: record.issue.id,
        timestamp: moment(record.createdAt).utc().toDate(),
        url: record.url,
        body: record.bodyText,
        channel: repo.url,
        member,
        score: GitHubGrid.comment.score,
        isContribution: GitHubGrid.comment.isContribution,
      })
    }
    return out
  }

  public static async parseWebhookDiscussion(
    payload: any,
    context: IStepContext,
  ): Promise<AddActivitiesSingle | undefined> {
    if (payload.action === 'answered') {
      return this.parseWebhookDiscussionComments(payload, context)
    }

    if (!['edited', 'created'].includes(payload.action)) {
      return undefined
    }

    const discussion = payload.discussion
    const member = await GithubIntegrationService.parseWebhookMember(discussion.user.login, context)

    if (member) {
      return {
        member,
        username: member.username[PlatformType.GITHUB].username,
        type: GithubActivityType.DISCUSSION_STARTED,
        timestamp: moment(discussion.created_at).utc().toDate(),
        platform: PlatformType.GITHUB,
        tenant: context.integration.tenantId,
        sourceId: discussion.node_id.toString(),
        sourceParentId: null,
        url: discussion.html_url,
        title: discussion.title,
        channel: payload.repository.html_url,
        body: discussion.body,
        attributes: {
          category: {
            id: discussion.category.node_id,
            isAnswerable: discussion.category.is_answerable,
            name: discussion.category.name,
            slug: discussion.category.slug,
            emoji: discussion.category.emoji,
            description: discussion.category.description,
          },
        },
        score: GitHubGrid.discussionOpened.score,
        isContribution: GitHubGrid.discussionOpened.isContribution,
      }
    }

    return undefined
  }

  private static async parseDiscussions(
    records: any[],
    repo: Repo,
    context: IStepContext,
  ): Promise<AddActivitiesSingle[]> {
    const out: AddActivitiesSingle[] = []

    for (const record of records) {
      const member = await GithubIntegrationService.parseMember(record.author, context)
      out.push({
        username: member.username[PlatformType.GITHUB].username,
        tenant: context.integration.tenantId,
        platform: PlatformType.GITHUB,
        type: GithubActivityType.DISCUSSION_STARTED,
        sourceId: record.id,
        sourceParentId: '',
        timestamp: moment(record.createdAt).utc().toDate(),
        body: record.bodyText,
        url: record.url ? record.url : '',
        channel: repo.url,
        title: record.title,
        attributes: {
          category: {
            id: record.category.id,
            isAnswerable: record.category.isAnswerable,
            name: record.category.name,
            slug: record.category.slug,
            emoji: record.category.emoji,
            description: record.category.description,
          },
        },
        member,
        score: GitHubGrid.discussionOpened.score,
        isContribution: GitHubGrid.discussionOpened.isContribution,
      })
    }
    return out
  }

  private static async parseWebhookDiscussionComments(
    payload: any,
    context: IStepContext,
  ): Promise<AddActivitiesSingle | undefined> {
    const member: Member = await this.parseWebhookMember(payload.sender.login, context)

    if (member) {
      const answer = payload.answer
      return {
        member,
        username: member.username[PlatformType.GITHUB].username,
        type: GithubActivityType.DISCUSSION_COMMENT,
        timestamp: moment(answer.created_at).utc().toDate(),
        platform: PlatformType.GITHUB,
        tenant: context.integration.tenantId,
        sourceId: answer.node_id.toString(),
        sourceParentId: payload.discussion.node_id.toString(),
        attributes: {
          isSelectedAnswer: true,
        },
        channel: payload.repository.html_url,
        body: answer.body,
        url: answer.html_url,
        score: GitHubGrid.selectedAnswer.score,
        isContribution: GitHubGrid.selectedAnswer.isContribution,
      }
    }

    return undefined
  }

  private static async parseDiscussionComments(
    records: any[],
    repo: Repo,
    context: IStepContext,
  ): Promise<AddActivitiesSingle[]> {
    const out: AddActivitiesSingle[] = []

    for (const record of records) {
      const commentId = record.id
      const member = await GithubIntegrationService.parseMember(record.author, context)

      out.push({
        username: member.username[PlatformType.GITHUB].username,
        tenant: context.integration.tenantId,
        platform: PlatformType.GITHUB,
        type: GithubActivityType.DISCUSSION_COMMENT,
        sourceId: commentId,
        sourceParentId: record.discussion.id,
        timestamp: moment(record.createdAt).utc().toDate(),
        url: record.url,
        body: record.bodyText,
        channel: repo.url,
        attributes: {
          isAnswer: record.isAnswer ?? undefined,
        },
        member,
        score: record.isAnswer ? GitHubGrid.selectedAnswer.score : GitHubGrid.comment.score,
        isContribution: record.isAnswer
          ? GitHubGrid.selectedAnswer.isContribution
          : GitHubGrid.comment.isContribution,
      })

      for (const reply of record.replies.nodes) {
        const member = await GithubIntegrationService.parseMember(reply.author, context)
        out.push({
          username: member.username[PlatformType.GITHUB].username,
          tenant: context.integration.tenantId,
          platform: PlatformType.GITHUB,
          type: GithubActivityType.DISCUSSION_COMMENT,
          sourceId: reply.id,
          sourceParentId: commentId,
          timestamp: moment(reply.createdAt).utc().toDate(),
          url: reply.url,
          body: reply.bodyText,
          channel: repo.url,
          member,
          score: GitHubGrid.comment.score,
          isContribution: GitHubGrid.comment.isContribution,
        })
      }
    }

    return out
  }

  private static async getAppToken(context: IStepContext): Promise<string> {
    if (this.githubAuthenticator) {
      let appToken: AppTokenResponse
      if (context.pipelineData.appToken) {
        // check expiration
        const expiration = moment(context.pipelineData.appToken.expiration).add(5, 'minutes')
        if (expiration.isAfter(moment())) {
          // need to refresh
          const authResponse = await this.githubAuthenticator({ type: 'app' })
          const jwtToken = authResponse.token
          appToken = await getAppToken(jwtToken, context.integration.integrationIdentifier)
        } else {
          appToken = context.pipelineData.appToken
        }
      } else {
        const authResponse = await this.githubAuthenticator({ type: 'app' })
        const jwtToken = authResponse.token
        appToken = await getAppToken(jwtToken, context.integration.integrationIdentifier)
      }

      context.pipelineData.appToken = appToken

      return appToken.token
    }

    throw new Error('GitHub integration is not configured!')
  }

  private static async getMemberData(context: IStepContext, login: string): Promise<any> {
    const appToken = await this.getAppToken(context)
    return getMember(login, appToken)
  }

  private static async getMemberEmail(context: IStepContext, login: string): Promise<string> {
    if (IS_TEST_ENV) {
      return ''
    }

    const cache: RedisCache = context.pipelineData.emailCache

    const existing = await cache.getValue(login)
    if (existing) {
      if (existing === 'null') {
        return ''
      }

      return existing
    }

    const member = await this.getMemberData(context, login)
    const email = (member && member.email ? member.email : '').trim()
    if (email && email.length > 0) {
      await cache.setValue(login, email, 60 * 60)
      return email
    }

    await cache.setValue(login, 'null', 60 * 60)
    return ''
  }

  private static async parseWebhookMember(
    login: string,
    context: IStepContext,
  ): Promise<Member | undefined> {
    if (IS_TEST_ENV) {
      return {
        username: {
          [PlatformType.GITHUB]: {
            username: 'testMember',
            integrationId: context.integration.id,
          },
        } as PlatformIdentities,
      }
    }

    const member = await getMember(login, context.integration.token)
    if (member) {
      return GithubIntegrationService.parseMember(member, context)
    }

    return undefined
  }

  public static async parseMember(memberFromApi: any, context: IStepContext): Promise<Member> {
    const email = await this.getMemberEmail(context, memberFromApi.login)

    const member: Member = {
      username: {
        [PlatformType.GITHUB]: {
          username: memberFromApi.login,
          integrationId: context.integration.id,
        },
      } as PlatformIdentities,
      displayName: memberFromApi.name,
      attributes: {
        [MemberAttributeName.IS_HIREABLE]: {
          [PlatformType.GITHUB]: memberFromApi.isHireable || false,
        },
        [MemberAttributeName.URL]: {
          [PlatformType.GITHUB]: memberFromApi.url,
        },
        [MemberAttributeName.BIO]: {
          [PlatformType.GITHUB]: memberFromApi.bio || '',
        },
        [MemberAttributeName.LOCATION]: {
          [PlatformType.GITHUB]: memberFromApi.location || '',
        },
        [MemberAttributeName.AVATAR_URL]: {
          [PlatformType.GITHUB]: memberFromApi.avatarUrl || '',
        },
      },
      emails: email ? [email] : [],
    }

    if (memberFromApi.websiteUrl) {
      member.attributes[MemberAttributeName.WEBSITE_URL] = {
        [PlatformType.GITHUB]: memberFromApi.websiteUrl,
      }
    }

    if (memberFromApi.company) {
      if (IS_TEST_ENV) {
        member.organizations = [{ name: 'crowd.dev' }]
      } else {
        const company = memberFromApi.company.replace('@', '').trim()
        const fromAPI = await getOrganization(company, context.integration.token)

        if (fromAPI) {
          member.organizations = [
            {
              name: fromAPI.name,
              description: fromAPI.description ?? null,
              location: fromAPI.location ?? null,
              logo: fromAPI.avatarUrl ?? null,
              url: fromAPI.url ?? null,
              github: fromAPI.url
                ? { handle: fromAPI.url.replace('https://github.com/', '') }
                : null,
              twitter: fromAPI.twitterUsername ? { handle: fromAPI.twitterUsername } : null,
              website: fromAPI.websiteUrl ?? null,
            },
          ]
        } else {
          member.organizations = [{ name: company }]
        }
      }
    }

    if (memberFromApi.twitterUsername) {
      member.attributes[MemberAttributeName.URL][
        PlatformType.TWITTER
      ] = `https://twitter.com/${memberFromApi.twitterUsername}`
      member.username[PlatformType.TWITTER] = {
        username: memberFromApi.twitterUsername,
        integrationId: context.integration.id,
      }
    }

    if (memberFromApi.followers && memberFromApi.followers.totalCount > 0) {
      member.reach = { [PlatformType.GITHUB]: memberFromApi.followers.totalCount }
    }

    return member
  }

  /**
   * Searches given repository name among installed repositories
   * Returns null if given repo is not found.
   * @param name  The tenant we are working on
   * @param context
   * @returns Found repo object
   */
  private static getRepoByName(name: string, context: IStepContext): Repo | null {
    const availableRepo: Repo | undefined = singleOrDefault(
      context.pipelineData.repos,
      (r) => r.name === name,
    )
    if (availableRepo) {
      return { ...availableRepo, available: true }
    }

    const unavailableRepo: Repo | undefined = singleOrDefault(
      context.pipelineData.unavailableRepos,
      (r) => r.name === name,
    )
    if (unavailableRepo) {
      return { ...unavailableRepo, available: false }
    }

    return null
  }
}<|MERGE_RESOLUTION|>--- conflicted
+++ resolved
@@ -432,8 +432,6 @@
         if (record) {
           records.push(record)
         }
-<<<<<<< HEAD
-=======
         break
       }
 
@@ -445,7 +443,6 @@
         if (record) {
           records.push(record)
         }
->>>>>>> c4aea6e8
         break
       }
 
@@ -687,8 +684,6 @@
     return out
   }
 
-<<<<<<< HEAD
-=======
   public static async parseWebhookPullRequestReviewThreadComment(
     payload: any,
     context: IStepContext,
@@ -747,7 +742,6 @@
     return undefined
   }
 
->>>>>>> c4aea6e8
   public static async parseWebhookPullRequestReview(
     payload: any,
     context: IStepContext,
@@ -757,11 +751,6 @@
     let timestamp: string
     let sourceParentId: string
     let sourceId: string
-<<<<<<< HEAD
-
-    switch (payload.action) {
-      case 'submitted': {
-=======
     let body: string = ''
 
     switch (payload.action) {
@@ -773,7 +762,6 @@
           return undefined
         }
 
->>>>>>> c4aea6e8
         type = GithubActivityType.PULL_REQUEST_REVIEWED
         scoreGrid = GitHubGrid.pullRequestReviewed
         timestamp = payload.review.submitted_at
@@ -781,10 +769,7 @@
         sourceId = `gen-PRR_${payload.pull_request.node_id.toString()}_${
           payload.review.user.login
         }_${payload.review.submitted_at}`
-<<<<<<< HEAD
-=======
         body = payload.review.body
->>>>>>> c4aea6e8
         break
       }
       default: {
@@ -809,11 +794,7 @@
         url: pull.html_url,
         title: '',
         channel: payload.repository.html_url,
-<<<<<<< HEAD
-        body: '',
-=======
         body,
->>>>>>> c4aea6e8
         score: scoreGrid.score,
         isContribution: scoreGrid.isContribution,
         attributes: {
@@ -1050,11 +1031,7 @@
                 .toISOString()}`,
               sourceParentId: pullRequest.sourceId,
               timestamp: moment(record.submittedAt).utc().toDate(),
-<<<<<<< HEAD
-              body: '',
-=======
               body: record.body,
->>>>>>> c4aea6e8
               url: pullRequest.url,
               channel: pullRequest.channel,
               title: '',
@@ -1150,8 +1127,6 @@
     return out
   }
 
-<<<<<<< HEAD
-=======
   private static async parsePullRequestReviewThreadComments(
     records: any[],
     repo: Repo,
@@ -1190,7 +1165,6 @@
     return out
   }
 
->>>>>>> c4aea6e8
   private static async parsePullRequests(
     records: any[],
     repo: Repo,
@@ -1768,16 +1742,16 @@
         }
       }
     }
-
-    if (memberFromApi.twitterUsername) {
-      member.attributes[MemberAttributeName.URL][
-        PlatformType.TWITTER
-      ] = `https://twitter.com/${memberFromApi.twitterUsername}`
-      member.username[PlatformType.TWITTER] = {
-        username: memberFromApi.twitterUsername,
-        integrationId: context.integration.id,
-      }
-    }
+    // TODO Fix this (multiple member identities with secondary identities)
+    // if (memberFromApi.twitterUsername) {
+    //   member.attributes[MemberAttributeName.URL][
+    //     PlatformType.TWITTER
+    //   ] = `https://twitter.com/${memberFromApi.twitterUsername}`
+    //   member.username[PlatformType.TWITTER] = {
+    //     username: memberFromApi.twitterUsername,
+    //     integrationId: context.integration.id,
+    //   }
+    // }
 
     if (memberFromApi.followers && memberFromApi.followers.totalCount > 0) {
       member.reach = { [PlatformType.GITHUB]: memberFromApi.followers.totalCount }
