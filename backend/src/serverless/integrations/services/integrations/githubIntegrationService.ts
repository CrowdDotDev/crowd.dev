import moment from 'moment/moment'
import { createAppAuth } from '@octokit/auth-app'
import verifyGithubWebhook from 'verify-github-webhook'
import { GITHUB_GRID, GithubActivityType, GithubPullRequestEvents } from '@crowd/integrations'
import { IActivityScoringGrid, IntegrationType, PlatformType } from '@crowd/types'
import { RedisCache, getRedisClient } from '@crowd/redis'
import { timeout, singleOrDefault } from '@crowd/common'
import { Repo, Repos } from '../../types/regularTypes'
import {
  IIntegrationStream,
  IPendingStream,
  IProcessStreamResults,
  IProcessWebhookResults,
  IStepContext,
} from '../../../../types/integration/stepResult'
import MemberAttributeSettingsService from '../../../../services/memberAttributeSettingsService'
import { GithubMemberAttributes } from '../../../../database/attributes/member/github'
import { MemberAttributeName } from '../../../../database/attributes/member/enums'
import { TwitterMemberAttributes } from '../../../../database/attributes/member/twitter'
import { GITHUB_CONFIG, IS_TEST_ENV, REDIS_CONFIG } from '../../../../conf'
import StargazersQuery from '../../usecases/github/graphql/stargazers'
import { IntegrationServiceBase } from '../integrationServiceBase'
import PullRequestsQuery from '../../usecases/github/graphql/pullRequests'
import PullRequestCommentsQuery from '../../usecases/github/graphql/pullRequestComments'
import IssuesQuery from '../../usecases/github/graphql/issues'
import IssueCommentsQuery from '../../usecases/github/graphql/issueComments'
import ForksQuery from '../../usecases/github/graphql/forks'
import DiscussionsQuery from '../../usecases/github/graphql/discussions'
import DiscussionCommentsQuery from '../../usecases/github/graphql/discussionComments'
import { AddActivitiesSingle, Member, PlatformIdentities } from '../../types/messageTypes'
import Operations from '../../../dbOperations/operations'
import getOrganization from '../../usecases/github/graphql/organizations'
import { AppTokenResponse, getAppToken } from '../../usecases/github/rest/getAppToken'
import getMember from '../../usecases/github/graphql/members'
import PullRequestReviewThreadsQuery from '../../usecases/github/graphql/pullRequestReviewThreads'
import PullRequestReviewThreadCommentsQuery from '../../usecases/github/graphql/pullRequestReviewThreadComments'
import PullRequestCommitsQuery, {
  PullRequestCommit,
} from '../../usecases/github/graphql/pullRequestCommits'
import IntegrationRunRepository from '../../../../database/repositories/integrationRunRepository'
import { IntegrationRunState } from '../../../../types/integrationRunTypes'
import IntegrationStreamRepository from '../../../../database/repositories/integrationStreamRepository'
import { DbIntegrationStreamCreateData } from '../../../../types/integrationStreamTypes'
import { sendNodeWorkerMessage } from '../../../utils/nodeWorkerSQS'
import { NodeWorkerIntegrationProcessMessage } from '../../../../types/mq/nodeWorkerIntegrationProcessMessage'
import TeamsQuery from '../../usecases/github/graphql/teams'
import { GithubWebhookTeam } from '../../usecases/github/graphql/types'

/* eslint class-methods-use-this: 0 */

/* eslint-disable @typescript-eslint/no-unused-vars */

/* eslint-disable no-case-declarations */

enum GithubStreamType {
  STARGAZERS = 'stargazers',
  FORKS = 'forks',
  PULLS = 'pulls',
  PULL_COMMENTS = 'pull-comments',
  PULL_REVIEW_THREADS = 'pull-review-threads',
  PULL_REVIEW_THREAD_COMMENTS = 'pull-review-thread-comments',
  PULL_COMMITS = 'pull-commits',
  ISSUES = 'issues',
  ISSUE_COMMENTS = 'issue-comments',
  DISCUSSIONS = 'discussions',
  DISCUSSION_COMMENTS = 'discussion-comments',
}

const IS_GITHUB_COMMIT_DATA_ENABLED = GITHUB_CONFIG.isCommitDataEnabled === 'true'

const privateKey = GITHUB_CONFIG.privateKey
  ? Buffer.from(GITHUB_CONFIG.privateKey, 'base64').toString('ascii')
  : undefined

export class GithubIntegrationService extends IntegrationServiceBase {
  private static githubAuthenticator = privateKey
    ? createAppAuth({
        appId: GITHUB_CONFIG.appId,
        clientId: GITHUB_CONFIG.clientId,
        clientSecret: GITHUB_CONFIG.clientSecret,
        privateKey,
      })
    : undefined

  constructor() {
    super(IntegrationType.GITHUB, -1)

    this.globalLimit = GITHUB_CONFIG.globalLimit || 0
  }

  async createMemberAttributes(context: IStepContext): Promise<void> {
    const service = new MemberAttributeSettingsService(context.repoContext)
    await service.createPredefined(GithubMemberAttributes)
    await service.createPredefined(
      MemberAttributeSettingsService.pickAttributes(
        [MemberAttributeName.URL],
        TwitterMemberAttributes,
      ),
    )
  }

  async preprocess(context: IStepContext): Promise<void> {
    const redis = await getRedisClient(REDIS_CONFIG, true)
    const emailCache = new RedisCache('github-emails', redis, context.logger)

    const repos: Repos = []
    const unavailableRepos: Repos = []

    const reposToCheck = [
      ...context.integration.settings.repos,
      ...(context.integration.settings.unavailableRepos || []),
    ]

    for (const repo of reposToCheck) {
      try {
        // we don't need to get default 100 item per page, just 1 is enough to check if repo is available
        const stargazersQuery = new StargazersQuery(repo, context.integration.token, 1)
        await stargazersQuery.getSinglePage('')
        repos.push(repo)
      } catch (e) {
        if (e.rateLimitResetSeconds) {
          throw e
        } else {
          context.logger.warn(
            `Repo ${repo.name} will not be parsed. It is not available with the github token`,
          )
          unavailableRepos.push(repo)
        }
      }
    }

    context.integration.settings.repos = repos
    context.integration.settings.unavailableRepos = unavailableRepos

    context.pipelineData = {
      repos,
      unavailableRepos,
      emailCache,
    }
  }

  async getStreams(context: IStepContext): Promise<IPendingStream[]> {
    return context.pipelineData.repos.reduce((acc, repo) => {
      for (const endpoint of [
        GithubStreamType.STARGAZERS,
        GithubStreamType.FORKS,
        GithubStreamType.PULLS,
        GithubStreamType.ISSUES,
        GithubStreamType.DISCUSSIONS,
      ]) {
        acc.push({
          value: endpoint,
          metadata: { repo, page: '' },
        })
      }
      return acc
    }, [])
  }

  async processStream(
    stream: IIntegrationStream,
    context: IStepContext,
  ): Promise<IProcessStreamResults> {
    await timeout(1000)

    const repoName = stream.metadata.repo.name
    const event = stream.value as GithubStreamType

    const repo = GithubIntegrationService.getRepoByName(repoName, context)

    if (repo === null) {
      throw new Error(`Repo ${repoName} not found!`)
    }

    if (!repo.available) {
      throw new Error(
        `Stream ${stream.value} can't be processed since repo ${repoName} is not available!`,
      )
    }

    let result
    let newStreams: IPendingStream[]

    switch (event) {
      case GithubStreamType.STARGAZERS:
        const stargazersQuery = new StargazersQuery(repo, context.integration.token)
        result = await stargazersQuery.getSinglePage(stream.metadata.page)
        result.data = result.data.filter((i) => (i as any).node?.login)
        break
      case GithubStreamType.FORKS:
        const forksQuery = new ForksQuery(repo, context.integration.token)
        result = await forksQuery.getSinglePage(stream.metadata.page)

        // filter out activities without authors (such as bots) -- may not the case for forks, but filter out anyway
        result.data = result.data.filter((i) => (i as any).owner?.login)
        break
      case GithubStreamType.PULLS:
        const pullRequestsQuery = new PullRequestsQuery(repo, context.integration.token)
        result = await pullRequestsQuery.getSinglePage(stream.metadata.page)

        // filter out activities without authors (such as bots)
        result.data = result.data.filter((i) => (i as any).author?.login)

        // add new stream for each PR comments
        const prCommentStreams = result.data.map((pr) => ({
          value: GithubStreamType.PULL_COMMENTS,
          metadata: {
            page: '',
            repo: stream.metadata.repo,
            prNumber: pr.number,
          },
        }))

        // add new stream for each PR review thread comments
        const prReviewThreads = result.data.map((pr) => ({
          value: GithubStreamType.PULL_REVIEW_THREADS,
          metadata: {
            page: '',
            repo: stream.metadata.repo,
            prNumber: pr.number,
          },
        }))

        let prCommitsStreams: IPendingStream[] = []
        if (IS_GITHUB_COMMIT_DATA_ENABLED) {
          prCommitsStreams = result.data.map((pr) => ({
            value: GithubStreamType.PULL_COMMITS,
            metadata: {
              page: '',
              repo: stream.metadata.repo,
              prNumber: pr.number,
            },
          }))
        }

        newStreams = [...prCommentStreams, ...prReviewThreads, ...prCommitsStreams]
        break
      case GithubStreamType.PULL_COMMENTS: {
        const pullRequestNumber = stream.metadata.prNumber
        const pullRequestCommentsQuery = new PullRequestCommentsQuery(
          repo,
          pullRequestNumber,
          context.integration.token,
        )

        result = await pullRequestCommentsQuery.getSinglePage(stream.metadata.page)
        result.data = result.data.filter((i) => (i as any).author?.login)
        break
      }
      case GithubStreamType.PULL_REVIEW_THREADS: {
        const pullRequestNumber = stream.metadata.prNumber
        const pullRequestReviewThreadsQuery = new PullRequestReviewThreadsQuery(
          repo,
          pullRequestNumber,
          context.integration.token,
        )

        result = await pullRequestReviewThreadsQuery.getSinglePage(stream.metadata.page)

        // add each review thread as separate stream for comments inside
        newStreams = result.data.map((reviewThread) => ({
          value: GithubStreamType.PULL_REVIEW_THREAD_COMMENTS,
          metadata: {
            page: '',
            repo: stream.metadata.repo,
            reviewThreadId: reviewThread.id,
          },
        }))

        break
      }
      case GithubStreamType.PULL_REVIEW_THREAD_COMMENTS: {
        const reviewThreadId = stream.metadata.reviewThreadId
        const pullRequestReviewThreadCommentsQuery = new PullRequestReviewThreadCommentsQuery(
          repo,
          reviewThreadId,
          context.integration.token,
        )

        result = await pullRequestReviewThreadCommentsQuery.getSinglePage(stream.metadata.page)

        // filter out activities without authors (such as bots)
        result.data = result.data.filter((i) => (i as any).author?.login)

        break
      }
      case GithubStreamType.PULL_COMMITS:
        const pullRequestNumber = stream.metadata.prNumber
        const pullRequestCommitsQuery = new PullRequestCommitsQuery(
          repo,
          pullRequestNumber,
          context.integration.token,
        )

        result = await pullRequestCommitsQuery.getSinglePage(stream.metadata.page)
        break
      case GithubStreamType.ISSUES:
        const issuesQuery = new IssuesQuery(repo, context.integration.token)
        result = await issuesQuery.getSinglePage(stream.metadata.page)

        // filter out activities without authors (such as bots)
        result.data = result.data.filter((i) => (i as any).author?.login)

        // add each issue as separate stream
        newStreams = result.data.map((issue) => ({
          value: GithubStreamType.ISSUE_COMMENTS,
          metadata: {
            page: '',
            repo: stream.metadata.repo,
            issueNumber: issue.number,
          },
        }))
        break
      case GithubStreamType.ISSUE_COMMENTS:
        const issueNumber = stream.metadata.issueNumber
        const issueCommentsQuery = new IssueCommentsQuery(
          repo,
          issueNumber,
          context.integration.token,
        )
        result = await issueCommentsQuery.getSinglePage(stream.metadata.page)
        result.data = result.data.filter((i) => (i as any).author?.login)
        break
      case GithubStreamType.DISCUSSIONS:
        const discussionsQuery = new DiscussionsQuery(repo, context.integration.token)
        result = await discussionsQuery.getSinglePage(stream.metadata.page)

        result.data = result.data.filter((i) => (i as any).author?.login)
        newStreams = result.data
          .filter((d) => d.comments.totalCount > 0)
          .map((d) => ({
            value: GithubStreamType.DISCUSSION_COMMENTS,
            metadata: {
              page: '',
              repo: stream.metadata.repo,
              discussionNumber: d.number,
            },
          }))
        break
      case GithubStreamType.DISCUSSION_COMMENTS:
        const discussionNumber = stream.metadata.discussionNumber
        const discussionCommentsQuery = new DiscussionCommentsQuery(
          repo,
          discussionNumber,
          context.integration.token,
        )
        result = await discussionCommentsQuery.getSinglePage(stream.metadata.page)
        result.data = result.data.filter((i) => (i as any).author?.login)
        break
      default:
        throw new Error(`Unknown event '${event}'!`)
    }

    const nextPageStream = result.hasPreviousPage
      ? { value: stream.value, metadata: { repo: stream.metadata.repo, page: result.startCursor } }
      : undefined

    const activities = await GithubIntegrationService.parseActivities(
      result.data,
      stream.value as GithubStreamType,
      repo,
      context,
    )

    return {
      operations: [
        {
          type: Operations.UPSERT_ACTIVITIES_WITH_MEMBERS,
          records: activities,
        },
      ],
      newStreams,
      nextPageStream,
    }
  }

  async processWebhook(webhook: any, context: IStepContext): Promise<IProcessWebhookResults> {
    const records: AddActivitiesSingle[] | undefined = []

    await GithubIntegrationService.verifyWebhookSignature(
      webhook.payload.signature,
      webhook.payload.data,
    )

    const event = webhook.payload.event
    const payload = webhook.payload.data

    const redis = await getRedisClient(REDIS_CONFIG, true)
    const emailCache = new RedisCache('github-emails', redis, context.logger)

    context.pipelineData = {
      emailCache,
    }

    switch (event) {
      case 'issues': {
        const record = await GithubIntegrationService.parseWebhookIssue(payload, context)
        if (record) {
          records.push(record)
        }
        break
      }

      case 'discussion': {
        const record = await GithubIntegrationService.parseWebhookDiscussion(payload, context)
        if (record) {
          records.push(record)
        }
        break
      }

      case 'pull_request': {
        // handle case of multiple reviewers (by assigning a team as a reviewer)
        if (payload.action === 'review_requested' && payload.requested_team) {
          // a team sent as reviewer, first we need to find members in this team
          const team: GithubWebhookTeam = payload.requested_team
          const teamMembers = await new TeamsQuery(
            team.node_id,
            context.integration.token,
          ).getSinglePage('')

          for (const teamMember of teamMembers.data) {
            const reviewRequestActivity = await GithubIntegrationService.parseWebhookPullRequest(
              { ...payload, requested_reviewer: teamMember },
              context,
            )

            if (reviewRequestActivity) {
              records.push(reviewRequestActivity)
            }
          }

          break
        }

        if (payload.action === 'closed' && payload.pull_request.merged) {
          const revisedPayload = { ...payload, action: 'merged' }
          revisedPayload.pull_request.state = 'merged'

          const prMergedRecord = await GithubIntegrationService.parseWebhookPullRequest(
            revisedPayload,
            context,
          )
          if (prMergedRecord) {
            records.push(prMergedRecord)
          }
        }

        const prRecord = await GithubIntegrationService.parseWebhookPullRequest(payload, context)
        if (prRecord) {
          records.push(prRecord)
        }

        break
      }

      case 'pull_request_review': {
        const record = await GithubIntegrationService.parseWebhookPullRequestReview(
          payload,
          context,
        )
        if (record) {
          records.push(record)
        }
        break
      }

      case 'star': {
        const record = await GithubIntegrationService.parseWebhookStar(payload, context)
        if (record) {
          records.push(record)
        }
        break
      }

      case 'fork': {
        const record = await GithubIntegrationService.parseWebhookFork(payload, context)
        if (record) {
          records.push(record)
        }
        break
      }

      case 'discussion_comment':
      case 'issue_comment': {
        const record = await GithubIntegrationService.parseWebhookComment(event, payload, context)
        if (record) {
          records.push(record)
        }
        break
      }

      case 'pull_request_review_comment': {
        const record = await GithubIntegrationService.parseWebhookPullRequestReviewThreadComment(
          payload,
          context,
        )
        if (record) {
          records.push(record)
        }
        break
      }

      default:
    }

    if (records.length === 0) {
      context.logger.warn(
        {
          event,
          action: payload.action,
        },
        'No record created for event!',
      )

      return {
        operations: [],
      }
    }

    return {
      operations: [
        {
          type: Operations.UPSERT_ACTIVITIES_WITH_MEMBERS,
          records,
        },
      ],
    }
  }

  private static verifyWebhookSignature(signature: string, data: any): void {
    if (IS_TEST_ENV) {
      return
    }

    const secret = GITHUB_CONFIG.webhookSecret

    let isVerified: boolean
    try {
      isVerified = verifyGithubWebhook(signature, JSON.stringify(data), secret) // Returns true if verification succeeds; otherwise, false.
    } catch (err) {
      throw new Error(`Webhook not verified\n${err}`)
    }

    if (!isVerified) {
      throw new Error('Webhook not verified')
    }
  }

  /**
   * Parses various activity types into crowd activities.
   * @param records List of activities to be parsed
   * @param event
   * @param repo
   * @param context
   * @returns parsed activities that can be saved to the database.
   */
  private static async parseActivities(
    records: any[],
    event: GithubStreamType,
    repo: Repo,
    context: IStepContext,
  ): Promise<AddActivitiesSingle[]> {
    let activities: AddActivitiesSingle[] = []

    switch (event) {
      case GithubStreamType.STARGAZERS:
        activities = await GithubIntegrationService.parseStars(records, repo, context)
        break
      case GithubStreamType.FORKS:
        activities = await GithubIntegrationService.parseForks(records, repo, context)
        break
      case GithubStreamType.PULLS:
        activities = await GithubIntegrationService.parsePullRequests(records, repo, context)
        break
      case GithubStreamType.PULL_COMMENTS:
        activities = await GithubIntegrationService.parsePullRequestComments(records, repo, context)
        break
      case GithubStreamType.ISSUES:
        activities = await GithubIntegrationService.parseIssues(records, repo, context)
        break
      case GithubStreamType.ISSUE_COMMENTS:
        activities = await GithubIntegrationService.parseIssueComments(records, repo, context)
        break
      case GithubStreamType.DISCUSSIONS:
        activities = await GithubIntegrationService.parseDiscussions(records, repo, context)
        break
      case GithubStreamType.DISCUSSION_COMMENTS:
        activities = await GithubIntegrationService.parseDiscussionComments(records, repo, context)
        break
      case GithubStreamType.PULL_REVIEW_THREADS:
        // empty result data, we only care about comments inside review threads, this stream won't generate any activities
        activities = []
        break
      case GithubStreamType.PULL_REVIEW_THREAD_COMMENTS:
        activities = await GithubIntegrationService.parsePullRequestReviewThreadComments(
          records,
          repo,
          context,
        )
        break
      case GithubStreamType.PULL_COMMITS:
        activities = await GithubIntegrationService.parsePullRequestCommits(records, repo, context)
        break
      default:
        throw new Error(`Event not supported '${event}'!`)
    }

    return activities
  }

  public static async parseWebhookStar(
    payload: any,
    context: IStepContext,
  ): Promise<AddActivitiesSingle | undefined> {
    let type: GithubActivityType
    switch (payload.action) {
      case 'created': {
        type = GithubActivityType.STAR
        break
      }

      case 'deleted': {
        type = GithubActivityType.UNSTAR
        break
      }

      default: {
        return undefined
      }
    }
    const member = await GithubIntegrationService.parseWebhookMember(payload.sender.login, context)

    if (
      member &&
      (type === GithubActivityType.UNSTAR ||
        (type === GithubActivityType.STAR && payload.starred_at !== null))
    ) {
      const starredAt =
        type === GithubActivityType.STAR ? moment(payload.starred_at).utc() : moment().utc()

      return {
        member,
        username: member.username[PlatformType.GITHUB].username,
        type,
        timestamp: starredAt.toDate(),
        platform: PlatformType.GITHUB,
        tenant: context.integration.tenantId,
        sourceId: IntegrationServiceBase.generateSourceIdHash(
          payload.sender.login,
          type,
          starredAt.unix().toString(),
          PlatformType.GITHUB,
        ),
        sourceParentId: null,
        channel: payload.repository.html_url,
        score:
          type === 'star'
            ? GITHUB_GRID[GithubActivityType.STAR].score
            : GITHUB_GRID[GithubActivityType.UNSTAR].score,
        isContribution:
          type === 'star'
            ? GITHUB_GRID[GithubActivityType.STAR].isContribution
            : GITHUB_GRID[GithubActivityType.UNSTAR].isContribution,
      }
    }

    return undefined
  }

  private static async parseStars(
    records: any[],
    repo: Repo,
    context: IStepContext,
  ): Promise<AddActivitiesSingle[]> {
    const out: AddActivitiesSingle[] = []
    for (const record of records) {
      const member = await GithubIntegrationService.parseMember(record.node, context)
      out.push({
        tenant: context.integration.tenantId,
        username: member.username[PlatformType.GITHUB].username,
        platform: PlatformType.GITHUB,
        type: GithubActivityType.STAR,
        sourceId: IntegrationServiceBase.generateSourceIdHash(
          record.node.login,
          GithubActivityType.STAR,
          moment(record.starredAt).utc().unix().toString(),
          PlatformType.GITHUB,
        ),
        sourceParentId: '',
        timestamp: moment(record.starredAt).utc().toDate(),
        channel: repo.url,
        member,
        score: GITHUB_GRID.star.score,
        isContribution: GITHUB_GRID.star.isContribution,
      })
    }
    return out
  }

  public static async parseWebhookFork(
    payload: any,
    context: IStepContext,
  ): Promise<AddActivitiesSingle | undefined> {
    const member: Member = await GithubIntegrationService.parseWebhookMember(
      payload.sender.login,
      context,
    )

    if (member) {
      return {
        member,
        username: member.username[PlatformType.GITHUB].username,
        type: GithubActivityType.FORK,
        timestamp: moment(payload.forkee.created_at).utc().toDate(),
        platform: PlatformType.GITHUB,
        tenant: context.integration.tenantId,
        sourceId: payload.forkee.node_id.toString(),
        sourceParentId: null,
        channel: payload.repository.html_url,
        score: GITHUB_GRID.fork.score,
        isContribution: GITHUB_GRID.fork.isContribution,
      }
    }
    return undefined
  }

  private static async parseForks(
    records: any[],
    repo: Repo,
    context: IStepContext,
  ): Promise<AddActivitiesSingle[]> {
    const out: AddActivitiesSingle[] = []

    for (const record of records) {
      const member = await GithubIntegrationService.parseMember(record.owner, context)
      out.push({
        username: member.username[PlatformType.GITHUB].username,
        tenant: context.integration.tenantId,
        platform: PlatformType.GITHUB,
        type: GithubActivityType.FORK,
        sourceId: record.id,
        sourceParentId: '',
        timestamp: moment(record.createdAt).utc().toDate(),
        channel: repo.url,
        member,
        score: GITHUB_GRID.fork.score,
        isContribution: GITHUB_GRID.fork.isContribution,
      })
    }

    return out
  }

  public static async parseWebhookPullRequestReviewThreadComment(
    payload: any,
    context: IStepContext,
  ): Promise<AddActivitiesSingle | undefined> {
    let type: GithubActivityType
    let scoreGrid: IActivityScoringGrid
    let timestamp: string
    let sourceParentId: string
    let sourceId: string
    let body: string = ''

    switch (payload.action) {
      case 'created': {
        type = GithubActivityType.PULL_REQUEST_REVIEW_THREAD_COMMENT
        scoreGrid = GITHUB_GRID[GithubActivityType.PULL_REQUEST_REVIEW_THREAD_COMMENT]
        timestamp = payload.comment.created_at
        sourceParentId = payload.pull_request.node_id
        sourceId = payload.comment.node_id
        body = payload.comment.body
        break
      }
      default: {
        return undefined
      }
    }

    const member = await GithubIntegrationService.parseWebhookMember(
      payload.comment.user.login,
      context,
    )

    if (member) {
      return {
        member,
        username: member.username[PlatformType.GITHUB].username,
        type,
        timestamp: moment(timestamp).utc().toDate(),
        platform: PlatformType.GITHUB,
        tenant: context.integration.tenantId,
        sourceId,
        sourceParentId,
        url: payload.comment.html_url,
        title: '',
        channel: payload.repository.html_url,
        body,
        score: scoreGrid.score,
        isContribution: scoreGrid.isContribution,
        attributes: {
          state: payload.pull_request.state,
          authorAssociation: payload.pull_request.author_association,
          labels: payload.pull_request.labels.map((l) => l.name),
        },
      }
    }

    return undefined
  }

  public static async parseWebhookPullRequestReview(
    payload: any,
    context: IStepContext,
  ): Promise<AddActivitiesSingle | undefined> {
    let type: GithubActivityType
    let scoreGrid: IActivityScoringGrid
    let timestamp: string
    let sourceParentId: string
    let sourceId: string
    let body: string = ''

    switch (payload.action) {
      case 'submitted': {
        // additional comments to existing review threads also result in submitted events
        // since these will be handled in pull_request_review_comment.created events
        // we're ignoring when state is commented and it has no body.
        if (payload.review.state === 'commented' && payload.review.body === null) {
          return undefined
        }

        type = GithubActivityType.PULL_REQUEST_REVIEWED
        scoreGrid = GITHUB_GRID[GithubActivityType.PULL_REQUEST_REVIEWED]
        timestamp = payload.review.submitted_at
        sourceParentId = payload.pull_request.node_id.toString()
        sourceId = `gen-PRR_${payload.pull_request.node_id.toString()}_${
          payload.sender.login
        }_${moment(payload.review.submitted_at).utc().toISOString()}`
        body = payload.review.body
        break
      }
      default: {
        return undefined
      }
    }

    const review = payload.review
    const pull = payload.pull_request
    const member = await GithubIntegrationService.parseWebhookMember(payload.sender.login, context)

    if (member) {
      return {
        member,
        username: member.username[PlatformType.GITHUB].username,
        type,
        timestamp: moment(timestamp).utc().toDate(),
        platform: PlatformType.GITHUB,
        tenant: context.integration.tenantId,
        sourceId,
        sourceParentId,
        url: pull.html_url,
        title: '',
        channel: payload.repository.html_url,
        body,
        score: scoreGrid.score,
        isContribution: scoreGrid.isContribution,
        attributes: {
          reviewState: (payload.review?.state as string).toUpperCase(),
          state: pull.state,
          authorAssociation: pull.author_association,
          labels: pull.labels.map((l) => l.name),
        },
      }
    }

    return undefined
  }

  public static async parseWebhookPullRequest(
    payload: any,
    context: IStepContext,
  ): Promise<AddActivitiesSingle | undefined> {
    let type: GithubActivityType
    let scoreGrid: IActivityScoringGrid
    let timestamp: string
    let sourceParentId: string
    let sourceId: string
    let objectMember: Member = null
    let objectMemberUsername: string = null
    let body: string = ''
    let title: string = ''

    switch (payload.action) {
      case 'edited':
      case 'opened':
      case 'reopened': {
        type = GithubActivityType.PULL_REQUEST_OPENED
        scoreGrid = GITHUB_GRID[GithubActivityType.PULL_REQUEST_OPENED]
        timestamp = payload.pull_request.created_at
        sourceId = payload.pull_request.node_id.toString()
        sourceParentId = null
        body = payload.pull_request.body
        title = payload.pull_request.title
        break
      }

      case 'closed': {
        type = GithubActivityType.PULL_REQUEST_CLOSED
        scoreGrid = GITHUB_GRID[GithubActivityType.PULL_REQUEST_CLOSED]
        timestamp = payload.pull_request.closed_at
        sourceParentId = payload.pull_request.node_id.toString()
        sourceId = `gen-CE_${payload.pull_request.node_id.toString()}_${
          payload.sender.login
        }_${moment(payload.pull_request.closed_at).utc().toISOString()}`
        break
      }

      case 'assigned': {
        type = GithubActivityType.PULL_REQUEST_ASSIGNED
        scoreGrid = GITHUB_GRID[GithubActivityType.PULL_REQUEST_ASSIGNED]
        timestamp = payload.pull_request.updated_at
        sourceParentId = payload.pull_request.node_id.toString()
        sourceId = `gen-AE_${payload.pull_request.node_id.toString()}_${payload.sender.login}_${
          payload.assignee.login
        }_${moment(payload.pull_request.updated_at).utc().toISOString()}`
        objectMember = await GithubIntegrationService.parseWebhookMember(
          payload.assignee.login,
          context,
        )
        objectMemberUsername = objectMember.username[PlatformType.GITHUB].username
        break
      }

      case 'review_requested': {
        type = GithubActivityType.PULL_REQUEST_REVIEW_REQUESTED
        scoreGrid = GITHUB_GRID[GithubActivityType.PULL_REQUEST_REVIEW_REQUESTED]
        timestamp = payload.pull_request.updated_at
        sourceParentId = payload.pull_request.node_id.toString()
        sourceId = `gen-RRE_${payload.pull_request.node_id.toString()}_${payload.sender.login}_${
          payload.requested_reviewer.login
        }_${moment(payload.pull_request.updated_at).utc().toISOString()}`
        objectMember = await GithubIntegrationService.parseWebhookMember(
          payload.requested_reviewer.login,
          context,
        )
        objectMemberUsername = objectMember.username[PlatformType.GITHUB].username
        break
      }

      case 'merged': {
        type = GithubActivityType.PULL_REQUEST_MERGED
        scoreGrid = GITHUB_GRID[GithubActivityType.PULL_REQUEST_MERGED]
        timestamp = payload.pull_request.merged_at
        sourceParentId = payload.pull_request.node_id.toString()
        sourceId = `gen-ME_${payload.pull_request.node_id.toString()}_${
          payload.pull_request.merged_by.login
        }_${moment(payload.pull_request.merged_at).utc().toISOString()}`
        break
      }

      // this event is triggered whdn a head branch of PR receives a new commit
      case 'synchronize': {
        if (!IS_GITHUB_COMMIT_DATA_ENABLED) {
          return undefined
        }
        const prNumber = payload.number
        const integrationId = context.integration.id
        const tenantId = context.integration.tenantId
        const repoContext = context.repoContext
        const runRepo = new IntegrationRunRepository(repoContext)

        let run
        let isExistingRun = false

        const existingRun = await runRepo.findLastProcessingRun(integrationId)

        // if there is existing delayed, pending or processing run, use it
        if (existingRun) {
          run = existingRun
          isExistingRun = true
        } else {
          // otherwise create a new run
          run = await runRepo.create({
            integrationId,
            tenantId,
            onboarding: false,
            state: IntegrationRunState.PENDING,
          })
        }

        const githubRepo: Repo = {
          name: payload.repository.name,
          owner: payload.repository.owner.login,
          url: payload.repository.html_url,
          createdAt: payload.repository.created_at,
        }

        const streamRepo = new IntegrationStreamRepository(repoContext)
        const stream: DbIntegrationStreamCreateData = {
          runId: run.id, // we tie up a stream to an existing run or to a new one
          tenantId,
          integrationId,
          name: GithubStreamType.PULL_COMMITS,
          metadata: {
            page: '',
            repo: githubRepo,
            prNumber,
          },
        }

        await streamRepo.create(stream)

        if (!isExistingRun) {
          // if we created a new run, we need to notify the node worker
          // test again
          await sendNodeWorkerMessage(tenantId, new NodeWorkerIntegrationProcessMessage(run.id))
        }
        return undefined
      }

      default: {
        return undefined
      }
    }

    const member = await GithubIntegrationService.parseWebhookMember(payload.sender.login, context)

    const pull = payload.pull_request

    if (member) {
      return {
        member,
        username: member.username[PlatformType.GITHUB].username,
        objectMemberUsername,
        objectMember,
        type,
        timestamp: moment(timestamp).utc().toDate(),
        platform: PlatformType.GITHUB,
        tenant: context.integration.tenantId,
        sourceId,
        sourceParentId,
        url: pull.html_url,
        title,
        channel: payload.repository.html_url,
        body,
        score: scoreGrid.score,
        isContribution: scoreGrid.isContribution,
        attributes: {
          state: pull.state,
          additions: pull.additions,
          deletions: pull.deletions,
          changedFiles: pull.changed_files,
          authorAssociation: pull.author_association,
          labels: pull.labels.map((l) => l.name),
        },
      }
    }

    return undefined
  }

  private static async parsePullRequestEvents(
    records: any[],
    pullRequest: AddActivitiesSingle,
    context: IStepContext,
  ): Promise<AddActivitiesSingle[]> {
    const out: AddActivitiesSingle[] = []

    for (const record of records) {
      switch (record.__typename) {
        case GithubPullRequestEvents.ASSIGN:
          if (record.actor.login && record.assignee.login) {
            const member = await GithubIntegrationService.parseMember(record.actor, context)
            const objectMember = await GithubIntegrationService.parseMember(
              record.assignee,
              context,
            )
            out.push({
              username: member.username[PlatformType.GITHUB].username,
              objectMemberUsername: objectMember.username[PlatformType.GITHUB].username,
              tenant: context.integration.tenantId,
              platform: PlatformType.GITHUB,
              type: GithubActivityType.PULL_REQUEST_ASSIGNED,
              sourceId: `gen-AE_${pullRequest.sourceId}_${record.actor.login}_${
                record.assignee.login
              }_${moment(record.createdAt).utc().toISOString()}`,
              sourceParentId: pullRequest.sourceId,
              timestamp: moment(record.createdAt).utc().toDate(),
              body: '',
              url: pullRequest.url,
              channel: pullRequest.channel,
              title: '',
              attributes: {
                state: (pullRequest.attributes as any).state,
                additions: (pullRequest.attributes as any).additions,
                deletions: (pullRequest.attributes as any).deletions,
                changedFiles: (pullRequest.attributes as any).changedFiles,
                authorAssociation: (pullRequest.attributes as any).authorAssociation,
                labels: (pullRequest.attributes as any).labels,
              },
              member,
              objectMember,
              score: GITHUB_GRID[GithubActivityType.PULL_REQUEST_ASSIGNED].score,
              isContribution: GITHUB_GRID[GithubActivityType.PULL_REQUEST_ASSIGNED].isContribution,
            })
          }

          break
        case GithubPullRequestEvents.REQUEST_REVIEW:
          if (
            record.actor.login &&
            (record.requestedReviewer.login || record.requestedReviewer.members)
          ) {
            // Requested review from single member
            if (record.requestedReviewer.login) {
              const member = await GithubIntegrationService.parseMember(record.actor, context)
              const objectMember = await GithubIntegrationService.parseMember(
                record.requestedReviewer,
                context,
              )
              out.push({
                username: member.username[PlatformType.GITHUB].username,
                objectMemberUsername: objectMember.username[PlatformType.GITHUB].username,
                tenant: context.integration.tenantId,
                platform: PlatformType.GITHUB,
                type: GithubActivityType.PULL_REQUEST_REVIEW_REQUESTED,
                sourceId: `gen-RRE_${pullRequest.sourceId}_${record.actor.login}_${
                  record.requestedReviewer.login
                }_${moment(record.createdAt).utc().toISOString()}`,
                sourceParentId: pullRequest.sourceId,
                timestamp: moment(record.createdAt).utc().toDate(),
                body: '',
                url: pullRequest.url,
                channel: pullRequest.channel,
                title: '',
                attributes: {
                  state: (pullRequest.attributes as any).state,
                  additions: (pullRequest.attributes as any).additions,
                  deletions: (pullRequest.attributes as any).deletions,
                  changedFiles: (pullRequest.attributes as any).changedFiles,
                  authorAssociation: (pullRequest.attributes as any).authorAssociation,
                  labels: (pullRequest.attributes as any).labels,
                },
                member,
                objectMember,
                score: GITHUB_GRID[GithubActivityType.PULL_REQUEST_REVIEW_REQUESTED].score,
                isContribution:
                  GITHUB_GRID[GithubActivityType.PULL_REQUEST_REVIEW_REQUESTED].isContribution,
              })
            } else if (record.requestedReviewer.members) {
              // review is requested from a team
              const member = await GithubIntegrationService.parseMember(record.actor, context)

              for (const teamMember of record.requestedReviewer.members.nodes) {
                const objectMember = await GithubIntegrationService.parseMember(teamMember, context)

                out.push({
                  username: member.username[PlatformType.GITHUB].username,
                  objectMemberUsername: objectMember.username[PlatformType.GITHUB].username,
                  tenant: context.integration.tenantId,
                  platform: PlatformType.GITHUB,
                  type: GithubActivityType.PULL_REQUEST_REVIEW_REQUESTED,
                  sourceId: `gen-RRE_${pullRequest.sourceId}_${record.actor.login}_${
                    objectMember.username[PlatformType.GITHUB].username
                  }_${moment(record.createdAt).utc().toISOString()}`,
                  sourceParentId: pullRequest.sourceId,
                  timestamp: moment(record.createdAt).utc().toDate(),
                  body: '',
                  url: pullRequest.url,
                  channel: pullRequest.channel,
                  title: '',
                  attributes: {
                    state: (pullRequest.attributes as any).state,
                    additions: (pullRequest.attributes as any).additions,
                    deletions: (pullRequest.attributes as any).deletions,
                    changedFiles: (pullRequest.attributes as any).changedFiles,
                    authorAssociation: (pullRequest.attributes as any).authorAssociation,
                    labels: (pullRequest.attributes as any).labels,
                  },
                  member,
                  objectMember,
                  score: GITHUB_GRID[GithubActivityType.PULL_REQUEST_REVIEW_REQUESTED].score,
                  isContribution:
                    GITHUB_GRID[GithubActivityType.PULL_REQUEST_REVIEW_REQUESTED].isContribution,
                })
              }
            }
          }

          break
        case GithubPullRequestEvents.REVIEW:
          if (record.author.login && record.submittedAt) {
            const member = await GithubIntegrationService.parseMember(record.author, context)
            out.push({
              username: member.username[PlatformType.GITHUB].username,
              tenant: context.integration.tenantId,
              platform: PlatformType.GITHUB,
              type: GithubActivityType.PULL_REQUEST_REVIEWED,
              sourceId: `gen-PRR_${pullRequest.sourceId}_${record.author.login}_${moment(
                record.submittedAt,
              )
                .utc()
                .toISOString()}`,
              sourceParentId: pullRequest.sourceId,
              timestamp: moment(record.submittedAt).utc().toDate(),
              body: record.body,
              url: pullRequest.url,
              channel: pullRequest.channel,
              title: '',
              attributes: {
                reviewState: record.state,
                state: (pullRequest.attributes as any).state,
                additions: (pullRequest.attributes as any).additions,
                deletions: (pullRequest.attributes as any).deletions,
                changedFiles: (pullRequest.attributes as any).changedFiles,
                authorAssociation: (pullRequest.attributes as any).authorAssociation,
                labels: (pullRequest.attributes as any).labels,
              },
              member,
              score: GITHUB_GRID[GithubActivityType.PULL_REQUEST_REVIEWED].score,
              isContribution: GITHUB_GRID[GithubActivityType.PULL_REQUEST_REVIEWED].isContribution,
            })
          }

          break
        case GithubPullRequestEvents.MERGE:
          if (record.actor.login) {
            const member = await GithubIntegrationService.parseMember(record.actor, context)
            out.push({
              username: member.username[PlatformType.GITHUB].username,
              tenant: context.integration.tenantId,
              platform: PlatformType.GITHUB,
              type: GithubActivityType.PULL_REQUEST_MERGED,
              sourceId: `gen-ME_${pullRequest.sourceId}_${record.actor.login}_${moment(
                record.createdAt,
              )
                .utc()
                .toISOString()}`,
              sourceParentId: pullRequest.sourceId,
              timestamp: moment(record.createdAt).utc().toDate(),
              body: '',
              url: pullRequest.url,
              channel: pullRequest.channel,
              title: '',
              attributes: {
                state: (pullRequest.attributes as any).state,
                additions: (pullRequest.attributes as any).additions,
                deletions: (pullRequest.attributes as any).deletions,
                changedFiles: (pullRequest.attributes as any).changedFiles,
                authorAssociation: (pullRequest.attributes as any).authorAssociation,
                labels: (pullRequest.attributes as any).labels,
              },
              member,
              score: GITHUB_GRID[GithubActivityType.PULL_REQUEST_MERGED].score,
              isContribution: GITHUB_GRID[GithubActivityType.PULL_REQUEST_MERGED].isContribution,
            })
          }

          break
        case GithubPullRequestEvents.CLOSE:
          if (record.actor.login) {
            const member = await GithubIntegrationService.parseMember(record.actor, context)
            out.push({
              username: member.username[PlatformType.GITHUB].username,
              tenant: context.integration.tenantId,
              platform: PlatformType.GITHUB,
              type: GithubActivityType.PULL_REQUEST_CLOSED,
              sourceId: `gen-CE_${pullRequest.sourceId}_${record.actor.login}_${moment(
                record.createdAt,
              )
                .utc()
                .toISOString()}`,
              sourceParentId: pullRequest.sourceId,
              timestamp: moment(record.createdAt).utc().toDate(),
              body: '',
              url: pullRequest.url,
              channel: pullRequest.channel,
              title: '',
              attributes: {
                state: (pullRequest.attributes as any).state,
                additions: (pullRequest.attributes as any).additions,
                deletions: (pullRequest.attributes as any).deletions,
                changedFiles: (pullRequest.attributes as any).changedFiles,
                authorAssociation: (pullRequest.attributes as any).authorAssociation,
                labels: (pullRequest.attributes as any).labels,
              },
              member,
              score: GITHUB_GRID[GithubActivityType.PULL_REQUEST_CLOSED].score,
              isContribution: GITHUB_GRID[GithubActivityType.PULL_REQUEST_CLOSED].isContribution,
            })
          }

          break
        default:
          context.logger.warn(
            `Unsupported pull request event:  ${record.__typename}. This event will not be parsed.`,
          )
      }
    }
    return out
  }

  private static async parsePullRequestCommits(
    records: any[],
    repo: Repo,
    context: IStepContext,
  ): Promise<AddActivitiesSingle[]> {
    const out: AddActivitiesSingle[] = []
    const data = records[0] as PullRequestCommit
    const commits = data.repository.pullRequest.commits.nodes

    for (const record of commits) {
      for (const author of record.commit.authors.nodes) {
        if (!author || !author.user || !author.user.login) {
          // eslint-disable-next-line no-continue
          continue
        }
        const member = await GithubIntegrationService.parseMember(author.user, context)
        out.push({
          tenant: context.integration.tenantId,
<<<<<<< HEAD
          username: author.user.login,
=======
          username: member.username[PlatformType.GITHUB].username,
>>>>>>> de4b3975
          platform: PlatformType.GITHUB,
          channel: repo.name,
          url: `https://github.com/${repo.owner}/${repo.name}.git`,
          body: record.commit.message,
          type: 'authored-commit',
          sourceId: record.commit.oid,
          sourceParentId: `${data.repository.pullRequest.id}`,
          timestamp: moment(record.commit.authoredDate).utc().toDate(),
          attributes: {
            insertions: record.commit.additions,
            deletions: record.commit.deletions,
            lines: record.commit.additions - record.commit.deletions,
            isMerge: record.commit.parents.totalCount > 1,
            isMainBranch: ['master', 'main'].includes(data.repository.pullRequest.headRefName),
          },
          member,
        })
      }
    }

    return out
  }

  private static async parsePullRequestReviewThreadComments(
    records: any[],
    repo: Repo,
    context: IStepContext,
  ): Promise<AddActivitiesSingle[]> {
    const out: AddActivitiesSingle[] = []

    for (const record of records) {
      const member = await GithubIntegrationService.parseMember(record.author, context)
      out.push({
        tenant: context.integration.tenantId,
        username: member.username[PlatformType.GITHUB].username,
        platform: PlatformType.GITHUB,
        type: GithubActivityType.PULL_REQUEST_REVIEW_THREAD_COMMENT,
        sourceId: record.id,
        sourceParentId: record.pullRequest.id,
        timestamp: moment(record.createdAt).utc().toDate(),
        body: record.bodyText,
        url: record.url,
        channel: repo.url,
        title: '',
        attributes: {
          state: record.pullRequest.state.toLowerCase(),
          additions: record.pullRequest.additions,
          deletions: record.pullRequest.deletions,
          changedFiles: record.pullRequest.changedFiles,
          authorAssociation: record.pullRequest.authorAssociation,
          labels: record.pullRequest.labels?.nodes.map((l) => l.name),
        },
        member,
        score: GITHUB_GRID[GithubActivityType.PULL_REQUEST_REVIEW_THREAD_COMMENT].score,
        isContribution:
          GITHUB_GRID[GithubActivityType.PULL_REQUEST_REVIEW_THREAD_COMMENT].isContribution,
      })
    }

    return out
  }

  private static async parsePullRequests(
    records: any[],
    repo: Repo,
    context: IStepContext,
  ): Promise<AddActivitiesSingle[]> {
    const out: AddActivitiesSingle[] = []

    for (const record of records) {
      const member = await GithubIntegrationService.parseMember(record.author, context)
      out.push({
        tenant: context.integration.tenantId,
        username: member.username[PlatformType.GITHUB].username,
        platform: PlatformType.GITHUB,
        type: GithubActivityType.PULL_REQUEST_OPENED,
        sourceId: record.id,
        sourceParentId: '',
        timestamp: moment(record.createdAt).utc().toDate(),
        body: record.bodyText,
        url: record.url ? record.url : '',
        channel: repo.url,
        title: record.title,
        attributes: {
          state: record.state.toLowerCase(),
          additions: record.additions,
          deletions: record.deletions,
          changedFiles: record.changedFiles,
          authorAssociation: record.authorAssociation,
          labels: record.labels?.nodes.map((l) => l.name),
        },
        member,
        score: GITHUB_GRID[GithubActivityType.PULL_REQUEST_OPENED].score,
        isContribution: GITHUB_GRID[GithubActivityType.PULL_REQUEST_OPENED].isContribution,
      })

      // parse pr events
      out.push(
        ...(await GithubIntegrationService.parsePullRequestEvents(
          record.timelineItems.nodes,
          out[out.length - 1],
          context,
        )),
      )
    }

    return out
  }

  public static async parseWebhookComment(
    event: string,
    payload: any,
    context: IStepContext,
  ): Promise<AddActivitiesSingle | undefined> {
    let type: GithubActivityType
    let sourceParentId: string | undefined

    switch (event) {
      case 'discussion_comment': {
        switch (payload.action) {
          case 'created':
          case 'edited':
            type = GithubActivityType.DISCUSSION_COMMENT
            sourceParentId = payload.discussion.node_id.toString()
            break
          default:
            return undefined
        }
        break
      }

      case 'issue_comment': {
        switch (payload.action) {
          case 'created':
          case 'edited': {
            if ('pull_request' in payload.issue) {
              type = GithubActivityType.PULL_REQUEST_COMMENT
            } else {
              type = GithubActivityType.ISSUE_COMMENT
            }
            sourceParentId = payload.issue.node_id.toString()
            break
          }

          default:
            return undefined
        }
        break
      }

      default: {
        return undefined
      }
    }

    const member = await GithubIntegrationService.parseWebhookMember(payload.sender.login, context)
    if (member) {
      const comment = payload.comment
      return {
        member,
        username: member.username[PlatformType.GITHUB].username,
        type,
        timestamp: moment(comment.created_at).utc().toDate(),
        platform: PlatformType.GITHUB,
        tenant: context.integration.tenantId,
        sourceId: comment.node_id.toString(),
        sourceParentId,
        url: comment.html_url,
        body: comment.body,
        channel: payload.repository.html_url,
        score: GITHUB_GRID[type].score,
        isContribution: GITHUB_GRID[type].isContribution,
      }
    }

    return undefined
  }

  private static async parsePullRequestComments(
    records: any[],
    repo: Repo,
    context: IStepContext,
  ): Promise<AddActivitiesSingle[]> {
    const out: AddActivitiesSingle[] = []
    for (const record of records) {
      const member = await GithubIntegrationService.parseMember(record.author, context)
      out.push({
        username: member.username[PlatformType.GITHUB].username,
        tenant: context.integration.tenantId,
        platform: PlatformType.GITHUB,
        type: GithubActivityType.PULL_REQUEST_COMMENT,
        sourceId: record.id,
        sourceParentId: record.pullRequest.id,
        timestamp: moment(record.createdAt).utc().toDate(),
        url: record.url,
        body: record.bodyText,
        channel: repo.url,
        member,
        score: GITHUB_GRID[GithubActivityType.PULL_REQUEST_COMMENT].score,
        isContribution: GITHUB_GRID[GithubActivityType.PULL_REQUEST_COMMENT].isContribution,
      })
    }
    return out
  }

  public static async parseWebhookIssue(
    payload: any,
    context: IStepContext,
  ): Promise<AddActivitiesSingle | undefined> {
    let type: GithubActivityType
    let scoreGrid: IActivityScoringGrid
    let timestamp: string
    let sourceId: string
    let sourceParentId: string
    let body: string = ''
    let title: string = ''

    switch (payload.action) {
      case 'edited':
      case 'opened':
      case 'reopened':
        type = GithubActivityType.ISSUE_OPENED
        scoreGrid = GITHUB_GRID[GithubActivityType.ISSUE_OPENED]
        timestamp = payload.issue.created_at
        sourceParentId = null
        sourceId = payload.issue.node_id.toString()
        body = payload.issue.body
        title = payload.issue.title
        break

      case 'closed':
        type = GithubActivityType.ISSUE_CLOSED
        scoreGrid = GITHUB_GRID[GithubActivityType.ISSUE_CLOSED]
        timestamp = payload.issue.closed_at
        sourceParentId = payload.issue.node_id.toString()
        sourceId = `gen-CE_${payload.issue.node_id.toString()}_${payload.sender.login}_${moment(
          payload.issue.closed_at,
        )
          .utc()
          .toISOString()}`
        break

      default:
        return undefined
    }

    const issue = payload.issue
    const member = await GithubIntegrationService.parseWebhookMember(payload.sender.login, context)

    if (member) {
      return {
        member,
        username: member.username[PlatformType.GITHUB].username,
        type,
        timestamp: moment(timestamp).utc().toDate(),
        platform: PlatformType.GITHUB,
        tenant: context.integration.tenantId,
        sourceId,
        sourceParentId,
        url: issue.html_url,
        title,
        channel: payload.repository.html_url,
        body,
        attributes: {
          state: issue.state,
        },
        score: scoreGrid.score,
        isContribution: scoreGrid.isContribution,
      }
    }

    return undefined
  }

  private static async parseIssues(
    records: any[],
    repo: Repo,
    context: IStepContext,
  ): Promise<AddActivitiesSingle[]> {
    const out: AddActivitiesSingle[] = []

    for (const record of records) {
      const member = await GithubIntegrationService.parseMember(record.author, context)
      out.push({
        tenant: context.integration.tenantId,
        username: member.username[PlatformType.GITHUB].username,
        platform: PlatformType.GITHUB,
        type: GithubActivityType.ISSUE_OPENED,
        sourceId: record.id,
        sourceParentId: '',
        timestamp: moment(record.createdAt).utc().toDate(),
        body: record.bodyText,
        url: record.url ? record.url : '',
        channel: repo.url,
        title: record.title.replace(/\0/g, ''),
        attributes: {
          state: record.state.toLowerCase(),
        },
        member,
        score: GITHUB_GRID[GithubActivityType.ISSUE_OPENED].score,
        isContribution: GITHUB_GRID[GithubActivityType.ISSUE_OPENED].isContribution,
      })

      // parse issue events
      out.push(
        ...(await GithubIntegrationService.parseIssueEvents(
          record.timelineItems.nodes,
          out[out.length - 1],
          context,
        )),
      )
    }

    return out
  }

  private static async parseIssueEvents(
    records: any[],
    issue: AddActivitiesSingle,
    context: IStepContext,
  ): Promise<AddActivitiesSingle[]> {
    const out: AddActivitiesSingle[] = []

    for (const record of records) {
      switch (record.__typename) {
        case GithubPullRequestEvents.CLOSE:
          if (record.actor.login) {
            const member = await GithubIntegrationService.parseMember(record.actor, context)
            out.push({
              username: member.username[PlatformType.GITHUB].username,
              tenant: context.integration.tenantId,
              platform: PlatformType.GITHUB,
              type: GithubActivityType.ISSUE_CLOSED,
              sourceId: `gen-CE_${issue.sourceId}_${record.actor.login}_${moment(record.createdAt)
                .utc()
                .toISOString()}`,
              sourceParentId: issue.sourceId,
              timestamp: moment(record.createdAt).utc().toDate(),
              body: '',
              url: issue.url,
              channel: issue.channel,
              title: '',
              attributes: {
                state: (issue.attributes as any).state,
              },
              member,
              score: GITHUB_GRID[GithubActivityType.ISSUE_CLOSED].score,
              isContribution: GITHUB_GRID[GithubActivityType.ISSUE_CLOSED].isContribution,
            })
          }

          break
        default:
          context.logger.warn(
            `Unsupported issue event:  ${record.__typename}. This event will not be parsed.`,
          )
      }
    }
    return out
  }

  private static async parseIssueComments(
    records: any[],
    repo: Repo,
    context: IStepContext,
  ): Promise<AddActivitiesSingle[]> {
    const out: AddActivitiesSingle[] = []
    for (const record of records) {
      const member = await GithubIntegrationService.parseMember(record.author, context)
      out.push({
        tenant: context.integration.tenantId,
        username: member.username[PlatformType.GITHUB].username,
        platform: PlatformType.GITHUB,
        type: GithubActivityType.ISSUE_COMMENT,
        sourceId: record.id,
        sourceParentId: record.issue.id,
        timestamp: moment(record.createdAt).utc().toDate(),
        url: record.url,
        body: record.bodyText,
        channel: repo.url,
        member,
        score: GITHUB_GRID[GithubActivityType.ISSUE_COMMENT].score,
        isContribution: GITHUB_GRID[GithubActivityType.ISSUE_COMMENT].isContribution,
      })
    }
    return out
  }

  public static async parseWebhookDiscussion(
    payload: any,
    context: IStepContext,
  ): Promise<AddActivitiesSingle | undefined> {
    if (payload.action === 'answered') {
      return this.parseWebhookDiscussionComments(payload, context)
    }

    if (!['edited', 'created'].includes(payload.action)) {
      return undefined
    }

    const discussion = payload.discussion
    const member = await GithubIntegrationService.parseWebhookMember(discussion.user.login, context)

    if (member) {
      return {
        member,
        username: member.username[PlatformType.GITHUB].username,
        type: GithubActivityType.DISCUSSION_STARTED,
        timestamp: moment(discussion.created_at).utc().toDate(),
        platform: PlatformType.GITHUB,
        tenant: context.integration.tenantId,
        sourceId: discussion.node_id.toString(),
        sourceParentId: null,
        url: discussion.html_url,
        title: discussion.title,
        channel: payload.repository.html_url,
        body: discussion.body,
        attributes: {
          category: {
            id: discussion.category.node_id,
            isAnswerable: discussion.category.is_answerable,
            name: discussion.category.name,
            slug: discussion.category.slug,
            emoji: discussion.category.emoji,
            description: discussion.category.description,
          },
        },
        score: GITHUB_GRID[GithubActivityType.DISCUSSION_STARTED].score,
        isContribution: GITHUB_GRID[GithubActivityType.DISCUSSION_STARTED].isContribution,
      }
    }

    return undefined
  }

  private static async parseDiscussions(
    records: any[],
    repo: Repo,
    context: IStepContext,
  ): Promise<AddActivitiesSingle[]> {
    const out: AddActivitiesSingle[] = []

    for (const record of records) {
      const member = await GithubIntegrationService.parseMember(record.author, context)
      out.push({
        username: member.username[PlatformType.GITHUB].username,
        tenant: context.integration.tenantId,
        platform: PlatformType.GITHUB,
        type: GithubActivityType.DISCUSSION_STARTED,
        sourceId: record.id,
        sourceParentId: '',
        timestamp: moment(record.createdAt).utc().toDate(),
        body: record.bodyText,
        url: record.url ? record.url : '',
        channel: repo.url,
        title: record.title,
        attributes: {
          category: {
            id: record.category.id,
            isAnswerable: record.category.isAnswerable,
            name: record.category.name,
            slug: record.category.slug,
            emoji: record.category.emoji,
            description: record.category.description,
          },
        },
        member,
        score: GITHUB_GRID[GithubActivityType.DISCUSSION_STARTED].score,
        isContribution: GITHUB_GRID[GithubActivityType.DISCUSSION_STARTED].isContribution,
      })
    }
    return out
  }

  private static async parseWebhookDiscussionComments(
    payload: any,
    context: IStepContext,
  ): Promise<AddActivitiesSingle | undefined> {
    const member: Member = await this.parseWebhookMember(payload.sender.login, context)

    if (member) {
      const answer = payload.answer
      return {
        member,
        username: member.username[PlatformType.GITHUB].username,
        type: GithubActivityType.DISCUSSION_COMMENT,
        timestamp: moment(answer.created_at).utc().toDate(),
        platform: PlatformType.GITHUB,
        tenant: context.integration.tenantId,
        sourceId: answer.node_id.toString(),
        sourceParentId: payload.discussion.node_id.toString(),
        attributes: {
          isSelectedAnswer: true,
        },
        channel: payload.repository.html_url,
        body: answer.body,
        url: answer.html_url,
        score: GITHUB_GRID[GithubActivityType.DISCUSSION_COMMENT].score + 2,
        isContribution: GITHUB_GRID[GithubActivityType.DISCUSSION_COMMENT].isContribution,
      }
    }

    return undefined
  }

  private static async parseDiscussionComments(
    records: any[],
    repo: Repo,
    context: IStepContext,
  ): Promise<AddActivitiesSingle[]> {
    const out: AddActivitiesSingle[] = []

    for (const record of records) {
      const commentId = record.id
      const member = await GithubIntegrationService.parseMember(record.author, context)

      out.push({
        username: member.username[PlatformType.GITHUB].username,
        tenant: context.integration.tenantId,
        platform: PlatformType.GITHUB,
        type: GithubActivityType.DISCUSSION_COMMENT,
        sourceId: commentId,
        sourceParentId: record.discussion.id,
        timestamp: moment(record.createdAt).utc().toDate(),
        url: record.url,
        body: record.bodyText,
        channel: repo.url,
        attributes: {
          isAnswer: record.isAnswer ?? undefined,
        },
        member,
        score: record.isAnswer
          ? GITHUB_GRID[GithubActivityType.DISCUSSION_COMMENT].score + 2
          : GITHUB_GRID[GithubActivityType.DISCUSSION_COMMENT].score,
        isContribution: GITHUB_GRID[GithubActivityType.DISCUSSION_COMMENT].isContribution,
      })

      for (const reply of record.replies.nodes) {
        const member = await GithubIntegrationService.parseMember(reply.author, context)
        out.push({
          username: member.username[PlatformType.GITHUB].username,
          tenant: context.integration.tenantId,
          platform: PlatformType.GITHUB,
          type: GithubActivityType.DISCUSSION_COMMENT,
          sourceId: reply.id,
          sourceParentId: commentId,
          timestamp: moment(reply.createdAt).utc().toDate(),
          url: reply.url,
          body: reply.bodyText,
          channel: repo.url,
          member,
          score: GITHUB_GRID[GithubActivityType.DISCUSSION_COMMENT].score,
          isContribution: GITHUB_GRID[GithubActivityType.DISCUSSION_COMMENT].isContribution,
        })
      }
    }

    return out
  }

  private static async getAppToken(context: IStepContext): Promise<string> {
    if (this.githubAuthenticator) {
      let appToken: AppTokenResponse
      if (context.pipelineData.appToken) {
        // check expiration
        const expiration = moment(context.pipelineData.appToken.expiration).add(5, 'minutes')
        if (expiration.isAfter(moment())) {
          // need to refresh
          const authResponse = await this.githubAuthenticator({ type: 'app' })
          const jwtToken = authResponse.token
          appToken = await getAppToken(jwtToken, context.integration.integrationIdentifier)
        } else {
          appToken = context.pipelineData.appToken
        }
      } else {
        const authResponse = await this.githubAuthenticator({ type: 'app' })
        const jwtToken = authResponse.token
        appToken = await getAppToken(jwtToken, context.integration.integrationIdentifier)
      }

      context.pipelineData.appToken = appToken

      return appToken.token
    }

    throw new Error('GitHub integration is not configured!')
  }

  private static async getMemberData(context: IStepContext, login: string): Promise<any> {
    const appToken = await this.getAppToken(context)
    return getMember(login, appToken)
  }

  private static async getMemberEmail(context: IStepContext, login: string): Promise<string> {
    if (IS_TEST_ENV) {
      return ''
    }

    const cache: RedisCache = context.pipelineData.emailCache

    const existing = await cache.get(login)
    if (existing) {
      if (existing === 'null') {
        return ''
      }

      return existing
    }

    const member = await this.getMemberData(context, login)
    const email = (member && member.email ? member.email : '').trim()
    if (email && email.length > 0) {
      await cache.set(login, email, 60 * 60)
      return email
    }

    await cache.set(login, 'null', 60 * 60)
    return ''
  }

  private static async parseWebhookMember(
    login: string,
    context: IStepContext,
  ): Promise<Member | undefined> {
    if (IS_TEST_ENV) {
      return {
        username: {
          [PlatformType.GITHUB]: {
            username: 'testMember',
            integrationId: context.integration.id,
          },
        } as PlatformIdentities,
      }
    }

    const member = await getMember(login, context.integration.token)
    if (member) {
      return GithubIntegrationService.parseMember(member, context)
    }

    return undefined
  }

  public static async parseMember(memberFromApi: any, context: IStepContext): Promise<Member> {
    const email = await this.getMemberEmail(context, memberFromApi.login)

    const member: Member = {
      username: {
        [PlatformType.GITHUB]: {
          username: memberFromApi.login,
          integrationId: context.integration.id,
        },
      } as PlatformIdentities,
      displayName: memberFromApi.name,
      attributes: {
        [MemberAttributeName.IS_HIREABLE]: {
          [PlatformType.GITHUB]: memberFromApi.isHireable || false,
        },
        [MemberAttributeName.URL]: {
          [PlatformType.GITHUB]: memberFromApi.url,
        },
        [MemberAttributeName.BIO]: {
          [PlatformType.GITHUB]: memberFromApi.bio || '',
        },
        [MemberAttributeName.LOCATION]: {
          [PlatformType.GITHUB]: memberFromApi.location || '',
        },
        [MemberAttributeName.AVATAR_URL]: {
          [PlatformType.GITHUB]: memberFromApi.avatarUrl || '',
        },
      },
      emails: email ? [email] : [],
    }

    if (memberFromApi.websiteUrl) {
      member.attributes[MemberAttributeName.WEBSITE_URL] = {
        [PlatformType.GITHUB]: memberFromApi.websiteUrl,
      }
    }

    if (memberFromApi.company) {
      if (IS_TEST_ENV) {
        member.organizations = [{ name: 'crowd.dev' }]
      } else {
        const company = memberFromApi.company.replace('@', '').trim()
        const fromAPI = await getOrganization(company, context.integration.token)

        if (fromAPI) {
          member.organizations = [
            {
              name: fromAPI.name,
              description: fromAPI.description ?? null,
              location: fromAPI.location ?? null,
              logo: fromAPI.avatarUrl ?? null,
              url: fromAPI.url ?? null,
              github: fromAPI.url
                ? { handle: fromAPI.url.replace('https://github.com/', '') }
                : null,
              twitter: fromAPI.twitterUsername ? { handle: fromAPI.twitterUsername } : null,
              website: fromAPI.websiteUrl ?? null,
            },
          ]
        } else {
          member.organizations = [{ name: company }]
        }
      }
    }
    // TODO Fix this (multiple member identities with secondary identities)
    // if (memberFromApi.twitterUsername) {
    //   member.attributes[MemberAttributeName.URL][
    //     PlatformType.TWITTER
    //   ] = `https://twitter.com/${memberFromApi.twitterUsername}`
    //   member.username[PlatformType.TWITTER] = {
    //     username: memberFromApi.twitterUsername,
    //     integrationId: context.integration.id,
    //   }
    // }

    if (memberFromApi.followers && memberFromApi.followers.totalCount > 0) {
      member.reach = { [PlatformType.GITHUB]: memberFromApi.followers.totalCount }
    }

    return member
  }

  /**
   * Searches given repository name among installed repositories
   * Returns null if given repo is not found.
   * @param name  The tenant we are working on
   * @param context
   * @returns Found repo object
   */
  private static getRepoByName(name: string, context: IStepContext): Repo | null {
    const availableRepo: Repo | undefined = singleOrDefault(
      context.pipelineData.repos,
      (r) => r.name === name,
    )
    if (availableRepo) {
      return { ...availableRepo, available: true }
    }

    const unavailableRepo: Repo | undefined = singleOrDefault(
      context.pipelineData.unavailableRepos,
      (r) => r.name === name,
    )
    if (unavailableRepo) {
      return { ...unavailableRepo, available: false }
    }

    return null
  }
}<|MERGE_RESOLUTION|>--- conflicted
+++ resolved
@@ -1319,11 +1319,7 @@
         const member = await GithubIntegrationService.parseMember(author.user, context)
         out.push({
           tenant: context.integration.tenantId,
-<<<<<<< HEAD
-          username: author.user.login,
-=======
           username: member.username[PlatformType.GITHUB].username,
->>>>>>> de4b3975
           platform: PlatformType.GITHUB,
           channel: repo.name,
           url: `https://github.com/${repo.owner}/${repo.name}.git`,
