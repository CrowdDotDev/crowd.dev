--- conflicted
+++ resolved
@@ -14,41 +14,10 @@
 import { HackerNewsIntegrationService } from './integrations/hackerNewsIntegrationService'
 import { RedditIntegrationService } from './integrations/redditIntegrationService'
 import { SlackIntegrationService } from './integrations/slackIntegrationService'
-<<<<<<< HEAD
-import { GithubIntegrationService } from './integrations/githubIntegrationService'
-import { StackOverlflowIntegrationService } from './integrations/stackOverflowIntegrationService'
-import { LoggingBase } from '../../../services/loggingBase'
-import { API_CONFIG } from '../../../config'
-import EmailSender from '../../../services/emailSender'
-import UserRepository from '../../../database/repositories/userRepository'
-import { i18n } from '../../../i18n'
-import { IRedisPubSubEmitter, RedisClient } from '../../../utils/redis'
-import RedisPubSubEmitter from '../../../utils/redis/pubSubEmitter'
-import { ApiWebsocketMessage } from '../../../types/mq/apiWebsocketMessage'
-import SequelizeRepository from '../../../database/repositories/sequelizeRepository'
-import { IRepositoryOptions } from '../../../database/repositories/IRepositoryOptions'
-import IncomingWebhookRepository from '../../../database/repositories/incomingWebhookRepository'
-import { WebhookError, WebhookState } from '../../../types/webhooks'
-import { NodeWorkerProcessWebhookMessage } from '../../../types/mq/nodeWorkerProcessWebhookMessage'
-import SampleDataService from '../../../services/sampleDataService'
-import { sendSlackAlert, SlackAlertTypes } from '../../../utils/slackAlerts'
-import IntegrationRunRepository from '../../../database/repositories/integrationRunRepository'
-import { IntegrationRun, IntegrationRunState } from '../../../types/integrationRunTypes'
-import IntegrationStreamRepository from '../../../database/repositories/integrationStreamRepository'
-import {
-  DbIntegrationStreamCreateData,
-  IntegrationStreamState,
-} from '../../../types/integrationStreamTypes'
-import { twitterFollowers } from '../../../database/utils/keys/microserviceTypes'
-import SegmentRepository from '../../../database/repositories/segmentRepository'
-
-export class IntegrationProcessor extends LoggingBase {
-  private readonly integrationServices: IntegrationServiceBase[]
-=======
 import { TwitterIntegrationService } from './integrations/twitterIntegrationService'
 import { TwitterReachIntegrationService } from './integrations/twitterReachIntegrationService'
 import { WebhookProcessor } from './webhookProcessor'
->>>>>>> e93e16d9
+import SegmentRepository from '../../../database/repositories/segmentRepository'
 
 export class IntegrationProcessor extends LoggerBase {
   private readonly tickProcessor: IntegrationTickProcessor
@@ -130,518 +99,7 @@
     if (this.runProcessor) {
       await this.runProcessor.process(req)
     } else {
-<<<<<<< HEAD
-      this.log.error({ runId: req.runId }, 'Integration run has no integration or microservice!')
-      throw new Error(`Integration run '${req.runId}' has no integration or microservice!`)
-    }
-
-    const segmentRepository = new SegmentRepository(userContext)
-    userContext.currentSegments = [await segmentRepository.findById(integration.segmentId)]
-
-    const logger = createChildLogger('process', this.log, {
-      runId: req.runId,
-      type: integration.platform,
-      tenantId: integration.tenantId,
-      integrationId: run.integrationId,
-      onboarding: run.onboarding,
-      microserviceId: run.microserviceId,
-    })
-
-    logger.info('Processing integration!')
-
-    userContext.log = logger
-
-    const existingRun = await this.integrationRunRepository.findLastProcessingRun(
-      run.integrationId,
-      run.microserviceId,
-      req.runId,
-    )
-
-    if (existingRun) {
-      logger.info('Integration is already being processed!')
-      await this.integrationRunRepository.markError(req.runId, {
-        message: 'Integration is already being processed!',
-        existingRunId: existingRun.id,
-      })
-      return
-    }
-
-    if (run.state === IntegrationRunState.PROCESSED) {
-      logger.warn('Integration is already processed!')
-      return
-    }
-
-    if (run.state === IntegrationRunState.PENDING) {
-      logger.info('Started processing integration!')
-    } else if (run.state === IntegrationRunState.DELAYED) {
-      logger.info('Continued processing delayed integration!')
-    } else if (run.state === IntegrationRunState.ERROR) {
-      logger.info('Restarted processing errored integration!')
-    } else if (run.state === IntegrationRunState.PROCESSING) {
-      throw new Error(`Invalid state '${run.state}' for integration run!`)
-    }
-
-    await this.integrationRunRepository.markProcessing(req.runId)
-    run.state = IntegrationRunState.PROCESSING
-
-    // get the relevant integration service that is supposed to be configured already
-    const intService = singleOrDefault(
-      this.integrationServices,
-      (s) => s.type === integration.platform,
-    )
-    if (intService === undefined) {
-      logger.error('No integration service configured!')
-      throw new Error(`No integration service configured for type '${integration.platform}'!`)
-    }
-
-    const stepContext: IStepContext = {
-      startTimestamp: moment().utc().unix(),
-      limitCount: integration.limitCount || 0,
-      onboarding: run.onboarding,
-      pipelineData: {},
-      integration,
-      serviceContext: userContext,
-      repoContext: userContext,
-      logger,
-    }
-
-    if (integration.settings.updateMemberAttributes) {
-      logger.trace('Updating member attributes!')
-
-      await intService.createMemberAttributes(stepContext)
-
-      integration.settings.updateMemberAttributes = false
-      await IntegrationRepository.update(
-        integration.id,
-        { settings: integration.settings },
-        userContext,
-      )
-    }
-
-    // delete sample data on onboarding
-    if (run.onboarding) {
-      try {
-        await new SampleDataService(userContext).deleteSampleData()
-      } catch (err) {
-        logger.error(err, { tenantId: integration.tenantId }, 'Error deleting sample data!')
-        await this.integrationRunRepository.markError(req.runId, {
-          errorPoint: 'delete_sample_data',
-          message: err.message,
-          stack: err.stack,
-          errorString: JSON.stringify(err),
-        })
-        return
-      }
-    }
-
-    // keep track of failed streams
-    const failedStreams: IFailedIntegrationStream[] = []
-
-    try {
-      // check global limit reset
-      if (intService.limitResetFrequencySeconds > 0 && integration.limitLastResetAt) {
-        const secondsSinceLastReset = moment()
-          .utc()
-          .diff(moment(integration.limitLastResetAt).utc(), 'seconds')
-
-        if (secondsSinceLastReset >= intService.limitResetFrequencySeconds) {
-          integration.limitCount = 0
-          integration.limitLastResetAt = moment().utc().toISOString()
-
-          await IntegrationRepository.update(
-            integration.id,
-            {
-              limitCount: integration.limitCount,
-              limitLastResetAt: integration.limitLastResetAt,
-            },
-            userContext,
-          )
-        }
-      }
-
-      // preprocess if needed
-      logger.trace('Preprocessing integration!')
-      try {
-        await intService.preprocess(stepContext)
-      } catch (err) {
-        if (err.rateLimitResetSeconds) {
-          // need to delay integration processing
-          logger.warn(err, 'Rate limit reached while preprocessing integration! Delaying...')
-          await this.handleRateLimitError(logger, run, err.rateLimitResetSeconds, stepContext)
-          return
-        }
-
-        throw err
-      }
-
-      // detect streams to process for this integration
-      let streams: IIntegrationStream[]
-
-      const dbStreams = await this.integrationStreamRepository.findByRunId(req.runId)
-      if (dbStreams.length > 0) {
-        streams = dbStreams
-          .filter(
-            (s) =>
-              s.state === IntegrationStreamState.PENDING ||
-              (s.state === IntegrationStreamState.ERROR && s.retries <= 5),
-          )
-          .map((s) => ({
-            id: s.id,
-            value: s.name,
-            metadata: s.metadata,
-          }))
-      } else {
-        logger.trace('Detecting streams!')
-        try {
-          const pendingStreams = await intService.getStreams(stepContext)
-          const createStreams: DbIntegrationStreamCreateData[] = pendingStreams.map((s) => ({
-            runId: req.runId,
-            tenantId: run.tenantId,
-            integrationId: run.integrationId,
-            microserviceId: run.microserviceId,
-            name: s.value,
-            metadata: s.metadata,
-          }))
-          const results = await this.integrationStreamRepository.bulkCreate(createStreams)
-          await this.integrationRunRepository.touch(run.id)
-          streams = results.map((r) => ({
-            id: r.id,
-            value: r.name,
-            metadata: r.metadata,
-          }))
-        } catch (err) {
-          if (err.rateLimitResetSeconds) {
-            // need to delay integration processing
-            logger.warn(err, 'Rate limit reached while getting integration streams! Delaying...')
-            await this.handleRateLimitError(logger, run, err.rateLimitResetSeconds, stepContext)
-            return
-          }
-
-          throw err
-        }
-      }
-
-      if (streams.length > 0) {
-        logger.info({ streamCount: streams.length }, 'Detected streams to process!')
-
-        // process streams
-        let processedCount = 0
-        let notifyCount = 0
-        while (streams.length > 0) {
-          if ((req as any).exiting) {
-            if (!run.onboarding) {
-              logger.warn('Stopped processing integration (not onboarding)!')
-              break
-            } else {
-              logger.warn('Stopped processing integration (onboarding)!')
-              const delayUntil = moment()
-                .add(3 * 60, 'seconds')
-                .toDate()
-              await this.integrationRunRepository.delay(req.runId, delayUntil)
-              break
-            }
-          }
-
-          const stream = streams.pop()
-
-          processedCount++
-          notifyCount++
-
-          let processStreamResult: IProcessStreamResults
-
-          logger.trace({ streamId: stream.id }, 'Processing stream!')
-          await this.integrationStreamRepository.markProcessing(stream.id)
-          await this.integrationRunRepository.touch(run.id)
-          try {
-            processStreamResult = await intService.processStream(stream, stepContext)
-          } catch (err) {
-            if (err.rateLimitResetSeconds) {
-              logger.warn(
-                { streamId: stream.id, message: err.message },
-                'Rate limit reached while processing stream! Delaying...',
-              )
-              streams.push(stream)
-              await this.handleRateLimitError(
-                logger,
-                run,
-                err.rateLimitResetSeconds,
-                stepContext,
-                stream,
-              )
-              return
-            }
-
-            const retries = await this.integrationStreamRepository.markError(stream.id, {
-              errorPoint: 'process_stream',
-              message: err.message,
-              stack: err.stack,
-              errorString: JSON.stringify(err),
-            })
-            await this.integrationRunRepository.touch(run.id)
-
-            logger.error(err, { retries, streamId: stream.id }, 'Error while processing stream!')
-
-            failedStreams.push({
-              ...stream,
-              retries,
-            })
-          }
-
-          if (processStreamResult) {
-            // surround with try catch so if one stream fails we try all of them as well just in case
-            try {
-              logger.trace(
-                { stream: JSON.stringify(stream) },
-                `Processing stream results! Still have ${streams.length} streams left to process!`,
-              )
-
-              if (processStreamResult.newStreams && processStreamResult.newStreams.length > 0) {
-                const dbCreateStreams: DbIntegrationStreamCreateData[] =
-                  processStreamResult.newStreams.map((s) => ({
-                    runId: req.runId,
-                    tenantId: run.tenantId,
-                    integrationId: run.integrationId,
-                    microserviceId: run.microserviceId,
-                    name: s.value,
-                    metadata: s.metadata,
-                  }))
-
-                const results = await this.integrationStreamRepository.bulkCreate(dbCreateStreams)
-                await this.integrationRunRepository.touch(run.id)
-
-                const newStreams: IIntegrationStream[] = results.map((r) => ({
-                  id: r.id,
-                  value: r.name,
-                  metadata: r.metadata,
-                }))
-
-                streams.push(...newStreams)
-
-                logger.info(
-                  `Detected ${processStreamResult.newStreams.length} new streams to process! Now we have ${streams.length} streams to process.`,
-                )
-              }
-
-              for (const operation of processStreamResult.operations) {
-                if (operation.records.length > 0) {
-                  logger.trace(
-                    { operationType: operation.type },
-                    `Processing bulk operation with ${operation.records.length} records!`,
-                  )
-                  stepContext.limitCount += operation.records.length
-                  await bulkOperations(operation.type, operation.records, userContext)
-                }
-              }
-
-              if (processStreamResult.nextPageStream !== undefined) {
-                if (
-                  !run.onboarding &&
-                  (await intService.isProcessingFinished(
-                    stepContext,
-                    stream,
-                    processStreamResult.operations,
-                    processStreamResult.lastRecordTimestamp,
-                  ))
-                ) {
-                  logger.warn('Integration processing finished because of service implementation!')
-                } else {
-                  logger.trace(
-                    { currentStream: JSON.stringify(stream) },
-                    `Detected next page stream! Now we have ${streams.length} left to process!`,
-                  )
-                  const result = await this.integrationStreamRepository.create({
-                    runId: req.runId,
-                    tenantId: run.tenantId,
-                    integrationId: run.integrationId,
-                    microserviceId: run.microserviceId,
-                    name: processStreamResult.nextPageStream.value,
-                    metadata: processStreamResult.nextPageStream.metadata,
-                  })
-                  await this.integrationRunRepository.touch(run.id)
-
-                  streams.push({
-                    id: result.id,
-                    value: result.name,
-                    metadata: result.metadata,
-                  })
-                }
-              }
-
-              if (processStreamResult.sleep !== undefined && processStreamResult.sleep > 0) {
-                logger.warn(
-                  `Stream processing resulted in a requested delay of ${processStreamResult.sleep}! Will delay ${streams.length} streams!`,
-                )
-
-                const delayUntil = moment().add(processStreamResult.sleep, 'seconds').toDate()
-                await this.integrationRunRepository.delay(req.runId, delayUntil)
-                break
-              }
-
-              if (intService.globalLimit > 0 && stepContext.limitCount >= intService.globalLimit) {
-                // if limit reset frequency is 0 we don't need to care about limits
-                if (intService.limitResetFrequencySeconds > 0) {
-                  logger.warn(
-                    {
-                      limitCount: stepContext.limitCount,
-                      globalLimit: intService.globalLimit,
-                      streamsLeft: streams.length,
-                    },
-                    'We reached a global limit - stopping processing!',
-                  )
-
-                  integration.limitCount = stepContext.limitCount
-
-                  const secondsSinceLastReset = moment()
-                    .utc()
-                    .diff(moment(integration.limitLastResetAt).utc(), 'seconds')
-
-                  if (secondsSinceLastReset < intService.limitResetFrequencySeconds) {
-                    const delayUntil = moment()
-                      .add(intService.limitResetFrequencySeconds - secondsSinceLastReset, 'seconds')
-                      .toDate()
-                    await this.integrationRunRepository.delay(req.runId, delayUntil)
-                  }
-
-                  break
-                }
-              }
-
-              if (notifyCount === 50 || streams.length === 0) {
-                logger.info(
-                  `Processed ${processedCount} streams! Still have ${streams.length} to process.`,
-                )
-                notifyCount = 0
-              }
-
-              await this.integrationStreamRepository.markProcessed(stream.id)
-              await this.integrationRunRepository.touch(run.id)
-            } catch (err) {
-              logger.error(
-                err,
-                { stream: JSON.stringify(stream) },
-                'Error processing stream results!',
-              )
-              const retries = await this.integrationStreamRepository.markError(stream.id, {
-                errorPoint: 'process_stream_results',
-                message: err.message,
-                stack: err.stack,
-                errorString: JSON.stringify(err),
-              })
-              await this.integrationRunRepository.touch(run.id)
-
-              failedStreams.push({
-                ...stream,
-                retries,
-              })
-            }
-          }
-        }
-
-        // postprocess integration settings
-        await intService.postprocess(stepContext, failedStreams, streams)
-
-        logger.info('Done processing integration!')
-      } else {
-        logger.warn('No streams detected!')
-      }
-    } catch (err) {
-      logger.error(err, 'Error while processing integration!')
-    } finally {
-      const newState = await this.integrationRunRepository.touchState(req.runId)
-
-      let emailSentAt
-      if (newState === IntegrationRunState.PROCESSED) {
-        if (!integration.emailSentAt) {
-          const tenantUsers = await UserRepository.findAllUsersOfTenant(integration.tenantId)
-          emailSentAt = new Date()
-          for (const user of tenantUsers) {
-            await new EmailSender(EmailSender.TEMPLATES.INTEGRATION_DONE, {
-              integrationName: i18n('en', `entities.integration.name.${integration.platform}`),
-              link: API_CONFIG.frontendUrl,
-            }).sendTo(user.email)
-          }
-        }
-      }
-
-      let status
-      switch (newState) {
-        case IntegrationRunState.PROCESSED:
-          status = 'done'
-          break
-        case IntegrationRunState.ERROR:
-          status = 'error'
-          break
-        default:
-          status = integration.status
-      }
-
-      await IntegrationRepository.update(
-        integration.id,
-        {
-          status,
-          emailSentAt,
-          settings: stepContext.integration.settings,
-          refreshToken: stepContext.integration.refreshToken,
-          token: stepContext.integration.token,
-        },
-        userContext,
-      )
-
-      if (newState === IntegrationRunState.PROCESSING) {
-        if (failedStreams.length > 0) {
-          logger.warn('Integration ended but we are still processing - delaying for a minute!')
-          const delayUntil = moment().add(60, 'seconds')
-          await this.integrationRunRepository.delay(run.id, delayUntil.toDate())
-        } else {
-          logger.error('Integration ended but we are still processing!')
-        }
-      } else if (newState === IntegrationRunState.ERROR) {
-        await sendSlackAlert(SlackAlertTypes.INTEGRATION_ERROR, integration, userContext, logger)
-      }
-
-      if (run.onboarding && this.apiPubSubEmitter) {
-        this.apiPubSubEmitter.emit(
-          'user',
-          new ApiWebsocketMessage(
-            'integration-completed',
-            JSON.stringify({
-              integrationId: integration.id,
-              status,
-            }),
-            undefined,
-            integration.tenantId,
-          ),
-        )
-      }
-    }
-  }
-
-  private async handleRateLimitError(
-    logger: Logger,
-    run: IntegrationRun,
-    rateLimitResetSeconds: number,
-    context: IStepContext,
-    stream?: IIntegrationStream,
-  ): Promise<void> {
-    await IntegrationRepository.update(
-      context.integration.id,
-      {
-        settings: context.integration.settings,
-        refreshToken: context.integration.refreshToken,
-        token: context.integration.token,
-      },
-      context.repoContext,
-    )
-
-    logger.warn('Rate limit reached, delaying integration processing!')
-    const delayUntil = moment().add(rateLimitResetSeconds + 30, 'seconds')
-    await this.integrationRunRepository.delay(run.id, delayUntil.toDate())
-
-    if (stream) {
-      await this.integrationStreamRepository.reset(stream.id)
-=======
       throw new Error('runProcessor is not initialized!')
->>>>>>> e93e16d9
     }
   }
 }