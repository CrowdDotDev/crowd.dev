--- conflicted
+++ resolved
@@ -6,12 +6,7 @@
 import { NodeWorkerIntegrationProcessMessage } from '../../../types/mq/nodeWorkerIntegrationProcessMessage'
 import { IntegrationRunProcessor } from './integrationRunProcessor'
 import { IntegrationTickProcessor } from './integrationTickProcessor'
-<<<<<<< HEAD
-import { TwitterIntegrationService } from './integrations/twitterIntegrationService'
-import { TwitterReachIntegrationService } from './integrations/twitterReachIntegrationService'
-=======
 import { DiscourseIntegrationService } from './integrations/discourseIntegrationService'
->>>>>>> dcba0f93
 import { WebhookProcessor } from './webhookProcessor'
 
 export class IntegrationProcessor extends LoggerBase {
@@ -24,14 +19,7 @@
   constructor(options: IServiceOptions, redisEmitterClient?: RedisClient) {
     super(options.log)
 
-<<<<<<< HEAD
-    const integrationServices = [
-      new TwitterIntegrationService(),
-      new TwitterReachIntegrationService(),
-    ]
-=======
     const integrationServices = [new DiscourseIntegrationService()]
->>>>>>> dcba0f93
 
     this.log.debug(
       { supportedIntegrations: integrationServices.map((i) => i.type) },
