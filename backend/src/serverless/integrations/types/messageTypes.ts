--- conflicted
+++ resolved
@@ -79,10 +79,7 @@
   tenant: string
   member: Member
   objectMember?: Member
-<<<<<<< HEAD
-=======
   objectMemberUsername?: string
->>>>>>> 73cac101
   sourceId?: string
   sourceParentId?: string
   attributes?: object
