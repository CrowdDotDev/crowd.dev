/* eslint @typescript-eslint/no-unused-vars: 0 */
/* eslint class-methods-use-this: 0 */
/* eslint prefer-const: 0 */
import moment from 'moment'
import sanitizeHtml from 'sanitize-html'
import { Repo, Repos, Endpoint, Endpoints, State } from '../types/regularTypes'
import { BaseOutput, IntegrationResponse, parseOutput } from '../types/iteratorTypes'
import BaseIterator from './baseIterator'
import StargazersQuery from '../usecases/github/graphql/stargazers'
import IntegrationRepository from '../../../database/repositories/integrationRepository'
import getUserContext from '../../../database/utils/getUserContext'
import { PlatformType } from '../../../utils/platforms'
import { AddActivitiesSingle, Member, IntegrationsMessage } from '../types/messageTypes'
import sendIntegrationsMessage from '../utils/integrationSQS'
import PullRequestsQuery from '../usecases/github/graphql/pullRequests'
import bulkOperations from '../../dbOperations/operationsWorker'
import Operations from '../../dbOperations/operations'
import { GitHubGrid } from '../grid/githubGrid'
import PullRequestCommentsQuery from '../usecases/github/graphql/pullRequestComments'
import IssuesQuery from '../usecases/github/graphql/issues'
import IssueCommentsQuery from '../usecases/github/graphql/issueComments'
import ForksQuery from '../usecases/github/graphql/forks'
import DiscussionsQuery from '../usecases/github/graphql/discussions'
import DiscussionCommentsQuery from '../usecases/github/graphql/discussionComments'
import { GithubActivityType } from '../../../utils/activityTypes'
import Error400 from '../../../errors/Error400'

export default class GithubIterator extends BaseIterator {
  static limitReachedState: State = {
    endpoint: '__limit',
    page: '__limit',
  }

  static readonly ENDPOINT_MAX_RETRY = 5

  static globalLimit: number = Number(process.env.GITHUB_GLOBAL_LIMIT || Infinity)

  static fixedEndpoints: Endpoints = ['stargazers', 'forks', 'pulls', 'issues', 'discussions']

  accessToken: string

  repos: Repos

  pullRequests

  issues

  /**
   * Constructor for the Github Iterator
   * @param tenant The tenant we are working on
   * @param repos The list of repos that github app installed on
   * @param accessToken The access token for the github app installation
   * @param state The current state (leave empty for starting)
   */
  constructor(
    tenant: string,
    repos: Repos,
    accessToken: string,
    state: State = { endpoint: '', page: '' },
    onboarding: boolean = false,
  ) {
    const endpoints: Endpoints = repos.reduce((acc, repo) => {
      const repoEndpoints = GithubIterator.fixedEndpoints.map(
        (endpoint) => `${repo.name}|${endpoint}`,
      )
      acc.push(...repoEndpoints)
      return acc
    }, [])

    super(tenant, endpoints, state, onboarding, GithubIterator.globalLimit)
    this.repos = repos
    this.accessToken = accessToken
  }

  /**
   * Gets the data from github graphQL api and returns parsed crowd activites with members.
   * Creates dynamic endpoints for issue comments, pull request comments and discussion comments
   * while processing the parent endpoints.
   * Sleeps 1 second before doing actual work, to get round rate limits.
   * @param endpoint Current endpoint to get and parse
   * @param page Current page to get for the endpoint data
   * @returns an IntegrationResponse object with the returned records and paging info
   */
  async get(endpoint: Endpoint, page: string): Promise<IntegrationResponse> {
    await BaseIterator.sleep(1)

    const splitted = endpoint.split('|')
    const repoName = splitted[0]
    const event = splitted[1]

    let result

    switch (event) {
      case 'stargazers': {
        const stargazersQuery = new StargazersQuery(this.getRepoByName(repoName), this.accessToken)
        result = await stargazersQuery.getSinglePage(page)

        result.data = result.data.filter((i) => (i as any).node.login)
        break
      }
      case 'pulls': {
        const pullRequestsQuery = new PullRequestsQuery(
          this.getRepoByName(repoName),
          this.accessToken,
        )
        result = await pullRequestsQuery.getSinglePage(page)

        // filter out activities without authors (such as bots)
        result.data = result.data.filter((i) => (i as any).author.login)

        // add each PR as separate endpoint for comments as form repoName|pull-comments|id
        result.data.map((pr) =>
          this.endpoints.push(`${repoName}|pull-comments|${(pr as any).number}`),
        )

        this.endpointsIterator = BaseIterator.getEndPointsIterator(this.endpoints, this.state)

        break
      }
      case 'pull-comments': {
        const pullRequestNumber = splitted[2]
        const pullRequestCommentsQuery = new PullRequestCommentsQuery(
          this.getRepoByName(repoName),
          pullRequestNumber,
          this.accessToken,
        )

        result = await pullRequestCommentsQuery.getSinglePage(page)

        result.data = result.data.filter((i) => (i as any).author.login)
        break
      }
      case 'issue-comments': {
        const issueNumber = splitted[2]
        const issueCommentsQuery = new IssueCommentsQuery(
          this.getRepoByName(repoName),
          issueNumber,
          this.accessToken,
        )
        result = await issueCommentsQuery.getSinglePage(page)

        result.data = result.data.filter((i) => (i as any).author.login)
        break
      }
      case 'issues': {
        const issuesQuery = new IssuesQuery(this.getRepoByName(repoName), this.accessToken)
        result = await issuesQuery.getSinglePage(page)

        // filter out activities without authors (such as bots)
        result.data = result.data.filter((i) => (i as any).author.login)

        // add each issue as separate endpoint for comments as form repoName|issue-comments|id
        result.data.map((issue) =>
          this.endpoints.push(`${repoName}|issue-comments|${(issue as any).number}`),
        )

        this.endpointsIterator = BaseIterator.getEndPointsIterator(this.endpoints, this.state)

        break
      }
      case 'forks': {
        const forksQuery = new ForksQuery(this.getRepoByName(repoName), this.accessToken)
        result = await forksQuery.getSinglePage(page)

        // filter out activities without authors (such as bots) -- may not the case for forks, but filter out anyways
        result.data = result.data.filter((i) => (i as any).owner.login)
        break
      }

      case 'discussions': {
        const discussionsQuery = new DiscussionsQuery(
          this.getRepoByName(repoName),
          this.accessToken,
        )
        result = await discussionsQuery.getSinglePage(page)

        result.data = result.data.filter((i) => (i as any).author.login)

        for (const discussion of result.data) {
          if ((discussion as any).comments.totalCount > 0) {
            this.endpoints.push(`${repoName}|discussion-comments|${(discussion as any).number}`)
          }
        }

        this.endpointsIterator = BaseIterator.getEndPointsIterator(this.endpoints, this.state)
        break
      }

      case 'discussion-comments': {
        const discussionNumber = splitted[2]
        const discussionCommentsQuery = new DiscussionCommentsQuery(
          this.getRepoByName(repoName),
          discussionNumber,
          this.accessToken,
        )
        result = await discussionCommentsQuery.getSinglePage(page)

        result.data = result.data.filter((i) => (i as any).author.login)
        break
      }

      default: {
        throw new Error(`unsupported event ${event}`)
      }
    }

    return {
      records: result.data,
      nextPage: result.hasPreviousPage ? result.startCursor : '',
      limit: -1,
      timeUntilReset: -1,
    }
  }

  /**
   * Searches given repository name among installed repositories
   * Returns null if given repo is not found.
   * @param name  The tenant we are working on
   * @returns Found repo object
   */
  getRepoByName(name: string): Repo | null {
    for (const currentRepo of this.repos) {
      if (currentRepo.name === name) {
        return currentRepo
      }
    }

    return null
  }

  /**
   * Gets the repository and event from given endpoint.
   * Endpoint is pipe (|) delimeted string of repo|event
   * Throws 400 when fails to split the string.
   * @param endpoint | delimited string with repo and event
   * @returns repo and event as an object
   */
  getSplitEndpointInfo(endpoint: string): any {
    const endpointSplitted = endpoint.split('|')

    if (endpointSplitted.length < 2) {
      throw new Error400('en', 'errors.integrations.badEndpoint', endpoint)
    }

    return { repo: endpointSplitted[0], event: endpointSplitted[1] }
  }

  /**
   * Updates github integration status to 'done'
   */
  async updateStatus(): Promise<void> {
    const userContext = await getUserContext(this.tenant)
    const integration = await IntegrationRepository.findByPlatform(PlatformType.GITHUB, userContext)
    await IntegrationRepository.update(integration.id, { status: 'done' }, userContext)
  }

  /**
   * Limit is never reached because of sleeping state in get function
   */
  isLimitReached(limit: number): boolean {
    return false
  }

  /**
   * We never retrospect in GitHub (because realtime data is created using webhooks)
   * Always returns false
   */
  integrationSpecificIsEndpointFinished(
    endpoint: string,
    lastRecord: any,
    activities: Array<AddActivitiesSingle> = [],
  ): boolean {
    return false
  }

  /**
   * When lambda limit is reached, we send another sqs message with current event
   * @param state Current state we're on
   * @param timeUntilReset Number of seconds we need to wait before firing next step machine
   * @returns
   */
  async limitReachedFunction(state: State, timeUntilReset: number): Promise<BaseOutput> {
    const body: IntegrationsMessage = this.getSQSBody(state, timeUntilReset)
    await sendIntegrationsMessage(body)

    return {
      status: 200,
      msg: 'Limit reached, message sent to SQS',
    }
  }

  /**
   * Gets the sqs message to be sent after limit is reached
   * @param state current state we're on
   * @param timeUntilReset Number of seconds we need to wait before firing next step machine
   * @returns an integration message to send to integrations SQS
   */
  getSQSBody(state: State, timeUntilReset: number): IntegrationsMessage {
    return {
      integration: PlatformType.GITHUB,
      state,
      tenant: this.tenant,
      sleep: timeUntilReset,
      onboarding: this.onboarding,
      args: {},
    }
  }

  /**
   * Parses given list of github activities into crowd activities and saves these to the database.
   * @param records Records to be parsed
   * @param endpoint Current endpoint
   * @returns
   */
  async parseActivitiesAndWrite(records: Array<object>, endpoint: Endpoint): Promise<parseOutput> {
    const parseOutput = await this.parseActivities(records, endpoint)
    await bulkOperations(
      this.tenant,
      Operations.UPSERT_ACTIVITIES_WITH_MEMBERS,
      parseOutput.activities,
    )
    return parseOutput
  }

  /**
   * Parses various activity types into crowd activities.
   * @param records List of activities to be parsed
   * @param endpoint Current endpoint
   * @returns parsed activities that can be saved to the database.
   */
  async parseActivities(records: Array<object>, endpoint: Endpoint): Promise<parseOutput> {
    let activities: Array<AddActivitiesSingle>
    const { event } = this.getSplitEndpointInfo(endpoint)

    switch (event) {
      case 'pulls':
        activities = this.parsePullRequests(records, endpoint)
        break

      case 'issues':
        activities = this.parseIssues(records, endpoint)
        break

      case 'forks':
        activities = this.parseForks(records, endpoint)
        break

      case 'stargazers':
        activities = this.parseStars(records, endpoint)
        break

      case 'pull-comments':
        activities = this.parsePullRequestComments(records, endpoint)
        break

      case 'issue-comments':
        activities = this.parseIssueComments(records, endpoint)
        break

      case 'discussions':
        activities = this.parseDiscussions(records, endpoint)
        break

      case 'discussion-comments':
        activities = this.parseDiscussionComments(records, endpoint)
        break

      default:
        console.log('not supported event')
        activities = []
    }

    if (activities.length > 0) {
      return {
        activities,
        lastRecord: activities[activities.length - 1],
        numberOfRecords: activities.length,
      }
    }
    return {
      activities,
      lastRecord: {},
      numberOfRecords: 0,
    }
  }

  /**
   * Parses discussions into crowd activities.
   * @param records List of discussion started activities to be parsed
   * @param endpoint Current endpoint
   * @returns parsed discussion activities that can be saved to the database.
   */
  parseDiscussions(records: Array<any>, endpoint: string): Array<AddActivitiesSingle> {
    const { tenant } = this
    const { repo } = this.getSplitEndpointInfo(endpoint)

    return records.reduce((acc, record) => {
      acc.push({
        tenant,
        platform: PlatformType.GITHUB,
        type: GithubActivityType.DISCUSSION_STARTED,
        sourceId: record.id,
        sourceParentId: '',
        timestamp: moment(record.createdAt).utc().toDate(),
<<<<<<< HEAD
        body: record.bodyText,
        url: record.url ? record.url : '',
        channel: this.getRepoByName(repo).url,
        title: record.title,
        attributes: {
=======
        crowdInfo: {
          body: sanitizeHtml(record.bodyText),
          url: record.url ? record.url : '',
          repo: this.getRepoByName(repo).url,
          title: record.title,
>>>>>>> e97cd634
          category: {
            id: record.category.id,
            isAnswerable: record.category.isAnswerable,
            name: record.category.name,
            slug: record.category.slug,
            emoji: record.category.emoji,
            description: record.category.description,
          },
        },
        member: this.parseMember(record.author),
        score: GitHubGrid.discussionOpened.score,
        isKeyAction: GitHubGrid.discussionOpened.isKeyAction,
      })

      return acc
    }, [])
  }

  /**
   * Parses issues into crowd activities.
   * @param records List of issues started activities to be parsed
   * @param endpoint Current endpoint
   * @returns parsed issue activities that can be saved to the database.
   */
  parseIssues(records: Array<any>, endpoint: string): Array<AddActivitiesSingle> {
    const { tenant } = this
    const { repo } = this.getSplitEndpointInfo(endpoint)

    return records.reduce((acc, record) => {
      acc.push({
        tenant,
        platform: PlatformType.GITHUB,
        type: GithubActivityType.ISSUE_OPENED,
        sourceId: record.id,
        sourceParentId: '',
        timestamp: moment(record.createdAt).utc().toDate(),
<<<<<<< HEAD
        body: record.bodyText,
        url: record.url ? record.url : '',
        channel: this.getRepoByName(repo).url,
        title: record.title,
        attributes: {
=======
        crowdInfo: {
          body: sanitizeHtml(record.bodyText),
          url: record.url ? record.url : '',
          repo: this.getRepoByName(repo).url,
>>>>>>> e97cd634
          state: record.state.toLowerCase(),
        },
        member: this.parseMember(record.author),
        score: GitHubGrid.issueOpened.score,
        isKeyAction: GitHubGrid.issueOpened.isKeyAction,
      })

      return acc
    }, [])
  }

  /**
   * Parses forks into crowd activities.
   * @param records List of fork activities to be parsed
   * @param endpoint Current endpoint
   * @returns parsed fork activities that can be saved to the database.
   */
  parseForks(records: Array<any>, endpoint: string): Array<AddActivitiesSingle> {
    const { tenant } = this
    const { repo } = this.getSplitEndpointInfo(endpoint)

    return records.reduce((acc, record) => {
      acc.push({
        tenant,
        platform: PlatformType.GITHUB,
        type: GithubActivityType.FORK,
        sourceId: record.id,
        sourceParentId: '',
        timestamp: moment(record.createdAt).utc().toDate(),
        channel: this.getRepoByName(repo).url,
        member: this.parseMember(record.owner),
        score: GitHubGrid.fork.score,
        isKeyAction: GitHubGrid.fork.isKeyAction,
      })

      return acc
    }, [])
  }

  /**
   * Parses pull requests into crowd activities.
   * Current pull request state is saved into attributes.state
   * @param records List of pull request created activities to be parsed
   * @param endpoint Current endpoint
   * @returns parsed fork activities that can be saved to the database.
   */
  parsePullRequests(records: Array<any>, endpoint: string): Array<AddActivitiesSingle> {
    const { tenant } = this
    const { repo } = this.getSplitEndpointInfo(endpoint)

    return records.reduce((acc, record) => {
      acc.push({
        tenant,
        platform: PlatformType.GITHUB,
        type: GithubActivityType.PULL_REQUEST_OPENED,
        sourceId: record.id,
        sourceParentId: '',
        timestamp: moment(record.createdAt).utc().toDate(),
<<<<<<< HEAD
        body: record.bodyText,
        url: record.url ? record.url : '',
        channel: this.getRepoByName(repo).url,
        title: record.title,
        attributes: {
=======
        crowdInfo: {
          body: sanitizeHtml(record.bodyText),
          url: record.url ? record.url : '',
          repo: this.getRepoByName(repo).url,
>>>>>>> e97cd634
          state: record.state.toLowerCase(),
        },
        member: this.parseMember(record.author),
        score: GitHubGrid.pullRequestOpened.score,
        isKeyAction: GitHubGrid.pullRequestOpened.isKeyAction,
      })

      return acc
    }, [])
  }

  /**
   * Parses discussion comments into crowd activities.
   * Discussion comment type activities will have the discussion created activity as the parent.
   * Also parses the replies to these comments. These replies will have
   * their parent as the main comment.
   * @param records List of discussion comment activities to be parsed
   * @param endpoint Current endpoint
   * @returns parsed discussion comment activities that can be saved to the database.
   */
  parseDiscussionComments(records: Array<any>, endpoint: string): Array<AddActivitiesSingle> {
    const { tenant } = this
    const { repo } = this.getSplitEndpointInfo(endpoint)

    return records.reduce((acc, record) => {
      const commentId = record.id

      acc.push({
        tenant,
        platform: PlatformType.GITHUB,
        type: GithubActivityType.DISCUSSION_COMMENT,
        sourceId: commentId,
        sourceParentId: record.discussion.id,
        timestamp: moment(record.createdAt).utc().toDate(),
<<<<<<< HEAD
        url: record.url,
        body: record.bodyText,
        channel: this.getRepoByName(repo).url,
        attributes: {
=======
        crowdInfo: {
          url: record.url,
          body: sanitizeHtml(record.bodyText),
          repo: this.getRepoByName(repo).url,
>>>>>>> e97cd634
          isAnswer: record.isAnswer ?? undefined,
        },
        member: this.parseMember(record.author),
        score: record.isAnswer ? GitHubGrid.selectedAnswer.score : GitHubGrid.comment.score,
        isKeyAction: record.isAnswer
          ? GitHubGrid.selectedAnswer.isKeyAction
          : GitHubGrid.comment.isKeyAction,
      })

      // push replies
      const replies = record.replies.nodes.reduce((acc, reply) => {
        acc.push({
          tenant,
          platform: PlatformType.GITHUB,
          type: GithubActivityType.DISCUSSION_COMMENT,
          sourceId: reply.id,
          sourceParentId: commentId,
          timestamp: moment(reply.createdAt).utc().toDate(),
<<<<<<< HEAD
          url: reply.url,
          body: reply.bodyText,
          channel: this.getRepoByName(repo).url,
          member: this.parseMember(reply.author),
=======
          crowdInfo: {
            url: reply.url,
            body: sanitizeHtml(reply.bodyText),
            repo: this.getRepoByName(repo).url,
          },
          communityMember: this.parseMember(reply.author),
>>>>>>> e97cd634
          score: GitHubGrid.comment.score,
          isKeyAction: GitHubGrid.comment.isKeyAction,
        })

        return acc
      }, [])

      acc = acc.concat(replies)

      return acc
    }, [])
  }

  /**
   * Parses issue comments into crowd activities.
   * These activities parents' will be the issue created activity.
   * @param records List of issue comment activities to be parsed
   * @param endpoint Current endpoint
   * @returns parsed issue comment activities that can be saved to the database.
   */
  parseIssueComments(records: Array<any>, endpoint: string): Array<AddActivitiesSingle> {
    const { tenant } = this
    const { repo } = this.getSplitEndpointInfo(endpoint)

    return records.reduce((acc, record) => {
      acc.push({
        tenant,
        platform: PlatformType.GITHUB,
        type: GithubActivityType.ISSUE_COMMENT,
        sourceId: record.id,
        sourceParentId: record.issue.id,
        timestamp: moment(record.createdAt).utc().toDate(),
<<<<<<< HEAD
        url: record.url,
        body: record.bodyText,
        channel: this.getRepoByName(repo).url,
        member: this.parseMember(record.author),
=======
        crowdInfo: {
          url: record.url,
          body: sanitizeHtml(record.bodyText),
          repo: this.getRepoByName(repo).url,
        },
        communityMember: this.parseMember(record.author),
>>>>>>> e97cd634
        score: GitHubGrid.comment.score,
        isKeyAction: GitHubGrid.comment.isKeyAction,
      })

      return acc
    }, [])
  }

  /**
   * Parses pull request comments into crowd activities.
   * These activities parents' will be the pull request opened activity.
   * @param records List of pull request comment activities to be parsed
   * @param endpoint Current endpoint
   * @returns parsed pull request comment activities that can be saved to the database.
   */
  parsePullRequestComments(records: Array<any>, endpoint: string): Array<AddActivitiesSingle> {
    const { tenant } = this
    const { repo } = this.getSplitEndpointInfo(endpoint)

    return records.reduce((acc, record) => {
      acc.push({
        tenant,
        platform: PlatformType.GITHUB,
        type: GithubActivityType.PULL_REQUEST_COMMENT,
        sourceId: record.id,
        sourceParentId: record.pullRequest.id,
        timestamp: moment(record.createdAt).utc().toDate(),
<<<<<<< HEAD
        url: record.url,
        body: record.bodyText,
        channel: this.getRepoByName(repo).url,
        member: this.parseMember(record.author),
=======
        crowdInfo: {
          url: record.url,
          body: sanitizeHtml(record.bodyText),
          repo: this.getRepoByName(repo).url,
        },
        communityMember: this.parseMember(record.author),
>>>>>>> e97cd634
        score: GitHubGrid.comment.score,
        isKeyAction: GitHubGrid.comment.isKeyAction,
      })

      return acc
    }, [])
  }

  /**
   * Parses stars into crowd activities.
   * @param records List of stars created activities to be parsed
   * @param endpoint Current endpoint
   * @returns parsed star activities that can be saved to the database.
   */
  parseStars(records: Array<any>, endpoint: string): Array<AddActivitiesSingle> {
    const { tenant } = this
    const { repo } = this.getSplitEndpointInfo(endpoint)

    return records.reduce((acc, record) => {
      acc.push({
        tenant,
        platform: PlatformType.GITHUB,
        type: GithubActivityType.STAR,
        sourceId: BaseIterator.generateSourceIdHash(
          record.node.login,
          GithubActivityType.STAR,
          moment(record.starredAt).utc().toDate().toString(),
          PlatformType.GITHUB,
        ),
        sourceParentId: '',
        timestamp: moment(record.starredAt).utc().toDate(),
        channel: this.getRepoByName(repo).url,
        member: this.parseMember(record.node),
        score: GitHubGrid.star.score,
        isKeyAction: GitHubGrid.star.isKeyAction,
      })

      return acc
    }, [])
  }

  /**
   * Parses members into crowd members.
   * @param memberFromApi member object returned from the github graphQL api
   * @returns parsed members that can be saved to the database.
   */
  parseMember(memberFromApi: any): Member {
    const member: Member = {
      username: { [PlatformType.GITHUB]: memberFromApi.login },
      crowdInfo: {
        github: {
          name: memberFromApi.name,
          isHireable: memberFromApi.isHireable || false,
          url: memberFromApi.url,
        },
      },
      email: memberFromApi.email || '',
      bio: memberFromApi.bio || '',
      organisation: memberFromApi.company || '',
      location: memberFromApi.location || '',
    }

    if (memberFromApi.twitterUsername) {
      member.crowdInfo.twitter = {
        url: `https://twitter.com/${memberFromApi.twitterUsername}`,
      }
      member.username.twitter = memberFromApi.twitterUsername
    }

    return member
  }
}<|MERGE_RESOLUTION|>--- conflicted
+++ resolved
@@ -402,19 +402,11 @@
         sourceId: record.id,
         sourceParentId: '',
         timestamp: moment(record.createdAt).utc().toDate(),
-<<<<<<< HEAD
         body: record.bodyText,
         url: record.url ? record.url : '',
         channel: this.getRepoByName(repo).url,
         title: record.title,
         attributes: {
-=======
-        crowdInfo: {
-          body: sanitizeHtml(record.bodyText),
-          url: record.url ? record.url : '',
-          repo: this.getRepoByName(repo).url,
-          title: record.title,
->>>>>>> e97cd634
           category: {
             id: record.category.id,
             isAnswerable: record.category.isAnswerable,
@@ -451,18 +443,11 @@
         sourceId: record.id,
         sourceParentId: '',
         timestamp: moment(record.createdAt).utc().toDate(),
-<<<<<<< HEAD
         body: record.bodyText,
         url: record.url ? record.url : '',
         channel: this.getRepoByName(repo).url,
         title: record.title,
         attributes: {
-=======
-        crowdInfo: {
-          body: sanitizeHtml(record.bodyText),
-          url: record.url ? record.url : '',
-          repo: this.getRepoByName(repo).url,
->>>>>>> e97cd634
           state: record.state.toLowerCase(),
         },
         member: this.parseMember(record.author),
@@ -521,18 +506,11 @@
         sourceId: record.id,
         sourceParentId: '',
         timestamp: moment(record.createdAt).utc().toDate(),
-<<<<<<< HEAD
         body: record.bodyText,
         url: record.url ? record.url : '',
         channel: this.getRepoByName(repo).url,
         title: record.title,
         attributes: {
-=======
-        crowdInfo: {
-          body: sanitizeHtml(record.bodyText),
-          url: record.url ? record.url : '',
-          repo: this.getRepoByName(repo).url,
->>>>>>> e97cd634
           state: record.state.toLowerCase(),
         },
         member: this.parseMember(record.author),
@@ -567,17 +545,10 @@
         sourceId: commentId,
         sourceParentId: record.discussion.id,
         timestamp: moment(record.createdAt).utc().toDate(),
-<<<<<<< HEAD
         url: record.url,
         body: record.bodyText,
         channel: this.getRepoByName(repo).url,
         attributes: {
-=======
-        crowdInfo: {
-          url: record.url,
-          body: sanitizeHtml(record.bodyText),
-          repo: this.getRepoByName(repo).url,
->>>>>>> e97cd634
           isAnswer: record.isAnswer ?? undefined,
         },
         member: this.parseMember(record.author),
@@ -596,19 +567,10 @@
           sourceId: reply.id,
           sourceParentId: commentId,
           timestamp: moment(reply.createdAt).utc().toDate(),
-<<<<<<< HEAD
           url: reply.url,
           body: reply.bodyText,
           channel: this.getRepoByName(repo).url,
           member: this.parseMember(reply.author),
-=======
-          crowdInfo: {
-            url: reply.url,
-            body: sanitizeHtml(reply.bodyText),
-            repo: this.getRepoByName(repo).url,
-          },
-          communityMember: this.parseMember(reply.author),
->>>>>>> e97cd634
           score: GitHubGrid.comment.score,
           isKeyAction: GitHubGrid.comment.isKeyAction,
         })
@@ -641,19 +603,10 @@
         sourceId: record.id,
         sourceParentId: record.issue.id,
         timestamp: moment(record.createdAt).utc().toDate(),
-<<<<<<< HEAD
         url: record.url,
         body: record.bodyText,
         channel: this.getRepoByName(repo).url,
         member: this.parseMember(record.author),
-=======
-        crowdInfo: {
-          url: record.url,
-          body: sanitizeHtml(record.bodyText),
-          repo: this.getRepoByName(repo).url,
-        },
-        communityMember: this.parseMember(record.author),
->>>>>>> e97cd634
         score: GitHubGrid.comment.score,
         isKeyAction: GitHubGrid.comment.isKeyAction,
       })
@@ -681,19 +634,10 @@
         sourceId: record.id,
         sourceParentId: record.pullRequest.id,
         timestamp: moment(record.createdAt).utc().toDate(),
-<<<<<<< HEAD
         url: record.url,
         body: record.bodyText,
         channel: this.getRepoByName(repo).url,
         member: this.parseMember(record.author),
-=======
-        crowdInfo: {
-          url: record.url,
-          body: sanitizeHtml(record.bodyText),
-          repo: this.getRepoByName(repo).url,
-        },
-        communityMember: this.parseMember(record.author),
->>>>>>> e97cd634
         score: GitHubGrid.comment.score,
         isKeyAction: GitHubGrid.comment.isKeyAction,
       })
