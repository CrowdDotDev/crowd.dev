--- conflicted
+++ resolved
@@ -377,15 +377,8 @@
             PlatformType.TWITTER,
           ),
           timestamp: moment('1970-01-01T00:00:00+00:00').utc().toDate(),
-<<<<<<< HEAD
-          crowdInfo: {
-            url: 'https://twitter.com/michael_scott',
-          },
-          member: {
-=======
           url: 'https://twitter.com/michael_scott',
-          communityMember: {
->>>>>>> 3a894c87
+          member: {
             username: 'michael_scott',
             reach: { twitter: 1 },
             crowdInfo: {
@@ -409,15 +402,8 @@
             PlatformType.TWITTER,
           ),
           timestamp: moment('1970-01-01T00:00:00+00:00').utc().toDate(),
-<<<<<<< HEAD
-          crowdInfo: {
-            url: 'https://twitter.com/dwight_schrute',
-          },
-          member: {
-=======
           url: 'https://twitter.com/dwight_schrute',
-          communityMember: {
->>>>>>> 3a894c87
+          member: {
             username: 'dwight_schrute',
             reach: { twitter: 30 },
             crowdInfo: {
@@ -465,15 +451,8 @@
             PlatformType.TWITTER,
           ),
           timestamp: moment('1970-01-01T00:00:00+00:00').utc().toDate(),
-<<<<<<< HEAD
-          crowdInfo: {
-            url: 'https://twitter.com/michael_scott',
-          },
-          member: {
-=======
           url: 'https://twitter.com/michael_scott',
-          communityMember: {
->>>>>>> 3a894c87
+          member: {
             username: 'michael_scott',
             reach: { twitter: 1 },
             crowdInfo: {
@@ -537,15 +516,8 @@
             PlatformType.TWITTER,
           ),
           timestamp: moment('1970-01-01T00:00:00+00:00').utc().toDate(),
-<<<<<<< HEAD
-          crowdInfo: {
-            url: 'https://twitter.com/michael_scott',
-          },
-          member: {
-=======
           url: 'https://twitter.com/michael_scott',
-          communityMember: {
->>>>>>> 3a894c87
+          member: {
             username: 'michael_scott',
             reach: { twitter: 1 },
             crowdInfo: {
@@ -569,15 +541,8 @@
             PlatformType.TWITTER,
           ),
           timestamp: moment('1970-01-01T00:00:00+00:00').utc().toDate(),
-<<<<<<< HEAD
-          crowdInfo: {
-            url: 'https://twitter.com/dwight_schrute',
-          },
-          member: {
-=======
           url: 'https://twitter.com/dwight_schrute',
-          communityMember: {
->>>>>>> 3a894c87
+          member: {
             username: 'dwight_schrute',
             reach: { twitter: 30 },
             crowdInfo: {
@@ -623,15 +588,8 @@
             PlatformType.TWITTER,
           ),
           timestamp: moment('1970-01-01T00:00:00+00:00').utc().toDate(),
-<<<<<<< HEAD
-          crowdInfo: {
-            url: 'https://twitter.com/michael_scott',
-          },
-          member: {
-=======
           url: 'https://twitter.com/michael_scott',
-          communityMember: {
->>>>>>> 3a894c87
+          member: {
             username: 'michael_scott',
             reach: { twitter: 10 },
             crowdInfo: {
@@ -655,15 +613,8 @@
             PlatformType.TWITTER,
           ),
           timestamp: moment('1970-01-01T00:00:00+00:00').utc().toDate(),
-<<<<<<< HEAD
-          crowdInfo: {
-            url: 'https://twitter.com/dwight_schrute',
-          },
-          member: {
-=======
           url: 'https://twitter.com/dwight_schrute',
-          communityMember: {
->>>>>>> 3a894c87
+          member: {
             username: 'dwight_schrute',
             reach: { twitter: 10 },
             crowdInfo: {
