--- conflicted
+++ resolved
@@ -255,15 +255,8 @@
         sourceId: singleFork.id,
         sourceParentId: '',
         timestamp: moment(singleFork.createdAt).utc().toDate(),
-<<<<<<< HEAD
-        crowdInfo: {
-          repo: repos[0].url,
-        },
+        channel: repos[0].url,
         member: ghi.parseMember(singleFork.owner),
-=======
-        channel: repos[0].url,
-        communityMember: ghi.parseMember(singleFork.owner),
->>>>>>> 3a894c87
         score: GitHubGrid.fork.score,
         isKeyAction: GitHubGrid.fork.isKeyAction,
       },
@@ -298,15 +291,8 @@
         ),
         sourceParentId: '',
         timestamp: moment(singleStar.starredAt).utc().toDate(),
-<<<<<<< HEAD
-        crowdInfo: {
-          repo: repos[0].url,
-        },
+        channel: repos[0].url,
         member: ghi.parseMember(singleStar.node),
-=======
-        channel: repos[0].url,
-        communityMember: ghi.parseMember(singleStar.node),
->>>>>>> 3a894c87
         score: GitHubGrid.star.score,
         isKeyAction: GitHubGrid.star.isKeyAction,
       },
@@ -337,19 +323,10 @@
         sourceId: singlePullRequestComment.id,
         sourceParentId: singlePullRequestComment.pullRequest.id,
         timestamp: moment(singlePullRequestComment.createdAt).utc().toDate(),
-<<<<<<< HEAD
-        crowdInfo: {
-          url: singlePullRequestComment.url,
-          body: singlePullRequestComment.bodyText,
-          repo: repos[0].url,
-        },
-        member: ghi.parseMember(singlePullRequestComment.author),
-=======
         url: singlePullRequestComment.url,
         body: singlePullRequestComment.bodyText,
         channel: repos[0].url,
-        communityMember: ghi.parseMember(singlePullRequestComment.author),
->>>>>>> 3a894c87
+        member: ghi.parseMember(singlePullRequestComment.author),
         score: GitHubGrid.comment.score,
         isKeyAction: GitHubGrid.comment.isKeyAction,
       },
@@ -381,19 +358,10 @@
         sourceId: singleIssueComment.id,
         sourceParentId: singleIssueComment.issue.id,
         timestamp: moment(singleIssueComment.createdAt).utc().toDate(),
-<<<<<<< HEAD
-        crowdInfo: {
-          url: singleIssueComment.url,
-          body: singleIssueComment.bodyText,
-          repo: repos[0].url,
-        },
-        member: ghi.parseMember(singleIssueComment.author),
-=======
         url: singleIssueComment.url,
         body: singleIssueComment.bodyText,
         channel: repos[0].url,
-        communityMember: ghi.parseMember(singleIssueComment.author),
->>>>>>> 3a894c87
+        member: ghi.parseMember(singleIssueComment.author),
         score: GitHubGrid.comment.score,
         isKeyAction: GitHubGrid.comment.isKeyAction,
       },
@@ -489,19 +457,10 @@
         sourceId: singleDiscussionComment.replies.nodes[0].id,
         sourceParentId: singleDiscussionComment.id,
         timestamp: moment(singleDiscussionComment.replies.nodes[0].createdAt).utc().toDate(),
-<<<<<<< HEAD
-        crowdInfo: {
-          url: singleDiscussionComment.replies.nodes[0].url,
-          body: singleDiscussionComment.replies.nodes[0].bodyText,
-          repo: repos[0].url,
-        },
-        member: ghi.parseMember(singleDiscussionComment.replies.nodes[0].author),
-=======
         url: singleDiscussionComment.replies.nodes[0].url,
         body: singleDiscussionComment.replies.nodes[0].bodyText,
         channel: repos[0].url,
-        communityMember: ghi.parseMember(singleDiscussionComment.replies.nodes[0].author),
->>>>>>> 3a894c87
+        member: ghi.parseMember(singleDiscussionComment.replies.nodes[0].author),
         score: GitHubGrid.comment.score,
         isKeyAction: GitHubGrid.comment.isKeyAction,
       },
@@ -512,19 +471,10 @@
         sourceId: singleDiscussionComment.replies.nodes[1].id,
         sourceParentId: singleDiscussionComment.id,
         timestamp: moment(singleDiscussionComment.replies.nodes[1].createdAt).utc().toDate(),
-<<<<<<< HEAD
-        crowdInfo: {
-          url: singleDiscussionComment.replies.nodes[1].url,
-          body: singleDiscussionComment.replies.nodes[1].bodyText,
-          repo: repos[0].url,
-        },
-        member: ghi.parseMember(singleDiscussionComment.replies.nodes[1].author),
-=======
         url: singleDiscussionComment.replies.nodes[1].url,
         body: singleDiscussionComment.replies.nodes[1].bodyText,
         channel: repos[0].url,
-        communityMember: ghi.parseMember(singleDiscussionComment.replies.nodes[1].author),
->>>>>>> 3a894c87
+        member: ghi.parseMember(singleDiscussionComment.replies.nodes[1].author),
         score: GitHubGrid.comment.score,
         isKeyAction: GitHubGrid.comment.isKeyAction,
       },
@@ -535,19 +485,10 @@
         sourceId: singleDiscussionComment.replies.nodes[2].id,
         sourceParentId: singleDiscussionComment.id,
         timestamp: moment(singleDiscussionComment.replies.nodes[2].createdAt).utc().toDate(),
-<<<<<<< HEAD
-        crowdInfo: {
-          url: singleDiscussionComment.replies.nodes[2].url,
-          body: singleDiscussionComment.replies.nodes[2].bodyText,
-          repo: repos[0].url,
-        },
-        member: ghi.parseMember(singleDiscussionComment.replies.nodes[2].author),
-=======
         url: singleDiscussionComment.replies.nodes[2].url,
         body: singleDiscussionComment.replies.nodes[2].bodyText,
         channel: repos[0].url,
-        communityMember: ghi.parseMember(singleDiscussionComment.replies.nodes[2].author),
->>>>>>> 3a894c87
+        member: ghi.parseMember(singleDiscussionComment.replies.nodes[2].author),
         score: GitHubGrid.comment.score,
         isKeyAction: GitHubGrid.comment.isKeyAction,
       },
@@ -558,19 +499,10 @@
         sourceId: singleDiscussionComment.replies.nodes[3].id,
         sourceParentId: singleDiscussionComment.id,
         timestamp: moment(singleDiscussionComment.replies.nodes[3].createdAt).utc().toDate(),
-<<<<<<< HEAD
-        crowdInfo: {
-          url: singleDiscussionComment.replies.nodes[3].url,
-          body: singleDiscussionComment.replies.nodes[3].bodyText,
-          repo: repos[0].url,
-        },
-        member: ghi.parseMember(singleDiscussionComment.replies.nodes[3].author),
-=======
         url: singleDiscussionComment.replies.nodes[3].url,
         body: singleDiscussionComment.replies.nodes[3].bodyText,
         channel: repos[0].url,
-        communityMember: ghi.parseMember(singleDiscussionComment.replies.nodes[3].author),
->>>>>>> 3a894c87
+        member: ghi.parseMember(singleDiscussionComment.replies.nodes[3].author),
         score: GitHubGrid.comment.score,
         isKeyAction: GitHubGrid.comment.isKeyAction,
       },
@@ -581,19 +513,10 @@
         sourceId: singleDiscussionComment.replies.nodes[4].id,
         sourceParentId: singleDiscussionComment.id,
         timestamp: moment(singleDiscussionComment.replies.nodes[4].createdAt).utc().toDate(),
-<<<<<<< HEAD
-        crowdInfo: {
-          url: singleDiscussionComment.replies.nodes[4].url,
-          body: singleDiscussionComment.replies.nodes[4].bodyText,
-          repo: repos[0].url,
-        },
-        member: ghi.parseMember(singleDiscussionComment.replies.nodes[4].author),
-=======
         url: singleDiscussionComment.replies.nodes[4].url,
         body: singleDiscussionComment.replies.nodes[4].bodyText,
         channel: repos[0].url,
-        communityMember: ghi.parseMember(singleDiscussionComment.replies.nodes[4].author),
->>>>>>> 3a894c87
+        member: ghi.parseMember(singleDiscussionComment.replies.nodes[4].author),
         score: GitHubGrid.comment.score,
         isKeyAction: GitHubGrid.comment.isKeyAction,
       },
@@ -604,19 +527,10 @@
         sourceId: singleDiscussionComment.replies.nodes[5].id,
         sourceParentId: singleDiscussionComment.id,
         timestamp: moment(singleDiscussionComment.replies.nodes[5].createdAt).utc().toDate(),
-<<<<<<< HEAD
-        crowdInfo: {
-          url: singleDiscussionComment.replies.nodes[5].url,
-          body: singleDiscussionComment.replies.nodes[5].bodyText,
-          repo: repos[0].url,
-        },
-        member: ghi.parseMember(singleDiscussionComment.replies.nodes[5].author),
-=======
         url: singleDiscussionComment.replies.nodes[5].url,
         body: singleDiscussionComment.replies.nodes[5].bodyText,
         channel: repos[0].url,
-        communityMember: ghi.parseMember(singleDiscussionComment.replies.nodes[5].author),
->>>>>>> 3a894c87
+        member: ghi.parseMember(singleDiscussionComment.replies.nodes[5].author),
         score: GitHubGrid.comment.score,
         isKeyAction: GitHubGrid.comment.isKeyAction,
       },
@@ -627,19 +541,10 @@
         sourceId: singleDiscussionComment.replies.nodes[6].id,
         sourceParentId: singleDiscussionComment.id,
         timestamp: moment(singleDiscussionComment.replies.nodes[6].createdAt).utc().toDate(),
-<<<<<<< HEAD
-        crowdInfo: {
-          url: singleDiscussionComment.replies.nodes[6].url,
-          body: singleDiscussionComment.replies.nodes[6].bodyText,
-          repo: repos[0].url,
-        },
-        member: ghi.parseMember(singleDiscussionComment.replies.nodes[6].author),
-=======
         url: singleDiscussionComment.replies.nodes[6].url,
         body: singleDiscussionComment.replies.nodes[6].bodyText,
         channel: repos[0].url,
-        communityMember: ghi.parseMember(singleDiscussionComment.replies.nodes[6].author),
->>>>>>> 3a894c87
+        member: ghi.parseMember(singleDiscussionComment.replies.nodes[6].author),
         score: GitHubGrid.comment.score,
         isKeyAction: GitHubGrid.comment.isKeyAction,
       },
