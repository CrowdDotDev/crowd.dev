--- conflicted
+++ resolved
@@ -412,12 +412,7 @@
             PlatformType.DISCORD,
           ),
           timestamp: moment(Date.parse('2020-01-01T00:00:00.000Z')).toDate(),
-<<<<<<< HEAD
-          crowdInfo: {},
           member: {
-=======
-          communityMember: {
->>>>>>> 3a894c87
             username: 'username',
             crowdInfo: {
               id: 'a12345',
