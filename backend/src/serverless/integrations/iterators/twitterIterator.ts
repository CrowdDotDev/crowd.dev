/* eslint @typescript-eslint/no-unused-vars: 0 */
/* eslint class-methods-use-this: 0 */

import { SuperfaceClient } from '@superfaceai/one-sdk'
import lodash from 'lodash'
import moment from 'moment'
import { parseOutput, IntegrationResponse, BaseOutput, TwitterOutput } from '../types/iteratorTypes'
import { Endpoint, Endpoints, State } from '../types/regularTypes'
import { TwitterIntegrationMessage, AddActivitiesSingle } from '../types/messageTypes'
import BaseIterator from './baseIterator'
import findPostsByHashtag from '../usecases/social/postsByHashtag'
import findPostsByMention from '../usecases/social/postsByMention'
import getFollowers from '../usecases/social/followers'
import { SocialResponse } from '../types/superfaceTypes'
import sendIntegrationsMessage from '../utils/integrationSQS'
import { TwitterGrid } from '../grid/twitterGrid'
import getUserContext from '../../../database/utils/getUserContext'
import IntegrationRepository from '../../../database/repositories/integrationRepository'
import MicroserviceService from '../../../services/microserviceService'
import * as microserviceTypes from '../../../database/utils/keys/microserviceTypes'
import bulkOperations from '../../dbOperations/operationsWorker'
import Operations from '../../dbOperations/operations'
import { PlatformType } from '../../../utils/platforms'

export default class TwitterIterator extends BaseIterator {
  static limitReachedState: State = {
    endpoint: '__limit',
    page: '__limit',
  }

  // Some endpoints are hard-coded since they are fixed
  static fixedEndpoints: Endpoints = ['followers', 'mentions']

  static maxRetrospect: number = Number(process.env.TWITTER_MAX_RETROSPECT_IN_SECONDS || 7380)

  profileId: string

  accessToken: string

  hashtags: Array<string>

  followers: Set<string>

  superfaceClient: SuperfaceClient

  /**
   * Constructor for the TwitterIterator
   * @param tenant The tenant we are working on
   * @param profileId The ID of the profile we are working on
   * @param accessToken The access token for the profile
   * @param hashtags The hashtags we need to parse
   * @param state The current state (leave empty for starting)
   */
  constructor(
    tenant: string,
    profileId: string,
    accessToken: string,
    hashtags: Array<string>,
    state: State = { endpoint: '', page: '' },
    onboarding: boolean = false,
    tweetCount: number = 0,
    followers: Set<string> = new Set(),
  ) {
    const endpoints: Endpoints = TwitterIterator.fixedEndpoints.concat(
      (hashtags || []).map((hashtag) => `hashtag/${hashtag}`),
    )

    let globalLimit = Number(process.env.TWITTER_GLOBAL_LIMIT || 10000)

    globalLimit = onboarding ? globalLimit * 0.7 : globalLimit
    super(tenant, endpoints, state, onboarding, globalLimit, tweetCount)

    // Twitter-specific attributes
    this.profileId = profileId
    this.accessToken = accessToken
    this.hashtags = hashtags
    this.followers = followers
    this.superfaceClient = TwitterIterator.initSuperfaceClient()
  }

  /**
   * Get after date for Twitter.
   * We need this to avoid overlapping tweets.
   * @returns A date or undefined
   */
  getAfterDate(): string | undefined {
    return this.onboarding
      ? undefined
      : moment().utc().subtract(TwitterIterator.maxRetrospect, 'seconds').toISOString()
  }

  /**
   * Get a new page of records from the Twitter usecase
   * @param endpoint Mentions, replies or hashtags
   * @param page Pagination for API
   * @returns A response Object
   */
  async get(endpoint: Endpoint, page: string): Promise<IntegrationResponse> {
    // Get the usecase and its main argument
    const { fn, arg } = await TwitterIterator.getSuperfaceUsecase(endpoint, this.profileId)

    const afterDate = this.onboarding
      ? undefined
      : moment().utc().subtract(TwitterIterator.maxRetrospect, 'seconds').toISOString()

    // Get the records
    const { records, nextPage, limit, timeUntilReset } = await fn(
      this.superfaceClient,
      this.accessToken,
      arg,
      page,
      afterDate,
    )
    return {
      records,
      nextPage,
      limit,
      timeUntilReset,
    }
  }

  /**
   * Get the Superface usecase for the given endpoint with its main argument
   * @param endpoint The endpoint we are currently targetting
   * @param profileId The ID of the profile we are getting data for
   * @returns The function to call, as well as its main argument
   */
  static getSuperfaceUsecase(
    endpoint: Endpoint,
    profileId: string,
  ): {
    fn: (
      client: SuperfaceClient,
      accessToken: string,
      arg: string,
      page?: string,
      afterDate?: string | undefined,
    ) => Promise<SocialResponse>
    arg: string
  } {
    switch (endpoint) {
      case 'followers':
        return { fn: getFollowers, arg: profileId }
      case 'mentions':
        return { fn: findPostsByMention, arg: profileId }
      default: {
        const hashtag = endpoint.includes('#')
          ? endpoint.slice(endpoint.indexOf('#') + 1)
          : endpoint.slice(endpoint.indexOf('/') + 1)
        return { fn: findPostsByHashtag, arg: hashtag }
      }
    }
  }

  /**
   * Check if the limit is reached
   * @param limit current request limit
   * @returns whether we have reached the limit
   */
  isLimitReached(limit: number): boolean {
    return limit <= 2
  }

  /**
   * Function called when the limit is reached.
   * @param state The current state
   * @param timeUntilReset The time until the limit is reset
   * @returns Dummy success status
   */
  async limitReachedFunction(state: State, timeUntilReset: number): Promise<BaseOutput> {
    const body: TwitterIntegrationMessage = this.getSQSBody(state, timeUntilReset)
    await sendIntegrationsMessage(body)

    return {
      status: 202,
      msg: 'Limit reached, message sent to SQS',
    }
  }

  /**
   * Get the SQS body to call another iterator
   * @param state The current state
   * @param timeUntilReset Time until the limit is reset
   * @returns The SQS message body
   */
  getSQSBody(state: State, timeUntilReset: number): TwitterIntegrationMessage {
    return {
      integration: PlatformType.TWITTER,
      state,
      tenant: this.tenant,
      sleep: timeUntilReset,
      onboarding: this.onboarding,
      args: {
        profileId: this.profileId,
        hashtags: this.hashtags,
      },
    }
  }

  async parseActivitiesAndWrite(records: Array<object>, endpoint: Endpoint): Promise<parseOutput> {
    const parseOutput = this.parseActivities(records, endpoint)
    let endpointSqs: string
    switch (endpoint) {
      case 'followers':
        endpointSqs = 'followers'
        break
      case 'mentions':
        endpointSqs = 'mentions'
        break
      default:
        endpointSqs = 'add-hashtags'
    }
    await bulkOperations(
      this.tenant,
      Operations.UPSERT_ACTIVITIES_WITH_MEMBERS,
      parseOutput.activities,
    )
    return parseOutput
  }

  /**
   * Get the activities and members formatted as SQS message bodies from
   * the set of records obtained in the API.
   * @param records List of records coming from the API
   * @param endpoint Endpoint we are working on
   * @returns The set of messages and the date of the last activity
   */
  parseActivities(records: Array<any>, endpoint: Endpoint): parseOutput {
    switch (endpoint) {
      case 'followers': {
        const followers = this.parseFollowers(records)

        // Update the follower set
        this.followers = new Set([...this.followers, ...records.map((record) => record.id)])

        if (followers.length > 0) {
          return {
            activities: followers,
            lastRecord: followers[followers.length - 1],
            numberOfRecords: followers.length,
          }
        }
        return {
          activities: [],
          lastRecord: {},
          numberOfRecords: 0,
        }
      }
      default: {
        const posts: Array<AddActivitiesSingle> = this.parsePosts(records, endpoint)

        // Increment the Tweet count
        this.limitCount += posts.length

        return {
          activities: posts,
          lastRecord: posts[posts.length - 1],
          numberOfRecords: posts.length,
        }
      }
    }
  }

  /**
   * Map the follower records to the format of the message to add activities and members
   * @param records List of records coming from the API
   * @returns List of activities and members
   */
  parseFollowers(records: Array<any>): Array<AddActivitiesSingle> {
    const a = JSON.parse(JSON.stringify(records))
    const timestampObj = this.onboarding
      ? moment('1970-01-01T00:00:00+00:00').utc()
      : moment().utc()
    let out = records.map((record) => ({
      tenant: this.tenant,
      platform: PlatformType.TWITTER,
      type: 'follow',
      sourceId: BaseIterator.generateSourceIdHash(
        record.username,
        'follow',
        timestampObj.unix().toString(),
        PlatformType.TWITTER,
      ),
      // When onboarding we need a super old date. Otherwise we can place it in a 2h window
      timestamp: timestampObj.toDate(),
<<<<<<< HEAD
      crowdInfo: {
        url: `https://twitter.com/${record.username}`,
      },
      member: {
=======
      url: `https://twitter.com/${record.username}`,
      communityMember: {
>>>>>>> 3a894c87
        username: record.username,
        reach: { twitter: record.followersCount },
        crowdInfo: {
          id: record.id,
          imageUrl: record.imageUrl,
          url: `https://twitter.com/${record.username}`,
        },
      },
      score: TwitterGrid.follow.score,
      isKeyAction: TwitterGrid.follow.isKeyAction,
    }))

    // It is imperative that we remove the followers we have already seen.
    // Since they come without timestamps and we have set the followers timestamp to now(),
    // this would cause repeated activities otherwise
    out = out.filter((activity) => !this.followers.has(activity.member.crowdInfo.id))

    return out
  }

  /**
   * Map the posts (mentions or hashtags) records to the format of the message to add activities and members
   * @param records List of records coming from the API
   * @returns List of activities and members
   */
  parsePosts(records: Array<any>, endpoint: Endpoint): Array<AddActivitiesSingle> {
    return records.map((record) => {
      const out: any = {
        tenant: this.tenant,
        platform: PlatformType.TWITTER,
        type: endpoint === 'mentions' ? 'mention' : 'hashtag',
        sourceId: record.id,
        timestamp: moment(Date.parse(record.createdAt)).utc().toDate(),
        body: record.text ? record.text : '',
        url: record.url ? record.url : '',
        attributes: {
          attachments: record.attachments ? record.attachments : [],
        },
        member: {
          username: record.author.username,
          crowdInfo: {
            id: record.author.id,
            url: `https://twitter.com/${record.author.username}`,
          },
          reach: { twitter: record.author.followersCount },
        },
        score: endpoint === 'mentions' ? TwitterGrid.mention.score : TwitterGrid.hashtag.score,
        isKeyAction:
          endpoint === 'mentions'
            ? TwitterGrid.mention.isKeyAction
            : TwitterGrid.hashtag.isKeyAction,
      }

      if (endpoint.includes('hashtag')) {
        out.attributes.hashtag = TwitterIterator.getHashtag(endpoint)
      }
      return out
    })
  }

  /**
   * Get a hashtag for attributes.hashtag
   * @param endpoint The current endpoint
   * @returns The name of the hashtag
   */
  static getHashtag(endpoint: Endpoint): string {
    return endpoint.includes('#')
      ? endpoint.slice(endpoint.indexOf('#') + 1)
      : endpoint.slice(endpoint.indexOf('/') + 1)
  }

  /**
   * Map a field of activities given a path
   * - ([{attributes: 1}, {attributes: 2}], attributes) => [1, 2]
   * @param activities Array of activities to be mapped
   * @param path Path to the field of the activity we want
   * @returns A list of the values of the field of the activities
   */
  static mapToPath(activities: Array<any>, path: string) {
    return activities.map((activity) => lodash.get(activity, path))
  }

  /**
   * Checks whether any element of the array is the same of any element in the set
   * @param set Set of elements
   * @param array Array of elements
   * @returns Boolean
   */
  static isJoin(set: Set<any>, array: Array<any>): boolean {
    const arrayToSet = new Set(array)
    return new Set([...set, ...arrayToSet]).size !== set.size + arrayToSet.size
  }

  integrationSpecificIsEndpointFinished(
    endpoint: string,
    lastRecord: object,
    activities: Array<AddActivitiesSingle>,
  ): boolean {
    switch (endpoint) {
      case 'followers':
        return TwitterIterator.isJoin(
          this.followers,
          TwitterIterator.mapToPath(activities, 'member.crowdInfo.id'),
        )

      default:
        return TwitterIterator.isRetrospectOver(
          lastRecord,
          this.startTimestamp,
          TwitterIterator.maxRetrospect,
        )
    }
  }

  async updateStatus(): Promise<void> {
    const userContext = await getUserContext(this.tenant)
    const integration = await IntegrationRepository.findByPlatform(
      PlatformType.TWITTER,
      userContext,
    )

    if (this.onboarding) {
      await IntegrationRepository.update(integration.id, { status: 'done' }, userContext)
      await new MicroserviceService(userContext).createIfNotExists({
        type: microserviceTypes.twitterFollowers,
      })
    }
  }

  async iterate(): Promise<TwitterOutput> {
    return {
      ...(await super.iterate()),
      followers: Array.from(this.followers),
      tweetCount: this.limitCount,
    }
  }
}<|MERGE_RESOLUTION|>--- conflicted
+++ resolved
@@ -283,15 +283,8 @@
       ),
       // When onboarding we need a super old date. Otherwise we can place it in a 2h window
       timestamp: timestampObj.toDate(),
-<<<<<<< HEAD
-      crowdInfo: {
-        url: `https://twitter.com/${record.username}`,
-      },
+      url: `https://twitter.com/${record.username}`,
       member: {
-=======
-      url: `https://twitter.com/${record.username}`,
-      communityMember: {
->>>>>>> 3a894c87
         username: record.username,
         reach: { twitter: record.followersCount },
         crowdInfo: {
