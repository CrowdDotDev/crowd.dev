--- conflicted
+++ resolved
@@ -319,16 +319,9 @@
         type: endpoint === 'mentions' ? 'mention' : 'hashtag',
         sourceId: record.id,
         timestamp: moment(Date.parse(record.createdAt)).utc().toDate(),
-<<<<<<< HEAD
         body: record.text ? record.text : '',
         url: record.url ? record.url : '',
         attributes: {
-=======
-        crowdInfo: {
-          sourceId: record.id,
-          body: record.text ? sanitizeHtml(record.text) : '',
-          url: record.url ? record.url : '',
->>>>>>> e97cd634
           attachments: record.attachments ? record.attachments : [],
         },
         member: {
