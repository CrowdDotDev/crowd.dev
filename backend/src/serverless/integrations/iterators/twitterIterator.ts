--- conflicted
+++ resolved
@@ -22,11 +22,8 @@
 import bulkOperations from '../../dbOperations/operationsWorker'
 import Operations from '../../dbOperations/operations'
 import { PlatformType } from '../../../utils/platforms'
-<<<<<<< HEAD
 import { MemberAttributeName } from '../../../database/attributes/member/enums'
-=======
 import { TWITTER_CONFIG } from '../../../config'
->>>>>>> 6ec2d2b9
 
 export default class TwitterIterator extends BaseIterator {
   static limitReachedState: State = {
