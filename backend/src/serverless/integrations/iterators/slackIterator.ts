--- conflicted
+++ resolved
@@ -325,12 +325,7 @@
           timestamp: _vm.onboarding
             ? moment('1970-01-01T00:00:00+00:00').utc().toDate()
             : moment().utc().toDate(),
-<<<<<<< HEAD
-          crowdInfo: {},
           member: {
-=======
-          communityMember: {
->>>>>>> 3a894c87
             username: record.username,
             crowdInfo: {
               id: record.id,
