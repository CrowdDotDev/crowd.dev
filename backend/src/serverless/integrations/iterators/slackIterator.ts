/* eslint @typescript-eslint/no-unused-vars: 0 */
/* eslint class-methods-use-this: 0 */

import { SuperfaceClient } from '@superfaceai/one-sdk'
import sanitizeHtml from 'sanitize-html'
import moment from 'moment'
import {
  BaseOutput,
  IntegrationResponse,
  parseOutput,
  SlackOutput,
  Thread,
} from '../types/iteratorTypes'
import { Channels, Endpoint, Endpoints, State } from '../types/regularTypes'
import { AddActivitiesSingle, SlackIntegrationMessage } from '../types/messageTypes'
import BaseIterator from './baseIterator'
import getMessages from '../usecases/chat/getMessages'
import getMembers from '../usecases/chat/getMembers'
import sendIntegrationsMessage from '../utils/integrationSQS'
import { SlackGrid } from '../grid/slackGrid'
import IntegrationRepository from '../../../database/repositories/integrationRepository'
import { IRepositoryOptions } from '../../../database/repositories/IRepositoryOptions'
import getMessagesThreads from '../usecases/chat/getMessagesThreads'
import bulkOperations from '../../dbOperations/operationsWorker'
import Operations from '../../dbOperations/operations'
import { PlatformType } from '../../../utils/platforms'
<<<<<<< HEAD
import { MemberAttributeName } from '../../../database/attributes/member/enums'
=======
import { SLACK_CONFIG } from '../../../config'
>>>>>>> 6ec2d2b9

export default class SlackIterator extends BaseIterator {
  static limitReachedState: State = {
    endpoints: [],
    endpoint: '__limit',
    page: '__limit',
  }

  static maxRetrospect: number = SLACK_CONFIG.maxRetrospectInSeconds || 3600

  static globalLimit: number = SLACK_CONFIG.globalLimit || Infinity

  static fixedEndpoints: Endpoints = ['members']

  superfaceClient: SuperfaceClient

  channelsInfo: object

  guildId: string

  channels: Channels

  members: Object

  accessToken: string

  integrationId: string

  userContext: IRepositoryOptions

  /**
   *
   * @param tenant The tenant we are getting data for
   * @param accessToken Access token for Slack
   * @param channels List of channels
   * @param members Object with memberId -> memberName
   * @param integrationId Id of the integration
   * @param userContext User context for DB
   * @param state Initial state
   * @param onboarding Whether we are onboarding or not
   */
  constructor(
    superfaceClient: SuperfaceClient,
    tenant: string,
    accessToken: string,
    channels: Channels,
    members: Object,
    integrationId: string,
    userContext: IRepositoryOptions,
    state: State = { endpoint: '', page: '', endpoints: [] },
    onboarding: boolean = false,
  ) {
    let endpoints: Endpoints = state.endpoints
    // Endpoints are the fixed endpoints plus the channels
    if (state.endpoints.length === 0) {
      endpoints = SlackIterator.fixedEndpoints.concat(channels.map((channel) => channel.id))
    }

    super(tenant, endpoints, state, onboarding, SlackIterator.globalLimit)

    this.superfaceClient = superfaceClient
    this.accessToken = accessToken
    this.channels = channels
    this.members = members
    this.integrationId = integrationId
    this.userContext = userContext
    this.channelsInfo = this.channels.reduce((acc, channel) => {
      acc[channel.id] = {
        name: channel.name,
        new: !!channel.new,
      }
      return acc
    }, {})
  }

  /**
   * Get a new page of records from the Slack usecase
   * @param endpoint Members, channels or threads
   * @param page Pagination for API
   * @returns A response Object
   */
  async get(endpoint: Endpoint, page: string): Promise<IntegrationResponse> {
    // Sleep for rate limit
    await BaseIterator.sleep(1)
    // Getting the usecase and main argument
    const { fn, arg } = SlackIterator.getSuperfaceUsecase(endpoint, this.guildId)
    const { records, nextPage, limit, timeUntilReset } = await fn(
      this.superfaceClient,
      PlatformType.SLACK,
      this.accessToken,
      arg,
      page,
      200,
    )
    return {
      records,
      nextPage,
      limit,
      timeUntilReset,
    }
  }

  /**
   * Get the Superface usecase for the given endpoint with its main argument
   * @param endpoint The endpoint we are currently targetting
   * @param profileId The ID of the profile we are getting data for
   * @returns The function to call, as well as its main argument
   */
  static getSuperfaceUsecase(
    endpoint: Endpoint,
    guildId: string,
  ): {
    fn: Function
    arg: string
  } {
    switch (SlackIterator.switchCases(endpoint)) {
      case 'members':
        return { fn: getMembers, arg: guildId }
      case 'threads':
        return { fn: getMessagesThreads, arg: endpoint }
      default:
        return { fn: getMessages, arg: endpoint }
    }
  }

  /**
   * Returns whether the current endpoint is finished
   * - If we are getting members, we just need to check if we are over the desired retrospect
   * - If we are getting messages:
   *   - If it is a new channel, return false as we want all the messages
   *   - If it is an old channel, check retrospect
   * @param endpoint The endpoint we are currently targetting
   * @param lastRecord The last activity we are got
   * @returns Whether the endpoint is finished
   */
  integrationSpecificIsEndpointFinished(
    endpoint: string,
    lastRecord: any,
    activities: Array<AddActivitiesSingle> = [],
  ): boolean {
    switch (SlackIterator.switchCases(endpoint)) {
      case 'members':
        return lastRecord.sourceId in this.members
      case 'threads':
        if ((BaseIterator.decodeEndpoint(endpoint) as Thread).new) {
          return false
        }

        return SlackIterator.isRetrospectOver(
          lastRecord,
          this.startTimestamp,
          SlackIterator.maxRetrospect,
        )

      default:
        if (this.channelsInfo[endpoint].new) {
          return false
        }

        return SlackIterator.isRetrospectOver(
          lastRecord,
          this.startTimestamp,
          SlackIterator.maxRetrospect,
        )
    }
  }

  /**
   * Get the case for switches. This is needed because threaded messages and normal messages are handled differently
   * and the endpoints are not denoted by a sole keyword. Threads are denoted by a 'thread' keyword in the endpoint.
   * @param endpoint Current endpoint
   * @returns The case for switching. Either members, threads or the endpoint.
   */
  static switchCases(endpoint) {
    if (endpoint === 'members') {
      return 'members'
    }
    if (endpoint.includes('thread')) {
      return 'threads'
    }
    return endpoint
  }

  /**
   * There is no limit in Slack
   * @param limit current request limit
   * @returns false
   */
  isLimitReached(limit: number): boolean {
    return false
  }

  /**
   * Function called when the limit is reached.
   * @param state The current state
   * @param timeUntilReset The time until the limit is reset
   * @returns Dummy success status
   */
  async limitReachedFunction(state: State, timeUntilReset: number): Promise<BaseOutput> {
    const body: SlackIntegrationMessage = this.getSQSBody(state, timeUntilReset)
    await sendIntegrationsMessage(body)

    return {
      status: 200,
      msg: 'Limit reached, message sent to SQS',
    }
  }

  /**
   * Get the SQS body to call another iterator
   * @param state The current state
   * @param timeUntilReset Time until the limit is reset
   * @returns The SQS message body
   */
  getSQSBody(state: State, timeUntilReset: number): SlackIntegrationMessage {
    return {
      integration: PlatformType.SLACK,
      state,
      tenant: this.tenant,
      sleep: timeUntilReset,
      onboarding: this.onboarding,
      args: {},
    }
  }

  /**
   * Parses a list of records into a list of activities
   * @param records Records from the API
   * @param endpoint Endpoint to parse
   * @returns Message delivery status
   */
  async parseActivitiesAndWrite(records: Array<object>, endpoint: Endpoint): Promise<parseOutput> {
    const parseOutput = await this.parseActivities(records, endpoint)
    await bulkOperations(
      this.tenant,
      Operations.UPSERT_ACTIVITIES_WITH_MEMBERS,
      parseOutput.activities,
    )
    return parseOutput
  }

  /**
   * Get the activities and members formatted as SQS message bodies from
   * the set of records obtained in the API.
   * @param records List of records coming from the API
   * @param endpoint Endpoint we are working on
   * @returns The set of activities and the date of the last activity
   */
  async parseActivities(records: Array<object>, endpoint: Endpoint): Promise<parseOutput> {
    let activities: Array<AddActivitiesSingle>
    switch (SlackIterator.switchCases(endpoint)) {
      case 'members':
        activities = await this.parseMembers(records)
        if (activities.length > 0) {
          return {
            activities,
            lastRecord: activities[activities.length - 1],
            numberOfRecords: activities.length,
          }
        }

        return {
          activities,
          lastRecord: {},
          numberOfRecords: 0,
        }

      case 'threads':
        activities = this.parseMessagesInThreads(records, endpoint)
        return {
          activities,
          lastRecord: activities[activities.length - 1],
          numberOfRecords: activities.length,
        }
      default:
        activities = this.parseMessages(records, endpoint)
        return {
          activities,
          lastRecord: activities[activities.length - 1],
          numberOfRecords: activities.length,
        }
    }
  }

  /**
   * Map the members records to the format of the message to add activities and members
   * @param records List of records coming from the API
   * @returns List of activities and members
   */
  async parseMembers(records: Array<any>): Promise<Array<AddActivitiesSingle>> {
    const { tenant } = this
    // We only need the members if they are not bots
    const _vm = this
    const activities = records.reduce((acc, record) => {
      if (!(record.isBot || record.username === 'Slackbot' || record.id in _vm.members)) {
        _vm.members[record.id] = record.username
        acc.push({
          tenant,
          platform: PlatformType.SLACK,
          type: 'channel_joined',
          sourceId: record.id,
          timestamp: _vm.onboarding
            ? moment('1970-01-01T00:00:00+00:00').utc().toDate()
            : moment().utc().toDate(),
          member: {
            username: record.username,
            attributes: {
              [MemberAttributeName.SOURCE_ID]: {
                [PlatformType.SLACK]: record.id,
              },
            },
          },
          score: SlackGrid.join.score,
          isKeyAction: SlackGrid.join.isKeyAction,
        })
      }
      return acc
    }, [])

    // Call the updateMembers. This needs to happen synchronously every time
    await this.updateMembers()
    return activities
  }

  /**
   * Update members for an integration.
   * This update needs to happen synchronously, since the message endpoints need these members
   */
  async updateMembers() {
    const integration = await IntegrationRepository.findById(this.integrationId, this.userContext)
    const settings = {
      members: this.members,
      channels: integration.settings.channels || [],
    }
    await IntegrationRepository.update(this.integrationId, { settings }, this.userContext)
  }

  /**
   * Make a thread endpoint when a thread is found
   * @param threadId The thread ID
   * @param channelId The channel where the thread belongs
   * @param placeholder The placeholder for the original message
   * @returns A string representing the thread endpoint
   */
  encodeThreadEndpoint(threadId: string, channelId: string, placeholder: string): string {
    return JSON.stringify({
      threadId,
      channel: this.channelsInfo[channelId].name,
      channelId,
      placeholder,
      new: this.channelsInfo[channelId].new,
    })
  }

  /**
   * Add a thread to the endpoints interator list
   * @param starterBody Body of the thread starter message
   * @param threadId If of the started thread
   * @param channelId If of the channel the thread belongs to
   */
  addThreadToEndpoints(threadId: string, channelId: string, starterBody: string) {
    this.endpointsIterator = this.endpointsIterator
      .slice(0, this.endpointsIterator.indexOf(channelId) + 1)
      .concat(this.encodeThreadEndpoint(threadId, channelId, starterBody))
      .concat(this.endpointsIterator.slice(this.endpointsIterator.indexOf(channelId) + 1))
  }

  /**
   * Parse mentions
   * @param text Message text
   * @returns Message text, swapping mention IDs by mentions
   */
  removeMentions(text: string): string {
    const regex = /<@!?[^>]*>/
    const globalRegex = /<@!?[^>]*>/g
    const matches = text.match(globalRegex)
    if (matches) {
      for (let match of matches) {
        match = match.replace('<', '').replace('>', '').replace('@', '').replace('!', '')
        text = text.replace(regex, `@${this.members[match] || 'mention'}`)
      }
    }

    return text
  }

  /**
   * Map the messages coming from Slack to activities and members
   * @param records List of records coming from the API
   * @returns List of activities and members
   */
  parseMessages(records: Array<any>, endpoint: string): Array<AddActivitiesSingle> {
    const { tenant } = this
    const { channelsInfo } = this
    const _vm = this
    return records.reduce((acc, record) => {
      if (!record.isBot && _vm.members[record.author?.id]) {
        const body = record.text ? _vm.removeMentions(record.text) : ''
        acc.push({
          tenant,
          platform: PlatformType.SLACK,
          type: 'message',
          sourceId: record.id,
          sourceParentId: '',
          timestamp: moment(record.createdAt).utc().toDate(),
          body,
          url: record.url ? record.url : '',
          channel: channelsInfo[endpoint].name,
          attributes: {
            thread: false,
            reactions: record.reactions ? record.reactions : [],
            attachments: record.attachments ? record.attachments : [],
          },
          member: {
            username: _vm.members[record.author.id],
            attributes: {
              [MemberAttributeName.SOURCE_ID]: {
                [PlatformType.SLACK]: record.author.id,
              },
            },
          },
          score: SlackGrid.message.score,
          isKeyAction: SlackGrid.message.isKeyAction,
        })

        if (record.hasThread) {
          _vm.addThreadToEndpoints(record.threadId, endpoint, body)
        }
      }
      return acc
    }, [])
  }

  /**
   * Map the messages coming from Slack to activities and members records to the format of the message to add activities and members
   * @param records List of records coming from the API
   * @returns List of activities and members
   */
  parseMessagesInThreads(records: Array<any>, endpoint: string): Array<AddActivitiesSingle> {
    const { tenant } = this
    const threadInfo = BaseIterator.decodeEndpoint(endpoint)
    const _vm = this
    return records.reduce((acc, record) => {
      if (!record.isBot && _vm.members[record.author.id]) {
        const body = record.text ? _vm.removeMentions(record.text) : ''
        acc.push({
          tenant,
          platform: PlatformType.SLACK,
          type: 'message',
          sourceId: record.id,
          sourceParentId: threadInfo.threadId,
          timestamp: moment.unix(record.createdAt).utc().toDate(),
          body,
          url: record.url ? record.url : '',
          channel: threadInfo.channel,
          attributes: {
            thread: {
              body: sanitizeHtml(threadInfo.placeholder),
              id: threadInfo.threadId,
            },
            reactions: record.reactions ? record.reactions : [],
            attachments: record.attachments ? record.attachments : [],
          },
          member: {
            username: _vm.members[record.author.id],
            attributes: {
              [MemberAttributeName.SOURCE_ID]: {
                [PlatformType.SLACK]: record.author.id,
              },
            },
          },
          score: SlackGrid.message.score,
          isKeyAction: SlackGrid.message.isKeyAction,
        })
      }
      return acc
    }, [])
  }

  async updateStatus(): Promise<void> {
    const integration = await IntegrationRepository.findByPlatform(
      PlatformType.SLACK,
      this.userContext,
    )
    await IntegrationRepository.update(integration.id, { status: 'done' }, this.userContext)
  }

  async iterate(): Promise<SlackOutput> {
    return {
      ...(await super.iterate()),
      channels: this.channels,
    }
  }
}<|MERGE_RESOLUTION|>--- conflicted
+++ resolved
@@ -24,11 +24,8 @@
 import bulkOperations from '../../dbOperations/operationsWorker'
 import Operations from '../../dbOperations/operations'
 import { PlatformType } from '../../../utils/platforms'
-<<<<<<< HEAD
 import { MemberAttributeName } from '../../../database/attributes/member/enums'
-=======
 import { SLACK_CONFIG } from '../../../config'
->>>>>>> 6ec2d2b9
 
 export default class SlackIterator extends BaseIterator {
   static limitReachedState: State = {
