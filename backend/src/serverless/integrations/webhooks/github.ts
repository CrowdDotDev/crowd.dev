--- conflicted
+++ resolved
@@ -5,12 +5,7 @@
 import getUserContext from '../../../database/utils/getUserContext'
 import { GitHubGrid } from '../grid/githubGrid'
 import ActivityService from '../../../services/activityService'
-<<<<<<< HEAD
 import { AddActivitiesSingle, Member } from '../types/messageTypes'
-import { getConfig } from '../../../config'
-=======
-import { AddActivitiesSingle, CommunityMember } from '../types/messageTypes'
->>>>>>> 6ec2d2b9
 import getMember from '../usecases/github/graphql/members'
 import BaseIterator from '../iterators/baseIterator'
 import { PlatformType } from '../../../utils/platforms'
@@ -309,13 +304,8 @@
    * @param token The GitHub token of the integration
    * @returns A member object, or null
    */
-<<<<<<< HEAD
   static async getParsedMember(login: string, token: string): Promise<Member | null> {
-    if (getConfig().NODE_ENV === 'test') {
-=======
-  static async getParsedMember(login: string, token: string): Promise<CommunityMember | null> {
     if (IS_TEST_ENV) {
->>>>>>> 6ec2d2b9
       return {
         username: {
           [PlatformType.GITHUB]: 'testMember',
