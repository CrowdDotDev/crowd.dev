import moment from 'moment'
import IntegrationRepository from '../../../../database/repositories/integrationRepository'
import SequelizeTestUtils from '../../../../database/utils/sequelizeTestUtils'
import { GitHubGrid } from '../../grid/githubGrid'
import TestEvents from './events'
import { PlatformType } from '../../../../types/integrationEnums'
import { GithubActivityType } from '../../../../types/activityTypes'
import { MemberAttributeName } from '../../../../database/attributes/member/enums'
import { IntegrationServiceBase } from '../../services/integrationServiceBase'
import { GithubIntegrationService } from '../../services/integrations/githubIntegrationService'
import { IStepContext } from '../../../../types/integration/stepResult'
import { getServiceLogger } from '../../../../utils/logging'
import { generateUUIDv1 } from '../../../../utils/uuid'

const db = null
const installId = '23585816'

const log = getServiceLogger()

async function fakeContext(integration = { id: generateUUIDv1() }): Promise<IStepContext> {
  const options = await SequelizeTestUtils.getTestIRepositoryOptions(db)

  return {
    onboarding: false,
    integration,
    repoContext: options,
    serviceContext: options,
    limitCount: 0,
    startTimestamp: 0,
    logger: log,
    pipelineData: {},
  }
}

async function init(integration = false) {
  const options = await SequelizeTestUtils.getTestIRepositoryOptions(db)

  if (integration) {
    const integration = await IntegrationRepository.create(
      {
        platform: PlatformType.GITHUB,
        token: '',
        integrationIdentifier: installId,
      },
      options,
    )

    return {
      tenantId: options.currentTenant.id,
      integration,
    }
  }
  return {
    tenantId: options.currentTenant.id,
  }
}

describe('Github webhooks tests', () => {
  beforeEach(async () => {
    await SequelizeTestUtils.wipeDatabase(db)
  })

  afterAll(async () => {
    // Closing the DB connection allows Jest to exit successfully.
    await SequelizeTestUtils.closeConnection(db)
  })

  describe('Parse member tests', () => {
    it('It should parse a simple member', async () => {
      const member = {
        login: 'joanreyero',
        name: 'Joan Reyero',
        url: 'https://github.com/joanreyero',
      }
      const context = await fakeContext()
      const parsedMember = await GithubIntegrationService.parseMember(member, context)
      const expected = {
        username: {
          [PlatformType.GITHUB]: {
            username: 'joanreyero',
            integrationId: context.integration.id,
          },
        },
        attributes: {
          [MemberAttributeName.IS_HIREABLE]: {
            [PlatformType.GITHUB]: false,
          },
          [MemberAttributeName.URL]: {
            [PlatformType.GITHUB]: 'https://github.com/joanreyero',
          },
          [MemberAttributeName.BIO]: {
            [PlatformType.GITHUB]: '',
          },
          [MemberAttributeName.AVATAR_URL]: {
            [PlatformType.GITHUB]: '',
          },
          [MemberAttributeName.LOCATION]: {
            [PlatformType.GITHUB]: '',
          },
        },
        emails: [],
        displayName: 'Joan Reyero',
      }
      expect(parsedMember).toStrictEqual(expected)
    })

    it('It should parse a member with Twitter', async () => {
      const member = {
        login: 'joanreyero',
        name: 'Joan Reyero',
        url: 'https://github.com/joanreyero',
        twitterUsername: 'reyero',
      }
      const context = await fakeContext()
      const parsedMember = await GithubIntegrationService.parseMember(member, context)
      const expected = {
        username: {
          [PlatformType.GITHUB]: {
            username: 'joanreyero',
            integrationId: context.integration.id,
          },
<<<<<<< HEAD
          [PlatformType.TWITTER]: {
            username: 'reyero',
            integrationId: context.integration.id,
          },
=======
          // [PlatformType.TWITTER]: {
          //   username: 'reyero',
          //   integrationId: context.integration.id,
          // },
>>>>>>> c1362145
        },
        attributes: {
          [MemberAttributeName.IS_HIREABLE]: {
            [PlatformType.GITHUB]: false,
          },
          [MemberAttributeName.URL]: {
            [PlatformType.GITHUB]: 'https://github.com/joanreyero',
            // [PlatformType.TWITTER]: 'https://twitter.com/reyero',
          },
          [MemberAttributeName.AVATAR_URL]: {
            [PlatformType.GITHUB]: '',
          },
          [MemberAttributeName.BIO]: {
            [PlatformType.GITHUB]: '',
          },
          [MemberAttributeName.LOCATION]: {
            [PlatformType.GITHUB]: '',
          },
        },
        emails: [],
        displayName: 'Joan Reyero',
      }
      expect(parsedMember).toStrictEqual(expected)
    })

    it('It should parse a complete member without Twitter', async () => {
      const member = {
        login: 'joanreyero',
        name: 'Joan Reyero',
        isHitable: true,
        url: 'https://github.com/joanreyero',
        websiteUrl: 'https://crowd.dev',
        email: 'joan@crowd.dev',
        bio: 'Bio goes here',
        company: '@CrowdHQ ',
        location: 'Cambridge, UK',
        twitterUsername: 'reyero',
        followers: {
          totalCount: 10,
        },
      }
      const context = await fakeContext()
      const parsedMember = await GithubIntegrationService.parseMember(member, context)
      const expected = {
        username: {
          [PlatformType.GITHUB]: {
            username: 'joanreyero',
            integrationId: context.integration.id,
          },
<<<<<<< HEAD
          [PlatformType.TWITTER]: {
            username: 'reyero',
            integrationId: context.integration.id,
          },
=======
          // [PlatformType.TWITTER]: {
          //   username: 'reyero',
          //   integrationId: context.integration.id,
          // },
>>>>>>> c1362145
        },
        attributes: {
          [MemberAttributeName.IS_HIREABLE]: {
            [PlatformType.GITHUB]: false,
          },
          [MemberAttributeName.URL]: {
            [PlatformType.GITHUB]: 'https://github.com/joanreyero',
            // [PlatformType.TWITTER]: 'https://twitter.com/reyero',
          },
          [MemberAttributeName.WEBSITE_URL]: {
            [PlatformType.GITHUB]: 'https://crowd.dev',
          },
          [MemberAttributeName.AVATAR_URL]: {
            [PlatformType.GITHUB]: '',
          },
          [MemberAttributeName.BIO]: {
            [PlatformType.GITHUB]: 'Bio goes here',
          },
          [MemberAttributeName.LOCATION]: {
            [PlatformType.GITHUB]: 'Cambridge, UK',
          },
        },
        reach: { [PlatformType.GITHUB]: 10 },
        emails: [],
        displayName: 'Joan Reyero',
        organizations: [{ name: 'crowd.dev' }],
      }
      expect(parsedMember).toStrictEqual(expected)
    })
  })

  describe('Issues tests', () => {
    it('It should parse an issue open coming from the GitHub API', async () => {
      const { tenantId, integration } = await init(true)
      const context = await fakeContext(integration)

      const issue = await GithubIntegrationService.parseWebhookIssue(
        TestEvents.issues.opened,
        context,
      )
      const expected = {
        member: {
          username: {
            [PlatformType.GITHUB]: {
              username: 'testMember',
              integrationId: integration.id,
            },
          },
        },
        username: 'testMember',
        type: GithubActivityType.ISSUE_OPENED,
        timestamp: new Date(TestEvents.issues.opened.issue.created_at),
        platform: PlatformType.GITHUB,
        tenant: tenantId.toString(),
        sourceId: TestEvents.issues.opened.issue.node_id,
        sourceParentId: null,
        url: TestEvents.issues.opened.issue.html_url,
        title: TestEvents.issues.opened.issue.title,
        body: TestEvents.issues.opened.issue.body,
        channel: TestEvents.issues.opened.repository.html_url,
        attributes: {
          state: TestEvents.issues.opened.issue.state,
        },
        score: GitHubGrid.issueOpened.score,
        isContribution: GitHubGrid.issueOpened.isContribution,
      }
      expect(issue).toStrictEqual(expected)
    })

    it('It should parse an issue edited coming from the GitHub API', async () => {
      const { tenantId, integration } = await init(true)
      const context = await fakeContext(integration)

      const issue = await GithubIntegrationService.parseWebhookIssue(
        TestEvents.issues.edited,
        context,
      )

      const expected = {
        member: {
          username: {
            [PlatformType.GITHUB]: {
              username: 'testMember',
              integrationId: integration.id,
            },
          },
        },
        username: 'testMember',
        type: GithubActivityType.ISSUE_OPENED,
        timestamp: new Date(TestEvents.issues.edited.issue.created_at),
        platform: PlatformType.GITHUB,
        tenant: tenantId.toString(),
        sourceId: TestEvents.issues.edited.issue.node_id,
        sourceParentId: null,
        url: TestEvents.issues.edited.issue.html_url,
        title: TestEvents.issues.edited.issue.title,
        body: TestEvents.issues.edited.issue.body,
        channel: TestEvents.issues.edited.repository.html_url,
        attributes: {
          state: TestEvents.issues.edited.issue.state,
        },
        score: GitHubGrid.issueOpened.score,
        isContribution: GitHubGrid.issueOpened.isContribution,
      }
      expect(issue).toStrictEqual(expected)
    })

    it('It should parse an issue reopened coming from the GitHub API', async () => {
      const { tenantId, integration } = await init(true)
      const context = await fakeContext(integration)

      const issue = await GithubIntegrationService.parseWebhookIssue(
        TestEvents.issues.reopened,
        context,
      )

      const expected = {
        member: {
          username: {
            [PlatformType.GITHUB]: {
              username: 'testMember',
              integrationId: integration.id,
            },
          },
        },
        username: 'testMember',
        type: GithubActivityType.ISSUE_OPENED,
        timestamp: new Date(TestEvents.issues.reopened.issue.created_at),
        platform: PlatformType.GITHUB,
        tenant: tenantId.toString(),
        sourceId: TestEvents.issues.reopened.issue.node_id,
        sourceParentId: null,
        url: TestEvents.issues.reopened.issue.html_url,
        title: TestEvents.issues.reopened.issue.title,
        body: TestEvents.issues.reopened.issue.body,
        channel: TestEvents.issues.reopened.repository.html_url,
        attributes: {
          state: TestEvents.issues.opened.issue.state,
        },
        score: GitHubGrid.issueOpened.score,
        isContribution: GitHubGrid.issueOpened.isContribution,
      }
      expect(issue).toStrictEqual(expected)
    })

    it('It should parse an issue closed coming from the GitHub API', async () => {
      const { tenantId, integration } = await init(true)
      const context = await fakeContext(integration)

      const issue = await GithubIntegrationService.parseWebhookIssue(
        TestEvents.issues.closed,
        context,
      )

      const expected = {
        member: {
          username: {
            [PlatformType.GITHUB]: {
              username: 'testMember',
              integrationId: integration.id,
            },
          },
        },
        username: 'testMember',
        type: GithubActivityType.ISSUE_CLOSED,
        timestamp: new Date(TestEvents.issues.closed.issue.closed_at),
        platform: PlatformType.GITHUB,
        tenant: tenantId,
        sourceId: TestEvents.issues.closed.issue.node_id,
        sourceParentId: null,
        url: TestEvents.issues.closed.issue.html_url,
        title: TestEvents.issues.closed.issue.title,
        channel: TestEvents.issues.closed.repository.html_url,
        body: TestEvents.issues.closed.issue.body,
        attributes: {
          state: TestEvents.issues.closed.issue.state,
        },
        score: GitHubGrid.issueClosed.score,
        isContribution: GitHubGrid.issueClosed.isContribution,
      }
      expect(issue).toStrictEqual(expected)
    })

    it('processWebhook should not return any operations for unsupported actions', async () => {
      const { integration } = await init(true)
      const context = await fakeContext(integration)

      const service = new GithubIntegrationService()

      const actions = [
        'deleted',
        'pinned',
        'unpinned',
        'assigned',
        'unassigned',
        'labeled',
        'unlabeled',
        'locked',
        'unlocked',
        'transferred',
        'milestoned',
        'demilestoned',
      ]

      for (const action of actions) {
        const webhook = {
          payload: {
            signature: '',
            event: 'issues',
            data: {
              action,
            },
          },
        }

        const result = await service.processWebhook(webhook, context)
        expect(result.operations).toStrictEqual([])
      }
    })
  })

  describe('Discussion tests', () => {
    it('It should parse a discussion created event coming from the GitHub API', async () => {
      const { tenantId, integration } = await init(true)
      const context = await fakeContext(integration)
      const discussion = await GithubIntegrationService.parseWebhookDiscussion(
        TestEvents.discussion.created,
        context,
      )

      const expected = {
        member: {
          username: {
            [PlatformType.GITHUB]: {
              integrationId: integration.id,
              username: 'testMember',
            },
          },
        },
        username: 'testMember',
        type: GithubActivityType.DISCUSSION_STARTED,
        timestamp: new Date(TestEvents.discussion.created.discussion.created_at),
        platform: PlatformType.GITHUB,
        tenant: tenantId.toString(),
        sourceId: TestEvents.discussion.created.discussion.node_id,
        sourceParentId: null,
        url: TestEvents.discussion.created.discussion.html_url,
        title: TestEvents.discussion.created.discussion.title,
        body: TestEvents.discussion.created.discussion.body,
        channel: TestEvents.discussion.created.repository.html_url,
        attributes: {
          category: {
            id: TestEvents.discussion.created.discussion.category.node_id,
            isAnswerable: TestEvents.discussion.created.discussion.category.is_answerable,
            name: TestEvents.discussion.created.discussion.category.name,
            slug: TestEvents.discussion.created.discussion.category.slug,
            emoji: TestEvents.discussion.created.discussion.category.emoji,
            description: TestEvents.discussion.created.discussion.category.description,
          },
        },
        score: GitHubGrid.discussionOpened.score,
        isContribution: GitHubGrid.discussionOpened.isContribution,
      }

      expect(discussion).toStrictEqual(expected)
    })

    it('It should parse a discussion edited event coming from the GitHub API', async () => {
      const { tenantId, integration } = await init(true)
      const context = await fakeContext(integration)
      const discussion = await GithubIntegrationService.parseWebhookDiscussion(
        TestEvents.discussion.edited,
        context,
      )

      const expected = {
        member: {
          username: {
            [PlatformType.GITHUB]: {
              username: 'testMember',
              integrationId: integration.id,
            },
          },
        },
        username: 'testMember',
        type: GithubActivityType.DISCUSSION_STARTED,
        timestamp: new Date(TestEvents.discussion.edited.discussion.created_at),
        platform: PlatformType.GITHUB,
        tenant: tenantId.toString(),
        sourceId: TestEvents.discussion.edited.discussion.node_id,
        sourceParentId: null,
        url: TestEvents.discussion.edited.discussion.html_url,
        title: TestEvents.discussion.edited.discussion.title,
        body: TestEvents.discussion.edited.discussion.body,
        channel: TestEvents.discussion.edited.repository.html_url,
        attributes: {
          category: {
            id: TestEvents.discussion.edited.discussion.category.node_id,
            isAnswerable: TestEvents.discussion.edited.discussion.category.is_answerable,
            name: TestEvents.discussion.edited.discussion.category.name,
            slug: TestEvents.discussion.edited.discussion.category.slug,
            emoji: TestEvents.discussion.edited.discussion.category.emoji,
            description: TestEvents.discussion.edited.discussion.category.description,
          },
        },
        score: GitHubGrid.discussionOpened.score,
        isContribution: GitHubGrid.discussionOpened.isContribution,
      }
      expect(discussion).toStrictEqual(expected)
    })

    it('It should parse a discussion answered event coming from the GitHub API', async () => {
      const { tenantId, integration } = await init(true)
      const context = await fakeContext(integration)
      const discussion = await GithubIntegrationService.parseWebhookDiscussion(
        TestEvents.discussion.answered,
        context,
      )
      const expected = {
        member: {
          username: {
            [PlatformType.GITHUB]: {
              username: 'testMember',
              integrationId: integration.id,
            },
          },
        },
        username: 'testMember',
        type: GithubActivityType.DISCUSSION_COMMENT,
        timestamp: new Date(TestEvents.discussion.answered.answer.created_at),
        platform: PlatformType.GITHUB,
        tenant: tenantId.toString(),
        sourceId: TestEvents.discussion.answered.answer.node_id,
        sourceParentId: TestEvents.discussion.answered.discussion.node_id,
        url: TestEvents.discussion.answered.answer.html_url,
        body: TestEvents.discussion.answered.answer.body,
        channel: TestEvents.discussion.answered.repository.html_url,
        attributes: {
          isSelectedAnswer: true,
        },
        score: GitHubGrid.discussionOpened.score,
        isContribution: GitHubGrid.discussionOpened.isContribution,
      }
      expect(discussion).toStrictEqual(expected)
    })
  })

  describe('Pull request tests', () => {
    it('It should parse an open PR coming from the GitHub API', async () => {
      const { tenantId, integration } = await init(true)
      const context = await fakeContext(integration)
      const pr = await GithubIntegrationService.parseWebhookPullRequest(
        TestEvents.pullRequests.opened,
        context,
      )

      const expected = {
        member: {
          username: {
            [PlatformType.GITHUB]: {
              username: 'testMember',
              integrationId: integration.id,
            },
          },
        },
        username: 'testMember',
<<<<<<< HEAD
        objectMemberUsername: null,
        objectMember: null,
=======
>>>>>>> c1362145
        type: GithubActivityType.PULL_REQUEST_OPENED,
        timestamp: new Date(TestEvents.pullRequests.opened.pull_request.created_at),
        platform: PlatformType.GITHUB,
        tenant: tenantId,
        sourceId: TestEvents.pullRequests.opened.pull_request.node_id,
        sourceParentId: null,
        url: TestEvents.pullRequests.opened.pull_request.html_url,
        channel: TestEvents.pullRequests.opened.repository.html_url,
        title: TestEvents.pullRequests.opened.pull_request.title,
        body: TestEvents.pullRequests.opened.pull_request.body,
        score: GitHubGrid.pullRequestOpened.score,
        isContribution: GitHubGrid.pullRequestOpened.isContribution,
        attributes: {
          additions: TestEvents.pullRequests.opened.pull_request.additions,
          authorAssociation: TestEvents.pullRequests.opened.pull_request.author_association,
          changedFiles: TestEvents.pullRequests.opened.pull_request.changed_files,
          deletions: TestEvents.pullRequests.opened.pull_request.deletions,
          labels: TestEvents.pullRequests.opened.pull_request.labels,
          state: TestEvents.pullRequests.opened.pull_request.state,
        },
      }
      expect(pr).toStrictEqual(expected)
    })

    it('It should parse an edited PR coming from the GitHub API', async () => {
      const { tenantId, integration } = await init(true)
      const context = await fakeContext(integration)
      const pr = await GithubIntegrationService.parseWebhookPullRequest(
        TestEvents.pullRequests.edited,
        context,
      )

      const expected = {
        member: {
          username: {
            [PlatformType.GITHUB]: {
              username: 'testMember',
              integrationId: integration.id,
            },
          },
        },
        username: 'testMember',
<<<<<<< HEAD
        objectMemberUsername: null,
        objectMember: null,
=======
>>>>>>> c1362145
        type: GithubActivityType.PULL_REQUEST_OPENED,
        timestamp: new Date(TestEvents.pullRequests.edited.pull_request.created_at),
        platform: PlatformType.GITHUB,
        tenant: tenantId,
        sourceId: TestEvents.pullRequests.edited.pull_request.node_id,
        sourceParentId: null,
        url: TestEvents.pullRequests.edited.pull_request.html_url,
        channel: TestEvents.pullRequests.edited.repository.html_url,
        title: TestEvents.pullRequests.edited.pull_request.title,
        body: TestEvents.pullRequests.edited.pull_request.body,
        score: GitHubGrid.pullRequestOpened.score,
        isContribution: GitHubGrid.pullRequestOpened.isContribution,
        attributes: {
          additions: TestEvents.pullRequests.edited.pull_request.additions,
          authorAssociation: TestEvents.pullRequests.edited.pull_request.author_association,
          changedFiles: TestEvents.pullRequests.edited.pull_request.changed_files,
          deletions: TestEvents.pullRequests.edited.pull_request.deletions,
          labels: TestEvents.pullRequests.edited.pull_request.labels.map((l) => l.name),
          state: TestEvents.pullRequests.edited.pull_request.state,
        },
      }

      expect(pr).toStrictEqual(expected)
    })

    it('It should parse a reopened PR coming from the GitHub API', async () => {
      const { tenantId, integration } = await init(true)
      const context = await fakeContext(integration)
      const pr = await GithubIntegrationService.parseWebhookPullRequest(
        TestEvents.pullRequests.reopened,
        context,
      )

      const expected = {
        member: {
          username: {
            [PlatformType.GITHUB]: {
              username: 'testMember',
              integrationId: integration.id,
            },
          },
        },
        username: 'testMember',
<<<<<<< HEAD
        objectMemberUsername: null,
        objectMember: null,
=======
>>>>>>> c1362145
        type: GithubActivityType.PULL_REQUEST_OPENED,
        timestamp: new Date(TestEvents.pullRequests.reopened.pull_request.created_at),
        platform: PlatformType.GITHUB,
        tenant: tenantId,
        sourceId: TestEvents.pullRequests.reopened.pull_request.node_id,
        sourceParentId: null,
        url: TestEvents.pullRequests.reopened.pull_request.html_url,
        title: TestEvents.pullRequests.reopened.pull_request.title,
        body: TestEvents.pullRequests.reopened.pull_request.body,
        channel: TestEvents.pullRequests.reopened.repository.html_url,
        score: GitHubGrid.pullRequestOpened.score,
        isContribution: GitHubGrid.pullRequestOpened.isContribution,
        attributes: {
          additions: TestEvents.pullRequests.reopened.pull_request.additions,
          authorAssociation: TestEvents.pullRequests.reopened.pull_request.author_association,
          changedFiles: TestEvents.pullRequests.reopened.pull_request.changed_files,
          deletions: TestEvents.pullRequests.reopened.pull_request.deletions,
          labels: TestEvents.pullRequests.reopened.pull_request.labels.map((l) => l.name),
          state: TestEvents.pullRequests.reopened.pull_request.state,
        },
      }
      expect(pr).toStrictEqual(expected)
    })

    it('It should parse a closed PR coming from the GitHub API', async () => {
      const { tenantId, integration } = await init(true)
      const context = await fakeContext(integration)
      const pr = await GithubIntegrationService.parseWebhookPullRequest(
        TestEvents.pullRequests.closed,
        context,
      )

      const expected = {
        member: {
          username: {
            [PlatformType.GITHUB]: {
              username: 'testMember',
              integrationId: integration.id,
            },
          },
        },
        username: 'testMember',
<<<<<<< HEAD
        objectMemberUsername: null,
        objectMember: null,
=======
>>>>>>> c1362145
        type: GithubActivityType.PULL_REQUEST_CLOSED,
        timestamp: new Date(TestEvents.pullRequests.closed.pull_request.closed_at),
        platform: PlatformType.GITHUB,
        tenant: tenantId,
        sourceId: `gen-CE_${TestEvents.pullRequests.closed.pull_request.node_id}_${TestEvents.pullRequests.closed.pull_request.user.login}_${TestEvents.pullRequests.closed.pull_request.updated_at}`,
        sourceParentId: TestEvents.pullRequests.closed.pull_request.node_id,
        url: TestEvents.pullRequests.closed.pull_request.html_url,
        title: TestEvents.pullRequests.closed.pull_request.title,
        body: TestEvents.pullRequests.closed.pull_request.body,
        channel: TestEvents.pullRequests.closed.repository.html_url,
        score: GitHubGrid.pullRequestClosed.score,
        isContribution: GitHubGrid.pullRequestClosed.isContribution,
        attributes: {
          additions: TestEvents.pullRequests.closed.pull_request.additions,
          authorAssociation: TestEvents.pullRequests.closed.pull_request.author_association,
          changedFiles: TestEvents.pullRequests.closed.pull_request.changed_files,
          deletions: TestEvents.pullRequests.closed.pull_request.deletions,
          labels: TestEvents.pullRequests.closed.pull_request.labels.map((l) => l.name),
          state: TestEvents.pullRequests.closed.pull_request.state,
        },
      }
      expect(pr).toStrictEqual(expected)
    })

    it('processWebhook should not return any operations for unsupported actions', async () => {
      const { integration } = await init(true)
      const context = await fakeContext(integration)

      const service = new GithubIntegrationService()

      const actions = [
        'auto_merge_disabled',
        'auto_merge_enabled',
        'converted_to_draft',
        'labeled',
        'locked',
        'review_request_removed',
        'synchronize',
        'unassigned',
        'unlabeled',
        'unlocked',
      ]
      for (const action of actions) {
        const webhook = {
          payload: {
            signature: '',
            event: 'pull_request',
            data: {
              action,
            },
          },
        }

        const result = await service.processWebhook(webhook, context)
        expect(result.operations).toStrictEqual([])
      }
    })
  })

  describe('Star tests', () => {
    it('It should parse a star event coming from the GitHub API', async () => {
      const { tenantId, integration } = await init(true)
      const context = await fakeContext(integration)
      const star = await GithubIntegrationService.parseWebhookStar(TestEvents.star.created, context)

      const expected = {
        member: {
          username: {
            [PlatformType.GITHUB]: {
              username: 'testMember',
              integrationId: integration.id,
            },
          },
        },
        username: 'testMember',
        type: GithubActivityType.STAR,
        platform: PlatformType.GITHUB,
        tenant: tenantId,
        timestamp: moment(TestEvents.star.created.starred_at).toDate(),
        sourceId: IntegrationServiceBase.generateSourceIdHash(
          'joanreyero',
          GithubActivityType.STAR,
          moment(TestEvents.star.created.starred_at).unix().toString(),
          PlatformType.GITHUB,
        ),
        sourceParentId: null,
        channel: TestEvents.star.created.repository.html_url,
        score: 2,
        isContribution: false,
      }
      expect(star).toStrictEqual(expected)
    })

    it('It should parse an unstar event coming from the GitHub API', async () => {
      const { tenantId, integration } = await init(true)
      const context = await fakeContext(integration)
      const star = await GithubIntegrationService.parseWebhookStar(TestEvents.star.deleted, context)

      const starTimestamp = star.timestamp
      delete star.timestamp
      const expected = {
        member: {
          username: {
            [PlatformType.GITHUB]: {
              username: 'testMember',
              integrationId: integration.id,
            },
          },
        },
        username: 'testMember',
        type: GithubActivityType.UNSTAR,
        platform: PlatformType.GITHUB,
        tenant: tenantId,
        sourceId: IntegrationServiceBase.generateSourceIdHash(
          'joanreyero',
          GithubActivityType.UNSTAR,
          moment(starTimestamp).unix().toString(),
          PlatformType.GITHUB,
        ),
        sourceParentId: null,
        channel: TestEvents.star.deleted.repository.html_url,
        score: -2,
        isContribution: false,
      }
      expect(star).toStrictEqual(expected)
      // Check timestamp
      expect(moment(starTimestamp).unix()).toBeCloseTo(moment().unix(), 3)
    })
  })

  describe('Fork tests', () => {
    it('It should parse a fork event coming from the GitHub API', async () => {
      const { tenantId, integration } = await init(true)
      const context = await fakeContext(integration)
      const fork = await GithubIntegrationService.parseWebhookFork(TestEvents.fork.created, context)

      const expected = {
        member: {
          username: {
            [PlatformType.GITHUB]: {
              username: 'testMember',
              integrationId: integration.id,
            },
          },
        },
        username: 'testMember',
        type: GithubActivityType.FORK,
        timestamp: new Date(TestEvents.fork.created.forkee.created_at),
        platform: PlatformType.GITHUB,
        tenant: tenantId,
        sourceId: TestEvents.fork.created.forkee.node_id,
        sourceParentId: null,
        channel: TestEvents.fork.created.repository.html_url,
        score: 4,
        isContribution: false,
      }
      expect(fork).toStrictEqual(expected)
    })
  })

  describe('Comments tests', () => {
    it('It should parse an issue comment created event coming from the GitHub API', async () => {
      const { tenantId, integration } = await init(true)
      const context = await fakeContext(integration)
      const issue = await GithubIntegrationService.parseWebhookIssue(
        TestEvents.issues.opened,
        context,
      )

      const payload = TestEvents.comment.issue.created
      payload.issue.node_id = issue.sourceId
      const event = TestEvents.comment.event

      const comment = await GithubIntegrationService.parseWebhookComment(event, payload, context)

      const expected = {
        member: {
          username: {
            [PlatformType.GITHUB]: {
              username: 'testMember',
              integrationId: integration.id,
            },
          },
        },
        username: 'testMember',
        type: GithubActivityType.ISSUE_COMMENT,
        timestamp: new Date(TestEvents.comment.issue.created.comment.created_at),
        platform: PlatformType.GITHUB,
        tenant: tenantId,
        sourceId: TestEvents.comment.issue.created.comment.node_id,
        sourceParentId: TestEvents.comment.issue.created.issue.node_id,
        url: TestEvents.comment.issue.created.comment.html_url,
        body: TestEvents.comment.issue.created.comment.body,
        channel: TestEvents.comment.issue.created.repository.html_url,
        score: GitHubGrid.comment.score,
        isContribution: GitHubGrid.comment.isContribution,
      }
      expect(comment).toStrictEqual(expected)
    })

    it('It should parse an issue comment edited event coming from the GitHub API', async () => {
      const { tenantId, integration } = await init(true)
      const context = await fakeContext(integration)
      const issue = await GithubIntegrationService.parseWebhookIssue(
        TestEvents.issues.opened,
        context,
      )

      let payload = TestEvents.comment.issue.created
      payload.issue.node_id = issue.sourceId
      let event = TestEvents.comment.event

      await GithubIntegrationService.parseWebhookComment(event, payload, context)

      payload = TestEvents.comment.issue.edited
      payload.issue.node_id = issue.sourceId
      event = TestEvents.comment.event

      const comment = await GithubIntegrationService.parseWebhookComment(event, payload, context)

      const expected = {
        member: {
          username: {
            [PlatformType.GITHUB]: {
              username: 'testMember',
              integrationId: integration.id,
            },
          },
        },
        username: 'testMember',
        type: GithubActivityType.ISSUE_COMMENT,
        timestamp: new Date(TestEvents.comment.issue.edited.comment.created_at),
        platform: PlatformType.GITHUB,
        tenant: tenantId,
        sourceId: TestEvents.comment.issue.edited.comment.node_id,
        sourceParentId: TestEvents.comment.issue.edited.issue.node_id,
        url: TestEvents.comment.issue.edited.comment.html_url,
        body: TestEvents.comment.issue.edited.comment.body,
        channel: TestEvents.comment.issue.edited.repository.html_url,
        score: GitHubGrid.comment.score,
        isContribution: GitHubGrid.comment.isContribution,
      }
      expect(comment).toStrictEqual(expected)
    })

    it('It should parse a pull request comment created event coming from the GitHub API', async () => {
      const { tenantId, integration } = await init(true)
      const context = await fakeContext(integration)
      const pull = await GithubIntegrationService.parseWebhookPullRequest(
        TestEvents.pullRequests.opened,
        context,
      )

      const payload = TestEvents.comment.pullRequest.created
      payload.issue.node_id = pull.sourceId
      const event = TestEvents.comment.event

      const comment = await GithubIntegrationService.parseWebhookComment(event, payload, context)

      const expected = {
        member: {
          username: {
            [PlatformType.GITHUB]: {
              username: 'testMember',
              integrationId: integration.id,
            },
          },
        },
        username: 'testMember',
        type: GithubActivityType.PULL_REQUEST_COMMENT,
        timestamp: new Date(TestEvents.comment.pullRequest.created.comment.created_at),
        platform: PlatformType.GITHUB,
        tenant: tenantId,
        sourceId: TestEvents.comment.pullRequest.created.comment.node_id,
        sourceParentId: TestEvents.comment.pullRequest.created.issue.node_id,
        url: TestEvents.comment.pullRequest.created.comment.html_url,
        body: TestEvents.comment.pullRequest.created.comment.body,
        channel: TestEvents.comment.pullRequest.created.repository.html_url,
        score: GitHubGrid.comment.score,
        isContribution: GitHubGrid.comment.isContribution,
      }
      expect(comment).toStrictEqual(expected)
    })
    it('It should parse a pull request comment edited event coming from the GitHub API', async () => {
      const { tenantId, integration } = await init(true)
      const context = await fakeContext(integration)
      const pull = await GithubIntegrationService.parseWebhookPullRequest(
        TestEvents.pullRequests.opened,
        context,
      )

      let payload = TestEvents.comment.pullRequest.created
      payload.issue.node_id = pull.sourceId
      let event = TestEvents.comment.event

      await GithubIntegrationService.parseWebhookComment(event, payload, context)

      payload = TestEvents.comment.pullRequest.edited
      payload.issue.node_id = pull.sourceId
      event = TestEvents.comment.event

      const comment = await GithubIntegrationService.parseWebhookComment(event, payload, context)

      const expected = {
        member: {
          username: {
            [PlatformType.GITHUB]: {
              username: 'testMember',
              integrationId: integration.id,
            },
          },
        },
        username: 'testMember',
        type: GithubActivityType.PULL_REQUEST_COMMENT,
        timestamp: new Date(TestEvents.comment.pullRequest.edited.comment.created_at),
        platform: PlatformType.GITHUB,
        tenant: tenantId,
        sourceId: TestEvents.comment.pullRequest.edited.comment.node_id,
        sourceParentId: TestEvents.comment.pullRequest.edited.issue.node_id,
        url: TestEvents.comment.pullRequest.edited.comment.html_url,
        body: TestEvents.comment.pullRequest.edited.comment.body,
        channel: TestEvents.comment.pullRequest.edited.repository.html_url,
        score: GitHubGrid.comment.score,
        isContribution: GitHubGrid.comment.isContribution,
      }
      expect(comment).toStrictEqual(expected)
    })

    it('processWebhook should not return any operations for unsupported actions', async () => {
      const { integration } = await init(true)
      const context = await fakeContext(integration)

      const service = new GithubIntegrationService()

      const actions = ['deleted']
      for (const action of actions) {
        const webhook = {
          payload: {
            signature: '',
            event: 'issue_comment',
            data: {
              action,
            },
          },
        }

        const result = await service.processWebhook(webhook, context)
        expect(result.operations).toStrictEqual([])
      }
    })

    it('It should parse a discussion comment created event coming from the GitHub API', async () => {
      const { tenantId, integration } = await init(true)
      const context = await fakeContext(integration)
      const discussion = await GithubIntegrationService.parseWebhookDiscussion(
        TestEvents.discussion.created,
        context,
      )

      const payload = TestEvents.discussionComment.created
      payload.discussion.node_id = discussion.sourceId
      const event = TestEvents.discussionComment.event

      const comment = await GithubIntegrationService.parseWebhookComment(event, payload, context)

      const expected = {
        member: {
          username: {
            [PlatformType.GITHUB]: {
              username: 'testMember',
              integrationId: integration.id,
            },
          },
        },
        username: 'testMember',
        type: GithubActivityType.DISCUSSION_COMMENT,
        timestamp: new Date(TestEvents.discussionComment.created.comment.created_at),
        platform: PlatformType.GITHUB,
        tenant: tenantId,
        sourceId: TestEvents.discussionComment.created.comment.node_id,
        sourceParentId: TestEvents.discussionComment.created.discussion.node_id,
        url: TestEvents.discussionComment.created.comment.html_url,
        body: TestEvents.discussionComment.created.comment.body,
        channel: TestEvents.discussionComment.created.repository.html_url,
        score: GitHubGrid.comment.score,
        isContribution: GitHubGrid.comment.isContribution,
      }
      expect(comment).toStrictEqual(expected)
    })

    it('It should parse a discussion comment edited event coming from the GitHub API', async () => {
      const { tenantId, integration } = await init(true)
      const context = await fakeContext(integration)
      const discussion = await GithubIntegrationService.parseWebhookDiscussion(
        TestEvents.discussion.created,
        context,
      )

      let payload = TestEvents.discussionComment.created
      payload.discussion.node_id = discussion.sourceId
      let event = TestEvents.discussionComment.event

      await GithubIntegrationService.parseWebhookComment(event, payload, context)

      payload = TestEvents.discussionComment.edited
      payload.discussion.node_id = discussion.sourceId
      event = TestEvents.discussionComment.event

      const comment = await GithubIntegrationService.parseWebhookComment(event, payload, context)

      const expected = {
        member: {
          username: {
            [PlatformType.GITHUB]: {
              username: 'testMember',
              integrationId: integration.id,
            },
          },
        },
        username: 'testMember',
        type: GithubActivityType.DISCUSSION_COMMENT,
        timestamp: new Date(TestEvents.discussionComment.edited.comment.created_at),
        platform: PlatformType.GITHUB,
        tenant: tenantId,
        sourceId: TestEvents.discussionComment.edited.comment.node_id,
        sourceParentId: TestEvents.discussionComment.edited.discussion.node_id,
        url: TestEvents.discussionComment.edited.comment.html_url,
        body: TestEvents.discussionComment.edited.comment.body,
        channel: TestEvents.discussionComment.edited.repository.html_url,
        score: GitHubGrid.comment.score,
        isContribution: GitHubGrid.comment.isContribution,
      }
      expect(comment).toStrictEqual(expected)
    })
  })
})<|MERGE_RESOLUTION|>--- conflicted
+++ resolved
@@ -119,17 +119,10 @@
             username: 'joanreyero',
             integrationId: context.integration.id,
           },
-<<<<<<< HEAD
           [PlatformType.TWITTER]: {
             username: 'reyero',
             integrationId: context.integration.id,
           },
-=======
-          // [PlatformType.TWITTER]: {
-          //   username: 'reyero',
-          //   integrationId: context.integration.id,
-          // },
->>>>>>> c1362145
         },
         attributes: {
           [MemberAttributeName.IS_HIREABLE]: {
@@ -179,17 +172,10 @@
             username: 'joanreyero',
             integrationId: context.integration.id,
           },
-<<<<<<< HEAD
           [PlatformType.TWITTER]: {
             username: 'reyero',
             integrationId: context.integration.id,
           },
-=======
-          // [PlatformType.TWITTER]: {
-          //   username: 'reyero',
-          //   integrationId: context.integration.id,
-          // },
->>>>>>> c1362145
         },
         attributes: {
           [MemberAttributeName.IS_HIREABLE]: {
@@ -556,11 +542,8 @@
           },
         },
         username: 'testMember',
-<<<<<<< HEAD
         objectMemberUsername: null,
         objectMember: null,
-=======
->>>>>>> c1362145
         type: GithubActivityType.PULL_REQUEST_OPENED,
         timestamp: new Date(TestEvents.pullRequests.opened.pull_request.created_at),
         platform: PlatformType.GITHUB,
@@ -603,11 +586,8 @@
           },
         },
         username: 'testMember',
-<<<<<<< HEAD
         objectMemberUsername: null,
         objectMember: null,
-=======
->>>>>>> c1362145
         type: GithubActivityType.PULL_REQUEST_OPENED,
         timestamp: new Date(TestEvents.pullRequests.edited.pull_request.created_at),
         platform: PlatformType.GITHUB,
@@ -651,11 +631,8 @@
           },
         },
         username: 'testMember',
-<<<<<<< HEAD
         objectMemberUsername: null,
         objectMember: null,
-=======
->>>>>>> c1362145
         type: GithubActivityType.PULL_REQUEST_OPENED,
         timestamp: new Date(TestEvents.pullRequests.reopened.pull_request.created_at),
         platform: PlatformType.GITHUB,
@@ -698,11 +675,8 @@
           },
         },
         username: 'testMember',
-<<<<<<< HEAD
         objectMemberUsername: null,
         objectMember: null,
-=======
->>>>>>> c1362145
         type: GithubActivityType.PULL_REQUEST_CLOSED,
         timestamp: new Date(TestEvents.pullRequests.closed.pull_request.closed_at),
         platform: PlatformType.GITHUB,
