import moment from 'moment'
import IntegrationRepository from '../../../../database/repositories/integrationRepository'
import SequelizeTestUtils from '../../../../database/utils/sequelizeTestUtils'
import { GitHubGrid } from '../../grid/githubGrid'
import TestEvents from './events'
import { PlatformType } from '../../../../types/integrationEnums'
import { GithubActivityType } from '../../../../types/activityTypes'
import { MemberAttributeName } from '../../../../database/attributes/member/enums'
import { IntegrationServiceBase } from '../../services/integrationServiceBase'
import { GithubIntegrationService } from '../../services/integrations/githubIntegrationService'
import { IStepContext } from '../../../../types/integration/stepResult'
import { getServiceLogger } from '../../../../utils/logging'
import { generateUUIDv1 } from '../../../../utils/uuid'

const db = null
const installId = '23585816'

const log = getServiceLogger()

async function fakeContext(integration = { id: generateUUIDv1() }): Promise<IStepContext> {
  const options = await SequelizeTestUtils.getTestIRepositoryOptions(db)

  return {
    onboarding: false,
    integration,
    repoContext: options,
    serviceContext: options,
    limitCount: 0,
    startTimestamp: 0,
    logger: log,
    pipelineData: {},
  }
}

async function init(integration = false) {
  const options = await SequelizeTestUtils.getTestIRepositoryOptions(db)

  if (integration) {
    const integration = await IntegrationRepository.create(
      {
        platform: PlatformType.GITHUB,
        token: '',
        integrationIdentifier: installId,
      },
      options,
    )

    return {
      tenantId: options.currentTenant.id,
      integration,
    }
  }
  return {
    tenantId: options.currentTenant.id,
  }
}

describe('Github webhooks tests', () => {
  beforeEach(async () => {
    await SequelizeTestUtils.wipeDatabase(db)
  })

  afterAll(async () => {
    // Closing the DB connection allows Jest to exit successfully.
    await SequelizeTestUtils.closeConnection(db)
  })

  describe('Parse member tests', () => {
    it('It should parse a simple member', async () => {
      const member = {
        login: 'joanreyero',
        name: 'Joan Reyero',
        url: 'https://github.com/joanreyero',
      }
      const context = await fakeContext()
      const parsedMember = await GithubIntegrationService.parseMember(member, context)
      const expected = {
        username: {
          [PlatformType.GITHUB]: {
            username: 'joanreyero',
            integrationId: context.integration.id,
          },
        },
        attributes: {
          [MemberAttributeName.IS_HIREABLE]: {
            [PlatformType.GITHUB]: false,
          },
          [MemberAttributeName.URL]: {
            [PlatformType.GITHUB]: 'https://github.com/joanreyero',
          },
          [MemberAttributeName.BIO]: {
            [PlatformType.GITHUB]: '',
          },
          [MemberAttributeName.AVATAR_URL]: {
            [PlatformType.GITHUB]: '',
          },
          [MemberAttributeName.LOCATION]: {
            [PlatformType.GITHUB]: '',
          },
        },
        emails: [],
        displayName: 'Joan Reyero',
      }
      expect(parsedMember).toStrictEqual(expected)
    })

    it('It should parse a member with Twitter', async () => {
      const member = {
        login: 'joanreyero',
        name: 'Joan Reyero',
        url: 'https://github.com/joanreyero',
        twitterUsername: 'reyero',
      }
      const context = await fakeContext()
      const parsedMember = await GithubIntegrationService.parseMember(member, context)
      const expected = {
        username: {
          [PlatformType.GITHUB]: {
            username: 'joanreyero',
            integrationId: context.integration.id,
          },
          [PlatformType.TWITTER]: {
            username: 'reyero',
            integrationId: context.integration.id,
          },
        },
        attributes: {
          [MemberAttributeName.IS_HIREABLE]: {
            [PlatformType.GITHUB]: false,
          },
          [MemberAttributeName.URL]: {
            [PlatformType.GITHUB]: 'https://github.com/joanreyero',
            [PlatformType.TWITTER]: 'https://twitter.com/reyero',
          },
          [MemberAttributeName.AVATAR_URL]: {
            [PlatformType.GITHUB]: '',
          },
          [MemberAttributeName.BIO]: {
            [PlatformType.GITHUB]: '',
          },
          [MemberAttributeName.LOCATION]: {
            [PlatformType.GITHUB]: '',
          },
        },
        emails: [],
        displayName: 'Joan Reyero',
      }
      expect(parsedMember).toStrictEqual(expected)
    })

    it('It should parse a complete member without Twitter', async () => {
      const member = {
        login: 'joanreyero',
        name: 'Joan Reyero',
        isHitable: true,
        url: 'https://github.com/joanreyero',
        websiteUrl: 'https://crowd.dev',
        email: 'joan@crowd.dev',
        bio: 'Bio goes here',
        company: '@CrowdHQ ',
        location: 'Cambridge, UK',
        twitterUsername: 'reyero',
        followers: {
          totalCount: 10,
        },
      }
      const context = await fakeContext()
      const parsedMember = await GithubIntegrationService.parseMember(member, context)
      const expected = {
        username: {
          [PlatformType.GITHUB]: {
            username: 'joanreyero',
            integrationId: context.integration.id,
          },
          [PlatformType.TWITTER]: {
            username: 'reyero',
            integrationId: context.integration.id,
          },
        },
        attributes: {
          [MemberAttributeName.IS_HIREABLE]: {
            [PlatformType.GITHUB]: false,
          },
          [MemberAttributeName.URL]: {
            [PlatformType.GITHUB]: 'https://github.com/joanreyero',
            [PlatformType.TWITTER]: 'https://twitter.com/reyero',
          },
          [MemberAttributeName.WEBSITE_URL]: {
            [PlatformType.GITHUB]: 'https://crowd.dev',
          },
          [MemberAttributeName.AVATAR_URL]: {
            [PlatformType.GITHUB]: '',
          },
          [MemberAttributeName.BIO]: {
            [PlatformType.GITHUB]: 'Bio goes here',
          },
          [MemberAttributeName.LOCATION]: {
            [PlatformType.GITHUB]: 'Cambridge, UK',
          },
        },
        reach: { [PlatformType.GITHUB]: 10 },
        emails: [],
        displayName: 'Joan Reyero',
        organizations: [{ name: 'crowd.dev' }],
      }
      expect(parsedMember).toStrictEqual(expected)
    })
  })

  describe('Issues tests', () => {
    it('It should parse an issue open coming from the GitHub API', async () => {
      const { tenantId, integration } = await init(true)
      const context = await fakeContext(integration)

      const issue = await GithubIntegrationService.parseWebhookIssue(
        TestEvents.issues.opened,
        context,
      )
      const expected = {
        member: {
          username: {
            [PlatformType.GITHUB]: {
              username: 'testMember',
              integrationId: integration.id,
            },
          },
        },
        username: 'testMember',
        type: GithubActivityType.ISSUE_OPENED,
        timestamp: new Date(TestEvents.issues.opened.issue.created_at),
        platform: PlatformType.GITHUB,
        tenant: tenantId.toString(),
        sourceId: TestEvents.issues.opened.issue.node_id,
        sourceParentId: null,
        url: TestEvents.issues.opened.issue.html_url,
        title: TestEvents.issues.opened.issue.title,
        body: TestEvents.issues.opened.issue.body,
        channel: TestEvents.issues.opened.repository.html_url,
        attributes: {
          state: TestEvents.issues.opened.issue.state,
        },
        score: GitHubGrid.issueOpened.score,
        isContribution: GitHubGrid.issueOpened.isContribution,
      }
      expect(issue).toStrictEqual(expected)
    })

    it('It should parse an issue edited coming from the GitHub API', async () => {
      const { tenantId, integration } = await init(true)
      const context = await fakeContext(integration)

      const issue = await GithubIntegrationService.parseWebhookIssue(
        TestEvents.issues.edited,
        context,
      )

      const expected = {
        member: {
          username: {
            [PlatformType.GITHUB]: {
              username: 'testMember',
              integrationId: integration.id,
            },
          },
        },
        username: 'testMember',
        type: GithubActivityType.ISSUE_OPENED,
        timestamp: new Date(TestEvents.issues.edited.issue.created_at),
        platform: PlatformType.GITHUB,
        tenant: tenantId.toString(),
        sourceId: TestEvents.issues.edited.issue.node_id,
        sourceParentId: null,
        url: TestEvents.issues.edited.issue.html_url,
        title: TestEvents.issues.edited.issue.title,
        body: TestEvents.issues.edited.issue.body,
        channel: TestEvents.issues.edited.repository.html_url,
        attributes: {
          state: TestEvents.issues.edited.issue.state,
        },
        score: GitHubGrid.issueOpened.score,
        isContribution: GitHubGrid.issueOpened.isContribution,
      }
      expect(issue).toStrictEqual(expected)
    })

    it('It should parse an issue reopened coming from the GitHub API', async () => {
      const { tenantId, integration } = await init(true)
      const context = await fakeContext(integration)

      const issue = await GithubIntegrationService.parseWebhookIssue(
        TestEvents.issues.reopened,
        context,
      )

      const expected = {
        member: {
          username: {
            [PlatformType.GITHUB]: {
              username: 'testMember',
              integrationId: integration.id,
            },
          },
        },
        username: 'testMember',
        type: GithubActivityType.ISSUE_OPENED,
        timestamp: new Date(TestEvents.issues.reopened.issue.created_at),
        platform: PlatformType.GITHUB,
        tenant: tenantId.toString(),
        sourceId: TestEvents.issues.reopened.issue.node_id,
        sourceParentId: null,
        url: TestEvents.issues.reopened.issue.html_url,
        title: TestEvents.issues.reopened.issue.title,
        body: TestEvents.issues.reopened.issue.body,
        channel: TestEvents.issues.reopened.repository.html_url,
        attributes: {
          state: TestEvents.issues.opened.issue.state,
        },
        score: GitHubGrid.issueOpened.score,
        isContribution: GitHubGrid.issueOpened.isContribution,
      }
      expect(issue).toStrictEqual(expected)
    })

    it('It should parse an issue closed coming from the GitHub API', async () => {
      const { tenantId, integration } = await init(true)
      const context = await fakeContext(integration)

      const issue = await GithubIntegrationService.parseWebhookIssue(
        TestEvents.issues.closed,
        context,
      )

      const expected = {
        member: {
          username: {
            [PlatformType.GITHUB]: {
              username: 'testMember',
              integrationId: integration.id,
            },
          },
        },
        username: 'testMember',
        type: GithubActivityType.ISSUE_CLOSED,
        timestamp: new Date(TestEvents.issues.closed.issue.closed_at),
        platform: PlatformType.GITHUB,
        tenant: tenantId,
        sourceId: TestEvents.issues.closed.issue.node_id,
        sourceParentId: null,
        url: TestEvents.issues.closed.issue.html_url,
        title: TestEvents.issues.closed.issue.title,
        channel: TestEvents.issues.closed.repository.html_url,
        body: TestEvents.issues.closed.issue.body,
        attributes: {
          state: TestEvents.issues.closed.issue.state,
        },
        score: GitHubGrid.issueClosed.score,
        isContribution: GitHubGrid.issueClosed.isContribution,
      }
      expect(issue).toStrictEqual(expected)
    })

    it('processWebhook should not return any operations for unsupported actions', async () => {
      const { integration } = await init(true)
      const context = await fakeContext(integration)

      const service = new GithubIntegrationService()

      const actions = [
        'deleted',
        'pinned',
        'unpinned',
        'assigned',
        'unassigned',
        'labeled',
        'unlabeled',
        'locked',
        'unlocked',
        'transferred',
        'milestoned',
        'demilestoned',
      ]

      for (const action of actions) {
        const webhook = {
          payload: {
            signature: '',
            event: 'issues',
            data: {
              action,
            },
          },
        }

        const result = await service.processWebhook(webhook, context)
        expect(result.operations).toStrictEqual([])
      }
    })
  })

  describe('Discussion tests', () => {
    it('It should parse a discussion created event coming from the GitHub API', async () => {
      const { tenantId, integration } = await init(true)
      const context = await fakeContext(integration)
      const discussion = await GithubIntegrationService.parseWebhookDiscussion(
        TestEvents.discussion.created,
        context,
      )

      const expected = {
        member: {
          username: {
            [PlatformType.GITHUB]: {
              integrationId: integration.id,
              username: 'testMember',
            },
          },
        },
        username: 'testMember',
        type: GithubActivityType.DISCUSSION_STARTED,
        timestamp: new Date(TestEvents.discussion.created.discussion.created_at),
        platform: PlatformType.GITHUB,
        tenant: tenantId.toString(),
        sourceId: TestEvents.discussion.created.discussion.node_id,
        sourceParentId: null,
        url: TestEvents.discussion.created.discussion.html_url,
        title: TestEvents.discussion.created.discussion.title,
        body: TestEvents.discussion.created.discussion.body,
        channel: TestEvents.discussion.created.repository.html_url,
        attributes: {
          category: {
            id: TestEvents.discussion.created.discussion.category.node_id,
            isAnswerable: TestEvents.discussion.created.discussion.category.is_answerable,
            name: TestEvents.discussion.created.discussion.category.name,
            slug: TestEvents.discussion.created.discussion.category.slug,
            emoji: TestEvents.discussion.created.discussion.category.emoji,
            description: TestEvents.discussion.created.discussion.category.description,
          },
        },
        score: GitHubGrid.discussionOpened.score,
        isContribution: GitHubGrid.discussionOpened.isContribution,
      }

      expect(discussion).toStrictEqual(expected)
    })

    it('It should parse a discussion edited event coming from the GitHub API', async () => {
      const { tenantId, integration } = await init(true)
      const context = await fakeContext(integration)
      const discussion = await GithubIntegrationService.parseWebhookDiscussion(
        TestEvents.discussion.edited,
        context,
      )

      const expected = {
        member: {
          username: {
            [PlatformType.GITHUB]: {
              username: 'testMember',
              integrationId: integration.id,
            },
          },
        },
        username: 'testMember',
        type: GithubActivityType.DISCUSSION_STARTED,
        timestamp: new Date(TestEvents.discussion.edited.discussion.created_at),
        platform: PlatformType.GITHUB,
        tenant: tenantId.toString(),
        sourceId: TestEvents.discussion.edited.discussion.node_id,
        sourceParentId: null,
        url: TestEvents.discussion.edited.discussion.html_url,
        title: TestEvents.discussion.edited.discussion.title,
        body: TestEvents.discussion.edited.discussion.body,
        channel: TestEvents.discussion.edited.repository.html_url,
        attributes: {
          category: {
            id: TestEvents.discussion.edited.discussion.category.node_id,
            isAnswerable: TestEvents.discussion.edited.discussion.category.is_answerable,
            name: TestEvents.discussion.edited.discussion.category.name,
            slug: TestEvents.discussion.edited.discussion.category.slug,
            emoji: TestEvents.discussion.edited.discussion.category.emoji,
            description: TestEvents.discussion.edited.discussion.category.description,
          },
        },
        score: GitHubGrid.discussionOpened.score,
        isContribution: GitHubGrid.discussionOpened.isContribution,
      }
      expect(discussion).toStrictEqual(expected)
    })

    it('It should parse a discussion answered event coming from the GitHub API', async () => {
      const { tenantId, integration } = await init(true)
      const context = await fakeContext(integration)
      const discussion = await GithubIntegrationService.parseWebhookDiscussion(
        TestEvents.discussion.answered,
        context,
      )
      const expected = {
        member: {
          username: {
            [PlatformType.GITHUB]: {
              username: 'testMember',
              integrationId: integration.id,
            },
          },
        },
        username: 'testMember',
        type: GithubActivityType.DISCUSSION_COMMENT,
        timestamp: new Date(TestEvents.discussion.answered.answer.created_at),
        platform: PlatformType.GITHUB,
        tenant: tenantId.toString(),
        sourceId: TestEvents.discussion.answered.answer.node_id,
        sourceParentId: TestEvents.discussion.answered.discussion.node_id,
        url: TestEvents.discussion.answered.answer.html_url,
        body: TestEvents.discussion.answered.answer.body,
        channel: TestEvents.discussion.answered.repository.html_url,
        attributes: {
          isSelectedAnswer: true,
        },
        score: GitHubGrid.discussionOpened.score,
        isContribution: GitHubGrid.discussionOpened.isContribution,
      }
      expect(discussion).toStrictEqual(expected)
    })
  })

  describe('Pull request tests', () => {
    it('It should parse an open PR coming from the GitHub API', async () => {
      const { tenantId, integration } = await init(true)
      const context = await fakeContext(integration)
      const pr = await GithubIntegrationService.parseWebhookPullRequest(
        TestEvents.pullRequests.opened,
        context,
      )

      const expected = {
        member: {
          username: {
            [PlatformType.GITHUB]: {
              username: 'testMember',
              integrationId: integration.id,
            },
          },
        },
<<<<<<< HEAD
=======
        username: 'testMember',
        objectMemberUsername: null,
>>>>>>> 73cac101
        objectMember: null,
        type: GithubActivityType.PULL_REQUEST_OPENED,
        timestamp: new Date(TestEvents.pullRequests.opened.pull_request.created_at),
        platform: PlatformType.GITHUB,
        tenant: tenantId,
        sourceId: TestEvents.pullRequests.opened.pull_request.node_id,
        sourceParentId: null,
        url: TestEvents.pullRequests.opened.pull_request.html_url,
        channel: TestEvents.pullRequests.opened.repository.html_url,
        title: TestEvents.pullRequests.opened.pull_request.title,
        body: TestEvents.pullRequests.opened.pull_request.body,
        score: GitHubGrid.pullRequestOpened.score,
        isContribution: GitHubGrid.pullRequestOpened.isContribution,
        attributes: {
          additions: TestEvents.pullRequests.opened.pull_request.additions,
          authorAssociation: TestEvents.pullRequests.opened.pull_request.author_association,
          changedFiles: TestEvents.pullRequests.opened.pull_request.changed_files,
          deletions: TestEvents.pullRequests.opened.pull_request.deletions,
          labels: TestEvents.pullRequests.opened.pull_request.labels,
          state: TestEvents.pullRequests.opened.pull_request.state,
        },
      }
      expect(pr).toStrictEqual(expected)
    })

    it('It should parse an edited PR coming from the GitHub API', async () => {
      const { tenantId, integration } = await init(true)
      const context = await fakeContext(integration)
      const pr = await GithubIntegrationService.parseWebhookPullRequest(
        TestEvents.pullRequests.edited,
        context,
      )

      const expected = {
        member: {
          username: {
            [PlatformType.GITHUB]: {
              username: 'testMember',
              integrationId: integration.id,
            },
          },
        },
<<<<<<< HEAD
=======
        username: 'testMember',
        objectMemberUsername: null,
>>>>>>> 73cac101
        objectMember: null,
        type: GithubActivityType.PULL_REQUEST_OPENED,
        timestamp: new Date(TestEvents.pullRequests.edited.pull_request.created_at),
        platform: PlatformType.GITHUB,
        tenant: tenantId,
        sourceId: TestEvents.pullRequests.edited.pull_request.node_id,
        sourceParentId: null,
        url: TestEvents.pullRequests.edited.pull_request.html_url,
        channel: TestEvents.pullRequests.edited.repository.html_url,
        title: TestEvents.pullRequests.edited.pull_request.title,
        body: TestEvents.pullRequests.edited.pull_request.body,
        score: GitHubGrid.pullRequestOpened.score,
        isContribution: GitHubGrid.pullRequestOpened.isContribution,
        attributes: {
          additions: TestEvents.pullRequests.edited.pull_request.additions,
          authorAssociation: TestEvents.pullRequests.edited.pull_request.author_association,
          changedFiles: TestEvents.pullRequests.edited.pull_request.changed_files,
          deletions: TestEvents.pullRequests.edited.pull_request.deletions,
          labels: TestEvents.pullRequests.edited.pull_request.labels.map((l) => l.name),
          state: TestEvents.pullRequests.edited.pull_request.state,
        },
      }

      expect(pr).toStrictEqual(expected)
    })

    it('It should parse a reopened PR coming from the GitHub API', async () => {
      const { tenantId, integration } = await init(true)
      const context = await fakeContext(integration)
      const pr = await GithubIntegrationService.parseWebhookPullRequest(
        TestEvents.pullRequests.reopened,
        context,
      )

      const expected = {
        member: {
          username: {
            [PlatformType.GITHUB]: {
              username: 'testMember',
              integrationId: integration.id,
            },
          },
        },
<<<<<<< HEAD
=======
        username: 'testMember',
        objectMemberUsername: null,
>>>>>>> 73cac101
        objectMember: null,
        type: GithubActivityType.PULL_REQUEST_OPENED,
        timestamp: new Date(TestEvents.pullRequests.reopened.pull_request.created_at),
        platform: PlatformType.GITHUB,
        tenant: tenantId,
        sourceId: TestEvents.pullRequests.reopened.pull_request.node_id,
        sourceParentId: null,
        url: TestEvents.pullRequests.reopened.pull_request.html_url,
        title: TestEvents.pullRequests.reopened.pull_request.title,
        body: TestEvents.pullRequests.reopened.pull_request.body,
        channel: TestEvents.pullRequests.reopened.repository.html_url,
        score: GitHubGrid.pullRequestOpened.score,
        isContribution: GitHubGrid.pullRequestOpened.isContribution,
        attributes: {
          additions: TestEvents.pullRequests.reopened.pull_request.additions,
          authorAssociation: TestEvents.pullRequests.reopened.pull_request.author_association,
          changedFiles: TestEvents.pullRequests.reopened.pull_request.changed_files,
          deletions: TestEvents.pullRequests.reopened.pull_request.deletions,
          labels: TestEvents.pullRequests.reopened.pull_request.labels.map((l) => l.name),
          state: TestEvents.pullRequests.reopened.pull_request.state,
        },
      }
      expect(pr).toStrictEqual(expected)
    })

    it('It should parse a closed PR coming from the GitHub API', async () => {
      const { tenantId, integration } = await init(true)
      const context = await fakeContext(integration)
      const pr = await GithubIntegrationService.parseWebhookPullRequest(
        TestEvents.pullRequests.closed,
        context,
      )

      const expected = {
        member: {
          username: {
            [PlatformType.GITHUB]: {
              username: 'testMember',
              integrationId: integration.id,
            },
          },
        },
<<<<<<< HEAD
=======
        username: 'testMember',
        objectMemberUsername: null,
>>>>>>> 73cac101
        objectMember: null,
        type: GithubActivityType.PULL_REQUEST_CLOSED,
        timestamp: new Date(TestEvents.pullRequests.closed.pull_request.closed_at),
        platform: PlatformType.GITHUB,
        tenant: tenantId,
        sourceId: `gen-CE_${TestEvents.pullRequests.closed.pull_request.node_id}_${TestEvents.pullRequests.closed.pull_request.user.login}_${TestEvents.pullRequests.closed.pull_request.updated_at}`,
        sourceParentId: TestEvents.pullRequests.closed.pull_request.node_id,
        url: TestEvents.pullRequests.closed.pull_request.html_url,
        title: TestEvents.pullRequests.closed.pull_request.title,
        body: TestEvents.pullRequests.closed.pull_request.body,
        channel: TestEvents.pullRequests.closed.repository.html_url,
        score: GitHubGrid.pullRequestClosed.score,
        isContribution: GitHubGrid.pullRequestClosed.isContribution,
        attributes: {
          additions: TestEvents.pullRequests.closed.pull_request.additions,
          authorAssociation: TestEvents.pullRequests.closed.pull_request.author_association,
          changedFiles: TestEvents.pullRequests.closed.pull_request.changed_files,
          deletions: TestEvents.pullRequests.closed.pull_request.deletions,
          labels: TestEvents.pullRequests.closed.pull_request.labels.map((l) => l.name),
          state: TestEvents.pullRequests.closed.pull_request.state,
        },
      }
      expect(pr).toStrictEqual(expected)
    })

    it('processWebhook should not return any operations for unsupported actions', async () => {
      const { integration } = await init(true)
      const context = await fakeContext(integration)

      const service = new GithubIntegrationService()

      const actions = [
        'auto_merge_disabled',
        'auto_merge_enabled',
        'converted_to_draft',
        'labeled',
        'locked',
        'review_request_removed',
        'synchronize',
        'unassigned',
        'unlabeled',
        'unlocked',
      ]
      for (const action of actions) {
        const webhook = {
          payload: {
            signature: '',
            event: 'pull_request',
            data: {
              action,
            },
          },
        }

        const result = await service.processWebhook(webhook, context)
        expect(result.operations).toStrictEqual([])
      }
    })
  })

  describe('Star tests', () => {
    it('It should parse a star event coming from the GitHub API', async () => {
      const { tenantId, integration } = await init(true)
      const context = await fakeContext(integration)
      const star = await GithubIntegrationService.parseWebhookStar(TestEvents.star.created, context)

      const expected = {
        member: {
          username: {
            [PlatformType.GITHUB]: {
              username: 'testMember',
              integrationId: integration.id,
            },
          },
        },
        username: 'testMember',
        type: GithubActivityType.STAR,
        platform: PlatformType.GITHUB,
        tenant: tenantId,
        timestamp: moment(TestEvents.star.created.starred_at).toDate(),
        sourceId: IntegrationServiceBase.generateSourceIdHash(
          'joanreyero',
          GithubActivityType.STAR,
          moment(TestEvents.star.created.starred_at).unix().toString(),
          PlatformType.GITHUB,
        ),
        sourceParentId: null,
        channel: TestEvents.star.created.repository.html_url,
        score: 2,
        isContribution: false,
      }
      expect(star).toStrictEqual(expected)
    })

    it('It should parse an unstar event coming from the GitHub API', async () => {
      const { tenantId, integration } = await init(true)
      const context = await fakeContext(integration)
      const star = await GithubIntegrationService.parseWebhookStar(TestEvents.star.deleted, context)

      const starTimestamp = star.timestamp
      delete star.timestamp
      const expected = {
        member: {
          username: {
            [PlatformType.GITHUB]: {
              username: 'testMember',
              integrationId: integration.id,
            },
          },
        },
        username: 'testMember',
        type: GithubActivityType.UNSTAR,
        platform: PlatformType.GITHUB,
        tenant: tenantId,
        sourceId: IntegrationServiceBase.generateSourceIdHash(
          'joanreyero',
          GithubActivityType.UNSTAR,
          moment(starTimestamp).unix().toString(),
          PlatformType.GITHUB,
        ),
        sourceParentId: null,
        channel: TestEvents.star.deleted.repository.html_url,
        score: -2,
        isContribution: false,
      }
      expect(star).toStrictEqual(expected)
      // Check timestamp
      expect(moment(starTimestamp).unix()).toBeCloseTo(moment().unix(), 3)
    })
  })

  describe('Fork tests', () => {
    it('It should parse a fork event coming from the GitHub API', async () => {
      const { tenantId, integration } = await init(true)
      const context = await fakeContext(integration)
      const fork = await GithubIntegrationService.parseWebhookFork(TestEvents.fork.created, context)

      const expected = {
        member: {
          username: {
            [PlatformType.GITHUB]: {
              username: 'testMember',
              integrationId: integration.id,
            },
          },
        },
        username: 'testMember',
        type: GithubActivityType.FORK,
        timestamp: new Date(TestEvents.fork.created.forkee.created_at),
        platform: PlatformType.GITHUB,
        tenant: tenantId,
        sourceId: TestEvents.fork.created.forkee.node_id,
        sourceParentId: null,
        channel: TestEvents.fork.created.repository.html_url,
        score: 4,
        isContribution: false,
      }
      expect(fork).toStrictEqual(expected)
    })
  })

  describe('Comments tests', () => {
    it('It should parse an issue comment created event coming from the GitHub API', async () => {
      const { tenantId, integration } = await init(true)
      const context = await fakeContext(integration)
      const issue = await GithubIntegrationService.parseWebhookIssue(
        TestEvents.issues.opened,
        context,
      )

      const payload = TestEvents.comment.issue.created
      payload.issue.node_id = issue.sourceId
      const event = TestEvents.comment.event

      const comment = await GithubIntegrationService.parseWebhookComment(event, payload, context)

      const expected = {
        member: {
          username: {
            [PlatformType.GITHUB]: {
              username: 'testMember',
              integrationId: integration.id,
            },
          },
        },
        username: 'testMember',
        type: GithubActivityType.ISSUE_COMMENT,
        timestamp: new Date(TestEvents.comment.issue.created.comment.created_at),
        platform: PlatformType.GITHUB,
        tenant: tenantId,
        sourceId: TestEvents.comment.issue.created.comment.node_id,
        sourceParentId: TestEvents.comment.issue.created.issue.node_id,
        url: TestEvents.comment.issue.created.comment.html_url,
        body: TestEvents.comment.issue.created.comment.body,
        channel: TestEvents.comment.issue.created.repository.html_url,
        score: GitHubGrid.comment.score,
        isContribution: GitHubGrid.comment.isContribution,
      }
      expect(comment).toStrictEqual(expected)
    })

    it('It should parse an issue comment edited event coming from the GitHub API', async () => {
      const { tenantId, integration } = await init(true)
      const context = await fakeContext(integration)
      const issue = await GithubIntegrationService.parseWebhookIssue(
        TestEvents.issues.opened,
        context,
      )

      let payload = TestEvents.comment.issue.created
      payload.issue.node_id = issue.sourceId
      let event = TestEvents.comment.event

      await GithubIntegrationService.parseWebhookComment(event, payload, context)

      payload = TestEvents.comment.issue.edited
      payload.issue.node_id = issue.sourceId
      event = TestEvents.comment.event

      const comment = await GithubIntegrationService.parseWebhookComment(event, payload, context)

      const expected = {
        member: {
          username: {
            [PlatformType.GITHUB]: {
              username: 'testMember',
              integrationId: integration.id,
            },
          },
        },
        username: 'testMember',
        type: GithubActivityType.ISSUE_COMMENT,
        timestamp: new Date(TestEvents.comment.issue.edited.comment.created_at),
        platform: PlatformType.GITHUB,
        tenant: tenantId,
        sourceId: TestEvents.comment.issue.edited.comment.node_id,
        sourceParentId: TestEvents.comment.issue.edited.issue.node_id,
        url: TestEvents.comment.issue.edited.comment.html_url,
        body: TestEvents.comment.issue.edited.comment.body,
        channel: TestEvents.comment.issue.edited.repository.html_url,
        score: GitHubGrid.comment.score,
        isContribution: GitHubGrid.comment.isContribution,
      }
      expect(comment).toStrictEqual(expected)
    })

    it('It should parse a pull request comment created event coming from the GitHub API', async () => {
      const { tenantId, integration } = await init(true)
      const context = await fakeContext(integration)
      const pull = await GithubIntegrationService.parseWebhookPullRequest(
        TestEvents.pullRequests.opened,
        context,
      )

      const payload = TestEvents.comment.pullRequest.created
      payload.issue.node_id = pull.sourceId
      const event = TestEvents.comment.event

      const comment = await GithubIntegrationService.parseWebhookComment(event, payload, context)

      const expected = {
        member: {
          username: {
            [PlatformType.GITHUB]: {
              username: 'testMember',
              integrationId: integration.id,
            },
          },
        },
        username: 'testMember',
        type: GithubActivityType.PULL_REQUEST_COMMENT,
        timestamp: new Date(TestEvents.comment.pullRequest.created.comment.created_at),
        platform: PlatformType.GITHUB,
        tenant: tenantId,
        sourceId: TestEvents.comment.pullRequest.created.comment.node_id,
        sourceParentId: TestEvents.comment.pullRequest.created.issue.node_id,
        url: TestEvents.comment.pullRequest.created.comment.html_url,
        body: TestEvents.comment.pullRequest.created.comment.body,
        channel: TestEvents.comment.pullRequest.created.repository.html_url,
        score: GitHubGrid.comment.score,
        isContribution: GitHubGrid.comment.isContribution,
      }
      expect(comment).toStrictEqual(expected)
    })
    it('It should parse a pull request comment edited event coming from the GitHub API', async () => {
      const { tenantId, integration } = await init(true)
      const context = await fakeContext(integration)
      const pull = await GithubIntegrationService.parseWebhookPullRequest(
        TestEvents.pullRequests.opened,
        context,
      )

      let payload = TestEvents.comment.pullRequest.created
      payload.issue.node_id = pull.sourceId
      let event = TestEvents.comment.event

      await GithubIntegrationService.parseWebhookComment(event, payload, context)

      payload = TestEvents.comment.pullRequest.edited
      payload.issue.node_id = pull.sourceId
      event = TestEvents.comment.event

      const comment = await GithubIntegrationService.parseWebhookComment(event, payload, context)

      const expected = {
        member: {
          username: {
            [PlatformType.GITHUB]: {
              username: 'testMember',
              integrationId: integration.id,
            },
          },
        },
        username: 'testMember',
        type: GithubActivityType.PULL_REQUEST_COMMENT,
        timestamp: new Date(TestEvents.comment.pullRequest.edited.comment.created_at),
        platform: PlatformType.GITHUB,
        tenant: tenantId,
        sourceId: TestEvents.comment.pullRequest.edited.comment.node_id,
        sourceParentId: TestEvents.comment.pullRequest.edited.issue.node_id,
        url: TestEvents.comment.pullRequest.edited.comment.html_url,
        body: TestEvents.comment.pullRequest.edited.comment.body,
        channel: TestEvents.comment.pullRequest.edited.repository.html_url,
        score: GitHubGrid.comment.score,
        isContribution: GitHubGrid.comment.isContribution,
      }
      expect(comment).toStrictEqual(expected)
    })

    it('processWebhook should not return any operations for unsupported actions', async () => {
      const { integration } = await init(true)
      const context = await fakeContext(integration)

      const service = new GithubIntegrationService()

      const actions = ['deleted']
      for (const action of actions) {
        const webhook = {
          payload: {
            signature: '',
            event: 'issue_comment',
            data: {
              action,
            },
          },
        }

        const result = await service.processWebhook(webhook, context)
        expect(result.operations).toStrictEqual([])
      }
    })

    it('It should parse a discussion comment created event coming from the GitHub API', async () => {
      const { tenantId, integration } = await init(true)
      const context = await fakeContext(integration)
      const discussion = await GithubIntegrationService.parseWebhookDiscussion(
        TestEvents.discussion.created,
        context,
      )

      const payload = TestEvents.discussionComment.created
      payload.discussion.node_id = discussion.sourceId
      const event = TestEvents.discussionComment.event

      const comment = await GithubIntegrationService.parseWebhookComment(event, payload, context)

      const expected = {
        member: {
          username: {
            [PlatformType.GITHUB]: {
              username: 'testMember',
              integrationId: integration.id,
            },
          },
        },
        username: 'testMember',
        type: GithubActivityType.DISCUSSION_COMMENT,
        timestamp: new Date(TestEvents.discussionComment.created.comment.created_at),
        platform: PlatformType.GITHUB,
        tenant: tenantId,
        sourceId: TestEvents.discussionComment.created.comment.node_id,
        sourceParentId: TestEvents.discussionComment.created.discussion.node_id,
        url: TestEvents.discussionComment.created.comment.html_url,
        body: TestEvents.discussionComment.created.comment.body,
        channel: TestEvents.discussionComment.created.repository.html_url,
        score: GitHubGrid.comment.score,
        isContribution: GitHubGrid.comment.isContribution,
      }
      expect(comment).toStrictEqual(expected)
    })

    it('It should parse a discussion comment edited event coming from the GitHub API', async () => {
      const { tenantId, integration } = await init(true)
      const context = await fakeContext(integration)
      const discussion = await GithubIntegrationService.parseWebhookDiscussion(
        TestEvents.discussion.created,
        context,
      )

      let payload = TestEvents.discussionComment.created
      payload.discussion.node_id = discussion.sourceId
      let event = TestEvents.discussionComment.event

      await GithubIntegrationService.parseWebhookComment(event, payload, context)

      payload = TestEvents.discussionComment.edited
      payload.discussion.node_id = discussion.sourceId
      event = TestEvents.discussionComment.event

      const comment = await GithubIntegrationService.parseWebhookComment(event, payload, context)

      const expected = {
        member: {
          username: {
            [PlatformType.GITHUB]: {
              username: 'testMember',
              integrationId: integration.id,
            },
          },
        },
        username: 'testMember',
        type: GithubActivityType.DISCUSSION_COMMENT,
        timestamp: new Date(TestEvents.discussionComment.edited.comment.created_at),
        platform: PlatformType.GITHUB,
        tenant: tenantId,
        sourceId: TestEvents.discussionComment.edited.comment.node_id,
        sourceParentId: TestEvents.discussionComment.edited.discussion.node_id,
        url: TestEvents.discussionComment.edited.comment.html_url,
        body: TestEvents.discussionComment.edited.comment.body,
        channel: TestEvents.discussionComment.edited.repository.html_url,
        score: GitHubGrid.comment.score,
        isContribution: GitHubGrid.comment.isContribution,
      }
      expect(comment).toStrictEqual(expected)
    })
  })
})<|MERGE_RESOLUTION|>--- conflicted
+++ resolved
@@ -541,11 +541,8 @@
             },
           },
         },
-<<<<<<< HEAD
-=======
         username: 'testMember',
         objectMemberUsername: null,
->>>>>>> 73cac101
         objectMember: null,
         type: GithubActivityType.PULL_REQUEST_OPENED,
         timestamp: new Date(TestEvents.pullRequests.opened.pull_request.created_at),
@@ -588,11 +585,8 @@
             },
           },
         },
-<<<<<<< HEAD
-=======
         username: 'testMember',
         objectMemberUsername: null,
->>>>>>> 73cac101
         objectMember: null,
         type: GithubActivityType.PULL_REQUEST_OPENED,
         timestamp: new Date(TestEvents.pullRequests.edited.pull_request.created_at),
@@ -636,11 +630,8 @@
             },
           },
         },
-<<<<<<< HEAD
-=======
         username: 'testMember',
         objectMemberUsername: null,
->>>>>>> 73cac101
         objectMember: null,
         type: GithubActivityType.PULL_REQUEST_OPENED,
         timestamp: new Date(TestEvents.pullRequests.reopened.pull_request.created_at),
@@ -683,11 +674,8 @@
             },
           },
         },
-<<<<<<< HEAD
-=======
         username: 'testMember',
         objectMemberUsername: null,
->>>>>>> 73cac101
         objectMember: null,
         type: GithubActivityType.PULL_REQUEST_CLOSED,
         timestamp: new Date(TestEvents.pullRequests.closed.pull_request.closed_at),
