--- conflicted
+++ resolved
@@ -60,17 +60,10 @@
         const lastActivity =
           conversationLazyLoaded.activities[conversationLazyLoaded.activities.length - 1]
         c.lastActivity = lastActivity.get({ plain: true })
-<<<<<<< HEAD
-        c.lastActivity.username = lastActivity.communityMember.username[c.platform]
-
-        if (c.lastActivity.crowdInfo.body) {
-          c.lastActivity.crowdInfo.body = convertHtmlToText(c.lastActivity.crowdInfo.body)
-=======
         c.lastActivity.username = lastActivity.member.username[c.platform]
 
         if (c.lastActivity.body) {
           c.lastActivity.body = convertHtmlToText(c.lastActivity.body)
->>>>>>> 828f215e
         }
 
         c.lastActiveFromNow = moment(c.lastActive).fromNow()
