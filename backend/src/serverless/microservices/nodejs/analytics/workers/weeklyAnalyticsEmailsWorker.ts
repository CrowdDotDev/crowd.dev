--- conflicted
+++ resolved
@@ -60,16 +60,12 @@
         const lastActivity =
           conversationLazyLoaded.activities[conversationLazyLoaded.activities.length - 1]
         c.lastActivity = lastActivity.get({ plain: true })
-<<<<<<< HEAD
         c.lastActivity.username = lastActivity.member.username[c.platform]
-=======
-        c.lastActivity.username = lastActivity.communityMember.username[c.platform]
 
-        if (c.lastActivity.crowdInfo.body) {
-          c.lastActivity.crowdInfo.body = convertHtmlToText(c.lastActivity.crowdInfo.body)
+        if (c.lastActivity.body) {
+          c.lastActivity.body = convertHtmlToText(c.lastActivity.body)
         }
 
->>>>>>> 6ec2d2b9
         c.lastActiveFromNow = moment(c.lastActive).fromNow()
         c.replyCount = conversationLazyLoaded.activities.length - 1
         c.memberCount = conversationLazyLoaded.activities.reduce((acc, i) => {
