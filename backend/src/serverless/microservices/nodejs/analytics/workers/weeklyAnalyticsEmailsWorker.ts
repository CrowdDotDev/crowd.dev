--- conflicted
+++ resolved
@@ -231,22 +231,7 @@
     const subprojects = await segmentRepository.querySubprojects({})
     const segmentIds = subprojects.rows.map((subproject) => subproject.id)
     // tokens should be set for each tenant
-<<<<<<< HEAD
-    await cjs.init(tenantId, null)
-
-    // TODO Find a way to get list of segments here
-    if (tenantId) {
-      log.error(
-        'Not implemented yet: need to ind a way to get list of segments into weekly emails worker',
-      )
-      return {
-        shouldRetry: false,
-        data: {},
-      }
-    }
-=======
     await cjs.init(tenantId, segmentIds)
->>>>>>> f0b0aec6
 
     // members
     const totalMembersThisWeek = await CubeJsRepository.getNewMembers(
