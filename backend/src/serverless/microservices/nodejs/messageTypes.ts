--- conflicted
+++ resolved
@@ -76,12 +76,9 @@
   service: string
   tenant: string
   memberIds: string[]
-<<<<<<< HEAD
+  segmentIds: string[]
   notifyFrontend: boolean
   skipCredits: boolean
-=======
-  segmentIds: string[]
->>>>>>> 781b00d2
 }
 
 export type OrganizationBulkEnrichMessage = {
