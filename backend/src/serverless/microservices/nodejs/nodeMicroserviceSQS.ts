--- conflicted
+++ resolved
@@ -1,11 +1,7 @@
 // TODO-kube
 
 import moment from 'moment'
-<<<<<<< HEAD
-import { NodeWorkerMessageType } from '../../types/worketTypes'
-=======
-import { NodeWorkerMessage, NodeWorkerMessageType } from '../../types/workerTypes'
->>>>>>> efcd48f6
+import { NodeWorkerMessageType } from '../../types/workerTypes'
 import { sendNodeWorkerMessage } from '../../utils/nodeWorkerSQS'
 import { KUBE_MODE, IS_TEST_ENV } from '../../../config'
 import { NodeMicroserviceMessage } from './messageTypes'
