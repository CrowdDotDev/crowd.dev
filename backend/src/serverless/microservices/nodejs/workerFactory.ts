--- conflicted
+++ resolved
@@ -5,21 +5,10 @@
 import { integrationDataCheckerWorker } from './integration-data-checker/integrationDataCheckerWorker'
 import { refreshSampleDataWorker } from './integration-data-checker/refreshSampleDataWorker'
 import {
-<<<<<<< HEAD
-  NodeMicroserviceMessage,
-  BulkEnrichMessage,
-  OrganizationBulkEnrichMessage,
-} from './messageTypes'
-import { processStripeWebhook } from '../../integrations/workers/stripeWebhookWorker'
-import { processSendgridWebhook } from '../../integrations/workers/sendgridWebhookWorker'
-import { bulkEnrichmentWorker } from './bulk-enrichment/bulkEnrichmentWorker'
-import { BulkorganizationEnrichmentWorker } from './bulk-enrichment/bulkOrganizationEnrichmentWorker'
-=======
   CsvExportMessage,
   IntegrationDataCheckerMessage,
   NodeMicroserviceMessage,
 } from './messageTypes'
->>>>>>> 4bef6149
 
 /**
  * Worker factory for spawning different microservices
@@ -36,24 +25,6 @@
     case 'sendgrid-webhooks':
       return processSendgridWebhook(event)
 
-<<<<<<< HEAD
-    case 'bulk-enrich':
-      const bulkEnrichMessage = event as BulkEnrichMessage
-      return bulkEnrichmentWorker(
-        bulkEnrichMessage.tenant,
-        bulkEnrichMessage.memberIds,
-        bulkEnrichMessage.segmentIds,
-        bulkEnrichMessage.notifyFrontend,
-        bulkEnrichMessage.skipCredits,
-      )
-    case 'enrich-organizations': {
-      const bulkEnrichMessage = event as OrganizationBulkEnrichMessage
-      return BulkorganizationEnrichmentWorker(
-        bulkEnrichMessage.tenantId,
-        bulkEnrichMessage.maxEnrichLimit,
-      )
-    }
-=======
     case 'integration-data-checker':
       const integrationDataCheckerMessage = event as IntegrationDataCheckerMessage
       return integrationDataCheckerWorker(
@@ -73,7 +44,6 @@
         csvExportMessage.segmentIds,
         csvExportMessage.criteria,
       )
->>>>>>> 4bef6149
 
     default:
       throw new Error(`Invalid microservice ${service}`)
