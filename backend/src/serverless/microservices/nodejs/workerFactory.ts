--- conflicted
+++ resolved
@@ -42,18 +42,13 @@
       return weeklyAnalyticsEmailsWorker(tenant)
     case 'eagle-eye-email-digest':
       const eagleEyeDigestMessage = event as EagleEyeEmailDigestMessage
-<<<<<<< HEAD
       return eagleEyeEmailDigestWorker(eagleEyeDigestMessage.user, eagleEyeDigestMessage.tenant)
-=======
-      return eagleEyeEmailDigestWorker(eagleEyeDigestMessage.user)
-
     case 'integration-data-checker':
       const integrationDataCheckerMessage = event as IntegrationDataCheckerMessage
       return integrationDataCheckerWorker(
         integrationDataCheckerMessage.integrationId,
         integrationDataCheckerMessage.tenantId,
       )
->>>>>>> e441701f
     case 'csv-export':
       const csvExportMessage = event as CsvExportMessage
       return csvExportWorker(
