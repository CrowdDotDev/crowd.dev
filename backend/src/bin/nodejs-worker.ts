import { timeout } from '@crowd/common'
<<<<<<< HEAD
import { Logger, getChildLogger, getServiceLogger, logExecutionTimeV2 } from '@crowd/logging'
import { RedisClient, getRedisClient } from '@crowd/redis'
=======
import { Logger, getChildLogger, getServiceLogger } from '@crowd/logging'
>>>>>>> 659b5ebe
import {
  SqsDeleteMessageRequest,
  SqsMessage,
  SqsReceiveMessageRequest,
  deleteMessage,
  receiveMessage,
} from '@crowd/sqs'
import { SpanStatusCode, getServiceTracer } from '@crowd/tracing'
import fs from 'fs'
import path from 'path'
<<<<<<< HEAD
import { QueryTypes, Sequelize } from 'sequelize'
import { SQS_CLIENT } from '@/serverless/utils/serviceSQS'
import { databaseInit } from '@/database/databaseConnection'
=======
import telemetry from '@crowd/telemetry'
>>>>>>> 659b5ebe
import { REDIS_CONFIG, SQS_CONFIG } from '../conf'
import { processDbOperationsMessage } from '../serverless/dbOperations/workDispatcher'
import { processNodeMicroserviceMessage } from '../serverless/microservices/nodejs/workDispatcher'
import { NodeWorkerMessageType } from '../serverless/types/workerTypes'
import { NodeWorkerMessageBase } from '../types/mq/nodeWorkerMessageBase'

/* eslint-disable no-constant-condition */

const tracer = getServiceTracer()
const serviceLogger = getServiceLogger()

let exiting = false

const messagesInProgress = new Map<string, NodeWorkerMessageBase>()

process.on('SIGTERM', async () => {
  serviceLogger.warn('Detected SIGTERM signal, started exiting!')
  exiting = true
})

const receive = async (): Promise<SqsMessage | undefined> => {
  const params: SqsReceiveMessageRequest = {
    QueueUrl: SQS_CONFIG.nodejsWorkerQueue,
  }

  const messages = await receiveMessage(SQS_CLIENT(), params)

  if (messages && messages.length === 1) {
    return messages[0]
  }

  return undefined
}

const removeFromQueue = (receiptHandle: string): Promise<void> => {
  const params: SqsDeleteMessageRequest = {
    QueueUrl: SQS_CONFIG.nodejsWorkerQueue,
    ReceiptHandle: receiptHandle,
  }

  return deleteMessage(SQS_CLIENT(), params)
}

let processingMessages = 0
const isWorkerAvailable = (): boolean => processingMessages <= 3
const addWorkerJob = (): void => {
  processingMessages++
}
const removeWorkerJob = (): void => {
  processingMessages--
}

async function handleMessages() {
  const handlerLogger = getChildLogger('messages', serviceLogger, {
    queue: SQS_CONFIG.nodejsWorkerQueue,
  })
  handlerLogger.info('Listening for messages!')

  const processSingleMessage = async (message: SqsMessage): Promise<void> => {
    const msg: NodeWorkerMessageBase = JSON.parse(message.Body)

    const messageLogger = getChildLogger('messageHandler', serviceLogger, {
      messageId: message.MessageId,
      type: msg.type,
    })

    try {
      if (
        msg.type === NodeWorkerMessageType.NODE_MICROSERVICE &&
        (msg as any).service === 'enrich_member_organizations'
      ) {
        messageLogger.warn(
          'Skipping enrich_member_organizations message! Purging the queue because they are not needed anymore!',
        )
        await removeFromQueue(message.ReceiptHandle)
        return
      }

<<<<<<< HEAD
        let processFunction: (msg: NodeWorkerMessageBase, logger?: Logger) => Promise<void>

        switch (msg.type) {
          case NodeWorkerMessageType.NODE_MICROSERVICE:
            processFunction = processNodeMicroserviceMessage
            break
          case NodeWorkerMessageType.DB_OPERATIONS:
            processFunction = processDbOperationsMessage
            break

          default:
            messageLogger.error('Error while parsing queue message! Invalid type.')
        }

        if (processFunction) {
          await logExecutionTimeV2(
            async () => {
              // remove the message from the queue as it's about to be processed
              await removeFromQueue(message.ReceiptHandle)
              messagesInProgress.set(message.MessageId, msg)
              try {
                await processFunction(msg, messageLogger)
              } catch (err) {
                messageLogger.error(err, 'Error while processing queue message!')
              } finally {
                messagesInProgress.delete(message.MessageId)
              }
            },
            messageLogger,
            'Processing queue message!',
          )
        }
=======
      messageLogger.debug(
        { messageType: msg.type, messagePayload: JSON.stringify(msg) },
        'Received a new queue message!',
      )

      let processFunction: (msg: NodeWorkerMessageBase, logger?: Logger) => Promise<void>

      switch (msg.type) {
        case NodeWorkerMessageType.INTEGRATION_PROCESS:
          processFunction = processIntegration
          break
        case NodeWorkerMessageType.NODE_MICROSERVICE:
          processFunction = processNodeMicroserviceMessage
          break
        case NodeWorkerMessageType.DB_OPERATIONS:
          processFunction = processDbOperationsMessage
          break
        case NodeWorkerMessageType.PROCESS_WEBHOOK:
          processFunction = processWebhook
          break

        default:
          messageLogger.error('Error while parsing queue message! Invalid type.')
      }
>>>>>>> 659b5ebe

      if (processFunction) {
        await telemetry.measure(
          'nodejs_worker.process_message',
          async () => {
            // remove the message from the queue as it's about to be processed
            await removeFromQueue(message.ReceiptHandle)
            messagesInProgress.set(message.MessageId, msg)
            try {
              await processFunction(msg, messageLogger)
            } catch (err) {
              messageLogger.error(err, 'Error while processing queue message!')
            } finally {
              messagesInProgress.delete(message.MessageId)
            }
          },
          {
            type: msg.type,
          },
        )
      }
    } catch (err) {
      messageLogger.error(err, { payload: msg }, 'Error while processing queue message!')
    }
  }

  // noinspection InfiniteLoopJS
  while (!exiting) {
    if (isWorkerAvailable()) {
      const message = await receive()

      if (message) {
        addWorkerJob()
        processSingleMessage(message).then(removeWorkerJob).catch(removeWorkerJob)
      } else {
        serviceLogger.trace('No message received!')
      }
    } else {
      await timeout(200)
    }
  }

  // mark in flight messages as exiting
  for (const msg of messagesInProgress.values()) {
    ;(msg as any).exiting = true
  }

  while (messagesInProgress.size !== 0) {
    handlerLogger.warn(`Waiting for ${messagesInProgress.size} messages to finish!`)
    await timeout(500)
  }

  handlerLogger.warn('Exiting!')
}

let redis: RedisClient
let seq: Sequelize

const initRedisSeq = async () => {
  if (!redis) {
    redis = await getRedisClient(REDIS_CONFIG, true)
  }

  if (!seq) {
    seq = (await databaseInit()).sequelize as Sequelize
  }
}

setImmediate(async () => {
  await initRedisSeq()
  await handleMessages()
})

const liveFilePath = path.join(__dirname, 'tmp/nodejs-worker-live.tmp')
const readyFilePath = path.join(__dirname, 'tmp/nodejs-worker-ready.tmp')

setInterval(async () => {
  try {
    await initRedisSeq()
    serviceLogger.debug('Checking liveness and readiness for nodejs worker.')
    const [redisPingRes, dbPingRes] = await Promise.all([
      // ping redis,
      redis.ping().then((res) => res === 'PONG'),
      // ping database
      seq.query('select 1', { type: QueryTypes.SELECT }).then((rows) => rows.length === 1),
    ])

    if (redisPingRes && dbPingRes) {
      await Promise.all([
        fs.promises.open(liveFilePath, 'a').then((file) => file.close()),
        fs.promises.open(readyFilePath, 'a').then((file) => file.close()),
      ])
    }
  } catch (err) {
    serviceLogger.error(`Error checking liveness and readiness for nodejs worker: ${err}`)
  }
}, 5000)<|MERGE_RESOLUTION|>--- conflicted
+++ resolved
@@ -1,10 +1,6 @@
 import { timeout } from '@crowd/common'
-<<<<<<< HEAD
-import { Logger, getChildLogger, getServiceLogger, logExecutionTimeV2 } from '@crowd/logging'
+import { Logger, getChildLogger, getServiceLogger } from '@crowd/logging'
 import { RedisClient, getRedisClient } from '@crowd/redis'
-=======
-import { Logger, getChildLogger, getServiceLogger } from '@crowd/logging'
->>>>>>> 659b5ebe
 import {
   SqsDeleteMessageRequest,
   SqsMessage,
@@ -12,16 +8,12 @@
   deleteMessage,
   receiveMessage,
 } from '@crowd/sqs'
-import { SpanStatusCode, getServiceTracer } from '@crowd/tracing'
 import fs from 'fs'
 import path from 'path'
-<<<<<<< HEAD
 import { QueryTypes, Sequelize } from 'sequelize'
+import telemetry from '@crowd/telemetry'
 import { SQS_CLIENT } from '@/serverless/utils/serviceSQS'
 import { databaseInit } from '@/database/databaseConnection'
-=======
-import telemetry from '@crowd/telemetry'
->>>>>>> 659b5ebe
 import { REDIS_CONFIG, SQS_CONFIG } from '../conf'
 import { processDbOperationsMessage } from '../serverless/dbOperations/workDispatcher'
 import { processNodeMicroserviceMessage } from '../serverless/microservices/nodejs/workDispatcher'
@@ -30,7 +22,6 @@
 
 /* eslint-disable no-constant-condition */
 
-const tracer = getServiceTracer()
 const serviceLogger = getServiceLogger()
 
 let exiting = false
@@ -100,40 +91,6 @@
         return
       }
 
-<<<<<<< HEAD
-        let processFunction: (msg: NodeWorkerMessageBase, logger?: Logger) => Promise<void>
-
-        switch (msg.type) {
-          case NodeWorkerMessageType.NODE_MICROSERVICE:
-            processFunction = processNodeMicroserviceMessage
-            break
-          case NodeWorkerMessageType.DB_OPERATIONS:
-            processFunction = processDbOperationsMessage
-            break
-
-          default:
-            messageLogger.error('Error while parsing queue message! Invalid type.')
-        }
-
-        if (processFunction) {
-          await logExecutionTimeV2(
-            async () => {
-              // remove the message from the queue as it's about to be processed
-              await removeFromQueue(message.ReceiptHandle)
-              messagesInProgress.set(message.MessageId, msg)
-              try {
-                await processFunction(msg, messageLogger)
-              } catch (err) {
-                messageLogger.error(err, 'Error while processing queue message!')
-              } finally {
-                messagesInProgress.delete(message.MessageId)
-              }
-            },
-            messageLogger,
-            'Processing queue message!',
-          )
-        }
-=======
       messageLogger.debug(
         { messageType: msg.type, messagePayload: JSON.stringify(msg) },
         'Received a new queue message!',
@@ -142,23 +99,16 @@
       let processFunction: (msg: NodeWorkerMessageBase, logger?: Logger) => Promise<void>
 
       switch (msg.type) {
-        case NodeWorkerMessageType.INTEGRATION_PROCESS:
-          processFunction = processIntegration
-          break
         case NodeWorkerMessageType.NODE_MICROSERVICE:
           processFunction = processNodeMicroserviceMessage
           break
         case NodeWorkerMessageType.DB_OPERATIONS:
           processFunction = processDbOperationsMessage
           break
-        case NodeWorkerMessageType.PROCESS_WEBHOOK:
-          processFunction = processWebhook
-          break
 
         default:
           messageLogger.error('Error while parsing queue message! Invalid type.')
       }
->>>>>>> 659b5ebe
 
       if (processFunction) {
         await telemetry.measure(
