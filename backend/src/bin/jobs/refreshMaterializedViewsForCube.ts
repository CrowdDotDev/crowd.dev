--- conflicted
+++ resolved
@@ -16,37 +16,18 @@
       )
       return
     }
-<<<<<<< HEAD
-
-    // initialize database with 15 minutes query timeout
-    const database = await databaseInit(1000 * 60 * 15)
-=======
->>>>>>> 0cae1464
 
     try {
       // initialize database with 15 minutes query timeout
       const forceNewDbInstance = true
       const database = await databaseInit(1000 * 60 * 15, forceNewDbInstance)
 
-<<<<<<< HEAD
-    for (const view of materializedViews) {
-      await logExecutionTimeV2(
-        () =>
-          database.sequelize.query(`REFRESH MATERIALIZED VIEW CONCURRENTLY "${view}"`, {
-            useMaster: true,
-          }),
-        log,
-        `Refresh Materialized View ${view}`,
-      )
-    }
-=======
       const materializedViews = [
         'mv_members_cube',
         'mv_activities_cube',
         'mv_organizations_cube',
         'mv_segments_cube',
       ]
->>>>>>> 0cae1464
 
       for (const view of materializedViews) {
         await logExecutionTimeV2(
