<<<<<<< HEAD
import { Logger, logExecutionTimeV2 } from '@crowd/logging'
import { Edition } from '@crowd/types'
import { getTemporalClient } from '@crowd/temporal'
import { QueryTypes } from 'sequelize'
import { EDITION, IS_DEV_ENV, IS_TEST_ENV } from '@crowd/common'
=======
import { Logger, getServiceChildLogger } from '@crowd/logging'
import { getTemporalClient } from '@crowd/temporal'
import { IS_DEV_ENV, IS_TEST_ENV } from '@crowd/common'
>>>>>>> c8aba000
import { CrowdJob } from '../../types/jobTypes'
import { databaseInit } from '../../database/databaseConnection'
import { TEMPORAL_CONFIG } from '@/conf'
import { refreshMaterializedView } from './refreshMaterializedViews'

const job: CrowdJob = {
  name: 'Refresh Materialized View For Cube',
  cronTime: IS_DEV_ENV || IS_TEST_ENV ? '* * * * *' : '1,31 * * * *',
  onTrigger: async (log: Logger) => {
    const refreshed = []

    try {
      // initialize database with 15 minutes query timeout
      const database = await databaseInit(1000 * 60 * 15, true)
      const log = getServiceChildLogger('RefreshMVForCubeJob')

      const materializedViews = [
        'mv_members_cube',
        'mv_activities_cube',
        'mv_organizations_cube',
        'mv_segments_cube',
      ]

      for (const view of materializedViews) {
        const result = await refreshMaterializedView(view, database, log)
        if (result) {
          refreshed.push(view)
        }
      }
    } catch (e) {
      log.error({ error: e }, `Error while refreshing materialized views!`)
    }

<<<<<<< HEAD
    // For LFX we use temporal schedules to trigger this
    // it'll only be triggered once a day
    if (EDITION !== Edition.LFX) {
=======
    if (refreshed.length > 0) {
      log.info(`Refreshed [${refreshed.join(', ')}] materialized views! Triggering cube refresh!`)
>>>>>>> c8aba000
      const temporal = await getTemporalClient(TEMPORAL_CONFIG)

      await temporal.workflow.start('spawnDashboardCacheRefreshForAllTenants', {
        taskQueue: 'cache',
        workflowId: `refreshAllTenants`,
        retry: {
          maximumAttempts: 10,
        },
        args: [],
        searchAttributes: {},
      })
    }
  },
}

export default job<|MERGE_RESOLUTION|>--- conflicted
+++ resolved
@@ -1,14 +1,7 @@
-<<<<<<< HEAD
-import { Logger, logExecutionTimeV2 } from '@crowd/logging'
 import { Edition } from '@crowd/types'
-import { getTemporalClient } from '@crowd/temporal'
-import { QueryTypes } from 'sequelize'
 import { EDITION, IS_DEV_ENV, IS_TEST_ENV } from '@crowd/common'
-=======
 import { Logger, getServiceChildLogger } from '@crowd/logging'
 import { getTemporalClient } from '@crowd/temporal'
-import { IS_DEV_ENV, IS_TEST_ENV } from '@crowd/common'
->>>>>>> c8aba000
 import { CrowdJob } from '../../types/jobTypes'
 import { databaseInit } from '../../database/databaseConnection'
 import { TEMPORAL_CONFIG } from '@/conf'
@@ -42,14 +35,10 @@
       log.error({ error: e }, `Error while refreshing materialized views!`)
     }
 
-<<<<<<< HEAD
     // For LFX we use temporal schedules to trigger this
     // it'll only be triggered once a day
-    if (EDITION !== Edition.LFX) {
-=======
-    if (refreshed.length > 0) {
+    if (EDITION !== Edition.LFX && refreshed.length > 0) {
       log.info(`Refreshed [${refreshed.join(', ')}] materialized views! Triggering cube refresh!`)
->>>>>>> c8aba000
       const temporal = await getTemporalClient(TEMPORAL_CONFIG)
 
       await temporal.workflow.start('spawnDashboardCacheRefreshForAllTenants', {
