import Sequelize, { QueryTypes } from 'sequelize'
import { getServiceLogger } from '@crowd/logging'
import { generateUUIDv1 } from '@crowd/common'
import { FeatureFlag } from '@crowd/types'
import { UnleashContextField } from '../../types/unleashContext'
import { UNLEASH_CONFIG } from '../../conf'
import Plans from '../../security/plans'
import { PLAN_LIMITS } from '../../feature-flags/isFeatureEnabled'

/* eslint-disable no-console */

const log = getServiceLogger()

const constaintConfiguration = {
  [FeatureFlag.AUTOMATIONS]: [
    [
      {
        values: [Plans.values.scale],
        inverted: false,
        operator: 'IN',
        contextName: 'plan',
        caseInsensitive: false,
      },
      {
        value: PLAN_LIMITS[Plans.values.scale][FeatureFlag.AUTOMATIONS].toString(),
        values: [],
        inverted: false,
        operator: 'NUM_LT',
        contextName: 'automationCount',
        caseInsensitive: false,
      },
    ],
    [
      {
        values: [Plans.values.growth],
        inverted: false,
        operator: 'IN',
        contextName: 'plan',
        caseInsensitive: false,
      },
      {
        value: PLAN_LIMITS[Plans.values.growth][FeatureFlag.AUTOMATIONS].toString(),
        values: [],
        inverted: false,
        operator: 'NUM_LT',
        contextName: 'automationCount',
        caseInsensitive: false,
      },
    ],
    [
      {
        values: [Plans.values.essential],
        inverted: false,
        operator: 'IN',
        contextName: 'plan',
        caseInsensitive: false,
      },
      {
        value: PLAN_LIMITS[Plans.values.essential][FeatureFlag.AUTOMATIONS].toString(),
        values: [],
        inverted: false,
        operator: 'NUM_LT',
        contextName: 'automationCount',
        caseInsensitive: false,
      },
    ],
  ],
  [FeatureFlag.CSV_EXPORT]: [
    [
      {
        values: [Plans.values.scale],
        inverted: false,
        operator: 'IN',
        contextName: 'plan',
        caseInsensitive: false,
      },
      {
        value: PLAN_LIMITS[Plans.values.scale][FeatureFlag.CSV_EXPORT].toString(),
        values: [],
        inverted: false,
        operator: 'NUM_LT',
        contextName: 'csvExportCount',
        caseInsensitive: false,
      },
    ],
    [
      {
        values: [Plans.values.growth],
        inverted: false,
        operator: 'IN',
        contextName: 'plan',
        caseInsensitive: false,
      },
      {
        value: PLAN_LIMITS[Plans.values.growth][FeatureFlag.CSV_EXPORT].toString(),
        values: [],
        inverted: false,
        operator: 'NUM_LT',
        contextName: 'csvExportCount',
        caseInsensitive: false,
      },
    ],
    [
      {
        values: [Plans.values.essential],
        inverted: false,
        operator: 'IN',
        contextName: 'plan',
        caseInsensitive: false,
      },
      {
        value: PLAN_LIMITS[Plans.values.essential][FeatureFlag.CSV_EXPORT].toString(),
        values: [],
        inverted: false,
        operator: 'NUM_LT',
        contextName: 'csvExportCount',
        caseInsensitive: false,
      },
    ],
  ],
  [FeatureFlag.EAGLE_EYE]: [
    [
      {
        values: [Plans.values.growth, Plans.values.eagleEye, Plans.values.scale],
        inverted: false,
        operator: 'IN',
        contextName: 'plan',
        caseInsensitive: false,
      },
    ],
  ],
  [FeatureFlag.LINKEDIN]: [
    [
      {
        values: [Plans.values.growth, Plans.values.scale],
        inverted: false,
        operator: 'IN',
        contextName: 'plan',
        caseInsensitive: false,
      },
    ],
  ],
  [FeatureFlag.HUBSPOT]: [
    [
      {
        values: [Plans.values.scale],
        inverted: false,
        operator: 'IN',
        contextName: 'plan',
        caseInsensitive: false,
      },
    ],
  ],
  [FeatureFlag.MEMBER_ENRICHMENT]: [
    [
      {
        values: [Plans.values.scale],
        inverted: false,
        operator: 'IN',
        contextName: 'plan',
        caseInsensitive: false,
      },
      {
        value: PLAN_LIMITS[Plans.values.scale][FeatureFlag.MEMBER_ENRICHMENT].toString(),
        values: [],
        inverted: false,
        operator: 'NUM_LT',
        contextName: 'memberEnrichmentCount',
        caseInsensitive: false,
      },
    ],
    [
      {
        values: [Plans.values.growth],
        inverted: false,
        operator: 'IN',
        contextName: 'plan',
        caseInsensitive: false,
      },
      {
        value: PLAN_LIMITS[Plans.values.growth][FeatureFlag.MEMBER_ENRICHMENT].toString(),
        values: [],
        inverted: false,
        operator: 'NUM_LT',
        contextName: 'memberEnrichmentCount',
        caseInsensitive: false,
      },
    ],
  ],
  [FeatureFlag.ORGANIZATION_ENRICHMENT]: [
    [
      {
        values: [Plans.values.scale],
        inverted: false,
        operator: 'IN',
        contextName: 'plan',
        caseInsensitive: false,
      },
      {
        value: PLAN_LIMITS[Plans.values.scale][FeatureFlag.ORGANIZATION_ENRICHMENT].toString(),
        values: [],
        inverted: false,
        operator: 'NUM_LT',
        contextName: 'organizationEnrichmentCount',
        caseInsensitive: false,
      },
    ],
    [
      {
        values: [Plans.values.growth],
        inverted: false,
        operator: 'IN',
        contextName: 'plan',
        caseInsensitive: false,
      },
      {
        value: PLAN_LIMITS[Plans.values.growth][FeatureFlag.ORGANIZATION_ENRICHMENT].toString(),
        values: [],
        inverted: false,
        operator: 'NUM_LT',
        contextName: 'organizationEnrichmentCount',
        caseInsensitive: false,
      },
    ],
  ],
  [FeatureFlag.SEGMENTS]: [],

  // temporal
  [FeatureFlag.TEMPORAL_AUTOMATIONS]: [
    [
      {
        values: [
          Plans.values.scale,
          Plans.values.eagleEye,
          Plans.values.enterprise,
          Plans.values.essential,
          Plans.values.growth,
        ],
        inverted: false,
        operator: 'IN',
        contextName: 'plan',
        caseInsensitive: false,
      },
    ],
  ],

<<<<<<< HEAD
  // New sentiment
  [FeatureFlag.NEW_SENTIMENT]: [],
=======
  [FeatureFlag.SYNCHRONOUS_OPENSEARCH_UPDATES]: [
    [
      {
        values: [
          Plans.values.scale,
          Plans.values.eagleEye,
          Plans.values.enterprise,
          Plans.values.essential,
          Plans.values.growth,
        ],
        inverted: false,
        operator: 'IN',
        contextName: 'plan',
        caseInsensitive: false,
      },
    ],
  ],
>>>>>>> 05bebcbd
}

let seq: any

setImmediate(async () => {
  seq = new (<any>Sequelize)(
    UNLEASH_CONFIG.db.database,
    UNLEASH_CONFIG.db.username,
    UNLEASH_CONFIG.db.password,
    {
      dialect: 'postgres',
      port: UNLEASH_CONFIG.db.port,
      replication: {
        read: [{ host: UNLEASH_CONFIG.db.host }],
        write: { host: UNLEASH_CONFIG.db.host },
      },
      logging: false,
    },
  )

  await createApiToken(UNLEASH_CONFIG.adminApiKey, 'admin-token', 'admin')
  await createApiToken(UNLEASH_CONFIG.frontendApiKey, 'frontend-token', 'frontend')
  await createApiToken(UNLEASH_CONFIG.backendApiKey, 'backend-token', 'client')

  const allContextFields = Object.values(UnleashContextField)
  for (const field of allContextFields) {
    await createContextField(field)
  }

  const allFeatureFlags = Object.values(FeatureFlag)
  for (const flag of allFeatureFlags) {
    await createFeatureFlag(flag)
    await createStrategy(flag, constaintConfiguration[flag])
  }

  process.exit(0)
})

async function createApiToken(token: string, name: string, type: string): Promise<void> {
  const results = await seq.query(
    'select * from api_tokens where secret = :token and type = :type and username = :name;',
    {
      replacements: {
        token,
        name,
        type,
      },
      type: QueryTypes.SELECT,
    },
  )
  if (results.length === 0) {
    log.info(`${name} token not found - creating...`)
    await seq.query(
      `insert into api_tokens(secret, username, type, environment) values (:token, :name, :type, 'production')`,
      {
        replacements: {
          token,
          name,
          type,
        },
        type: QueryTypes.INSERT,
      },
    )
  } else {
    log.info(`${name} token found!`)
  }
}

async function createContextField(field: string): Promise<void> {
  const results = await seq.query(`select * from context_fields where name = :field`, {
    replacements: {
      field,
    },
    type: QueryTypes.SELECT,
  })

  if (results.length === 0) {
    log.info(`Context field ${field} not found - creating...`)
    await seq.query(`insert into context_fields(name, stickiness) values (:field, true)`, {
      replacements: {
        field,
      },
      type: QueryTypes.INSERT,
    })
  } else {
    log.info(`Context field ${field} found!`)
  }
}

async function createFeatureFlag(flag: FeatureFlag): Promise<void> {
  const results = await seq.query(
    `select * from features where name = :flag and type = 'permission'`,
    {
      replacements: {
        flag,
      },
      type: QueryTypes.SELECT,
    },
  )

  if (results.length === 0) {
    log.info(`Feature flag ${flag} not found - creating...`)
    await seq.query(
      `insert into features(name, description, type) values (:flag, '', 'permission')`,
      {
        replacements: {
          flag,
        },
        type: QueryTypes.INSERT,
      },
    )
    await seq.query(
      `insert into feature_environments(environment, feature_name, enabled) values ('production', :flag, true)`,
      {
        replacements: {
          flag,
        },
        type: QueryTypes.INSERT,
      },
    )
  } else {
    log.info(`Feature flag ${flag} found!`)
  }
}

async function createStrategy(flag: FeatureFlag, constraints: any[]): Promise<void> {
  const results = await seq.query(
    `select * from feature_strategies where feature_name = :flag and project_name = 'default' and environment = 'production' and strategy_name = 'default'`,
    {
      replacements: {
        flag,
      },
      type: QueryTypes.SELECT,
    },
  )

  if (results.length > 0) {
    log.warn(`Feature flag ${flag} constraints found - re-creating...`)
    await seq.query(
      `delete from feature_strategies where feature_name = :flag and project_name = 'default' and environment = 'production' and strategy_name = 'default'`,
      {
        replacements: {
          flag,
        },
        type: QueryTypes.DELETE,
      },
    )
  }

  log.info(`Feature flag ${flag} constraints not found - creating...`)

  for (const constraint of constraints) {
    const id = generateUUIDv1()
    await seq.query(
      `insert into feature_strategies(id, feature_name, project_name, environment, strategy_name, constraints) values (:id, :flag, 'default', 'production', 'default', :constraint)`,
      {
        replacements: {
          flag,
          id,
          constraint: JSON.stringify(constraint),
        },
        type: QueryTypes.INSERT,
      },
    )
  }
}<|MERGE_RESOLUTION|>--- conflicted
+++ resolved
@@ -244,10 +244,9 @@
     ],
   ],
 
-<<<<<<< HEAD
   // New sentiment
   [FeatureFlag.NEW_SENTIMENT]: [],
-=======
+  
   [FeatureFlag.SYNCHRONOUS_OPENSEARCH_UPDATES]: [
     [
       {
@@ -265,7 +264,6 @@
       },
     ],
   ],
->>>>>>> 05bebcbd
 }
 
 let seq: any
