--- conflicted
+++ resolved
@@ -153,46 +153,43 @@
       },
     ],
   ],
-<<<<<<< HEAD
+  [FeatureFlag.ORGANIZATION_ENRICHMENT]: [
+    [
+      {
+        values: [Plans.values.growth],
+        inverted: false,
+        operator: 'IN',
+        contextName: 'plan',
+        caseInsensitive: false,
+      },
+      {
+        value: PLAN_LIMITS[Plans.values.growth][FeatureFlag.ORGANIZATION_ENRICHMENT].toString(),
+        values: [],
+        inverted: false,
+        operator: 'NUM_LT',
+        contextName: 'organizationEnrichmentCount',
+        caseInsensitive: false,
+      },
+    ],
+    [
+      {
+        values: [Plans.values.essential],
+        inverted: false,
+        operator: 'IN',
+        contextName: 'plan',
+        caseInsensitive: false,
+      },
+      {
+        value: PLAN_LIMITS[Plans.values.essential][FeatureFlag.ORGANIZATION_ENRICHMENT].toString(),
+        values: [],
+        inverted: false,
+        operator: 'NUM_LT',
+        contextName: 'organizationEnrichmentCount',
+        caseInsensitive: false,
+      },
+    ],
+  ],
   [FeatureFlag.SEGMENTS]: [],
-=======
-  [FeatureFlag.ORGANIZATION_ENRICHMENT]: [
-    [
-      {
-        values: [Plans.values.growth],
-        inverted: false,
-        operator: 'IN',
-        contextName: 'plan',
-        caseInsensitive: false,
-      },
-      {
-        value: PLAN_LIMITS[Plans.values.growth][FeatureFlag.ORGANIZATION_ENRICHMENT].toString(),
-        values: [],
-        inverted: false,
-        operator: 'NUM_LT',
-        contextName: 'organizationEnrichmentCount',
-        caseInsensitive: false,
-      },
-    ],
-    [
-      {
-        values: [Plans.values.essential],
-        inverted: false,
-        operator: 'IN',
-        contextName: 'plan',
-        caseInsensitive: false,
-      },
-      {
-        value: PLAN_LIMITS[Plans.values.essential][FeatureFlag.ORGANIZATION_ENRICHMENT].toString(),
-        values: [],
-        inverted: false,
-        operator: 'NUM_LT',
-        contextName: 'organizationEnrichmentCount',
-        caseInsensitive: false,
-      },
-    ],
-  ],
->>>>>>> e93e16d9
 }
 
 let seq: any
