import commandLineArgs from 'command-line-args'
import commandLineUsage from 'command-line-usage'
import * as fs from 'fs'
import path from 'path'
import { getServiceLogger } from '@crowd/logging'
import { timeout } from '@crowd/common'
import SequelizeRepository from '../../database/repositories/sequelizeRepository'
import { sendNodeWorkerMessage } from '../../serverless/utils/nodeWorkerSQS'
import IncomingWebhookRepository from '../../database/repositories/incomingWebhookRepository'
import { WebhookState, WebhookType } from '../../types/webhooks'
import { NodeWorkerProcessWebhookMessage } from '../../types/mq/nodeWorkerProcessWebhookMessage'
import { sqs, getCurrentQueueSize } from '../../services/aws'
<<<<<<< HEAD
import { SQS_CONFIG } from '../../config'
import { timeout } from '../../utils/timing'
import { WebhookProcessor } from '../../serverless/integrations/services/webhookProcessor'
=======
import { SQS_CONFIG } from '../../conf'
>>>>>>> 3ad9d19a

/* eslint-disable no-console */

const banner = fs.readFileSync(path.join(__dirname, 'banner.txt'), 'utf8')

const log = getServiceLogger()

const options = [
  {
    name: 'webhook',
    alias: 'w',
    typeLabel: '{underline webhookId}',
    type: String,
    description:
      'The unique ID of webhook that you would like to process. Use comma delimiter when sending multiple webhooks.',
  },
  {
    name: 'force',
    alias: 'f',
    typeLabel: '{underline force}',
    type: Boolean,
    defaultOption: false,
    description: 'Force processing of webhooks.',
  },
  {
    name: 'processPlatformErrors',
    alias: 'p',
    typeLabel: '{underline processPlatformErrors}',
    type: String,
    defaultOption: false,
    description: `Retry error state webhooks in specified platform. Currently supported: ['github', 'discord'].`,
  },
  {
    name: 'help',
    alias: 'h',
    type: Boolean,
    description: 'Print this usage guide.',
  },
]
const sections = [
  {
    content: banner,
    raw: true,
  },
  {
    header: 'Process Webhook',
    content: 'Trigger processing of webhooks.',
  },
  {
    header: 'Options',
    optionList: options,
  },
]

const usage = commandLineUsage(sections)
const parameters = commandLineArgs(options)

if (parameters.help || (!parameters.webhook && !parameters.processPlatformErrors)) {
  console.log(usage)
} else {
  setImmediate(async () => {
    const options = await SequelizeRepository.getDefaultIRepositoryOptions()
    const repo = new IncomingWebhookRepository(options)
    let currentPage = 1
    const PROCESS_QUEUE_THRESHOLD = 100
    const PAGE_SIZE = 1000

    if (parameters.processPlatformErrors) {
      let webhookType: WebhookType

      if (parameters.processPlatformErrors === 'github') {
        webhookType = WebhookType.GITHUB
      } else if (parameters.processPlatformErrors === 'discord') {
        webhookType = WebhookType.DISCORD
      } else {
        console.log(usage)
        process.exit(0)
      }

      log.debug('Processing error state webhooks!')
      let webhooks = await repo.findError(
        currentPage,
        PAGE_SIZE,
        WebhookProcessor.MAX_RETRY_LIMIT,
        webhookType,
      )

      log.info(webhooks.map((w) => w.id))

      while (webhooks.length > 0) {
        for (const webhook of webhooks) {
          log.info({ webhook }, 'Webhook found - triggering SQS message!')
          await sendNodeWorkerMessage(
            webhook.tenantId,
            new NodeWorkerProcessWebhookMessage(webhook.tenantId, webhook.id, true, false),
          )
        }

        // no need to process further if result isn't same as page size
        if (webhooks.length < PAGE_SIZE) {
          log.info('Finished processing.')
          break
        }

        let queueSize = await getCurrentQueueSize(sqs, SQS_CONFIG.nodejsWorkerQueue)

        // ensure queueSize before sending new page message
        while (queueSize > PROCESS_QUEUE_THRESHOLD) {
          log.info(
            `Queue size(${queueSize}) is bigger than threshold(${PROCESS_QUEUE_THRESHOLD}), waiting 30 seconds before retrying.`,
          )
          await timeout(30000)
          queueSize = await getCurrentQueueSize(sqs, SQS_CONFIG.nodejsWorkerQueue)
        }

        currentPage += 1

        log.info(
          `Queue size(${queueSize}) below threshold(${PROCESS_QUEUE_THRESHOLD}) - Continuing with page${currentPage}`,
        )

        webhooks = await repo.findError(
          currentPage,
          PAGE_SIZE,
          WebhookProcessor.MAX_RETRY_LIMIT,
          webhookType,
        )
      }
    } else {
      const webhookIds = parameters.webhook.split(',')

      for (const webhookId of webhookIds) {
        const webhook = await repo.findById(webhookId)

        if (!webhook) {
          log.error({ webhookId }, 'Webhook not found!')
          process.exit(1)
        } else if (!parameters.force && webhook.state !== WebhookState.PENDING) {
          log.error({ webhookId }, 'Webhook is not in pending state!')
          process.exit(1)
        } else {
          log.info({ webhookId }, 'Webhook found - triggering SQS message!')
          await sendNodeWorkerMessage(
            webhook.tenantId,
            new NodeWorkerProcessWebhookMessage(webhook.tenantId, webhook.id, parameters.force),
          )
        }
      }
    }

    process.exit(0)
  })
}<|MERGE_RESOLUTION|>--- conflicted
+++ resolved
@@ -10,13 +10,8 @@
 import { WebhookState, WebhookType } from '../../types/webhooks'
 import { NodeWorkerProcessWebhookMessage } from '../../types/mq/nodeWorkerProcessWebhookMessage'
 import { sqs, getCurrentQueueSize } from '../../services/aws'
-<<<<<<< HEAD
-import { SQS_CONFIG } from '../../config'
-import { timeout } from '../../utils/timing'
 import { WebhookProcessor } from '../../serverless/integrations/services/webhookProcessor'
-=======
 import { SQS_CONFIG } from '../../conf'
->>>>>>> 3ad9d19a
 
 /* eslint-disable no-console */
 
