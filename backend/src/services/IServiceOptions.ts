import { Logger } from '@crowd/logging'
import { RedisClient } from '@crowd/redis'
import { SegmentData } from '@crowd/types'
import { Unleash } from '@crowd/feature-flags'
import { Client as TemporalClient } from '@crowd/temporal'
<<<<<<< HEAD
import pgpromise from 'pg-promise'
=======
import { DbConnection } from '@crowd/data-access-layer/src/database'
>>>>>>> 4683e76e

export interface IServiceOptions {
  log: Logger
  language: string
  currentUser: any
  currentTenant: any
  currentSegments: SegmentData[]
  database: any
  qdb?: pgpromise.IDatabase<unknown>
  redis: RedisClient
  transaction?: any
  unleash?: Unleash
  temporal: TemporalClient
  productDb: DbConnection
}<|MERGE_RESOLUTION|>--- conflicted
+++ resolved
@@ -3,11 +3,7 @@
 import { SegmentData } from '@crowd/types'
 import { Unleash } from '@crowd/feature-flags'
 import { Client as TemporalClient } from '@crowd/temporal'
-<<<<<<< HEAD
-import pgpromise from 'pg-promise'
-=======
 import { DbConnection } from '@crowd/data-access-layer/src/database'
->>>>>>> 4683e76e
 
 export interface IServiceOptions {
   log: Logger
@@ -16,7 +12,7 @@
   currentTenant: any
   currentSegments: SegmentData[]
   database: any
-  qdb?: pgpromise.IDatabase<unknown>
+  qdb?: DbConnection
   redis: RedisClient
   transaction?: any
   unleash?: Unleash
