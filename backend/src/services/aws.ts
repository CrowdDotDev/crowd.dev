import AWS, { SQS } from 'aws-sdk'
import { KUBE_MODE, IS_DEV_ENV, SQS_CONFIG, S3_CONFIG } from '../config'

let sqsInstance
let s3Instance
let lambdaInstance
let notLocalLambdaInstance
let stepFunctionsInstance

// TODO-kube
if (KUBE_MODE) {
  const awsSqsConfig = {
    accessKeyId: SQS_CONFIG.aws.accessKeyId,
    secretAccessKey: SQS_CONFIG.aws.secretAccessKey,
    region: SQS_CONFIG.aws.region,
  }

  sqsInstance = IS_DEV_ENV
    ? new AWS.SQS({
        endpoint: `http://${SQS_CONFIG.host}:${SQS_CONFIG.port}`,
        ...awsSqsConfig,
      })
    : new AWS.SQS(awsSqsConfig)

  const awsS3Config = {
    accessKeyId: S3_CONFIG.aws.accessKeyId,
    secretAccessKey: S3_CONFIG.aws.secretAccessKey,
    region: S3_CONFIG.aws.region,
  }

  s3Instance = IS_DEV_ENV
    ? new AWS.S3({
        s3ForcePathStyle: true,
        endpoint: `${S3_CONFIG.host}:${S3_CONFIG.port}`,
        apiVersion: '2012-10-17',
        ...awsS3Config,
      })
    : new AWS.S3({ apiVersion: '2012-10-17', ...awsS3Config })
} else {
  if (process.env.SERVICE === 'default') {
    AWS.config.update({
      accessKeyId: process.env.AWS_ACCESS_KEY_ID,
      secretAccessKey: process.env.AWS_SECRET_ACCESS_KEY,
      region: 'eu-central-1',
    })
  }

  sqsInstance =
    process.env.NODE_ENV === 'development'
      ? new AWS.SQS({
          endpoint: `${process.env.LOCALSTACK_HOSTNAME}:${process.env.LOCALSTACK_PORT}`,
        })
      : new AWS.SQS()

  s3Instance =
    process.env.NODE_ENV === 'development'
      ? new AWS.S3({
          region: `eu-west-1`,
          s3ForcePathStyle: true,
          endpoint: `${process.env.LOCALSTACK_HOSTNAME}:${process.env.LOCALSTACK_PORT}`,
          apiVersion: '2012-10-17',
        })
      : new AWS.S3({ apiVersion: '2012-10-17' })

<<<<<<< HEAD
export const stepFunctions =
  getConfig().NODE_ENV === 'development'
    ? new AWS.StepFunctions({
        endpoint: `${getConfig().LOCALSTACK_HOSTNAME}:${getConfig().LOCALSTACK_PORT}`,
      })
    : new AWS.StepFunctions()

/**
 * Get sentiment for a text using AWS Comprehend
 * @param text Text to detect sentiment on
 * @returns Sentiment object
 */
export async function detectSentiment(text) {
  // Only if we have proper credentials
  if (
    getConfig().AWS_ACCESS_KEY_ID !== 'aws-key-id' &&
    getConfig().AWS_ACCESS_KEY_ID !== 'none' &&
    getConfig().AWS_SECRET_ACCESS_KEY !== 'aws-secret-access-key' &&
    getConfig().AWS_SECRET_ACCESS_KEY !== 'none' &&
    getConfig().AWS_ACCESS_KEY_ID !== undefined &&
    getConfig().AWS_SECRET_ACCESS_KEY !== undefined
  ) {
    const comprehend = new AWS.Comprehend()
    const params = {
      LanguageCode: 'en',
      Text: text,
    }
    const fromAWS = await comprehend.detectSentiment(params).promise()
    const positive = 100 * fromAWS.SentimentScore.Positive
    const negative = 100 * fromAWS.SentimentScore.Negative
    return {
      label: fromAWS.Sentiment.toLowerCase(),
      positive,
      negative,
      neutral: 100 * fromAWS.SentimentScore.Neutral,
      mixed: 100 * fromAWS.SentimentScore.Mixed,
      // Mapping the value from -1,1 to 0,100
      // Get a magnitude of the difference between the two values,
      // normalised by how much of the 4 dimensions they take:
      //   (positive - negative) / (positive + negative)
      //   Value between -1 and 1
      // Then scale it to 0,100
      sentiment: Math.round(100 * ((positive - negative) / (2 * (positive + negative)) + 0.5)),
    }
  }
  return {}
}
=======
  lambdaInstance =
    process.env.NODE_ENV === 'development'
      ? new AWS.Lambda({
          endpoint: `${process.env.LOCALSTACK_HOSTNAME}:${process.env.LOCALSTACK_PORT}`,
        })
      : new AWS.Lambda()

  notLocalLambdaInstance = new AWS.Lambda()

  stepFunctionsInstance =
    process.env.NODE_ENV === 'development'
      ? new AWS.StepFunctions({
          endpoint: `${process.env.LOCALSTACK_HOSTNAME}:${process.env.LOCALSTACK_PORT}`,
        })
      : new AWS.StepFunctions()
}

export const sqs: SQS = sqsInstance
export const s3 = s3Instance
export const lambda = lambdaInstance
export const notLocalLambda = notLocalLambdaInstance
export const stepFunctions = stepFunctionsInstance
>>>>>>> 6ec2d2b9
<|MERGE_RESOLUTION|>--- conflicted
+++ resolved
@@ -1,11 +1,12 @@
 import AWS, { SQS } from 'aws-sdk'
-import { KUBE_MODE, IS_DEV_ENV, SQS_CONFIG, S3_CONFIG } from '../config'
+import { COMPREHEND_CONFIG, IS_DEV_ENV, KUBE_MODE, S3_CONFIG, SQS_CONFIG } from '../config/index'
 
 let sqsInstance
 let s3Instance
 let lambdaInstance
 let notLocalLambdaInstance
 let stepFunctionsInstance
+let comprehendInstance
 
 // TODO-kube
 if (KUBE_MODE) {
@@ -36,6 +37,14 @@
         ...awsS3Config,
       })
     : new AWS.S3({ apiVersion: '2012-10-17', ...awsS3Config })
+
+  comprehendInstance = COMPREHEND_CONFIG.aws.accessKeyId
+    ? new AWS.Comprehend({
+        accessKeyId: COMPREHEND_CONFIG.aws.accessKeyId,
+        secretAccessKey: COMPREHEND_CONFIG.aws.secretAccessKey,
+        region: COMPREHEND_CONFIG.aws.region,
+      })
+    : undefined
 } else {
   if (process.env.SERVICE === 'default') {
     AWS.config.update({
@@ -62,13 +71,32 @@
         })
       : new AWS.S3({ apiVersion: '2012-10-17' })
 
-<<<<<<< HEAD
-export const stepFunctions =
-  getConfig().NODE_ENV === 'development'
-    ? new AWS.StepFunctions({
-        endpoint: `${getConfig().LOCALSTACK_HOSTNAME}:${getConfig().LOCALSTACK_PORT}`,
-      })
-    : new AWS.StepFunctions()
+  lambdaInstance =
+    process.env.NODE_ENV === 'development'
+      ? new AWS.Lambda({
+          endpoint: `${process.env.LOCALSTACK_HOSTNAME}:${process.env.LOCALSTACK_PORT}`,
+        })
+      : new AWS.Lambda()
+
+  notLocalLambdaInstance = new AWS.Lambda()
+
+  stepFunctionsInstance =
+    process.env.NODE_ENV === 'development'
+      ? new AWS.StepFunctions({
+          endpoint: `${process.env.LOCALSTACK_HOSTNAME}:${process.env.LOCALSTACK_PORT}`,
+        })
+      : new AWS.StepFunctions()
+
+  comprehendInstance =
+    process.env.AWS_ACCESS_KEY_ID !== 'aws-key-id' &&
+    process.env.AWS_ACCESS_KEY_ID !== 'none' &&
+    process.env.AWS_SECRET_ACCESS_KEY !== 'aws-secret-access-key' &&
+    process.env.AWS_SECRET_ACCESS_KEY !== 'none' &&
+    process.env.AWS_ACCESS_KEY_ID !== undefined &&
+    process.env.AWS_SECRET_ACCESS_KEY !== undefined
+      ? new AWS.Comprehend()
+      : undefined
+}
 
 /**
  * Get sentiment for a text using AWS Comprehend
@@ -77,20 +105,12 @@
  */
 export async function detectSentiment(text) {
   // Only if we have proper credentials
-  if (
-    getConfig().AWS_ACCESS_KEY_ID !== 'aws-key-id' &&
-    getConfig().AWS_ACCESS_KEY_ID !== 'none' &&
-    getConfig().AWS_SECRET_ACCESS_KEY !== 'aws-secret-access-key' &&
-    getConfig().AWS_SECRET_ACCESS_KEY !== 'none' &&
-    getConfig().AWS_ACCESS_KEY_ID !== undefined &&
-    getConfig().AWS_SECRET_ACCESS_KEY !== undefined
-  ) {
-    const comprehend = new AWS.Comprehend()
+  if (comprehendInstance) {
     const params = {
       LanguageCode: 'en',
       Text: text,
     }
-    const fromAWS = await comprehend.detectSentiment(params).promise()
+    const fromAWS = await comprehendInstance.detectSentiment(params).promise()
     const positive = 100 * fromAWS.SentimentScore.Positive
     const negative = 100 * fromAWS.SentimentScore.Negative
     return {
@@ -110,27 +130,8 @@
   }
   return {}
 }
-=======
-  lambdaInstance =
-    process.env.NODE_ENV === 'development'
-      ? new AWS.Lambda({
-          endpoint: `${process.env.LOCALSTACK_HOSTNAME}:${process.env.LOCALSTACK_PORT}`,
-        })
-      : new AWS.Lambda()
-
-  notLocalLambdaInstance = new AWS.Lambda()
-
-  stepFunctionsInstance =
-    process.env.NODE_ENV === 'development'
-      ? new AWS.StepFunctions({
-          endpoint: `${process.env.LOCALSTACK_HOSTNAME}:${process.env.LOCALSTACK_PORT}`,
-        })
-      : new AWS.StepFunctions()
-}
-
 export const sqs: SQS = sqsInstance
 export const s3 = s3Instance
 export const lambda = lambdaInstance
 export const notLocalLambda = notLocalLambdaInstance
-export const stepFunctions = stepFunctionsInstance
->>>>>>> 6ec2d2b9
+export const stepFunctions = stepFunctionsInstance