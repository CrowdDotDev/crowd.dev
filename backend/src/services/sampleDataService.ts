--- conflicted
+++ resolved
@@ -95,11 +95,7 @@
           {
             name: MemberEnrichmentAttributeName.AWARDS,
             label: MemberEnrichmentAttributes[MemberEnrichmentAttributeName.AWARDS].label,
-<<<<<<< HEAD
-            type: AttributeType.SPECIAL,
-=======
             type: MemberAttributeType.SPECIAL,
->>>>>>> 03c1c92b
             canDelete: false,
             show: true,
           },
