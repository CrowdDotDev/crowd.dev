--- conflicted
+++ resolved
@@ -95,11 +95,7 @@
           {
             name: MemberEnrichmentAttributeName.AWARDS,
             label: MemberEnrichmentAttributes[MemberEnrichmentAttributeName.AWARDS].label,
-<<<<<<< HEAD
-            type: MemberAttributeType.MULTI_SELECT,
-=======
-            type: AttributeType.SPECIAL,
->>>>>>> 6b17d68c
+            type: MemberAttributeType.SPECIAL,
             canDelete: false,
             show: true,
           },
