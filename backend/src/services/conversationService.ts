import emoji from 'emoji-dictionary'
import { convert as convertHtmlToText } from 'html-to-text'
import fetch from 'node-fetch'

import { Error403, distinct, getCleanString, single, singleOrDefault } from '@crowd/common'
import {
  DEFAULT_COLUMNS_TO_SELECT,
  IQueryActivityResult,
  deleteConversations,
  insertConversation,
  queryActivities,
  queryConversations,
  queryMembersAdvanced,
} from '@crowd/data-access-layer'
import { optionsQx } from '@crowd/data-access-layer/src/queryExecutor'
import { ActivityDisplayService } from '@crowd/integrations'
import { LoggerBase } from '@crowd/logging'
import { PageData, PlatformType } from '@crowd/types'

import OrganizationRepository from '@/database/repositories/organizationRepository'
import SegmentRepository from '@/database/repositories/segmentRepository'

import { S3_CONFIG } from '../conf/index'
import ConversationRepository from '../database/repositories/conversationRepository'
import SequelizeRepository from '../database/repositories/sequelizeRepository'
import telemetryTrack from '../segment/telemetryTrack'

import { IServiceOptions } from './IServiceOptions'
import { s3 } from './aws'
import getStage from './helpers/getStage'
import IntegrationService from './integrationService'

export default class ConversationService extends LoggerBase {
  static readonly MAX_SLUG_WORD_LENGTH = 10

  options: IServiceOptions

  constructor(options: IServiceOptions) {
    super(options.log)
    this.options = options
  }

  async create(data) {
    const transaction = await SequelizeRepository.createTransaction(this.options)

    try {
      const record = await ConversationRepository.create(data, {
        ...this.options,
        transaction,
      })

      const currentSegment = SequelizeRepository.getStrictlySingleActiveSegment(this.options)
      const currentUser = SequelizeRepository.getCurrentUser(this.options)

      await insertConversation(this.options.qdb, {
        id: record.id,
        tenantId: this.options.currentTenant.id,
        segmentId: currentSegment.id,
        title: data.title,
        published: data.published,
        slug: data.slug,
        timestamp: new Date(Date.now()),
        createdById: currentUser.id,
        updatedById: currentUser.id,
      })

      telemetryTrack(
        'Conversation created',
        {
          id: record.id,
          createdAt: record.createdAt,
          platform: data.platform || 'unknown',
        },
        this.options,
      )

      await SequelizeRepository.commitTransaction(transaction)

      return record
    } catch (error) {
      await SequelizeRepository.rollbackTransaction(transaction)

      SequelizeRepository.handleUniqueFieldError(error, this.options.language, 'conversation')

      throw error
    }
  }

  /**
<<<<<<< HEAD
   * Updates general conversation settings for a tenant
   * Example data payload:
   * {
   *    tenant:{
   *       name: 'tenantName'
   *       url: 'tenantSlug'
   *    }
   *    inviteLinks:{
   *       discord: 'some-url'
   *       slack: 'some-url'
   *    }
   *    website: 'some-website',
   *    theme: {
   *      text: “#FFDD75”,
   *     	textSecondary: “#A1B6A1",
   *      textCta: “#D93920”,
   *      bg: “#081C08",
   *      bgHighlight: “#144914”,
   *      bgNav: “#193ED2",
   *    },
   *    customUrl: 'some-url',
   *    logoUrl: 'some-url',
   *    faviconUrl: 'some-url',
   * }
   * If tenant already has published conversations,
   * updating tenant.url is not allowed.
   *
   * @param data settings payload
   * @returns settings object that will be sent to search engine
   */
  async updateSettings(data) {
    const tenantService = new TenantService(this.options)
    const integrationService = new IntegrationService(this.options)
    let tenant
    let settings
    const conversationSettings = await ConversationSettingsService.findOrCreateDefault(this.options)

    if (data.tenant) {
      tenant = await tenantService.update(this.options.currentTenant.id, data.tenant)
    }

    if (data.inviteLinks) {
      for (const platform in data.inviteLinks) {
        if (Object.prototype.hasOwnProperty.call(data.inviteLinks, platform)) {
          // find the integration
          const integration = (
            await integrationService.findAndCountAll({
              filter: { platform },
            })
          ).rows[0]
          await integrationService.update(integration.id, {
            settings: { ...integration.settings, inviteLink: data.inviteLinks[platform] },
          })
        }
      }
    }

    if (data.website) {
      settings = await SettingsService.save({ website: data.website }, this.options)
    }

    const activeIntegrations = await integrationService.getAllActiveIntegrations()

    const inviteLinks = activeIntegrations.rows.reduce((acc, i) => {
      acc[i.platform] = i.settings && i.settings.inviteLink ? i.settings.inviteLink : undefined
      return acc
    }, {})

    tenant = await tenantService.findById(this.options.currentTenant.id, this.options)

    settings = await SettingsService.findOrCreateDefault(this.options)

    const settingsDocument = {
      id: tenant.id,
      tenantName: tenant.name,
      inviteLinks,
      website: settings.website ?? undefined,
      tenantSlug: tenant.url,
      enabled: conversationSettings.enabled ?? false,
      customUrl: conversationSettings.customUrl ?? undefined,
      logoUrl: conversationSettings.logoUrl ?? undefined,
      faviconUrl: conversationSettings.faviconUrl ?? undefined,
      theme: conversationSettings.theme ?? undefined,
      autoPublish: conversationSettings.autoPublish ?? undefined,
    }

    return settingsDocument
  }

  /**
=======
>>>>>>> 280c8a9e
   * Clean a channel of non-unicode characters and remove front and trailing dashes
   * @param channel Channel to clean
   * @returns Cleaned channel
   */
  static sanitizeChannel(channel) {
    const hasAlha = channel.replace(/[^a-z0-9]/gi, '') !== ''

    if (!hasAlha && /\p{Emoji}/u.test(channel)) {
      return [...channel]
        .filter((char) => /\p{Emoji}/u.test(char))
        .map((unicodeEmoji) => emoji.getName(unicodeEmoji))
        .join('-')
      // return emoji.getName(rawChannel) || 'no-channel'
    }

    return (
      channel
        .split('-')
        .map((word) => word.replace(/[^a-z0-9]/gi, ''))
        .filter((word) => word !== '' && word !== undefined)
        .join('-') || 'no-channel'
    )
  }

  static getChannelFromActivity(activity) {
    let channel = null

    if (activity.platform === PlatformType.DISCORD) {
      channel = activity.channel
    } else if (activity.platform === PlatformType.SLACK) {
      channel = activity.channel
    } else if (activity.platform === PlatformType.GITHUB) {
      const prefix = 'https://github.com/'
      if (activity.channel.startsWith(prefix)) {
        channel = activity.channel.slice(prefix.length).split('/')[1]
      } else {
        channel = activity.channel.split('/')[1]
      }
    } else {
      channel = activity.channel
    }

    return channel
  }

  /**
   * Downloads slack attachments and saves them to an S3 bucket
   * @param activities activities to download attachments for
   * @returns The same activities, but the attachment URL is replaced with a public S3 bucket URL
   */
  async downloadSlackAttachments(activities) {
    const integrationService = new IntegrationService(this.options)
    const token = (await integrationService.findByPlatform(PlatformType.SLACK)).token
    const headers = {
      Authorization: `Bearer ${token}`,
    }
    return Promise.all(
      activities.map(async (act) => {
        if (act.attributes.attachments && act.attributes.attachments.length > 0) {
          act.attributes.attachments = await Promise.all(
            act.attributes.attachments.map(async (attachment) => {
              if (attachment.mediaType === 'image/png') {
                // Get the file URL from the attachment ID
                const axios = require('axios')
                const configForUrl = {
                  method: 'get',
                  url: `https://slack.com/api/files.info?file=${attachment.id}`,
                  headers,
                }

                const response = await axios(configForUrl)
                const data = response.data

                if ((data.error && data.needed === 'files:read') || !data.ok) {
                  throw new Error403('en', 'errors.missingScopes.message', {
                    integration: 'Slack',
                    scopes: 'files:read',
                  })
                }

                this.log.info(
                  `trying to get bucket ${S3_CONFIG.integrationsAssetsBucket}-${getStage()}`,
                )

                const url = data.file.url_private

                // Get the image from the URL
                return fetch(url, {
                  method: 'POST',
                  headers,
                }).then(async (res) => {
                  const objectParams = {
                    Bucket: `${S3_CONFIG.integrationsAssetsBucket}-${getStage()}`,
                    ContentType: 'image/png',
                    Body: res.body,
                    Key: `slack/${attachment.id}.png`,
                  }
                  // Upload the image to S3
                  const data = await s3.upload(objectParams).promise()
                  attachment.url = data.Location.replace(
                    'http://localstack',
                    'https://localhost.localstack.cloud',
                  )
                  return attachment
                })
              }
              return attachment
            }),
          )
          return act
        }
        return act
      }),
    )
  }

  async update(id, data) {
    const transaction = await SequelizeRepository.createTransaction(this.options)

    try {
      const record = await ConversationRepository.update(id, data, {
        ...this.options,
        transaction,
      })

      await SequelizeRepository.commitTransaction(transaction)

      return record
    } catch (error) {
      await SequelizeRepository.rollbackTransaction(transaction)

      SequelizeRepository.handleUniqueFieldError(error, this.options.language, 'conversation')

      throw error
    }
  }

  async destroyAll(ids) {
    const transaction = await SequelizeRepository.createTransaction(this.options)

    try {
      await deleteConversations(this.options.qdb, ids)
      for (const id of ids) {
        await ConversationRepository.destroy(id, {
          ...this.options,
          transaction,
        })
      }

      await SequelizeRepository.commitTransaction(transaction)
    } catch (error) {
      await SequelizeRepository.rollbackTransaction(transaction)
      throw error
    }
  }

  async findById(id) {
    return ConversationRepository.findById(id, this.options)
  }

  async findAndCountAll(data) {
    const filter = data.filter
    const orderBy = Array.isArray(data.orderBy) ? data.orderBy : [data.orderBy]
    const limit = data.limit
    const offset = data.offset
    const countOnly = data.countOnly ?? false

    const tenantId = SequelizeRepository.getCurrentTenant(this.options).id
    const segmentIds = SequelizeRepository.getSegmentIds(this.options)

    const page = await queryConversations(this.options.qdb, {
      tenantId,
      segmentIds,
      filter,
      orderBy,
      limit,
      offset,
      countOnly,
    })

    const conversationIds = page.rows.map((r) => r.id)
    const activities = await queryActivities(this.options.qdb, {
      filter: {
        and: [{ conversationId: { in: conversationIds } }],
      },
      tenantId,
      segmentIds,
      noLimit: true,
    })
    const memberIds = distinct(activities.rows.map((a) => a.memberId))
    const organizationIds = distinct(
      activities.rows.filter((a) => a.organizationId).map((a) => a.organizationId),
    )

    const promises = []
    if (memberIds.length > 0) {
      promises.push(
        queryMembersAdvanced(
          optionsQx(this.options),
          this.options.redis,
          this.options.currentTenant.id,
          {
            filter: {
              and: [{ id: { in: memberIds } }],
            },
            limit: memberIds.length,
          },
        ).then((members) => {
          for (const row of activities.rows) {
            ;(row as any).member = singleOrDefault(members.rows, (m) => m.id === row.memberId)
            if (row.objectMemberId) {
              ;(row as any).objectMember = singleOrDefault(
                members.rows,
                (m) => m.id === row.objectMemberId,
              )
            }
          }
        }),
      )
    }

    if (organizationIds.length > 0) {
      promises.push(
        OrganizationRepository.findAndCountAll(
          {
            filter: {
              and: [{ id: { in: organizationIds } }],
            },
            limit: organizationIds.length,
          },
          this.options,
        ).then((organizations) => {
          for (const row of activities.rows.filter((r) => r.organizationId)) {
            ;(row as any).organization = singleOrDefault(
              organizations.rows,
              (o) => o.id === row.organizationId,
            )
          }
        }),
      )
    }

    await Promise.all(promises)

    for (const conversation of page.rows as any[]) {
      // find the first one
      const firstActivity = single(
        activities.rows,
        (a) => a.conversationId === conversation.id && a.parentId === null,
      )

      const remainingActivities = activities.rows
        .filter((a) => a.conversationId === conversation.id && a.parentId !== null)
        .sort(
          (a, b) =>
            // from oldest to newest
            new Date(a.timestamp).getTime() - new Date(b.timestamp).getTime(),
        )

      conversation.activities = [firstActivity, ...remainingActivities]
      for (const activity of conversation.activities) {
        activity.display = ActivityDisplayService.getDisplayOptions(
          activity,
          SegmentRepository.getActivityTypes(this.options),
        )
      }

      conversation.conversationStarter = conversation.activities[0] ?? null

      if (conversation.platform && conversation.platform === PlatformType.GITHUB) {
        conversation.channel = ConversationRepository.extractGitHubRepoPath(conversation.channel)
      }
    }

    return page
  }

  async count(filter: any) {
    const tenantId = SequelizeRepository.getCurrentTenant(this.options).id
    const segmentIds = SequelizeRepository.getSegmentIds(this.options)

    const results = await queryConversations(this.options.qdb, {
      tenantId,
      segmentIds,
      filter,
      countOnly: true,
    })

    return results.count
  }

  async query(data) {
    const filter = data.filter
    const orderBy = Array.isArray(data.orderBy) ? data.orderBy : [data.orderBy]
    const limit = data.limit
    const offset = data.offset
    const countOnly = data.countOnly ?? false

    const tenantId = SequelizeRepository.getCurrentTenant(this.options).id
    const segmentIds = SequelizeRepository.getSegmentIds(this.options)

    const results = await queryConversations(this.options.qdb, {
      tenantId,
      segmentIds,
      filter,
      orderBy,
      limit,
      offset,
      countOnly,
    })

    if (results.count === 0 || results.rows.length === 0) {
      return results
    }

    // Filter activities to have happened in the last month. If the activities
    // worker failed to create a conversation for activities, this gives a buffer
    // of a month to search for activities.
    const since = new Date(results.rows[results.rows.length - 1].createdAt)
    since.setMonth(since.getMonth() - 1)

    const conversationIds = results.rows.map((r) => r.id)
    const activities = (await queryActivities(
      this.options.qdb,
      {
        filter: {
          and: [
            {
              conversationId: {
                in: conversationIds,
              },
            },
            {
              timestamp: {
                gte: since,
              },
            },
          ],
        },
        tenantId,
        segmentIds,
        noLimit: true,
      },
      DEFAULT_COLUMNS_TO_SELECT,
    )) as PageData<IQueryActivityResult>

    const memberIds = distinct(activities.rows.map((a) => a.memberId))
    if (memberIds.length > 0) {
      const memberResults = await queryMembersAdvanced(
        optionsQx(this.options),
        this.options.redis,
        this.options.currentTenant.id,
        { filter: { and: [{ id: { in: memberIds } }] }, limit: memberIds.length },
      )

      for (const activity of activities.rows) {
        ;(activity as any).member = singleOrDefault(
          memberResults.rows,
          (m) => m.id === activity.memberId,
        )
      }
    }

    for (const activity of activities.rows) {
      ;(activity as any).display = ActivityDisplayService.getDisplayOptions(
        activity,
        SegmentRepository.getActivityTypes(this.options),
      )
    }

    for (const conversation of results.rows) {
      const data = conversation as any

      const firstActivity = single(
        activities.rows,
        (a) => a.conversationId === conversation.id && a.parentId === null,
      )

      const remainingActivities = activities.rows
        .filter((a) => a.conversationId === conversation.id && a.parentId !== null)
        .sort(
          (a, b) =>
            // from oldest to newest
            new Date(a.timestamp).getTime() - new Date(b.timestamp).getTime(),
        )

      data.activities = [firstActivity, ...remainingActivities]
      data.conversationStarter = data.activities[0] ?? null
      data.lastReplies = data.activities.slice(1)
    }

    return results
  }

  /**
   * Generates a clean title from given string
   * @param title string used to generate a cleaned title
   * @param isHtml whether the title param is html or plain text
   * @returns cleaned title
   */
  async generateTitle(title: string, isHtml: boolean = false): Promise<string> {
    if (!title || getCleanString(title) === '') {
      const currentTenant = SequelizeRepository.getCurrentTenant(this.options)
      const segmentIds = SequelizeRepository.getSegmentIds(this.options)

      const results = await queryConversations(this.options.qdb, {
        tenantId: currentTenant.id,
        segmentIds,
        countOnly: true,
      })

      return `conversation-${results.count}`
    }

    if (isHtml) {
      // convert html to text
      const plainText = convertHtmlToText(title)
      // and remove new lines
      return plainText.replace(/\n/g, ' ')
    }

    return title
  }

  async destroyBulk(ids) {
    const transaction = await SequelizeRepository.createTransaction(this.options)

    try {
      await ConversationRepository.destroyBulk(
        ids,
        {
          ...this.options,
          transaction,
        },
        true,
      )

      await deleteConversations(this.options.qdb, ids)
      await SequelizeRepository.commitTransaction(transaction)
    } catch (error) {
      await SequelizeRepository.rollbackTransaction(transaction)
      throw error
    }
  }

  /**
   * Generates a slug-like string from given title
   * If generated slug already exists for a tenant,
   * adds dashed suffixes until it finds a unique slug
   * @param title title used to generate slug-like string
   * @returns slug-like string
   *
   */
  async generateSlug(title: string): Promise<string> {
    // Remove non-standart characters and extra whitespaces
    const cleanedTitle = getCleanString(title)

    const slugArray = cleanedTitle.split(' ')
    let cleanedSlug = ''

    for (let i = 0; i < slugArray.length; i++) {
      if (i >= ConversationService.MAX_SLUG_WORD_LENGTH) {
        break
      }
      cleanedSlug += `${slugArray[i]}-`
    }

    // remove trailing dash
    cleanedSlug = cleanedSlug.replace(/-$/gi, '')

    // check generated slug already exists in tenant
    let checkSlugCount = await this.count({ and: [{ slug: cleanedSlug }] })

    // generated slug already exists in the tenant, start adding suffixes and re-check
    if (checkSlugCount > 0) {
      let suffix = 1

      const slugCopy = cleanedSlug

      while (checkSlugCount > 0) {
        const suffixedSlug = `${slugCopy}-${suffix}`
        checkSlugCount = await this.count({ and: [{ slug: suffixedSlug }] })
        suffix += 1
        cleanedSlug = suffixedSlug
      }
    }

    return cleanedSlug
  }
}<|MERGE_RESOLUTION|>--- conflicted
+++ resolved
@@ -87,99 +87,6 @@
   }
 
   /**
-<<<<<<< HEAD
-   * Updates general conversation settings for a tenant
-   * Example data payload:
-   * {
-   *    tenant:{
-   *       name: 'tenantName'
-   *       url: 'tenantSlug'
-   *    }
-   *    inviteLinks:{
-   *       discord: 'some-url'
-   *       slack: 'some-url'
-   *    }
-   *    website: 'some-website',
-   *    theme: {
-   *      text: “#FFDD75”,
-   *     	textSecondary: “#A1B6A1",
-   *      textCta: “#D93920”,
-   *      bg: “#081C08",
-   *      bgHighlight: “#144914”,
-   *      bgNav: “#193ED2",
-   *    },
-   *    customUrl: 'some-url',
-   *    logoUrl: 'some-url',
-   *    faviconUrl: 'some-url',
-   * }
-   * If tenant already has published conversations,
-   * updating tenant.url is not allowed.
-   *
-   * @param data settings payload
-   * @returns settings object that will be sent to search engine
-   */
-  async updateSettings(data) {
-    const tenantService = new TenantService(this.options)
-    const integrationService = new IntegrationService(this.options)
-    let tenant
-    let settings
-    const conversationSettings = await ConversationSettingsService.findOrCreateDefault(this.options)
-
-    if (data.tenant) {
-      tenant = await tenantService.update(this.options.currentTenant.id, data.tenant)
-    }
-
-    if (data.inviteLinks) {
-      for (const platform in data.inviteLinks) {
-        if (Object.prototype.hasOwnProperty.call(data.inviteLinks, platform)) {
-          // find the integration
-          const integration = (
-            await integrationService.findAndCountAll({
-              filter: { platform },
-            })
-          ).rows[0]
-          await integrationService.update(integration.id, {
-            settings: { ...integration.settings, inviteLink: data.inviteLinks[platform] },
-          })
-        }
-      }
-    }
-
-    if (data.website) {
-      settings = await SettingsService.save({ website: data.website }, this.options)
-    }
-
-    const activeIntegrations = await integrationService.getAllActiveIntegrations()
-
-    const inviteLinks = activeIntegrations.rows.reduce((acc, i) => {
-      acc[i.platform] = i.settings && i.settings.inviteLink ? i.settings.inviteLink : undefined
-      return acc
-    }, {})
-
-    tenant = await tenantService.findById(this.options.currentTenant.id, this.options)
-
-    settings = await SettingsService.findOrCreateDefault(this.options)
-
-    const settingsDocument = {
-      id: tenant.id,
-      tenantName: tenant.name,
-      inviteLinks,
-      website: settings.website ?? undefined,
-      tenantSlug: tenant.url,
-      enabled: conversationSettings.enabled ?? false,
-      customUrl: conversationSettings.customUrl ?? undefined,
-      logoUrl: conversationSettings.logoUrl ?? undefined,
-      faviconUrl: conversationSettings.faviconUrl ?? undefined,
-      theme: conversationSettings.theme ?? undefined,
-      autoPublish: conversationSettings.autoPublish ?? undefined,
-    }
-
-    return settingsDocument
-  }
-
-  /**
-=======
->>>>>>> 280c8a9e
    * Clean a channel of non-unicode characters and remove front and trailing dashes
    * @param channel Channel to clean
    * @returns Cleaned channel
