import moment from 'moment'
import { Transaction } from 'sequelize/types'
import emoji from 'emoji-dictionary'
import fetch from 'node-fetch'
import { convert as convertHtmlToText } from 'html-to-text'
import { IS_TEST_ENV, S3_CONFIG } from '../config/index'
import SequelizeRepository from '../database/repositories/sequelizeRepository'
import { IServiceOptions } from './IServiceOptions'
import ConversationRepository from '../database/repositories/conversationRepository'
import ConversationSearchEngineRepository from '../search-engine/repositories/conversationSearchEngineRepository'
import telemetryTrack from '../segment/telemetryTrack'
import TenantService from './tenantService'
import Error403 from '../errors/Error403'
import IntegrationService from './integrationService'
import SettingsService from './settingsService'
import ConversationSettingsService from './conversationSettingsService'
import SettingsSearchEngineRepository from '../search-engine/repositories/settingsSearchEngineRepository'
import track from '../segment/track'
import getStage from './helpers/getStage'
import { s3 } from './aws'
import { PlatformType } from '../types/integrationEnums'
<<<<<<< HEAD
import { LoggingBase } from './loggingBase'
=======
import getCleanString from '../utils/getCleanString'
>>>>>>> a4eb9882

export default class ConversationService extends LoggingBase {
  static readonly MAX_SLUG_WORD_LENGTH = 10

  options: IServiceOptions

  constructor(options) {
    super(options)
    this.options = options
  }

  async create(data) {
    const transaction = await SequelizeRepository.createTransaction(this.options)

    try {
      const record = await ConversationRepository.create(data, {
        ...this.options,
        transaction,
      })

      telemetryTrack(
        'Conversation created',
        {
          id: record.id,
          createdAt: record.createdAt,
          platform: data.platform || 'unknown',
        },
        this.options,
      )

      await SequelizeRepository.commitTransaction(transaction)

      return record
    } catch (error) {
      await SequelizeRepository.rollbackTransaction(transaction)

      SequelizeRepository.handleUniqueFieldError(error, this.options.language, 'conversation')

      throw error
    }
  }

  /**
   * Updates general conversation settings for a tenant
   * Example data payload:
   * {
   *    tenant:{
   *       name: 'tenantName'
   *       url: 'tenantSlug'
   *    }
   *    inviteLinks:{
   *       discord: 'some-url'
   *       slack: 'some-url'
   *    }
   *    website: 'some-website',
   *    theme: {
   *      text: “#FFDD75”,
   *     	textSecondary: “#A1B6A1",
   *      textCta: “#D93920”,
   *      bg: “#081C08",
   *      bgHighlight: “#144914”,
   *      bgNav: “#193ED2",
   *    },
   *    customUrl: 'some-url',
   *    logoUrl: 'some-url',
   *    faviconUrl: 'some-url',
   * }
   * If tenant already has published conversations,
   * updating tenant.url is not allowed.
   *
   * @param data settings payload
   * @returns settings object that will be sent to search engine
   */
  async updateSettings(data) {
    const tenantService = new TenantService(this.options)
    const integrationService = new IntegrationService(this.options)
    let tenant
    let settings
    let conversationSettings = await ConversationSettingsService.findOrCreateDefault(this.options)

    if (data.tenant) {
      tenant = await tenantService.update(this.options.currentTenant.id, data.tenant)
    }

    if (data.inviteLinks) {
      for (const platform in data.inviteLinks) {
        if (Object.prototype.hasOwnProperty.call(data.inviteLinks, platform)) {
          // find the integration
          const integration = (
            await integrationService.findAndCountAll({
              filter: { platform },
            })
          ).rows[0]

          await integrationService.update(integration.id, {
            settings: { ...integration.settings, inviteLink: data.inviteLinks[platform] },
          })
        }
      }
    }

    if (data.website) {
      settings = await SettingsService.save({ website: data.website }, this.options)
    }

    if (data.customUrl || data.logoUrl || data.faviconUrl || data.theme || data.autoPublish) {
      if (data.customUrl) {
        await ConversationSettingsService.updateCustomDomainNetlify(data.customUrl)
      }

      if (
        data.autoPublish.status &&
        ConversationSettingsService.isAutoPublishUpdated(
          data.autoPublish,
          conversationSettings.autoPublish,
        )
      ) {
        await this.autoPublishPastConversations(data.autoPublish)
      }

      conversationSettings = await ConversationSettingsService.save(
        {
          enabled: data.enabled,
          customUrl: data.customUrl,
          logoUrl: data.logoUrl,
          faviconUrl: data.faviconUrl,
          theme: data.theme,
          autoPublish: data.autoPublish,
        },
        this.options,
      )
    }

    const activeIntegrations = await integrationService.getAllActiveIntegrations()

    const inviteLinks = activeIntegrations.rows.reduce((acc, i) => {
      acc[i.platform] = i.settings && i.settings.inviteLink ? i.settings.inviteLink : undefined
      return acc
    }, {})

    tenant = await tenantService.findById(this.options.currentTenant.id, this.options)

    settings = await SettingsService.findOrCreateDefault(this.options)

    const settingsDocument = {
      id: tenant.id,
      tenantName: tenant.name,
      inviteLinks,
      website: settings.website ?? undefined,
      tenantSlug: tenant.url,
      enabled: conversationSettings.enabled ?? false,
      customUrl: conversationSettings.customUrl ?? undefined,
      logoUrl: conversationSettings.logoUrl ?? undefined,
      faviconUrl: conversationSettings.faviconUrl ?? undefined,
      theme: conversationSettings.theme ?? undefined,
      autoPublish: conversationSettings.autoPublish ?? undefined,
    }

    await new SettingsSearchEngineRepository(this.options).createOrReplace(settingsDocument)

    return settingsDocument
  }

  /**
   * Removes conversation document from search engine index
   */
  async removeFromSearchEngine(id: String, transaction: Transaction): Promise<void> {
    const conversation = await ConversationRepository.findById(id, { ...this.options, transaction })
    await new ConversationSearchEngineRepository(this.options).delete(conversation.id)
  }

  /**
   * Clean a channel of non-unicode characters and remove front and trailing dashes
   * @param channel Channel to clean
   * @returns Cleaned channel
   */
  static sanitizeChannel(channel) {
    const hasAlha = channel.replace(/[^a-z0-9]/gi, '') !== ''

    if (!hasAlha && /\p{Emoji}/u.test(channel)) {
      return [...channel]
        .filter((char) => /\p{Emoji}/u.test(char))
        .map((unicodeEmoji) => emoji.getName(unicodeEmoji))
        .join('-')
      // return emoji.getName(rawChannel) || 'no-channel'
    }

    return (
      channel
        .split('-')
        .map((word) => word.replace(/[^a-z0-9]/gi, ''))
        .filter((word) => word !== '' && word !== undefined)
        .join('-') || 'no-channel'
    )
  }

  static getChannelFromActivity(activity) {
    let channel = null

    if (activity.platform === PlatformType.DISCORD) {
      channel = activity.channel
    } else if (activity.platform === PlatformType.SLACK) {
      channel = activity.channel
    } else if (activity.platform === PlatformType.GITHUB) {
      const prefix = 'https://github.com/'
      if (activity.channel.startsWith(prefix)) {
        channel = activity.channel.slice(prefix.length).split('/')[1]
      } else {
        channel = activity.channel.split('/')[1]
      }
    }

    return channel
  }

  /**
   * Will return true if:
   * - conversationSettings.autoPublish.status === 'all'
   * - conversationSettings.autoPublish.status === 'custom' and channel & platform exist within autoPublish.channelsByPlatform
   *
   * else returns false
   *
   * @param conversationSettings
   * @param platform
   * @param channel
   *
   * @returns shouldAutoPublish
   */
  static shouldAutoPublishConversation(conversationSettings, platform, channel) {
    let shouldAutoPublish = false

    if (!conversationSettings.autoPublish) {
      return shouldAutoPublish
    }

    if (conversationSettings.autoPublish.status === 'all') {
      shouldAutoPublish = true
    } else if (conversationSettings.autoPublish.status === 'custom') {
      shouldAutoPublish =
        conversationSettings.autoPublish.channelsByPlatform[platform] &&
        conversationSettings.autoPublish.channelsByPlatform[platform].includes(channel)
    }
    return shouldAutoPublish
  }

  async autoPublishPastConversations(dataAutoPublish) {
    const conversations = await ConversationRepository.findAndCountAll(
      {
        filter: {
          published: false,
        },
        lazyLoad: ['activities'],
      },
      this.options,
    )

    for (const conversation of conversations.rows) {
      if (
        ConversationService.shouldAutoPublishConversation(
          { autoPublish: dataAutoPublish },
          conversation.platform,
          conversation.channel,
        )
      ) {
        await this.update(conversation.id, { published: true })
      }
    }
  }

  /**
   * Loads given conversation into search engine index as a document
   * Filters out empty body and attachment activities in a conversation
   * @param id conversationId
   * @param transaction db transaction
   * @returns search index client index object
   */
  async loadIntoSearchEngine(id: String, transaction: Transaction): Promise<void> {
    const conversation = await ConversationRepository.findById(id, { ...this.options, transaction })

    this.log.info({ conversation }, 'Found conversation!')

    let plainActivities = conversation.activities
      .map((act) => {
        act.timestamp = moment(act.timestamp).unix()
        act.author = act.member.username[act.platform]
        delete act.member
        return act
      })
      .filter(
        (act) =>
          act.body !== '' || (act.attributes.attachments && act.attributes.attachments.length > 0),
      )

    // mark first(parent) activity as conversation starter for convenience
    plainActivities[0].conversationStarter = true

    const activitiesBodies = plainActivities.map((a) => a.body)

    const channel = ConversationService.getChannelFromActivity(plainActivities[0])
    if (plainActivities[0].platform === PlatformType.SLACK) {
      plainActivities = await this.downloadSlackAttachments(plainActivities)
    }

    const document = {
      id: conversation.id,
      tenantSlug: this.options.currentTenant.url,
      title: conversation.title,
      platform: plainActivities[0].platform,
      channel: ConversationService.sanitizeChannel(channel),
      slug: conversation.slug,
      activities: plainActivities,
      activitiesBodies,
      lastActive: plainActivities[plainActivities.length - 1].timestamp,
      views: 0,
      url: plainActivities[0].url,
    }

    this.log.info({ document }, 'Adding doc to conversation!')
    await new ConversationSearchEngineRepository(this.options).createOrReplace(document)
  }

  /**
   * Downloads slack attachments and saves them to an S3 bucket
   * @param activities activities to download attachments for
   * @returns The same activities, but the attachment URL is replaced with a public S3 bucket URL
   */
  async downloadSlackAttachments(activities) {
    const integrationService = new IntegrationService(this.options)
    const token = (await integrationService.findByPlatform(PlatformType.SLACK)).token
    const headers = {
      Authorization: `Bearer ${token}`,
    }
    return Promise.all(
      activities.map(async (act) => {
        if (act.attributes.attachments && act.attributes.attachments.length > 0) {
          act.attributes.attachments = await Promise.all(
            act.attributes.attachments.map(async (attachment) => {
              if (attachment.mediaType === 'image/png') {
                // Get the file URL from the attachment ID
                const axios = require('axios')
                const configForUrl = {
                  method: 'get',
                  url: `https://slack.com/api/files.info?file=${attachment.id}`,
                  headers,
                }

                const response = await axios(configForUrl)
                const data = response.data

                if ((data.error && data.needed === 'files:read') || !data.ok) {
                  throw new Error403('en', 'errors.missingScopes.message', {
                    integration: 'Slack',
                    scopes: 'files:read',
                  })
                }

                this.log.info(
                  `trying to get bucket ${S3_CONFIG.integrationsAssetsBucket}-${getStage()}`,
                )

                const url = data.file.url_private

                // Get the image from the URL
                return fetch(url, {
                  method: 'POST',
                  headers,
                }).then(async (res) => {
                  const objectParams = {
                    Bucket: `${S3_CONFIG.integrationsAssetsBucket}-${getStage()}`,
                    ContentType: 'image/png',
                    Body: res.body,
                    Key: `slack/${attachment.id}.png`,
                  }
                  // Upload the image to S3
                  const data = await s3.upload(objectParams).promise()
                  attachment.url = data.Location.replace(
                    'http://localstack',
                    'https://localhost.localstack.cloud',
                  )
                  return attachment
                })
              }
              return attachment
            }),
          )
          return act
        }
        return act
      }),
    )
  }

  async update(id, data) {
    const transaction = await SequelizeRepository.createTransaction(this.options)

    try {
      const recordBeforeUpdate = await ConversationRepository.findById(id, { ...this.options })
      const record = await ConversationRepository.update(id, data, {
        ...this.options,
        transaction,
      })

      if (
        (data.published === true || data.published === 'true') &&
        (record.published === true || record.published === 'true')
      ) {
        this.log.debug('Loading into search engine...')
        await this.loadIntoSearchEngine(record.id, transaction)
        this.log.debug('done!')

        if (recordBeforeUpdate.published !== record.published && !IS_TEST_ENV) {
          track('Conversation Published', { id: record.id }, { ...this.options })
        }
      }

      if (
        (data.published === false || data.published === 'false') &&
        (record.published === false || record.published === 'false')
      ) {
        await this.removeFromSearchEngine(record.id, transaction)
        if (recordBeforeUpdate.published !== record.published && !IS_TEST_ENV) {
          track('Conversation Unpublished', { id: record.id }, { ...this.options })
        }
      }

      await SequelizeRepository.commitTransaction(transaction)

      return record
    } catch (error) {
      await SequelizeRepository.rollbackTransaction(transaction)

      SequelizeRepository.handleUniqueFieldError(error, this.options.language, 'conversation')

      throw error
    }
  }

  async destroyAll(ids) {
    const transaction = await SequelizeRepository.createTransaction(this.options)

    try {
      for (const id of ids) {
        await ConversationRepository.destroy(id, {
          ...this.options,
          transaction,
        })
      }

      await SequelizeRepository.commitTransaction(transaction)
    } catch (error) {
      await SequelizeRepository.rollbackTransaction(transaction)
      throw error
    }
  }

  async findById(id) {
    return ConversationRepository.findById(id, this.options)
  }

  async findAndCountAll(args) {
    return ConversationRepository.findAndCountAll(args, this.options)
  }

  async query(data) {
    const advancedFilter = data.filter
    const orderBy = data.orderBy
    const limit = data.limit
    const offset = data.offset
    const lazyLoad = ['activities']
    return ConversationRepository.findAndCountAll(
      { advancedFilter, orderBy, limit, offset, lazyLoad },
      this.options,
    )
  }

  /**
   * Generates a clean title from given string
   * @param title string used to generate a cleaned title
   * @param isHtml whether the title param is html or plain text
   * @returns cleaned title
   */
  async generateTitle(title: string, isHtml: boolean = false): Promise<string> {
    if (!title || getCleanString(title) === '') {
      return `conversation-${await ConversationRepository.count({}, this.options)}`
    }

    if (isHtml) {
      // convert html to text
      const plainText = convertHtmlToText(title)
      // and remove new lines
      return plainText.replace(/\n/g, ' ')
    }

    return title
  }

  /**
   * Generates a cleaned string from given string by:
   * Removing non alphanumeric characters from a string
   * Converting dashes into spaces
   * Removing extraneous whitespaces between words
   * @param title string to be cleaned
   * @returns cleaned string
   *
   */
  static getCleanString(string: String): String {
    return string
      .replace(/[^-0-9A-Z ]+/gi, '') // only get alphanumeric characters and dashes
      .replace(/-+/gi, ' ') // convert dashes into spaces
      .replace(/\s+/g, ' ') // get rid of excessive spaces between words
      .toLowerCase()
      .trim()
  }

  async destroyBulk(ids) {
    const transaction = await SequelizeRepository.createTransaction(this.options)

    try {
      await ConversationRepository.destroyBulk(
        ids,
        {
          ...this.options,
          transaction,
        },
        true,
      )

      await SequelizeRepository.commitTransaction(transaction)
    } catch (error) {
      await SequelizeRepository.rollbackTransaction(transaction)
      throw error
    }
  }

  /**
   * Generates a slug-like string from given title
   * If generated slug already exists for a tenant,
   * adds dashed suffixes until it finds a unique slug
   * @param title title used to generate slug-like string
   * @returns slug-like string
   *
   */
  async generateSlug(title: string): Promise<string> {
    // Remove non-standart characters and extra whitespaces
    const cleanedTitle = getCleanString(title)

    const slugArray = cleanedTitle.split(' ')
    let cleanedSlug = ''

    for (let i = 0; i < slugArray.length; i++) {
      if (i >= ConversationService.MAX_SLUG_WORD_LENGTH) {
        break
      }
      cleanedSlug += `${slugArray[i]}-`
    }

    // remove trailing dash
    cleanedSlug = cleanedSlug.replace(/-$/gi, '')

    // check generated slug already exists in tenant
    let checkSlug = await ConversationRepository.findAndCountAll(
      { filter: { slug: cleanedSlug } },
      this.options,
    )

    // generated slug already exists in the tenant, start adding suffixes and re-check
    if (checkSlug.count > 0) {
      let suffix = 1

      const slugCopy = cleanedSlug

      while (checkSlug.count > 0) {
        const suffixedSlug = `${slugCopy}-${suffix}`
        checkSlug = await ConversationRepository.findAndCountAll(
          { filter: { slug: suffixedSlug } },
          this.options,
        )
        suffix += 1
        cleanedSlug = suffixedSlug
      }
    }

    return cleanedSlug
  }
}<|MERGE_RESOLUTION|>--- conflicted
+++ resolved
@@ -19,11 +19,8 @@
 import getStage from './helpers/getStage'
 import { s3 } from './aws'
 import { PlatformType } from '../types/integrationEnums'
-<<<<<<< HEAD
 import { LoggingBase } from './loggingBase'
-=======
 import getCleanString from '../utils/getCleanString'
->>>>>>> a4eb9882
 
 export default class ConversationService extends LoggingBase {
   static readonly MAX_SLUG_WORD_LENGTH = 10
