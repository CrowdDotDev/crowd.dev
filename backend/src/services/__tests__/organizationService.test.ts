import organizationCacheRepository from '../../database/repositories/organizationCacheRepository'
import SequelizeTestUtils from '../../database/utils/sequelizeTestUtils'
import OrganizationService from '../organizationService'

const db = null

const expectedEnriched = {
  url: 'crowd.dev',
  name: 'Crowd.dev',
  description:
    'Understand, grow, and engage your developer community with zero hassle. With crowd.dev, you can build developer communities that drive your business forward.',
  parentUrl: null,
  emails: ['hello@crowd.dev', 'jonathan@crowd.dev', 'careers@crowd.dev'],
  phoneNumbers: ['+42 424242'],
  logo: 'https://logo.clearbit.com/crowd.dev',
  tags: [],
  twitter: {
    handle: 'CrowdDotDev',
    id: '1362101830923259908',
    bio: 'Community-led Growth for Developer-first Companies.\nJoin our private beta. 👇',
    followers: 107,
    following: 0,
    location: '🌍 remote',
    site: 'https://t.co/GRLDhqFWk4',
    avatar: 'https://pbs.twimg.com/profile_images/1419741008716251141/6exZe94-_normal.jpg',
  },
  linkedin: {
    handle: 'company/crowddevhq',
  },
  crunchbase: {
    handle: null,
  },
  employees: 5,
  revenueRange: {
    min: 0,
    max: 1,
  },
}

describe('OrganizationService tests', () => {
  beforeEach(async () => {
    await SequelizeTestUtils.wipeDatabase(db)
  })

  afterAll(async () => {
    // Closing the DB connection allows Jest to exit successfully.
    await SequelizeTestUtils.closeConnection(db)
  })

  describe('Create method', () => {
    it('Should add without enriching when enrichP is false', async () => {
      const mockIServiceOptions = await SequelizeTestUtils.getTestIServiceOptions(db, 'premium')
      const service = new OrganizationService(mockIServiceOptions)

      const toAdd = {
        name: 'crowd.dev',
      }

      const added = await service.findOrCreate(toAdd, false)
      expect(added.url).toEqual(null)
    })

    it('Should add without enriching when tenant is not premium', async () => {
      const mockIServiceOptions = await SequelizeTestUtils.getTestIServiceOptions(db)
      const service = new OrganizationService(mockIServiceOptions)

      const toAdd = {
        name: 'crowd.dev',
      }

      const added = await service.findOrCreate(toAdd, true)
      expect(added.url).toEqual(null)
    })

    it('Should enrich and add an organization by URL', async () => {
      const mockIServiceOptions = await SequelizeTestUtils.getTestIServiceOptions(db, 'premium')
      const service = new OrganizationService(mockIServiceOptions)

      const toAdd = {
        url: 'crowd.dev',
      }

      const added = await service.findOrCreate(toAdd)
      expect(added.url).toEqual('crowd.dev')
      expect(added.name).toEqual(expectedEnriched.name)
      expect(added.description).toEqual(expectedEnriched.description)
      expect(added.parentUrl).toEqual(expectedEnriched.parentUrl)
      expect(added.emails).toEqual(expectedEnriched.emails)
      expect(added.phoneNumbers).toEqual(expectedEnriched.phoneNumbers)
      expect(added.logo).toEqual(expectedEnriched.logo)
      expect(added.tags).toStrictEqual(expectedEnriched.tags)
      expect(added.twitter).toStrictEqual(expectedEnriched.twitter)
      expect(added.linkedin).toStrictEqual(expectedEnriched.linkedin)
      expect(added.crunchbase).toStrictEqual(expectedEnriched.crunchbase)
      expect(added.employees).toEqual(expectedEnriched.employees)
      expect(added.revenueRange).toStrictEqual(expectedEnriched.revenueRange)

      // Check cache table was created
      const foundCache = await organizationCacheRepository.findByUrl(
        'crowd.dev',
        mockIServiceOptions,
      )

      expect(foundCache.url).toEqual('crowd.dev')
      expect(foundCache.name).toEqual(expectedEnriched.name)
      expect(foundCache.description).toEqual(expectedEnriched.description)
      expect(foundCache.parentUrl).toEqual(expectedEnriched.parentUrl)
      expect(foundCache.emails).toEqual(expectedEnriched.emails)
      expect(foundCache.phoneNumbers).toEqual(expectedEnriched.phoneNumbers)
      expect(foundCache.logo).toEqual(expectedEnriched.logo)
      expect(foundCache.tags).toStrictEqual(expectedEnriched.tags)
      expect(foundCache.twitter).toStrictEqual(expectedEnriched.twitter)
      expect(foundCache.linkedin).toStrictEqual(expectedEnriched.linkedin)
      expect(foundCache.crunchbase).toStrictEqual(expectedEnriched.crunchbase)
      expect(foundCache.employees).toEqual(expectedEnriched.employees)
      expect(foundCache.revenueRange).toStrictEqual(expectedEnriched.revenueRange)
    })

    it('Should enrich and add an organization by name', async () => {
      const mockIServiceOptions = await SequelizeTestUtils.getTestIServiceOptions(db, 'premium')
      const service = new OrganizationService(mockIServiceOptions)

      const toAdd = {
        name: 'crowd.dev',
      }

      const added = await service.findOrCreate(toAdd)
      expect(added.url).toEqual('crowd.dev')
      expect(added.name).toEqual(expectedEnriched.name)
      expect(added.description).toEqual(expectedEnriched.description)
      expect(added.parentUrl).toEqual(expectedEnriched.parentUrl)
      expect(added.emails).toEqual(expectedEnriched.emails)
      expect(added.phoneNumbers).toEqual(expectedEnriched.phoneNumbers)
      expect(added.logo).toEqual(expectedEnriched.logo)
      expect(added.tags).toStrictEqual(expectedEnriched.tags)
      expect(added.twitter).toStrictEqual(expectedEnriched.twitter)
      expect(added.linkedin).toStrictEqual(expectedEnriched.linkedin)
      expect(added.crunchbase).toStrictEqual(expectedEnriched.crunchbase)
      expect(added.employees).toEqual(expectedEnriched.employees)
      expect(added.revenueRange).toStrictEqual(expectedEnriched.revenueRange)

      // Check cache table was created
      const foundCache = await organizationCacheRepository.findByUrl(
        'crowd.dev',
        mockIServiceOptions,
      )

      expect(foundCache.url).toEqual('crowd.dev')
      expect(foundCache.name).toEqual(expectedEnriched.name)
      expect(foundCache.description).toEqual(expectedEnriched.description)
      expect(foundCache.parentUrl).toEqual(expectedEnriched.parentUrl)
      expect(foundCache.emails).toEqual(expectedEnriched.emails)
      expect(foundCache.phoneNumbers).toEqual(expectedEnriched.phoneNumbers)
      expect(foundCache.logo).toEqual(expectedEnriched.logo)
      expect(foundCache.tags).toStrictEqual(expectedEnriched.tags)
      expect(foundCache.twitter).toStrictEqual(expectedEnriched.twitter)
      expect(foundCache.linkedin).toStrictEqual(expectedEnriched.linkedin)
      expect(foundCache.crunchbase).toStrictEqual(expectedEnriched.crunchbase)
      expect(foundCache.employees).toEqual(expectedEnriched.employees)
      expect(foundCache.revenueRange).toStrictEqual(expectedEnriched.revenueRange)
    })

    it('Should not re-enrich when the record is already in the cache table. By URL', async () => {
      const mockIServiceOptions = await SequelizeTestUtils.getTestIServiceOptions(db, 'premium')
      const mockIServiceOptions2 = await SequelizeTestUtils.getTestIServiceOptions(db, 'premium')

      const service = new OrganizationService(mockIServiceOptions)
      const service2 = new OrganizationService(mockIServiceOptions2)

      const toAdd = {
        url: 'https://crowd.dev',
      }

      const added = await service.findOrCreate(toAdd)
      expect(added.url).toEqual('crowd.dev')
      expect(added.name).toEqual(expectedEnriched.name)
      expect(added.description).toEqual(expectedEnriched.description)
      expect(added.parentUrl).toEqual(expectedEnriched.parentUrl)
      expect(added.emails).toEqual(expectedEnriched.emails)
      expect(added.phoneNumbers).toEqual(expectedEnriched.phoneNumbers)
      expect(added.logo).toEqual(expectedEnriched.logo)
      expect(added.tags).toStrictEqual(expectedEnriched.tags)
      expect(added.twitter).toStrictEqual(expectedEnriched.twitter)
      expect(added.linkedin).toStrictEqual(expectedEnriched.linkedin)
      expect(added.crunchbase).toStrictEqual(expectedEnriched.crunchbase)
      expect(added.employees).toEqual(expectedEnriched.employees)
      expect(added.revenueRange).toStrictEqual(expectedEnriched.revenueRange)

      // Check cache table was created
      const foundCache = await organizationCacheRepository.findByUrl(
        'crowd.dev',
        mockIServiceOptions,
      )

      expect(foundCache.url).toEqual('crowd.dev')
      expect(foundCache.name).toEqual(expectedEnriched.name)
      expect(foundCache.description).toEqual(expectedEnriched.description)
      expect(foundCache.parentUrl).toEqual(expectedEnriched.parentUrl)
      expect(foundCache.emails).toEqual(expectedEnriched.emails)
      expect(foundCache.phoneNumbers).toEqual(expectedEnriched.phoneNumbers)
      expect(foundCache.logo).toEqual(expectedEnriched.logo)
      expect(foundCache.tags).toStrictEqual(expectedEnriched.tags)
      expect(foundCache.twitter).toStrictEqual(expectedEnriched.twitter)
      expect(foundCache.linkedin).toStrictEqual(expectedEnriched.linkedin)
      expect(foundCache.crunchbase).toStrictEqual(expectedEnriched.crunchbase)
      expect(foundCache.employees).toEqual(expectedEnriched.employees)
      expect(foundCache.revenueRange).toStrictEqual(expectedEnriched.revenueRange)

      const added2 = await service2.findOrCreate(toAdd)
      expect(added2.url).toEqual('crowd.dev')
      expect(added2.name).toEqual(expectedEnriched.name)
      expect(added2.description).toEqual(expectedEnriched.description)
      expect(added2.parentUrl).toEqual(expectedEnriched.parentUrl)
      expect(added2.emails).toEqual(expectedEnriched.emails)
      expect(added2.phoneNumbers).toEqual(expectedEnriched.phoneNumbers)
      expect(added2.logo).toEqual(expectedEnriched.logo)
      expect(added2.tags).toStrictEqual(expectedEnriched.tags)
      expect(added2.twitter).toStrictEqual(expectedEnriched.twitter)
      expect(added2.linkedin).toStrictEqual(expectedEnriched.linkedin)
      expect(added2.crunchbase).toStrictEqual(expectedEnriched.crunchbase)
      expect(added2.employees).toEqual(expectedEnriched.employees)
      expect(added2.revenueRange).toStrictEqual(expectedEnriched.revenueRange)
      // Check they are indeed in different tenants
      expect(added2.tenantId).not.toBe(added.tenantId)

      const foundCache2 = await organizationCacheRepository.findByUrl(
        'crowd.dev',
        mockIServiceOptions,
      )
      expect(foundCache2.id).toEqual(foundCache.id)
    })

    it('Should throw an error when name and URL are not sent', async () => {
      const mockIServiceOptions = await SequelizeTestUtils.getTestIServiceOptions(db, 'premium')
      const service = new OrganizationService(mockIServiceOptions)

      const toAdd = {}

      await expect(service.findOrCreate(toAdd)).rejects.toThrowError(
        'Organization Name or Url is required',
      )
    })

    it('Should not re-create when existing: enrich and url', async () => {
      const mockIServiceOptions = await SequelizeTestUtils.getTestIServiceOptions(db, 'premium')
      const service = new OrganizationService(mockIServiceOptions)

      const toAdd = {
        url: 'crowd.dev',
      }

      await service.findOrCreate(toAdd)

      const added = await service.findOrCreate(toAdd)
      expect(added.url).toEqual('crowd.dev')
      expect(added.name).toEqual(expectedEnriched.name)
      expect(added.description).toEqual(expectedEnriched.description)
      expect(added.parentUrl).toEqual(expectedEnriched.parentUrl)
      expect(added.emails).toEqual(expectedEnriched.emails)
      expect(added.phoneNumbers).toEqual(expectedEnriched.phoneNumbers)
      expect(added.logo).toEqual(expectedEnriched.logo)
      expect(added.tags).toStrictEqual(expectedEnriched.tags)
      expect(added.twitter).toStrictEqual(expectedEnriched.twitter)
      expect(added.linkedin).toStrictEqual(expectedEnriched.linkedin)
      expect(added.crunchbase).toStrictEqual(expectedEnriched.crunchbase)
      expect(added.employees).toEqual(expectedEnriched.employees)
      expect(added.revenueRange).toStrictEqual(expectedEnriched.revenueRange)

      const foundAll = await service.findAndCountAll({ filter: {} })
      expect(foundAll.count).toBe(1)
    })

    it('Should not re-create when existing: not enrich and name', async () => {
      const mockIServiceOptions = await SequelizeTestUtils.getTestIServiceOptions(db)
      const service = new OrganizationService(mockIServiceOptions)

      const toAdd = {
        name: 'crowd.dev',
      }

      await service.findOrCreate(toAdd)

      const added = await service.findOrCreate(toAdd)
      expect(added.name).toEqual(toAdd.name)
      expect(added.url).toBeNull()

      const foundAll = await service.findAndCountAll({ filter: {} })
      expect(foundAll.count).toBe(1)
    })

    // it('Should not re-create when existing: enrich and name', async () => {
    //   const mockIServiceOptions = await SequelizeTestUtils.getTestIServiceOptions(db, 'premium')
    //   const service = new OrganizationService(mockIServiceOptions)
<<<<<<< HEAD
// 
    //   const toAdd = {
    //     name: 'crowd.dev',
    //   }
// 
    //   await service.findOrCreate(toAdd)
// 
    //   
=======
    //
    //   const toAdd = {
    //     name: 'crowd.dev',
    //   }
    //
    //   await service.findOrCreate(toAdd)
    //
    //
>>>>>>> 23667788
    //   const added = await service.findOrCreate(SequelizeTestUtils.objectWithoutKey(toAdd, 'url'))
    //   expect(added.url).toEqual('crowd.dev')
    //   expect(added.name).toEqual(expectedEnriched.name)
    //   expect(added.description).toEqual(expectedEnriched.description)
    //   expect(added.parentUrl).toEqual(expectedEnriched.parentUrl)
    //   expect(added.emails).toEqual(expectedEnriched.emails)
    //   expect(added.phoneNumbers).toEqual(expectedEnriched.phoneNumbers)
    //   expect(added.logo).toEqual(expectedEnriched.logo)
    //   expect(added.tags).toStrictEqual(expectedEnriched.tags)
    //   expect(added.twitter).toStrictEqual(expectedEnriched.twitter)
    //   expect(added.linkedin).toStrictEqual(expectedEnriched.linkedin)
    //   expect(added.crunchbase).toStrictEqual(expectedEnriched.crunchbase)
    //   expect(added.employees).toEqual(expectedEnriched.employees)
    //   expect(added.revenueRange).toStrictEqual(expectedEnriched.revenueRange)
<<<<<<< HEAD
// 
=======
    //
>>>>>>> 23667788
    //   const foundAll = await service.findAndCountAll({ filter: {} })
    //   expect(foundAll.count).toBe(1)
    // })
  })
})<|MERGE_RESOLUTION|>--- conflicted
+++ resolved
@@ -291,25 +291,14 @@
     // it('Should not re-create when existing: enrich and name', async () => {
     //   const mockIServiceOptions = await SequelizeTestUtils.getTestIServiceOptions(db, 'premium')
     //   const service = new OrganizationService(mockIServiceOptions)
-<<<<<<< HEAD
-// 
+    //
     //   const toAdd = {
     //     name: 'crowd.dev',
     //   }
-// 
+    //
     //   await service.findOrCreate(toAdd)
-// 
-    //   
-=======
-    //
-    //   const toAdd = {
-    //     name: 'crowd.dev',
-    //   }
-    //
-    //   await service.findOrCreate(toAdd)
-    //
-    //
->>>>>>> 23667788
+    //
+    //
     //   const added = await service.findOrCreate(SequelizeTestUtils.objectWithoutKey(toAdd, 'url'))
     //   expect(added.url).toEqual('crowd.dev')
     //   expect(added.name).toEqual(expectedEnriched.name)
@@ -324,11 +313,7 @@
     //   expect(added.crunchbase).toStrictEqual(expectedEnriched.crunchbase)
     //   expect(added.employees).toEqual(expectedEnriched.employees)
     //   expect(added.revenueRange).toStrictEqual(expectedEnriched.revenueRange)
-<<<<<<< HEAD
-// 
-=======
-    //
->>>>>>> 23667788
+    //
     //   const foundAll = await service.findAndCountAll({ filter: {} })
     //   expect(foundAll.count).toBe(1)
     // })
