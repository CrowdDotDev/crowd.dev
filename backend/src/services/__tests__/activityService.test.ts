import SequelizeTestUtils from '../../database/utils/sequelizeTestUtils'
import MemberService from '../memberService'
import ActivityService from '../activityService'
import MemberRepository from '../../database/repositories/memberRepository'
import ActivityRepository from '../../database/repositories/activityRepository'
import ConversationService from '../conversationService'
import SequelizeRepository from '../../database/repositories/sequelizeRepository'
import { MemberAttributeName, PlatformType } from '@crowd/types'
import SettingsRepository from '../../database/repositories/settingsRepository'
import ConversationSettingsRepository from '../../database/repositories/conversationSettingsRepository'
import MemberAttributeSettingsService from '../memberAttributeSettingsService'
import { IServiceOptions } from '../../services/IServiceOptions'
<<<<<<< HEAD
import { GITHUB_MEMBER_ATTRIBUTES, TWITTER_MEMBER_ATTRIBUTES } from '@crowd/integrations'
import { populateSegments } from '../../database/utils/segmentTestUtils'
import SegmentRepository from '../../database/repositories/segmentRepository'
=======
import { populateSegments, switchSegments } from '../../database/utils/segmentTestUtils'
import SegmentRepository from '../../database/repositories/segmentRepository'
import OrganizationRepository from '../../database/repositories/organizationRepository'
import { SegmentStatus } from '../../types/segmentTypes'
>>>>>>> 848d0d7b

const db = null
const searchEngine = null

describe('ActivityService tests', () => {
  beforeEach(async () => {
    await SequelizeTestUtils.wipeDatabase(db)
  })

  afterAll(async () => {
    // Closing the DB connection allows Jest to exit successfully.
    await SequelizeTestUtils.closeConnection(db)
  })

  describe('upsert method', () => {
    it('Should create non existent activity with no parent', async () => {
      const mockIRepositoryOptions = await SequelizeTestUtils.getTestIRepositoryOptions(db)
      await populateSegments(mockIRepositoryOptions)

      const memberCreated = await new MemberService(mockIRepositoryOptions).upsert({
        username: {
          [PlatformType.GITHUB]: 'test',
        },
        platform: PlatformType.GITHUB,
        joinedAt: '2020-05-27T15:13:30Z',
      })

      const activity = {
        type: 'activity',
        timestamp: '2020-05-27T15:13:30Z',
        platform: PlatformType.GITHUB,
        body: 'Body',
        title: 'Title',
        url: 'URL',
        sentiment: {
          positive: 0.98,
          negative: 0.0,
          neutral: 0.02,
          mixed: 0.0,
          label: 'positive',
          sentiment: 0.98,
        },
        attributes: {
          replies: 12,
        },
        sourceId: '#sourceId',
        isContribution: true,
        username: 'test',
        member: memberCreated.id,
        score: 1,
      }

      const activityCreated = await new ActivityService(mockIRepositoryOptions).upsert(activity)

      // Trim the hour part from timestamp so we can atleast test if the day is correct for createdAt and joinedAt
      activityCreated.createdAt = activityCreated.createdAt.toISOString().split('T')[0]
      activityCreated.updatedAt = activityCreated.updatedAt.toISOString().split('T')[0]
      delete activityCreated.member
      delete activityCreated.objectMember

      const expectedActivityCreated = {
        id: activityCreated.id,
        attributes: activity.attributes,
        type: 'activity',
        timestamp: new Date('2020-05-27T15:13:30Z'),
        platform: PlatformType.GITHUB,
        isContribution: true,
        score: 1,
        username: 'test',
        objectMemberUsername: null,
        memberId: memberCreated.id,
        objectMemberId: null,
        createdAt: SequelizeTestUtils.getNowWithoutTime(),
        updatedAt: SequelizeTestUtils.getNowWithoutTime(),
        deletedAt: null,
        tenantId: mockIRepositoryOptions.currentTenant.id,
        segmentId: mockIRepositoryOptions.currentSegments[0].id,
        createdById: mockIRepositoryOptions.currentUser.id,
        updatedById: mockIRepositoryOptions.currentUser.id,
        importHash: null,
        channel: null,
        body: 'Body',
        title: 'Title',
        url: 'URL',
        sentiment: {
          positive: 0.98,
          negative: 0.0,
          neutral: 0.02,
          mixed: 0.0,
          label: 'positive',
          sentiment: 0.98,
        },
        tasks: [],
        parent: null,
        parentId: null,
        conversationId: null,
        sourceId: activity.sourceId,
        sourceParentId: null,
        display: {
          default: activityCreated.type,
          short: activityCreated.type,
          channel: '',
        },
        organizationId: null,
        organization: null,
      }

      expect(activityCreated).toStrictEqual(expectedActivityCreated)
    })

    it('Should create non existent activity with parent', async () => {
      const mockIRepositoryOptions = await SequelizeTestUtils.getTestIRepositoryOptions(db)
      await populateSegments(mockIRepositoryOptions)
      const memberCreated = await new MemberService(mockIRepositoryOptions).upsert({
        username: {
          [PlatformType.GITHUB]: 'test',
        },
        platform: PlatformType.GITHUB,
        joinedAt: '2020-05-27T15:13:30Z',
      })

      const activity1 = {
        type: 'question',
        timestamp: '2020-05-27T15:13:30Z',
        username: 'test',
        member: memberCreated.id,
        platform: 'non-existing-platform',
        body: 'What is love?',
        isContribution: true,
        score: 1,
        sourceId: 'sourceId#1',
      }

      const activityCreated1 = await new ActivityService(mockIRepositoryOptions).upsert(activity1)

      const activity2 = {
        type: 'answer',
        timestamp: '2020-05-28T15:13:30Z',
        platform: 'non-existing-platform',
        body: 'Baby dont hurt me',
        isContribution: true,
        username: 'test',
        member: memberCreated.id,
        score: 2,
        sourceId: 'sourceId#2',
        sourceParentId: activityCreated1.sourceId,
      }

      const activityCreated2 = await new ActivityService(mockIRepositoryOptions).upsert(activity2)

      // Since an activity with a parent is created, a Conversation entity should be created at this point
      // with both parent and the child activities. Try finding it using the slug

      const conversationCreated = await new ConversationService(
        mockIRepositoryOptions,
      ).findAndCountAll({ slug: 'what-is-love' })

      delete activityCreated2.member
      delete activityCreated2.parent
      delete activityCreated2.objectMember

      // Trim the hour part from timestamp so we can atleast test if the day is correct for createdAt and joinedAt
      activityCreated2.createdAt = activityCreated2.createdAt.toISOString().split('T')[0]
      activityCreated2.updatedAt = activityCreated2.updatedAt.toISOString().split('T')[0]

      const expectedActivityCreated = {
        id: activityCreated2.id,
        body: activity2.body,
        type: activity2.type,
        channel: null,
        attributes: {},
        sentiment: {
          positive: 0.42,
          negative: 0.42,
          neutral: 0.42,
          mixed: 0.42,
          label: 'positive',
          sentiment: 0.42,
        },
        url: null,
        title: null,
        timestamp: new Date(activity2.timestamp),
        platform: activity2.platform,
        isContribution: activity2.isContribution,
        score: activity2.score,
        username: 'test',
        objectMemberUsername: null,
        memberId: memberCreated.id,
        objectMemberId: null,
        tasks: [],
        createdAt: SequelizeTestUtils.getNowWithoutTime(),
        updatedAt: SequelizeTestUtils.getNowWithoutTime(),
        deletedAt: null,
        tenantId: mockIRepositoryOptions.currentTenant.id,
        segmentId: mockIRepositoryOptions.currentSegments[0].id,
        createdById: mockIRepositoryOptions.currentUser.id,
        updatedById: mockIRepositoryOptions.currentUser.id,
        importHash: null,
        parentId: activityCreated1.id,
        sourceParentId: activity1.sourceId,
        sourceId: activity2.sourceId,
        conversationId: conversationCreated.rows[0].id,
        display: {
          default: activity2.type,
          short: activity2.type,
          channel: '',
        },
        organizationId: null,
        organization: null,
      }

      expect(activityCreated2).toStrictEqual(expectedActivityCreated)
    })

    it('Should update already existing activity succesfully', async () => {
      const mockIRepositoryOptions = await SequelizeTestUtils.getTestIRepositoryOptions(db)
      await populateSegments(mockIRepositoryOptions)
      const memberCreated = await new MemberService(mockIRepositoryOptions).upsert({
        username: {
          [PlatformType.GITHUB]: 'test',
        },
        platform: PlatformType.GITHUB,
        joinedAt: '2020-05-27T15:13:30Z',
      })

      const activity1 = {
        type: 'question',
        timestamp: '2020-05-27T15:13:30Z',
        username: 'test',
        member: memberCreated.id,
        body: 'What is love?',
        title: 'Song',
        platform: 'non-existing-platform',
        attributes: {
          nested_1: {
            attribute_1: '1',
            nested_2: {
              attribute_2: '2',
              attribute_array: [1, 2, 3],
            },
          },
        },
        isContribution: true,
        score: 1,
        sourceId: '#sourceId1',
      }

      const activityCreated1 = await new ActivityService(mockIRepositoryOptions).upsert(activity1)

      const activity2 = {
        type: 'question',
        timestamp: '2020-05-27T15:13:30Z',
        username: 'test',
        member: memberCreated.id,
        platform: 'non-existing-platform',
        body: 'Test',
        attributes: {
          nested_1: {
            attribute_1: '1',
            nested_2: {
              attribute_2: '5',
              attribute_3: 'test',
              attribute_array: [3, 4, 5],
            },
          },
          one: 'Baby dont hurt me',
          two: 'Dont hurt me',
          three: 'No more',
        },
        isContribution: false,
        score: 2,
        sourceId: '#sourceId1',
      }

      const activityUpserted = await new ActivityService(mockIRepositoryOptions).upsert(activity2)

      // Trim the hour part from timestamp so we can atleast test if the day is correct for createdAt and joinedAt
      activityUpserted.createdAt = activityUpserted.createdAt.toISOString().split('T')[0]
      activityUpserted.updatedAt = activityUpserted.updatedAt.toISOString().split('T')[0]

      // delete models before expect because we already have ids (memberId, parentId)
      delete activityUpserted.member
      delete activityUpserted.parent
      delete activityUpserted.objectMember

      const attributesExpected = {
        ...activity1.attributes,
        ...activity2.attributes,
      }

      attributesExpected.nested_1.nested_2.attribute_array = [1, 2, 3, 4, 5]

      const expectedActivityCreated = {
        id: activityCreated1.id,
        attributes: attributesExpected,
        type: activity2.type,
        timestamp: new Date(activity2.timestamp),
        platform: activity2.platform,
        isContribution: activity2.isContribution,
        score: activity2.score,
        title: activity1.title,
        sentiment: {
          positive: 0.42,
          negative: 0.42,
          neutral: 0.42,
          mixed: 0.42,
          label: 'positive',
          sentiment: 0.42,
        },
        url: null,
        body: activity2.body,
        channel: null,
        username: 'test',
        objectMemberUsername: null,
        memberId: memberCreated.id,
        objectMemberId: null,
        createdAt: SequelizeTestUtils.getNowWithoutTime(),
        updatedAt: SequelizeTestUtils.getNowWithoutTime(),
        tasks: [],
        deletedAt: null,
        tenantId: mockIRepositoryOptions.currentTenant.id,
        segmentId: mockIRepositoryOptions.currentSegments[0].id,
        createdById: mockIRepositoryOptions.currentUser.id,
        updatedById: mockIRepositoryOptions.currentUser.id,
        importHash: null,
        parentId: null,
        sourceParentId: null,
        sourceId: activity1.sourceId,
        conversationId: null,
        display: {
          default: activity2.type,
          short: activity2.type,
          channel: '',
        },
        organizationId: null,
        organization: null,
      }

      expect(activityUpserted).toStrictEqual(expectedActivityCreated)
    })

    it('Should create various conversations successfully with given parent-child relationships of activities [ascending timestamp order]', async () => {
      const mockIRepositoryOptions = await SequelizeTestUtils.getTestIRepositoryOptions(db)
      await populateSegments(mockIRepositoryOptions)
      const memberService = new MemberService(mockIRepositoryOptions)
      const activityService = new ActivityService(mockIRepositoryOptions)

      const member1Created = await memberService.upsert({
        username: {
          [PlatformType.DISCORD]: 'test',
        },
        platform: PlatformType.DISCORD,
        joinedAt: '2020-05-27T15:13:30Z',
      })
      const member2Created = await memberService.upsert({
        username: {
          [PlatformType.DISCORD]: 'test2',
        },
        platform: PlatformType.DISCORD,
        joinedAt: '2020-05-27T15:13:30Z',
      })

      // Simulate a reply chain in discord

      const activity1 = {
        type: 'message',
        timestamp: '2020-05-27T15:13:30Z',
        username: 'test',
        member: member1Created.id,
        platform: PlatformType.DISCORD,
        body: 'What is love?',
        isContribution: true,
        score: 1,
        sourceId: 'sourceId#1',
      }

      let activityCreated1 = await activityService.upsert(activity1)

      const activity2 = {
        type: 'message',
        timestamp: '2020-05-28T15:14:30Z',
        platform: PlatformType.DISCORD,
        body: 'Baby dont hurt me',
        isContribution: true,
        username: 'test2',
        member: member2Created.id,
        score: 2,
        sourceId: 'sourceId#2',
        sourceParentId: activityCreated1.sourceId,
      }

      const activityCreated2 = await activityService.upsert(activity2)

      const activity3 = {
        type: 'message',
        timestamp: '2020-05-28T15:15:30Z',
        platform: PlatformType.DISCORD,
        body: 'Dont hurt me',
        isContribution: true,
        username: 'test',
        member: member1Created.id,
        score: 2,
        sourceId: 'sourceId#3',
        sourceParentId: activityCreated2.sourceId,
      }

      const activityCreated3 = await activityService.upsert(activity3)

      const activity4 = {
        type: 'message',
        timestamp: '2020-05-28T15:16:30Z',
        platform: PlatformType.DISCORD,
        body: 'No more',
        isContribution: true,
        username: 'test2',
        member: member2Created.id,
        score: 2,
        sourceId: 'sourceId#4',
        sourceParentId: activityCreated3.sourceId,
      }

      const activityCreated4 = await activityService.upsert(activity4)

      // Get the conversation using slug (generated using the chain starter activity attributes.body)
      const conversationCreated = (
        await new ConversationService(mockIRepositoryOptions).findAndCountAll({
          slug: 'what-is-love',
        })
      ).rows[0]

      // We have to get activity1 again because conversation creation happens
      // after creation of the first activity that has a parent (activity2)
      activityCreated1 = await activityService.findById(activityCreated1.id)

      // All activities (including chain starter) should belong to the same conversation
      expect(activityCreated1.conversationId).toStrictEqual(conversationCreated.id)
      expect(activityCreated2.conversationId).toStrictEqual(conversationCreated.id)
      expect(activityCreated3.conversationId).toStrictEqual(conversationCreated.id)
      expect(activityCreated4.conversationId).toStrictEqual(conversationCreated.id)

      // Emulate a thread in discord

      const activity5 = {
        type: 'message',
        timestamp: '2020-05-28T15:17:30Z',
        platform: PlatformType.DISCORD,
        body: 'Never gonna give you up',
        isContribution: true,
        username: 'test',
        member: member1Created.id,
        score: 2,
        sourceId: 'sourceId#5',
      }
      let activityCreated5 = await activityService.upsert(activity5)

      const activity6 = {
        type: 'message',
        timestamp: '2020-05-28T15:18:30Z',
        platform: PlatformType.DISCORD,
        body: 'Never gonna let you down',
        isContribution: true,
        username: 'test2',
        member: member2Created.id,
        score: 2,
        sourceId: 'sourceId#6',
        sourceParentId: activityCreated5.sourceId,
      }
      const activityCreated6 = await activityService.upsert(activity6)

      const activity7 = {
        type: 'message',
        timestamp: '2020-05-28T15:19:30Z',
        platform: PlatformType.DISCORD,
        body: 'Never gonna run around and desert you',
        isContribution: true,
        username: 'test',
        member: member1Created.id,
        score: 2,
        sourceId: 'sourceId#7',
        sourceParentId: activityCreated5.sourceId,
      }
      const activityCreated7 = await activityService.upsert(activity7)

      const conversationCreated2 = (
        await new ConversationService(mockIRepositoryOptions).findAndCountAll({
          slug: 'never-gonna-give-you-up',
        })
      ).rows[0]

      activityCreated5 = await activityService.findById(activityCreated5.id)

      // All activities (including thread starter) should belong to the same conversation
      expect(activityCreated5.conversationId).toStrictEqual(conversationCreated2.id)
      expect(activityCreated6.conversationId).toStrictEqual(conversationCreated2.id)
      expect(activityCreated7.conversationId).toStrictEqual(conversationCreated2.id)
    })

    it('Should keep old timestamp', async () => {
      const mockIRepositoryOptions = await SequelizeTestUtils.getTestIRepositoryOptions(db)
      await populateSegments(mockIRepositoryOptions)
      const memberService = new MemberService(mockIRepositoryOptions)
      const activityService = new ActivityService(mockIRepositoryOptions)

      const cm = await memberService.upsert({
        username: {
          [PlatformType.DISCORD]: 'test',
        },
        platform: PlatformType.DISCORD,
      })

      const activity1 = {
        type: 'message',
        timestamp: '2020-05-27T15:13:30Z',
        username: 'test',
        member: cm.id,
        platform: PlatformType.DISCORD,
        sourceId: 'sourceId#1',
      }

      const activityCreated1 = await activityService.upsert(activity1)

      const activity2 = {
        type: 'message',
        timestamp: '2022-05-27T15:13:30Z',
        username: 'test',
        member: cm.id,
        platform: PlatformType.DISCORD,
        sourceId: 'sourceId#1',
        body: 'What is love?',
      }

      const activityCreated2 = await activityService.upsert(activity2)

      expect(activityCreated2.timestamp).toStrictEqual(activityCreated1.timestamp)
      expect(activityCreated2.body).toBe(activity2.body)
    })

    it('Should keep isMainBranch as true', async () => {
      const mockIRepositoryOptions = await SequelizeTestUtils.getTestIRepositoryOptions(db)
      await populateSegments(mockIRepositoryOptions)
      const memberService = new MemberService(mockIRepositoryOptions)
      const activityService = new ActivityService(mockIRepositoryOptions)

      const cm = await memberService.upsert({
        username: {
          [PlatformType.DISCORD]: 'test',
        },
        platform: PlatformType.DISCORD,
      })

      const activity1 = {
        type: 'message',
        timestamp: '2020-05-27T15:13:30Z',
        username: 'test',
        member: cm.id,
        platform: PlatformType.DISCORD,
        sourceId: 'sourceId#1',
        attributes: {
          isMainBranch: true,
          other: 'other',
        },
      }

      await activityService.upsert(activity1)

      const activity2 = {
        type: 'message',
        timestamp: '2022-05-27T15:13:30Z',
        username: 'test',
        member: cm.id,
        platform: PlatformType.DISCORD,
        sourceId: 'sourceId#1',
        body: 'What is love?',
        attributes: {
          isMainBranch: false,
          other2: 'other2',
        },
      }

      const activityCreated2 = await activityService.upsert(activity2)

      expect(activityCreated2.attributes).toStrictEqual({
        isMainBranch: true,
        other: 'other',
        other2: 'other2',
      })
    })

    it('Should create various conversations successfully with given parent-child relationships of activities [descending timestamp order]', async () => {
      const mockIRepositoryOptions = await SequelizeTestUtils.getTestIRepositoryOptions(db)
      await populateSegments(mockIRepositoryOptions)
      const memberService = new MemberService(mockIRepositoryOptions)
      const activityService = new ActivityService(mockIRepositoryOptions)

      const member1Created = await memberService.upsert({
        username: {
          [PlatformType.DISCORD]: 'test',
        },
        platform: PlatformType.DISCORD,
        joinedAt: '2020-05-27T15:13:30Z',
      })

      const member2Created = await memberService.upsert({
        username: {
          [PlatformType.DISCORD]: 'test2',
        },
        platform: PlatformType.DISCORD,
        joinedAt: '2020-05-27T15:13:30Z',
      })

      // Simulate a reply chain in discord in reverse order (child activities come first)

      const activity4 = {
        type: 'message',
        timestamp: '2020-05-28T15:16:30Z',
        platform: PlatformType.DISCORD,
        body: 'No more',
        isContribution: true,
        username: 'test2',
        member: member2Created.id,
        score: 2,
        sourceId: 'sourceId#4',
        sourceParentId: 'sourceId#3',
      }

      let activityCreated4 = await activityService.upsert(activity4)

      const activity3 = {
        type: 'message',
        timestamp: '2020-05-28T15:15:30Z',
        platform: PlatformType.DISCORD,
        body: 'Dont hurt me',
        isContribution: true,
        username: 'test',
        member: member1Created.id,
        score: 2,
        sourceId: 'sourceId#3',
        sourceParentId: 'sourceId#2',
      }

      let activityCreated3 = await activityService.upsert(activity3)

      const activity2 = {
        type: 'message',
        timestamp: '2020-05-28T15:14:30Z',
        platform: PlatformType.DISCORD,
        body: 'Baby dont hurt me',
        isContribution: true,
        username: 'test2',
        member: member2Created.id,
        score: 2,
        sourceId: 'sourceId#2',
        sourceParentId: 'sourceId#1',
      }

      let activityCreated2 = await activityService.upsert(activity2)

      const activity1 = {
        type: 'message',
        timestamp: '2020-05-27T15:13:30Z',
        username: 'test',
        member: member1Created.id,
        platform: PlatformType.DISCORD,
        body: 'What is love?',
        isContribution: true,
        score: 1,
        sourceId: 'sourceId#1',
      }

      // main parent activity that starts the reply chain
      let activityCreated1 = await activityService.upsert(activity1)

      // get activities again
      activityCreated1 = await activityService.findById(activityCreated1.id)
      activityCreated2 = await activityService.findById(activityCreated2.id)
      activityCreated3 = await activityService.findById(activityCreated3.id)
      activityCreated4 = await activityService.findById(activityCreated4.id)

      // expect parentIds
      expect(activityCreated4.parentId).toBe(activityCreated3.id)
      expect(activityCreated3.parentId).toBe(activityCreated2.id)
      expect(activityCreated2.parentId).toBe(activityCreated1.id)

      // Get the conversation using slug (generated using the chain starter activity attributes.body -last added activityCreated1-)
      const conversationCreated = (
        await new ConversationService(mockIRepositoryOptions).findAndCountAll({
          slug: 'what-is-love',
        })
      ).rows[0]

      // All activities (including chain starter) should belong to the same conversation
      expect(activityCreated1.conversationId).toStrictEqual(conversationCreated.id)
      expect(activityCreated2.conversationId).toStrictEqual(conversationCreated.id)
      expect(activityCreated3.conversationId).toStrictEqual(conversationCreated.id)
      expect(activityCreated4.conversationId).toStrictEqual(conversationCreated.id)

      // Simulate a thread in reverse order

      const activity6 = {
        type: 'message',
        timestamp: '2020-05-28T15:18:30Z',
        platform: PlatformType.DISCORD,
        body: 'Never gonna let you down',
        isContribution: true,
        username: 'test2',
        member: member2Created.id,
        score: 2,
        sourceId: 'sourceId#6',
        sourceParentId: 'sourceId#5',
      }
      let activityCreated6 = await activityService.upsert(activity6)

      const activity7 = {
        type: 'message',
        timestamp: '2020-05-28T15:19:30Z',
        platform: PlatformType.DISCORD,
        body: 'Never gonna run around and desert you',

        isContribution: true,
        username: 'test',
        member: member1Created.id,
        score: 2,
        sourceId: 'sourceId#7',
        sourceParentId: 'sourceId#5',
      }
      let activityCreated7 = await activityService.upsert(activity7)

      const activity5 = {
        type: 'message',
        timestamp: '2020-05-28T15:17:30Z',
        platform: PlatformType.DISCORD,
        body: 'Never gonna give you up',
        isContribution: true,
        username: 'test',
        member: member1Created.id,
        score: 2,
        sourceId: 'sourceId#5',
      }
      let activityCreated5 = await activityService.upsert(activity5)

      const conversationCreated2 = (
        await new ConversationService(mockIRepositoryOptions).findAndCountAll({
          slug: 'never-gonna-give-you-up',
        })
      ).rows[0]

      // get activities again
      activityCreated5 = await activityService.findById(activityCreated5.id)
      activityCreated6 = await activityService.findById(activityCreated6.id)
      activityCreated7 = await activityService.findById(activityCreated7.id)

      // expect parentIds
      expect(activityCreated6.parentId).toBe(activityCreated5.id)
      expect(activityCreated7.parentId).toBe(activityCreated5.id)

      expect(activityCreated5.conversationId).toStrictEqual(conversationCreated2.id)
      expect(activityCreated6.conversationId).toStrictEqual(conversationCreated2.id)
      expect(activityCreated7.conversationId).toStrictEqual(conversationCreated2.id)

      // Add some more childs to the conversation1 and conversation2
      // After setting child-parent in reverse order, we're now adding
      // some more childiren in normal order

      // add a new reply to the chain-starter activity
      const activity8 = {
        type: 'message',
        timestamp: '2020-05-28T15:21:30Z',
        platform: PlatformType.DISCORD,
        body: 'additional reply to the reply chain',
        isContribution: true,
        username: 'test2',
        member: member2Created.id,
        score: 2,
        sourceId: 'sourceId#8',
        sourceParentId: 'sourceId#1',
      }

      const activityCreated8 = await activityService.upsert(activity8)

      expect(activityCreated8.parentId).toBe(activityCreated1.id)
      expect(activityCreated8.conversationId).toStrictEqual(conversationCreated.id)

      // add a new activity to the thread
      const activity9 = {
        type: 'message',
        timestamp: '2020-05-28T15:35:30Z',
        platform: PlatformType.DISCORD,
        body: 'additional message to the thread',
        isContribution: true,
        username: 'test2',
        member: member2Created.id,
        score: 2,
        sourceId: 'sourceId#9',
        sourceParentId: 'sourceId#5',
      }

      const activityCreated9 = await activityService.upsert(activity9)

      expect(activityCreated9.parentId).toBe(activityCreated5.id)
      expect(activityCreated9.conversationId).toStrictEqual(conversationCreated2.id)
    })

    // Tests for checking channel logic when creating activity
    // Settings should get updated only when a new channel is sent alog while creating activity.
    it('Should create an activity with a channel which is not present in settings and add it to settings', async () => {
      const mockIRepositoryOptions = await SequelizeTestUtils.getTestIRepositoryOptions(db)
      await populateSegments(mockIRepositoryOptions)
      const memberCreated = await new MemberService(mockIRepositoryOptions).upsert({
        username: {
          [PlatformType.GITHUB]: 'test1',
        },
        platform: PlatformType.GITHUB,
        joinedAt: '2020-05-27T15:13:30Z',
      })

      const activity = {
        type: 'activity',
        timestamp: '2020-05-27T15:13:30Z',
        platform: PlatformType.GITHUB,
        body: 'Body',
        title: 'Title',
        url: 'URL',
        sentiment: {
          positive: 0.98,
          negative: 0.0,
          neutral: 0.02,
          mixed: 0.0,
          label: 'positive',
          sentiment: 0.98,
        },
        channel: 'TestChannel',
        attributes: {
          replies: 12,
        },
        sourceId: '#sourceId',
        isContribution: true,
        username: 'test1',
        member: memberCreated.id,
        score: 1,
      }

      await new ActivityService(mockIRepositoryOptions).upsert(activity)

      const activityChannels = SegmentRepository.getActivityChannels(mockIRepositoryOptions)

      expect(activityChannels[activity.platform].includes(activity.channel)).toBe(true)
    })

    it('Should not create a duplicate channel when a channel is present in settings', async () => {
      const mockIRepositoryOptions = await SequelizeTestUtils.getTestIRepositoryOptions(db)
      await populateSegments(mockIRepositoryOptions)
      const memberCreated = await new MemberService(mockIRepositoryOptions).upsert({
        username: {
          [PlatformType.GITHUB]: 'test1',
        },
        platform: PlatformType.GITHUB,
        joinedAt: '2020-05-27T15:13:30Z',
      })
      const activity = {
        type: 'activity',
        timestamp: '2020-05-27T15:13:30Z',
        platform: PlatformType.GITHUB,
        body: 'Body',
        title: 'Title',
        url: 'URL',
        sentiment: {
          positive: 0.98,
          negative: 0.0,
          neutral: 0.02,
          mixed: 0.0,
          label: 'positive',
          sentiment: 0.98,
        },
        channel: 'TestChannel',
        attributes: {
          replies: 12,
        },
        sourceId: '#sourceId',
        isContribution: true,
        username: 'test1',
        member: memberCreated.id,
        score: 1,
      }

      await new ActivityService(mockIRepositoryOptions).upsert(activity)
      let settings = await SettingsRepository.findOrCreateDefault({}, mockIRepositoryOptions)
      const activity1 = {
        type: 'activity1',
        timestamp: '2020-05-27T15:13:30Z',
        platform: PlatformType.GITHUB,
        body: 'Body',
        title: 'Title',
        url: 'URL',
        sentiment: {
          positive: 0.98,
          negative: 0.0,
          neutral: 0.02,
          mixed: 0.0,
          label: 'positive',
          sentiment: 0.98,
        },
        channel: 'TestChannel',
        attributes: {
          replies: 12,
        },
        sourceId: '#sourceId',
        isContribution: true,
        member: memberCreated.id,
        score: 1,
      }
      await new ActivityService(mockIRepositoryOptions).upsert(activity)
      const activityChannels = SegmentRepository.getActivityChannels(mockIRepositoryOptions)
      expect(activityChannels[activity1.platform].length).toBe(1)
    })
  })

  describe('createWithMember method', () => {
    it('Create an activity with given member [no parent activity]', async () => {
      const mockIRepositoryOptions = await SequelizeTestUtils.getTestIRepositoryOptions(db)
      await populateSegments(mockIRepositoryOptions)
      const memberAttributeSettingsService = new MemberAttributeSettingsService(
        mockIRepositoryOptions,
      )

      await memberAttributeSettingsService.createPredefined(GITHUB_MEMBER_ATTRIBUTES)
      await memberAttributeSettingsService.createPredefined(TWITTER_MEMBER_ATTRIBUTES)

      const member = {
        username: {
          [PlatformType.GITHUB]: 'anil_github',
        },
        email: 'lala@l.com',
        score: 10,
        attributes: {
          [MemberAttributeName.IS_HIREABLE]: {
            [PlatformType.GITHUB]: true,
          },
          [MemberAttributeName.URL]: {
            [PlatformType.GITHUB]: 'https://github.com/imcvampire',
            [PlatformType.TWITTER]: 'https://twitter.com/imcvampire',
          },
          [MemberAttributeName.WEBSITE_URL]: {
            [PlatformType.GITHUB]: 'https://imcvampire.js.org/',
          },
          [MemberAttributeName.BIO]: {
            [PlatformType.GITHUB]: 'Lazy geek',
          },
          [MemberAttributeName.LOCATION]: {
            [PlatformType.GITHUB]: 'Helsinki, Finland',
          },
        },
        organisation: 'Crowd',
        joinedAt: '2020-05-27T15:13:30Z',
      }

      const data = {
        member,
        body: 'Description\nThis pull request adds a new Dashboard and related widgets. This work will probably have to be revisited as soon as possible since a lot of decisions were made, without having too much time to think about different outcomes/possibilities. We rushed these changes so that we can demo a working dashboard to YC and to our Investors.\nChanges Proposed\n\nUpdate Chart.js\nAdd two different type of widgets (number and graph)\nRemove older/default widgets from dashboard and add our own widgets\nHide some items from the menu\nAdd all widget infrastructure (actions, services, etc) to integrate with the backend\nAdd a few more CSS tweaks\n\nScreenshots',
        title: 'Dashboard widgets and some other tweaks/adjustments',
        url: 'https://github.com/CrowdDevHQ/crowd-web/pull/16',
        sentiment: {
          positive: 0.98,
          negative: 0.0,
          neutral: 0.02,
          mixed: 0.0,
          sentiment: 0.98,
          label: 'positive',
        },
        channel: 'https://github.com/CrowdDevHQ/crowd-web',
        timestamp: '2021-09-30T14:20:27.000Z',
        type: 'pull_request-closed',
        isContribution: true,
        platform: PlatformType.GITHUB,
        score: 4,
        sourceId: '#sourceId1',
      }

      const activityWithMember = await new ActivityService(mockIRepositoryOptions).createWithMember(
        data,
      )

      delete activityWithMember.member
      delete activityWithMember.display
      delete activityWithMember.objectMember

      activityWithMember.createdAt = activityWithMember.createdAt.toISOString().split('T')[0]
      activityWithMember.updatedAt = activityWithMember.updatedAt.toISOString().split('T')[0]

      const memberFound = await MemberRepository.findById(
        activityWithMember.memberId,
        mockIRepositoryOptions,
      )

      const expectedActivityCreated = {
        id: activityWithMember.id,
        type: data.type,
        body: data.body,
        title: data.title,
        url: data.url,
        channel: data.channel,
        sentiment: data.sentiment,
        attributes: {},
        timestamp: new Date(data.timestamp),
        platform: data.platform,
        isContribution: data.isContribution,
        score: data.score,
        username: 'anil_github',
        objectMemberUsername: null,
        memberId: memberFound.id,
        objectMemberId: null,
        createdAt: SequelizeTestUtils.getNowWithoutTime(),
        updatedAt: SequelizeTestUtils.getNowWithoutTime(),
        tasks: [],
        deletedAt: null,
        tenantId: mockIRepositoryOptions.currentTenant.id,
        segmentId: mockIRepositoryOptions.currentSegments[0].id,
        createdById: mockIRepositoryOptions.currentUser.id,
        updatedById: mockIRepositoryOptions.currentUser.id,
        importHash: null,
        parentId: null,
        parent: null,
        sourceParentId: null,
        sourceId: data.sourceId,
        conversationId: null,
        organizationId: null,
        organization: null,
      }

      expect(activityWithMember).toStrictEqual(expectedActivityCreated)
    })

    it('Create an activity with given member [with parent activity, upsert member, new activity] [parent first, child later]', async () => {
      const mockIRepositoryOptions = await SequelizeTestUtils.getTestIRepositoryOptions(db)
      await populateSegments(mockIRepositoryOptions)
      const memberAttributeSettingsService = new MemberAttributeSettingsService(
        mockIRepositoryOptions,
      )

      await memberAttributeSettingsService.createPredefined(GITHUB_MEMBER_ATTRIBUTES)
      await memberAttributeSettingsService.createPredefined(TWITTER_MEMBER_ATTRIBUTES)

      const member = {
        username: 'anil_github',
        email: 'lala@l.com',
        score: 10,
        attributes: {
          [MemberAttributeName.IS_HIREABLE]: {
            [PlatformType.GITHUB]: true,
          },
          [MemberAttributeName.URL]: {
            [PlatformType.GITHUB]: 'https://github.com/imcvampire',
            [PlatformType.TWITTER]: 'https://twitter.com/imcvampire',
          },
          [MemberAttributeName.WEBSITE_URL]: {
            [PlatformType.GITHUB]: 'https://imcvampire.js.org/',
          },
          [MemberAttributeName.BIO]: {
            [PlatformType.GITHUB]: 'Lazy geek',
          },
          [MemberAttributeName.LOCATION]: {
            [PlatformType.GITHUB]: 'Helsinki, Finland',
          },
        },
        organisation: 'Crowd',
        joinedAt: '2020-05-27T15:13:30Z',
      }

      const data = {
        member,
        body: 'Description\nThis pull request adds a new Dashboard and related widgets. This work will probably have to be revisited as soon as possible since a lot of decisions were made, without having too much time to think about different outcomes/possibilities. We rushed these changes so that we can demo a working dashboard to YC and to our Investors.\nChanges Proposed\n\nUpdate Chart.js\nAdd two different type of widgets (number and graph)\nRemove older/default widgets from dashboard and add our own widgets\nHide some items from the menu\nAdd all widget infrastructure (actions, services, etc) to integrate with the backend\nAdd a few more CSS tweaks\n\nScreenshots',
        title: 'Dashboard widgets and some other tweaks/adjustments',
        url: 'https://github.com/CrowdDevHQ/crowd-web/pull/16',
        channel: 'https://github.com/CrowdDevHQ/crowd-web',
        timestamp: '2021-09-30T14:20:27.000Z',
        type: 'pull_request-closed',
        isContribution: true,
        platform: PlatformType.GITHUB,
        score: 4,
        sourceId: '#sourceId1',
      }

      const activityWithMember1 = await new ActivityService(
        mockIRepositoryOptions,
      ).createWithMember(data)

      const data2 = {
        member,
        body: 'Description\nMinor pull request that fixes the order by Score and # of activities in the members list page',
        title: 'Add order by score and # of activities',
        url: 'https://github.com/CrowdDevHQ/crowd-web/pull/30',
        channel: 'https://github.com/CrowdDevHQ/crowd-web',
        timestamp: '2021-11-30T14:20:27.000Z',
        type: 'pull_request-open',
        isContribution: true,
        platform: PlatformType.GITHUB,
        score: 4,
        sourceId: '#sourceId2',
        sourceParentId: data.sourceId,
      }

      const activityWithMember2 = await new ActivityService(
        mockIRepositoryOptions,
      ).createWithMember(data2)

      // Since an activity with a parent is created, a Conversation entity should be created at this point
      // with both parent and the child activities. Try finding it using the slug (slug is generated using parent.attributes.body)

      const conversationCreated = await new ConversationService(
        mockIRepositoryOptions,
      ).findAndCountAll({ slug: 'description-this-pull-request-adds-a-new-dashboard-and-related' })

      // delete models before expect because we already have ids (memberId, parentId)
      delete activityWithMember2.member
      delete activityWithMember2.parent
      delete activityWithMember2.display
      delete activityWithMember2.objectMember

      activityWithMember2.createdAt = activityWithMember2.createdAt.toISOString().split('T')[0]
      activityWithMember2.updatedAt = activityWithMember2.updatedAt.toISOString().split('T')[0]

      const memberFound = await MemberRepository.findById(
        activityWithMember1.memberId,
        mockIRepositoryOptions,
      )

      const expectedActivityCreated = {
        id: activityWithMember2.id,
        body: data2.body,
        title: data2.title,
        url: data2.url,
        channel: data2.channel,
        sentiment: {
          positive: 0.42,
          negative: 0.42,
          neutral: 0.42,
          mixed: 0.42,
          label: 'positive',
          sentiment: 0.42,
        },
        attributes: {},
        type: data2.type,
        timestamp: new Date(data2.timestamp),
        platform: data2.platform,
        tasks: [],
        isContribution: data2.isContribution,
        score: data2.score,
        username: 'anil_github',
        objectMemberUsername: null,
        memberId: memberFound.id,
        objectMemberId: null,
        createdAt: SequelizeTestUtils.getNowWithoutTime(),
        updatedAt: SequelizeTestUtils.getNowWithoutTime(),
        deletedAt: null,
        tenantId: mockIRepositoryOptions.currentTenant.id,
        segmentId: mockIRepositoryOptions.currentSegments[0].id,
        createdById: mockIRepositoryOptions.currentUser.id,
        updatedById: mockIRepositoryOptions.currentUser.id,
        importHash: null,
        parentId: activityWithMember1.id,
        sourceParentId: data2.sourceParentId,
        sourceId: data2.sourceId,
        conversationId: conversationCreated.rows[0].id,
        organizationId: null,
        organization: null,
      }

      expect(activityWithMember2).toStrictEqual(expectedActivityCreated)
    })

    it('Create an activity with given member [with parent activity, upsert member, new activity] [child first, parent later]', async () => {
      const mockIRepositoryOptions = await SequelizeTestUtils.getTestIRepositoryOptions(db)
      await populateSegments(mockIRepositoryOptions)
      const activityService = new ActivityService(mockIRepositoryOptions)
      const memberAttributeSettingsService = new MemberAttributeSettingsService(
        mockIRepositoryOptions,
      )

      await memberAttributeSettingsService.createPredefined(GITHUB_MEMBER_ATTRIBUTES)
      await memberAttributeSettingsService.createPredefined(TWITTER_MEMBER_ATTRIBUTES)

      const member = {
        username: 'anil_github',
        email: 'lala@l.com',
        score: 10,
        attributes: {
          [MemberAttributeName.IS_HIREABLE]: {
            [PlatformType.GITHUB]: true,
          },
          [MemberAttributeName.URL]: {
            [PlatformType.GITHUB]: 'https://github.com/imcvampire',
            [PlatformType.TWITTER]: 'https://twitter.com/imcvampire',
          },
          [MemberAttributeName.WEBSITE_URL]: {
            [PlatformType.GITHUB]: 'https://imcvampire.js.org/',
          },
          [MemberAttributeName.BIO]: {
            [PlatformType.GITHUB]: 'Lazy geek',
          },
          [MemberAttributeName.LOCATION]: {
            [PlatformType.GITHUB]: 'Helsinki, Finland',
          },
        },
        organisation: 'Crowd',
        joinedAt: '2020-05-27T15:13:30Z',
      }

      const dataChild = {
        member,
        body: 'Description\nMinor pull request that fixes the order by Score and # of activities in the members list page',
        title: 'Add order by score and # of activities',
        url: 'https://github.com/CrowdDevHQ/crowd-web/pull/30',
        channel: 'https://github.com/CrowdDevHQ/crowd-web',
        timestamp: '2021-11-30T14:20:27.000Z',
        type: 'pull_request-open',
        isContribution: true,
        platform: PlatformType.GITHUB,
        score: 4,
        sourceParentId: '#sourceId1',
        sourceId: '#childSourceId',
      }

      let activityWithMemberChild = await activityService.createWithMember(dataChild)

      const dataParent = {
        member,
        body: 'Description\nThis pull request adds a new Dashboard and related widgets. This work will probably have to be revisited as soon as possible since a lot of decisions were made, without having too much time to think about different outcomes/possibilities. We rushed these changes so that we can demo a working dashboard to YC and to our Investors.\nChanges Proposed\n\nUpdate Chart.js\nAdd two different type of widgets (number and graph)\nRemove older/default widgets from dashboard and add our own widgets\nHide some items from the menu\nAdd all widget infrastructure (actions, services, etc) to integrate with the backend\nAdd a few more CSS tweaks\n\nScreenshots',
        title: 'Dashboard widgets and some other tweaks/adjustments',
        url: 'https://github.com/CrowdDevHQ/crowd-web/pull/16',
        channel: 'https://github.com/CrowdDevHQ/crowd-web',
        timestamp: '2021-09-30T14:20:27.000Z',
        type: 'pull_request-closed',
        isContribution: true,
        platform: PlatformType.GITHUB,
        score: 4,
        sourceId: dataChild.sourceParentId,
      }

      let activityWithMemberParent = await activityService.createWithMember(dataParent)

      // after creating parent, conversation should be started
      const conversationCreated = await new ConversationService(
        mockIRepositoryOptions,
      ).findAndCountAll({ slug: 'description-this-pull-request-adds-a-new-dashboard-and-related' })

      // get child and parent activity again
      activityWithMemberChild = await activityService.findById(activityWithMemberChild.id)
      activityWithMemberParent = await activityService.findById(activityWithMemberParent.id)

      // delete models before expect because we already have ids (memberId, parentId)
      delete activityWithMemberChild.member
      delete activityWithMemberChild.parent
      delete activityWithMemberChild.display
      delete activityWithMemberChild.objectMember
      delete activityWithMemberParent.member
      delete activityWithMemberParent.parent
      delete activityWithMemberParent.display
      delete activityWithMemberParent.objectMember

      activityWithMemberChild.createdAt = activityWithMemberChild.createdAt
        .toISOString()
        .split('T')[0]
      activityWithMemberChild.updatedAt = activityWithMemberChild.updatedAt
        .toISOString()
        .split('T')[0]
      activityWithMemberParent.createdAt = activityWithMemberParent.createdAt
        .toISOString()
        .split('T')[0]
      activityWithMemberParent.updatedAt = activityWithMemberParent.updatedAt
        .toISOString()
        .split('T')[0]

      const memberFound = await MemberRepository.findById(
        activityWithMemberChild.memberId,
        mockIRepositoryOptions,
      )

      const expectedParentActivityCreated = {
        id: activityWithMemberParent.id,
        body: dataParent.body,
        title: dataParent.title,
        url: dataParent.url,
        channel: dataParent.channel,
        sentiment: {
          positive: 0.42,
          negative: 0.42,
          neutral: 0.42,
          mixed: 0.42,
          label: 'positive',
          sentiment: 0.42,
        },
        attributes: {},
        type: dataParent.type,
        timestamp: new Date(dataParent.timestamp),
        platform: dataParent.platform,
        isContribution: dataParent.isContribution,
        tasks: [],
        score: dataParent.score,
        username: 'anil_github',
        objectMemberUsername: null,
        memberId: memberFound.id,
        objectMemberId: null,
        createdAt: SequelizeTestUtils.getNowWithoutTime(),
        updatedAt: SequelizeTestUtils.getNowWithoutTime(),
        deletedAt: null,
        tenantId: mockIRepositoryOptions.currentTenant.id,
        segmentId: mockIRepositoryOptions.currentSegments[0].id,
        createdById: mockIRepositoryOptions.currentUser.id,
        updatedById: mockIRepositoryOptions.currentUser.id,
        importHash: null,
        parentId: null,
        sourceParentId: null,
        sourceId: dataParent.sourceId,
        conversationId: conversationCreated.rows[0].id,
        organizationId: null,
        organization: null,
      }

      expect(activityWithMemberParent).toStrictEqual(expectedParentActivityCreated)

      const expectedChildActivityCreated = {
        id: activityWithMemberChild.id,
        body: dataChild.body,
        title: dataChild.title,
        url: dataChild.url,
        channel: dataChild.channel,
        sentiment: {
          positive: 0.42,
          negative: 0.42,
          neutral: 0.42,
          mixed: 0.42,
          label: 'positive',
          sentiment: 0.42,
        },
        attributes: {},
        type: dataChild.type,
        timestamp: new Date(dataChild.timestamp),
        platform: dataChild.platform,
        isContribution: dataChild.isContribution,
        score: dataChild.score,
        username: 'anil_github',
        objectMemberUsername: null,
        memberId: memberFound.id,
        objectMemberId: null,
        createdAt: SequelizeTestUtils.getNowWithoutTime(),
        tasks: [],
        updatedAt: SequelizeTestUtils.getNowWithoutTime(),
        deletedAt: null,
        tenantId: mockIRepositoryOptions.currentTenant.id,
        segmentId: mockIRepositoryOptions.currentSegments[0].id,
        createdById: mockIRepositoryOptions.currentUser.id,
        updatedById: mockIRepositoryOptions.currentUser.id,
        importHash: null,
        parentId: activityWithMemberParent.id,
        sourceParentId: dataChild.sourceParentId,
        sourceId: dataChild.sourceId,
        conversationId: conversationCreated.rows[0].id,
        organizationId: null,
        organization: null,
      }

      expect(activityWithMemberChild).toStrictEqual(expectedChildActivityCreated)
    })

    it('Create an activity with organization - member with single organization and no affiliation', async () => {
      const mockIRepositoryOptions = await SequelizeTestUtils.getTestIRepositoryOptions(db)
      await populateSegments(mockIRepositoryOptions)
      const memberAttributeSettingsService = new MemberAttributeSettingsService(
        mockIRepositoryOptions,
      )

      const org1 = {
        name: 'crowd.dev',
      }

      await memberAttributeSettingsService.createPredefined(GithubMemberAttributes)
      await memberAttributeSettingsService.createPredefined(TwitterMemberAttributes)

      const member = {
        username: {
          [PlatformType.GITHUB]: 'anil_github',
        },
        email: 'lala@l.com',
        organizations: [org1],
        joinedAt: '2020-05-27T15:13:30Z',
      }

      const data = {
        member,
        timestamp: '2021-09-30T14:20:27.000Z',
        type: 'pull_request-closed',
        platform: PlatformType.GITHUB,
        sourceId: '#sourceId1',
      }

      const activityWithMember = await new ActivityService(mockIRepositoryOptions).createWithMember(
        data,
      )

      // find activity
      const activity = await ActivityRepository.findById(
        activityWithMember.id,
        mockIRepositoryOptions,
      )

      expect(activity.organization.name).toEqual(org1.name)
    })

    it(`Create an activity with member's first organization - member with multiple organizations and no affiliation`, async () => {
      const mockIRepositoryOptions = await SequelizeTestUtils.getTestIRepositoryOptions(db)
      await populateSegments(mockIRepositoryOptions)

      const org1 = {
        name: 'tesla',
      }

      const org2 = {
        name: 'crowd.dev',
      }

      const member = {
        username: {
          [PlatformType.GITHUB]: 'anil_github',
        },
        email: 'lala@l.com',
        organizations: [org1, org2],
        joinedAt: '2020-05-27T15:13:30Z',
      }

      const data = {
        member,
        timestamp: '2021-09-30T14:20:27.000Z',
        type: 'pull_request-closed',
        platform: PlatformType.GITHUB,
        sourceId: '#sourceId1',
      }

      const activityWithMember = await new ActivityService(mockIRepositoryOptions).createWithMember(
        data,
      )

      // find activity
      const activity = await ActivityRepository.findById(
        activityWithMember.id,
        mockIRepositoryOptions,
      )

      expect(activity.organization.name).toEqual(org1.name)
    })

    it(`Shouldn't update existing activity's organization, when a different organization comes with the member`, async () => {
      const mockIRepositoryOptions = await SequelizeTestUtils.getTestIRepositoryOptions(db)
      await populateSegments(mockIRepositoryOptions)
      const memberAttributeSettingsService = new MemberAttributeSettingsService(
        mockIRepositoryOptions,
      )

      const org1 = {
        name: 'tesla',
      }

      const org2 = {
        name: 'crowd.dev',
      }

      const member = {
        username: {
          [PlatformType.GITHUB]: 'anil_github',
        },
        email: 'lala@l.com',
        organizations: [org1],
        joinedAt: '2020-05-27T15:13:30Z',
      }

      const data = {
        member,
        timestamp: '2021-09-30T14:20:27.000Z',
        type: 'pull_request-closed',
        platform: PlatformType.GITHUB,
        sourceId: '#sourceId1',
      }

      let activityWithMember = await new ActivityService(mockIRepositoryOptions).createWithMember(
        data,
      )

      let activity = await ActivityRepository.findById(
        activityWithMember.id,
        mockIRepositoryOptions,
      )

      expect(activity.organization.name).toEqual(org1.name)

      // create same activity with a different member organization
      data.member = {
        ...member,
        organizations: [org2],
      }

      await new ActivityService(mockIRepositoryOptions).createWithMember(data)

      activity = await ActivityRepository.findById(activityWithMember.id, mockIRepositoryOptions)

      // activity organization shouldn't change
      expect(activity.organization.name).toEqual(org1.name)
    })

    it(`Should respect the affiliation settings when setting an activity's organization with multiple member organizations`, async () => {
      const mockIRepositoryOptions = await SequelizeTestUtils.getTestIRepositoryOptions(db)
      const segmentRepo = new SegmentRepository(mockIRepositoryOptions)

      const segment1 = await segmentRepo.create({
        name: 'Crowd.dev - Segment1',
        url: '',
        parentName: 'Crowd.dev - Segment1',
        grandparentName: 'Crowd.dev - Segment1',
        slug: 'crowd.dev-1',
        parentSlug: 'crowd.dev-1',
        grandparentSlug: 'crowd.dev-1',
        status: SegmentStatus.ACTIVE,
        sourceId: null,
        sourceParentId: null,
      })

      const segment2 = await segmentRepo.create({
        name: 'Crowd.dev - Segment2',
        url: '',
        parentName: 'Crowd.dev - Segment2',
        grandparentName: 'Crowd.dev - Segment2',
        slug: 'crowd.dev-2',
        parentSlug: 'crowd.dev-2',
        grandparentSlug: 'crowd.dev-2',
        status: SegmentStatus.ACTIVE,
        sourceId: null,
        sourceParentId: null,
      })

      await populateSegments(mockIRepositoryOptions)
      const org1 = await OrganizationRepository.create(
        {
          name: 'tesla',
        },
        mockIRepositoryOptions,
      )

      const org2 = await OrganizationRepository.create(
        {
          name: 'crowd.dev',
        },
        mockIRepositoryOptions,
      )

      const member = {
        username: {
          [PlatformType.GITHUB]: 'anil_github',
        },
        organizations: [org1, org2],
        affiliations: [
          {
            segmentId: segment1.id,
            organizationId: org2.id,
          },
          {
            segmentId: segment2.id,
            organizationId: null,
          },
        ],
      }

      const data = {
        member,
        timestamp: '2021-09-30T14:20:27.000Z',
        type: 'pull_request-closed',
        platform: PlatformType.GITHUB,
        sourceId: '#sourceId1',
      }

      switchSegments(mockIRepositoryOptions, [segment1])

      let activityWithMember = await new ActivityService(mockIRepositoryOptions).createWithMember(
        data,
      )

      let activity = await ActivityRepository.findById(
        activityWithMember.id,
        mockIRepositoryOptions,
      )

      // org2 should be set as organization because it's in member's affiliated organizations
      expect(activity.organization.name).toEqual(org2.name)

      // add another activity to segment2 for the same member
      switchSegments(mockIRepositoryOptions, [segment2])

      data.sourceId = '#sourceId2'
      data.member = member // createWithMember modifies member, reset it

      activityWithMember = await new ActivityService(mockIRepositoryOptions).createWithMember(data)

      activity = await ActivityRepository.findById(activityWithMember.id, mockIRepositoryOptions)

      // this member had a null affiliation(meaning no organizations should be set) in segment 2
      expect(activity.organization).toBeNull()
    })

    describe('Member tests in createWithMember', () => {
      it('Should set the joinedAt to the time of the activity when the member does not exist', async () => {
        const mockIRepositoryOptions = await SequelizeTestUtils.getTestIRepositoryOptions(db)
        await populateSegments(mockIRepositoryOptions)
        const memberAttributeSettingsService = new MemberAttributeSettingsService(
          mockIRepositoryOptions,
        )

        await memberAttributeSettingsService.createPredefined(GITHUB_MEMBER_ATTRIBUTES)
        await memberAttributeSettingsService.createPredefined(TWITTER_MEMBER_ATTRIBUTES)

        const member = {
          username: {
            [PlatformType.GITHUB]: 'anil_github',
          },
          email: 'lala@l.com',
          score: 10,
          attributes: {
            [MemberAttributeName.IS_HIREABLE]: {
              [PlatformType.GITHUB]: true,
            },
            [MemberAttributeName.URL]: {
              [PlatformType.GITHUB]: 'https://github.com/imcvampire',
              [PlatformType.TWITTER]: 'https://twitter.com/imcvampire',
            },
            [MemberAttributeName.WEBSITE_URL]: {
              [PlatformType.GITHUB]: 'https://imcvampire.js.org/',
            },
            [MemberAttributeName.BIO]: {
              [PlatformType.GITHUB]: 'Lazy geek',
            },
            [MemberAttributeName.LOCATION]: {
              [PlatformType.GITHUB]: 'Helsinki, Finland',
            },
          },
          organisation: 'Crowd',
          joinedAt: '2020-05-27T15:13:30Z',
        }

        const data = {
          member,
          body: 'Description\nThis pull request adds a new Dashboard and related widgets. This work will probably have to be revisited as soon as possible since a lot of decisions were made, without having too much time to think about different outcomes/possibilities. We rushed these changes so that we can demo a working dashboard to YC and to our Investors.\nChanges Proposed\n\nUpdate Chart.js\nAdd two different type of widgets (number and graph)\nRemove older/default widgets from dashboard and add our own widgets\nHide some items from the menu\nAdd all widget infrastructure (actions, services, etc) to integrate with the backend\nAdd a few more CSS tweaks\n\nScreenshots',
          title: 'Dashboard widgets and some other tweaks/adjustments',
          url: 'https://github.com/CrowdDevHQ/crowd-web/pull/16',
          channel: 'https://github.com/CrowdDevHQ/crowd-web',
          timestamp: '2021-09-30T14:20:27.000Z',
          type: 'pull_request-closed',
          isContribution: true,
          platform: PlatformType.GITHUB,
          score: 4,
          sourceId: '#sourceId1',
        }

        const activityWithMember = await new ActivityService(
          mockIRepositoryOptions,
        ).createWithMember(data)

        delete activityWithMember.member
        delete activityWithMember.display
        delete activityWithMember.objectMember

        activityWithMember.createdAt = activityWithMember.createdAt.toISOString().split('T')[0]
        activityWithMember.updatedAt = activityWithMember.updatedAt.toISOString().split('T')[0]

        const memberFound = await MemberRepository.findById(
          activityWithMember.memberId,
          mockIRepositoryOptions,
        )

        const expectedActivityCreated = {
          id: activityWithMember.id,
          body: data.body,
          title: data.title,
          url: data.url,
          channel: data.channel,
          sentiment: {
            positive: 0.42,
            negative: 0.42,
            neutral: 0.42,
            mixed: 0.42,
            label: 'positive',
            sentiment: 0.42,
          },
          attributes: {},
          type: data.type,
          timestamp: new Date(data.timestamp),
          platform: data.platform,
          isContribution: data.isContribution,
          score: data.score,
          username: 'anil_github',
          objectMemberUsername: null,
          memberId: memberFound.id,
          objectMemberId: null,
          createdAt: SequelizeTestUtils.getNowWithoutTime(),
          tasks: [],
          updatedAt: SequelizeTestUtils.getNowWithoutTime(),
          deletedAt: null,
          tenantId: mockIRepositoryOptions.currentTenant.id,
          segmentId: mockIRepositoryOptions.currentSegments[0].id,
          createdById: mockIRepositoryOptions.currentUser.id,
          updatedById: mockIRepositoryOptions.currentUser.id,
          importHash: null,
          parentId: null,
          parent: null,
          sourceParentId: null,
          sourceId: data.sourceId,
          conversationId: null,
          organizationId: null,
          organization: null,
        }

        expect(activityWithMember).toStrictEqual(expectedActivityCreated)
        expect(memberFound.joinedAt).toStrictEqual(expectedActivityCreated.timestamp)
        expect(memberFound.username).toStrictEqual({
          [PlatformType.GITHUB]: ['anil_github'],
        })
      })

      it('Should replace joinedAt when activity ts is earlier than existing joinedAt', async () => {
        const mockIRepositoryOptions = await SequelizeTestUtils.getTestIRepositoryOptions(db)
        await populateSegments(mockIRepositoryOptions)
        const memberAttributeSettingsService = new MemberAttributeSettingsService(
          mockIRepositoryOptions,
        )

        await memberAttributeSettingsService.createPredefined(GITHUB_MEMBER_ATTRIBUTES)
        await memberAttributeSettingsService.createPredefined(TWITTER_MEMBER_ATTRIBUTES)

        const member = {
          username: {
            [PlatformType.GITHUB]: 'anil_github',
          },
          displayName: 'Anil',
          email: 'lala@l.com',
          score: 10,
          attributes: {
            [MemberAttributeName.IS_HIREABLE]: {
              [PlatformType.GITHUB]: true,
            },
            [MemberAttributeName.URL]: {
              [PlatformType.GITHUB]: 'https://github.com/imcvampire',
              [PlatformType.TWITTER]: 'https://twitter.com/imcvampire',
            },
            [MemberAttributeName.WEBSITE_URL]: {
              [PlatformType.GITHUB]: 'https://imcvampire.js.org/',
            },
            [MemberAttributeName.BIO]: {
              [PlatformType.GITHUB]: 'Lazy geek',
            },
            [MemberAttributeName.LOCATION]: {
              [PlatformType.GITHUB]: 'Helsinki, Finland',
            },
          },
          organisation: 'Crowd',
          joinedAt: '2022-05-27T15:13:30Z',
        }

        await MemberRepository.create(member, mockIRepositoryOptions)

        const data = {
          member,
          body: 'Description\nThis pull request adds a new Dashboard and related widgets. This work will probably have to be revisited as soon as possible since a lot of decisions were made, without having too much time to think about different outcomes/possibilities. We rushed these changes so that we can demo a working dashboard to YC and to our Investors.\nChanges Proposed\n\nUpdate Chart.js\nAdd two different type of widgets (number and graph)\nRemove older/default widgets from dashboard and add our own widgets\nHide some items from the menu\nAdd all widget infrastructure (actions, services, etc) to integrate with the backend\nAdd a few more CSS tweaks\n\nScreenshots',
          title: 'Dashboard widgets and some other tweaks/adjustments',
          url: 'https://github.com/CrowdDevHQ/crowd-web/pull/16',
          channel: 'https://github.com/CrowdDevHQ/crowd-web',
          timestamp: '2021-09-30T14:20:27.000Z',
          type: 'pull_request-closed',
          isContribution: true,
          platform: PlatformType.GITHUB,
          score: 4,
          sourceId: '#sourceId1',
        }

        const activityWithMember = await new ActivityService(
          mockIRepositoryOptions,
        ).createWithMember(data)

        delete activityWithMember.member
        delete activityWithMember.display
        delete activityWithMember.objectMember

        activityWithMember.createdAt = activityWithMember.createdAt.toISOString().split('T')[0]
        activityWithMember.updatedAt = activityWithMember.updatedAt.toISOString().split('T')[0]

        const memberFound = await MemberRepository.findById(
          activityWithMember.memberId,
          mockIRepositoryOptions,
        )

        const expectedActivityCreated = {
          id: activityWithMember.id,
          body: data.body,
          title: data.title,
          url: data.url,
          channel: data.channel,
          sentiment: {
            positive: 0.42,
            negative: 0.42,
            neutral: 0.42,
            sentiment: 0.42,
            mixed: 0.42,
            label: 'positive',
          },
          attributes: {},
          type: data.type,
          timestamp: new Date(data.timestamp),
          platform: data.platform,
          isContribution: data.isContribution,
          score: data.score,
          username: 'anil_github',
          objectMemberUsername: null,
          memberId: memberFound.id,
          objectMemberId: null,
          createdAt: SequelizeTestUtils.getNowWithoutTime(),
          updatedAt: SequelizeTestUtils.getNowWithoutTime(),
          deletedAt: null,
          tasks: [],
          tenantId: mockIRepositoryOptions.currentTenant.id,
          segmentId: mockIRepositoryOptions.currentSegments[0].id,
          createdById: mockIRepositoryOptions.currentUser.id,
          updatedById: mockIRepositoryOptions.currentUser.id,
          importHash: null,
          parentId: null,
          parent: null,
          sourceId: data.sourceId,
          sourceParentId: null,
          conversationId: null,
          organizationId: null,
          organization: null,
        }

        expect(activityWithMember).toStrictEqual(expectedActivityCreated)
        expect(memberFound.joinedAt).toStrictEqual(expectedActivityCreated.timestamp)
        expect(memberFound.username).toStrictEqual({
          [PlatformType.GITHUB]: ['anil_github'],
        })
      })

      it('Should not replace joinedAt when activity ts is later than existing joinedAt', async () => {
        const mockIRepositoryOptions = await SequelizeTestUtils.getTestIRepositoryOptions(db)
        await populateSegments(mockIRepositoryOptions)
        const memberAttributeSettingsService = new MemberAttributeSettingsService(
          mockIRepositoryOptions,
        )

        await memberAttributeSettingsService.createPredefined(GITHUB_MEMBER_ATTRIBUTES)
        await memberAttributeSettingsService.createPredefined(TWITTER_MEMBER_ATTRIBUTES)

        const member = {
          username: {
            [PlatformType.GITHUB]: 'anil_github',
          },
          displayName: 'Anil',
          email: 'lala@l.com',
          score: 10,
          attributes: {
            [MemberAttributeName.IS_HIREABLE]: {
              [PlatformType.GITHUB]: true,
            },
            [MemberAttributeName.URL]: {
              [PlatformType.GITHUB]: 'https://github.com/imcvampire',
              [PlatformType.TWITTER]: 'https://twitter.com/imcvampire',
            },
            [MemberAttributeName.WEBSITE_URL]: {
              [PlatformType.GITHUB]: 'https://imcvampire.js.org/',
            },
            [MemberAttributeName.BIO]: {
              [PlatformType.GITHUB]: 'Lazy geek',
            },
            [MemberAttributeName.LOCATION]: {
              [PlatformType.GITHUB]: 'Helsinki, Finland',
            },
          },
          organisation: 'Crowd',
          joinedAt: '2020-05-27T15:13:30Z',
        }

        await MemberRepository.create(member, mockIRepositoryOptions)

        const data = {
          member,
          body: 'Description\nThis pull request adds a new Dashboard and related widgets. This work will probably have to be revisited as soon as possible since a lot of decisions were made, without having too much time to think about different outcomes/possibilities. We rushed these changes so that we can demo a working dashboard to YC and to our Investors.\nChanges Proposed\n\nUpdate Chart.js\nAdd two different type of widgets (number and graph)\nRemove older/default widgets from dashboard and add our own widgets\nHide some items from the menu\nAdd all widget infrastructure (actions, services, etc) to integrate with the backend\nAdd a few more CSS tweaks\n\nScreenshots',
          title: 'Dashboard widgets and some other tweaks/adjustments',
          url: 'https://github.com/CrowdDevHQ/crowd-web/pull/16',
          channel: 'https://github.com/CrowdDevHQ/crowd-web',
          timestamp: '2021-09-30T14:20:27.000Z',
          type: 'pull_request-closed',
          isContribution: true,
          platform: PlatformType.GITHUB,
          score: 4,
          sourceId: '#sourceId1',
        }

        const activityWithMember = await new ActivityService(
          mockIRepositoryOptions,
        ).createWithMember(data)

        delete activityWithMember.member
        delete activityWithMember.display
        delete activityWithMember.objectMember

        activityWithMember.createdAt = activityWithMember.createdAt.toISOString().split('T')[0]
        activityWithMember.updatedAt = activityWithMember.updatedAt.toISOString().split('T')[0]

        const memberFound = await MemberRepository.findById(
          activityWithMember.memberId,
          mockIRepositoryOptions,
        )

        const expectedActivityCreated = {
          id: activityWithMember.id,
          body: data.body,
          title: data.title,
          url: data.url,
          channel: data.channel,
          sentiment: {
            positive: 0.42,
            negative: 0.42,
            neutral: 0.42,
            mixed: 0.42,
            label: 'positive',
            sentiment: 0.42,
          },
          attributes: {},
          type: data.type,
          timestamp: new Date(data.timestamp),
          platform: data.platform,
          isContribution: data.isContribution,
          score: data.score,
          username: 'anil_github',
          objectMemberUsername: null,
          memberId: memberFound.id,
          objectMemberId: null,
          createdAt: SequelizeTestUtils.getNowWithoutTime(),
          updatedAt: SequelizeTestUtils.getNowWithoutTime(),
          tasks: [],
          deletedAt: null,
          tenantId: mockIRepositoryOptions.currentTenant.id,
          segmentId: mockIRepositoryOptions.currentSegments[0].id,
          createdById: mockIRepositoryOptions.currentUser.id,
          updatedById: mockIRepositoryOptions.currentUser.id,
          importHash: null,
          parentId: null,
          parent: null,
          sourceId: data.sourceId,
          sourceParentId: null,
          conversationId: null,
          organizationId: null,
          organization: null,
        }

        expect(activityWithMember).toStrictEqual(expectedActivityCreated)
        expect(memberFound.joinedAt).toStrictEqual(new Date('2020-05-27T15:13:30Z'))
        expect(memberFound.username).toStrictEqual({
          [PlatformType.GITHUB]: ['anil_github'],
        })
      })

      it('It should replace joinedAt if the original was in year 1970', async () => {
        const mockIRepositoryOptions = await SequelizeTestUtils.getTestIRepositoryOptions(db)
        await populateSegments(mockIRepositoryOptions)
        await populateSegments(mockIRepositoryOptions)
        const memberAttributeSettingsService = new MemberAttributeSettingsService(
          mockIRepositoryOptions,
        )

        await memberAttributeSettingsService.createPredefined(GITHUB_MEMBER_ATTRIBUTES)
        await memberAttributeSettingsService.createPredefined(TWITTER_MEMBER_ATTRIBUTES)

        const member = {
          username: {
            [PlatformType.GITHUB]: 'anil_github',
          },
          displayName: 'Anil',
          email: 'lala@l.com',
          score: 10,
          attributes: {
            [MemberAttributeName.IS_HIREABLE]: {
              [PlatformType.GITHUB]: true,
            },
            [MemberAttributeName.URL]: {
              [PlatformType.GITHUB]: 'https://github.com/imcvampire',
              [PlatformType.TWITTER]: 'https://twitter.com/imcvampire',
            },
            [MemberAttributeName.WEBSITE_URL]: {
              [PlatformType.GITHUB]: 'https://imcvampire.js.org/',
            },
            [MemberAttributeName.BIO]: {
              [PlatformType.GITHUB]: 'Computer Science',
            },
            [MemberAttributeName.LOCATION]: {
              [PlatformType.GITHUB]: 'Istanbul',
            },
          },
          organisation: 'Crowd',
          joinedAt: new Date('1970-01-01T00:00:00Z'),
        }

        await MemberRepository.create(member, mockIRepositoryOptions)

        const data = {
          member,
          body: 'Description\nThis pull request adds a new Dashboard and related widgets. This work will probably have to be revisited as soon as possible since a lot of decisions were made, without having too much time to think about different outcomes/possibilities. We rushed these changes so that we can demo a working dashboard to YC and to our Investors.\nChanges Proposed\n\nUpdate Chart.js\nAdd two different type of widgets (number and graph)\nRemove older/default widgets from dashboard and add our own widgets\nHide some items from the menu\nAdd all widget infrastructure (actions, services, etc) to integrate with the backend\nAdd a few more CSS tweaks\n\nScreenshots',
          title: 'Dashboard widgets and some other tweaks/adjustments',
          state: 'merged',
          url: 'https://github.com/CrowdDevHQ/crowd-web/pull/16',
          channel: 'https://github.com/CrowdDevHQ/crowd-web',
          timestamp: '2021-09-30T14:20:27.000Z',
          type: 'pull_request-closed',
          isContribution: true,
          platform: PlatformType.GITHUB,
          score: 4,
          sourceId: '#sourceId1',
        }

        const activityWithMember = await new ActivityService(
          mockIRepositoryOptions,
        ).createWithMember(data)

        delete activityWithMember.member
        delete activityWithMember.display
        delete activityWithMember.objectMember

        activityWithMember.createdAt = activityWithMember.createdAt.toISOString().split('T')[0]
        activityWithMember.updatedAt = activityWithMember.updatedAt.toISOString().split('T')[0]

        const memberFound = await MemberRepository.findById(
          activityWithMember.memberId,
          mockIRepositoryOptions,
        )

        const expectedActivityCreated = {
          id: activityWithMember.id,
          body: data.body,
          title: data.title,
          url: data.url,
          channel: data.channel,
          sentiment: {
            positive: 0.42,
            negative: 0.42,
            neutral: 0.42,
            mixed: 0.42,
            label: 'positive',
            sentiment: 0.42,
          },
          attributes: {},
          type: data.type,
          timestamp: new Date(data.timestamp),
          platform: data.platform,
          isContribution: data.isContribution,
          score: data.score,
          username: 'anil_github',
          objectMemberUsername: null,
          memberId: memberFound.id,
          objectMemberId: null,
          createdAt: SequelizeTestUtils.getNowWithoutTime(),
          updatedAt: SequelizeTestUtils.getNowWithoutTime(),
          deletedAt: null,
          tasks: [],
          tenantId: mockIRepositoryOptions.currentTenant.id,
          segmentId: mockIRepositoryOptions.currentSegments[0].id,
          createdById: mockIRepositoryOptions.currentUser.id,
          updatedById: mockIRepositoryOptions.currentUser.id,
          importHash: null,
          parentId: null,
          parent: null,
          sourceId: data.sourceId,
          sourceParentId: null,
          conversationId: null,
          organizationId: null,
          organization: null,
        }

        expect(activityWithMember).toStrictEqual(expectedActivityCreated)
        expect(memberFound.joinedAt).toStrictEqual(expectedActivityCreated.timestamp)
        expect(memberFound.username).toStrictEqual({
          [PlatformType.GITHUB]: ['anil_github'],
        })
      })

      it('Should respect joinedAt when an existing activity comes in with a different timestamp', async () => {
        // This can happen in cases like the Twitter integration.
        // For follow activities, if we are onboarding we set the timestamp to 1970,
        // but if we are not onboarding, we set the timestamp to the current time.
        // This can cause having 2 activities with different timestamps, but the same sourceId.
        // The joinedAt should stay untouched in this case.
        const mockIRepositoryOptions = await SequelizeTestUtils.getTestIRepositoryOptions(db)
        await populateSegments(mockIRepositoryOptions)
        const memberAttributeSettingsService = new MemberAttributeSettingsService(
          mockIRepositoryOptions,
        )

        await memberAttributeSettingsService.createPredefined(GITHUB_MEMBER_ATTRIBUTES)
        await memberAttributeSettingsService.createPredefined(TWITTER_MEMBER_ATTRIBUTES)

        const data = {
          member: {
            username: 'anil',
          },
          timestamp: '1970-01-01T00:00:00.000Z',
          type: 'follow',
          platform: PlatformType.TWITTER,
          sourceId: '#sourceId1',
        }

        const activityWithMember = await new ActivityService(
          mockIRepositoryOptions,
        ).createWithMember(data)

        const data2 = {
          member: {
            username: 'anil',
          },
          timestamp: '2021-09-30T14:20:27.000Z',
          type: 'follow',
          platform: PlatformType.TWITTER,
          sourceId: '#sourceId1',
        }
        // Upsert the same activity with a different timestamp
        await new ActivityService(mockIRepositoryOptions).createWithMember(data2)

        const memberFound = await MemberRepository.findById(
          activityWithMember.memberId,
          mockIRepositoryOptions,
        )
        // The joinedAt should stay untouched
        expect(memberFound.joinedAt).toStrictEqual(new Date('1970-01-01T00:00:00.000Z'))
      })
    })
  })

  describe('addToConversation method', () => {
    it('Should create a new conversation and add the activities in, when parent and child has no conversation', async () => {
      const mockIRepositoryOptions = await SequelizeTestUtils.getTestIRepositoryOptions(db)
      const activityService = new ActivityService(mockIRepositoryOptions)

      const memberCreated = await new MemberService(mockIRepositoryOptions).upsert({
        username: {
          [PlatformType.GITHUB]: 'test',
        },
        platform: PlatformType.GITHUB,
        joinedAt: '2020-05-27T15:13:30Z',
      })

      const activityParent = {
        type: 'activity',
        timestamp: '2020-05-27T14:13:30Z',
        platform: PlatformType.GITHUB,
        channel: 'https://github.com/CrowdDevHQ/crowd-web',
        isContribution: true,
        username: 'test',
        member: memberCreated.id,
        score: 1,
        sourceId: '#sourceId1',
      }

      let activityParentCreated = await ActivityRepository.create(
        activityParent,
        mockIRepositoryOptions,
      )

      const activityChild = {
        type: 'activity',
        timestamp: '2020-05-27T15:13:30Z',
        platform: PlatformType.GITHUB,
        channel: 'https://github.com/CrowdDevHQ/crowd-web',
        isContribution: true,
        username: 'test',
        member: memberCreated.id,
        score: 1,
        parent: activityParentCreated.id,
        sourceId: '#sourceId2',
      }

      let activityChildCreated = await ActivityRepository.create(
        activityChild,
        mockIRepositoryOptions,
      )

      const transaction = await SequelizeRepository.createTransaction(mockIRepositoryOptions)

      await activityService.addToConversation(
        activityChildCreated.id,
        activityParentCreated.id,
        transaction,
      )

      await SequelizeRepository.commitTransaction(transaction)

      const conversationCreated = (
        await new ConversationService(mockIRepositoryOptions).findAndCountAll({
          slug: 'some-parent-activity',
        })
      ).rows[0]

      // get activities again
      activityChildCreated = await activityService.findById(activityChildCreated.id)
      activityParentCreated = await activityService.findById(activityParentCreated.id)

      // activities should belong to the newly created conversation
      expect(activityChildCreated.conversationId).toBe(conversationCreated.id)
      expect(activityParentCreated.conversationId).toBe(conversationCreated.id)
    })

    it('Should add the child activity to parents conversation, when parent already has a conversation', async () => {
      const mockIRepositoryOptions = await SequelizeTestUtils.getTestIRepositoryOptions(db)
      const activityService = new ActivityService(mockIRepositoryOptions)
      const conversationService = new ConversationService(mockIRepositoryOptions)

      const memberCreated = await new MemberService(mockIRepositoryOptions).upsert({
        username: {
          [PlatformType.GITHUB]: 'test',
        },
        platform: PlatformType.GITHUB,
        joinedAt: '2020-05-27T15:13:30Z',
      })

      const conversation = await conversationService.create({
        slug: 'some-slug',
        title: 'some title',
      })

      const activityParent = {
        type: 'activity',
        timestamp: '2020-05-27T14:13:30Z',
        platform: PlatformType.GITHUB,
        channel: 'https://github.com/CrowdDevHQ/crowd-web',
        isContribution: true,
        username: 'test',
        member: memberCreated.id,
        score: 1,
        conversationId: conversation.id,
        sourceId: '#sourceId1',
      }

      const activityParentCreated = await ActivityRepository.create(
        activityParent,
        mockIRepositoryOptions,
      )

      const activityChild = {
        type: 'activity',
        timestamp: '2020-05-27T15:13:30Z',
        platform: PlatformType.GITHUB,
        channel: 'https://github.com/CrowdDevHQ/crowd-web',
        isContribution: true,
        username: 'test',
        member: memberCreated.id,
        score: 1,
        parent: activityParentCreated.id,
        sourceId: '#sourceId2',
      }

      let activityChildCreated = await ActivityRepository.create(
        activityChild,
        mockIRepositoryOptions,
      )

      const transaction = await SequelizeRepository.createTransaction(mockIRepositoryOptions)

      await activityService.addToConversation(
        activityChildCreated.id,
        activityParentCreated.id,
        transaction,
      )

      await SequelizeRepository.commitTransaction(transaction)

      // get child activity again
      activityChildCreated = await activityService.findById(activityChildCreated.id)

      // child should be added to already existing conservation
      expect(activityChildCreated.conversationId).toBe(conversation.id)
      expect(activityParentCreated.conversationId).toBe(conversation.id)
    })

    it('Should add the parent activity to childs conversation and update conversation [published=false] title&slug, when child already has a conversation', async () => {
      const mockIRepositoryOptions = await SequelizeTestUtils.getTestIRepositoryOptions(db)
      const activityService = new ActivityService(mockIRepositoryOptions)
      const conversationService = new ConversationService(mockIRepositoryOptions)

      const memberCreated = await new MemberService(mockIRepositoryOptions).upsert({
        username: {
          [PlatformType.GITHUB]: 'test',
        },
        platform: PlatformType.GITHUB,
        joinedAt: '2020-05-27T15:13:30Z',
      })

      let conversation = await conversationService.create({
        slug: 'some-slug',
        title: 'some title',
      })

      const activityParent = {
        type: 'activity',
        timestamp: '2020-05-27T14:13:30Z',
        platform: PlatformType.GITHUB,
        channel: 'https://github.com/CrowdDevHQ/crowd-web',
        body: 'Some Parent Activity',
        isContribution: true,
        username: 'test',
        member: memberCreated.id,
        score: 1,
        sourceId: '#sourceId1',
      }

      let activityParentCreated = await ActivityRepository.create(
        activityParent,
        mockIRepositoryOptions,
      )

      const activityChild = {
        type: 'activity',
        timestamp: '2020-05-27T15:13:30Z',
        platform: PlatformType.GITHUB,
        isContribution: true,
        username: 'test',
        member: memberCreated.id,
        score: 1,
        parent: activityParentCreated.id,
        conversationId: conversation.id,
        sourceId: '#sourceId2',
      }

      const activityChildCreated = await ActivityRepository.create(
        activityChild,
        mockIRepositoryOptions,
      )

      const transaction = await SequelizeRepository.createTransaction(mockIRepositoryOptions)

      await activityService.addToConversation(
        activityChildCreated.id,
        activityParentCreated.id,
        transaction,
      )

      await SequelizeRepository.commitTransaction(transaction)

      // get the conversation again
      conversation = await conversationService.findById(conversation.id)

      // conversation should be updated with newly added parents body
      expect(conversation.title).toBe('Some Parent Activity')
      expect(conversation.slug).toBe('some-parent-activity')

      // get parent activity again
      activityParentCreated = await activityService.findById(activityParentCreated.id)

      // parent should be added to the conversation
      expect(activityChildCreated.conversationId).toBe(conversation.id)
      expect(activityParentCreated.conversationId).toBe(conversation.id)
    })

    it('Should add the parent activity to childs conversation and NOT update conversation [published=true] title&slug, when child already has a conversation', async () => {
      let mockIRepositoryOptions = await SequelizeTestUtils.getTestIRepositoryOptions(db)

      const activityService = new ActivityService(mockIRepositoryOptions)
      const conversationService = new ConversationService(mockIRepositoryOptions)

      const memberCreated = await new MemberService(mockIRepositoryOptions).upsert({
        username: {
          [PlatformType.GITHUB]: 'test',
        },
        platform: PlatformType.GITHUB,
        joinedAt: '2020-05-27T15:13:30Z',
      })

      let conversation = await conversationService.create({
        slug: 'some-slug',
        title: 'some title',
        published: true,
      })

      const activityParent = {
        type: 'activity',
        timestamp: '2020-05-27T14:13:30Z',
        platform: PlatformType.GITHUB,
        body: 'Some Parent Activity',
        channel: 'https://github.com/CrowdDevHQ/crowd-web',
        isContribution: true,
        username: 'test',
        member: memberCreated.id,
        score: 1,
        sourceId: '#sourceId1',
      }

      let activityParentCreated = await ActivityRepository.create(
        activityParent,
        mockIRepositoryOptions,
      )

      const activityChild = {
        type: 'activity',
        timestamp: '2020-05-27T15:13:30Z',
        platform: PlatformType.GITHUB,
        body: 'Here',
        channel: 'https://github.com/CrowdDevHQ/crowd-web',
        isContribution: true,
        username: 'test',
        member: memberCreated.id,
        score: 1,
        parent: activityParentCreated.id,
        conversationId: conversation.id,
        sourceId: '#sourceId2',
      }

      const activityChildCreated = await ActivityRepository.create(
        activityChild,
        mockIRepositoryOptions,
      )

      const transaction = await SequelizeRepository.createTransaction(mockIRepositoryOptions)

      await activityService.addToConversation(
        activityChildCreated.id,
        activityParentCreated.id,
        transaction,
      )

      await SequelizeRepository.commitTransaction(transaction)

      // get the conversation again
      conversation = await conversationService.findById(conversation.id)

      // conversation fields should NOT be updated because it's already published
      expect(conversation.title).toBe('some title')
      expect(conversation.slug).toBe('some-slug')

      // get parent activity again
      activityParentCreated = await activityService.findById(activityParentCreated.id)

      // parent should be added to the conversation
      expect(activityChildCreated.conversationId).toBe(conversation.id)
      expect(activityParentCreated.conversationId).toBe(conversation.id)
    })

    it('Should always auto-publish when conversationSettings.autoPublish.status is set to all', async () => {
      let mockIRepositoryOptions = await SequelizeTestUtils.getTestIRepositoryOptions(db)

      const activityService = new ActivityService(mockIRepositoryOptions)
      await SettingsRepository.findOrCreateDefault(
        { website: 'https://some-website' },
        mockIRepositoryOptions,
      )
      await ConversationSettingsRepository.findOrCreateDefault(
        {
          autoPublish: {
            status: 'all',
          },
        },
        mockIRepositoryOptions,
      )

      const memberCreated = await new MemberService(mockIRepositoryOptions).upsert({
        username: {
          [PlatformType.GITHUB]: 'test',
        },
        platform: PlatformType.GITHUB,
        joinedAt: '2020-05-27T15:13:30Z',
      })

      const activityParent = {
        type: 'activity',
        timestamp: '2020-05-27T14:13:30Z',
        platform: PlatformType.GITHUB,
        body: 'Some Parent Activity',
        channel: 'https://github.com/CrowdDevHQ/crowd-web',
        isContribution: true,
        username: 'test',
        member: memberCreated.id,
        score: 1,
        sourceId: '#sourceId1',
      }

      let activityParentCreated = await ActivityRepository.create(
        activityParent,
        mockIRepositoryOptions,
      )

      const activityChild = {
        type: 'activity',
        timestamp: '2020-05-27T15:13:30Z',
        platform: PlatformType.GITHUB,
        body: 'Here',
        channel: 'https://github.com/CrowdDevHQ/crowd-web',
        isContribution: true,
        username: 'test',
        member: memberCreated.id,
        score: 1,
        parent: activityParentCreated.id,
        sourceId: '#sourceId2',
      }

      let activityChildCreated = await ActivityRepository.create(
        activityChild,
        mockIRepositoryOptions,
      )

      const transaction = await SequelizeRepository.createTransaction(mockIRepositoryOptions)

      await activityService.addToConversation(
        activityChildCreated.id,
        activityParentCreated.id,
        transaction,
      )

      const conversationCreated = (
        await new ConversationService({
          ...mockIRepositoryOptions,
          transaction,
        } as IServiceOptions).findAndCountAll({
          slug: 'some-parent-activity',
        })
      ).rows[0]

      await SequelizeRepository.commitTransaction(transaction)

      // get activities again
      activityChildCreated = await activityService.findById(activityChildCreated.id)
      activityParentCreated = await activityService.findById(activityParentCreated.id)

      // activities should belong to the newly created conversation
      expect(activityChildCreated.conversationId).toBe(conversationCreated.id)
      expect(activityParentCreated.conversationId).toBe(conversationCreated.id)

      expect(conversationCreated.published).toStrictEqual(true)
    })

    it('Should never auto-publish when conversationSettings.autoPublish.status is set to disabled', async () => {
      let mockIRepositoryOptions = await SequelizeTestUtils.getTestIRepositoryOptions(db)

      const activityService = new ActivityService(mockIRepositoryOptions)
      await SettingsRepository.findOrCreateDefault(
        { website: 'https://some-website' },
        mockIRepositoryOptions,
      )
      await ConversationSettingsRepository.findOrCreateDefault(
        {
          autoPublish: {
            status: 'disabled',
          },
        },
        mockIRepositoryOptions,
      )

      const memberCreated = await new MemberService(mockIRepositoryOptions).upsert({
        username: {
          [PlatformType.GITHUB]: 'test',
        },
        platform: PlatformType.GITHUB,
        joinedAt: '2020-05-27T15:13:30Z',
      })

      const activityParent = {
        type: 'activity',
        timestamp: '2020-05-27T14:13:30Z',
        platform: PlatformType.GITHUB,
        body: 'Some Parent Activity',
        channel: 'https://github.com/CrowdDevHQ/crowd-web',
        isContribution: true,
        username: 'test',
        member: memberCreated.id,
        score: 1,
        sourceId: '#sourceId1',
      }

      let activityParentCreated = await ActivityRepository.create(
        activityParent,
        mockIRepositoryOptions,
      )

      const activityChild = {
        type: 'activity',
        timestamp: '2020-05-27T15:13:30Z',
        platform: PlatformType.GITHUB,
        body: 'Here',
        channel: 'https://github.com/CrowdDevHQ/crowd-web',
        isContribution: true,
        username: 'test',
        member: memberCreated.id,
        score: 1,
        parent: activityParentCreated.id,
        sourceId: '#sourceId2',
      }

      let activityChildCreated = await ActivityRepository.create(
        activityChild,
        mockIRepositoryOptions,
      )

      const transaction = await SequelizeRepository.createTransaction(mockIRepositoryOptions)

      await activityService.addToConversation(
        activityChildCreated.id,
        activityParentCreated.id,
        transaction,
      )

      const conversationCreated = (
        await new ConversationService({
          ...mockIRepositoryOptions,
          transaction,
        } as IServiceOptions).findAndCountAll({
          slug: 'some-parent-activity',
        })
      ).rows[0]

      await SequelizeRepository.commitTransaction(transaction)

      // get activities again
      activityChildCreated = await activityService.findById(activityChildCreated.id)
      activityParentCreated = await activityService.findById(activityParentCreated.id)

      // activities should belong to the newly created conversation
      expect(activityChildCreated.conversationId).toBe(conversationCreated.id)
      expect(activityParentCreated.conversationId).toBe(conversationCreated.id)

      expect(conversationCreated.published).toStrictEqual(false)
    })

    it('Should auto-publish when conversationSettings.autoPublish.status is set to custom and rules match', async () => {
      let mockIRepositoryOptions = await SequelizeTestUtils.getTestIRepositoryOptions(db)

      const activityService = new ActivityService(mockIRepositoryOptions)
      await SettingsRepository.findOrCreateDefault(
        { website: 'https://some-website' },
        mockIRepositoryOptions,
      )
      await ConversationSettingsRepository.findOrCreateDefault(
        {
          autoPublish: {
            status: 'custom',
            channelsByPlatform: {
              [PlatformType.GITHUB]: ['crowd-web'],
            },
          },
        },
        mockIRepositoryOptions,
      )

      const memberCreated = await new MemberService(mockIRepositoryOptions).upsert({
        username: {
          [PlatformType.GITHUB]: 'test',
        },
        platform: PlatformType.GITHUB,
        joinedAt: '2020-05-27T15:13:30Z',
      })

      const activityParent = {
        type: 'activity',
        timestamp: '2020-05-27T14:13:30Z',
        platform: PlatformType.GITHUB,
        body: 'Some Parent Activity',
        channel: 'https://github.com/CrowdDevHQ/crowd-web',
        isContribution: true,
        username: 'test',
        member: memberCreated.id,
        score: 1,
        sourceId: '#sourceId1',
      }

      let activityParentCreated = await ActivityRepository.create(
        activityParent,
        mockIRepositoryOptions,
      )

      const activityChild = {
        type: 'activity',
        timestamp: '2020-05-27T15:13:30Z',
        platform: PlatformType.GITHUB,
        body: 'Here',
        channel: 'https://github.com/CrowdDevHQ/crowd-web',
        isContribution: true,
        username: 'test',
        member: memberCreated.id,
        score: 1,
        parent: activityParentCreated.id,
        sourceId: '#sourceId2',
      }

      let activityChildCreated = await ActivityRepository.create(
        activityChild,
        mockIRepositoryOptions,
      )

      const transaction = await SequelizeRepository.createTransaction(mockIRepositoryOptions)

      await activityService.addToConversation(
        activityChildCreated.id,
        activityParentCreated.id,
        transaction,
      )

      const conversationCreated = (
        await new ConversationService({
          ...mockIRepositoryOptions,
          transaction,
        } as IServiceOptions).findAndCountAll({
          slug: 'some-parent-activity',
        })
      ).rows[0]

      await SequelizeRepository.commitTransaction(transaction)

      // get activities again
      activityChildCreated = await activityService.findById(activityChildCreated.id)
      activityParentCreated = await activityService.findById(activityParentCreated.id)

      // activities should belong to the newly created conversation
      expect(activityChildCreated.conversationId).toBe(conversationCreated.id)
      expect(activityParentCreated.conversationId).toBe(conversationCreated.id)

      expect(conversationCreated.published).toStrictEqual(true)
    })

    it("Should not auto-publish when conversationSettings.autoPublish.status is set to custom and rules don't match", async () => {
      let mockIRepositoryOptions = await SequelizeTestUtils.getTestIRepositoryOptions(db)

      const activityService = new ActivityService(mockIRepositoryOptions)
      await SettingsRepository.findOrCreateDefault(
        { website: 'https://some-website' },
        mockIRepositoryOptions,
      )
      await ConversationSettingsRepository.findOrCreateDefault(
        {
          autoPublish: {
            status: 'custom',
            channelsByPlatform: {
              [PlatformType.GITHUB]: ['a-different-test-channel'],
            },
          },
        },
        mockIRepositoryOptions,
      )

      const memberCreated = await new MemberService(mockIRepositoryOptions).upsert({
        username: {
          [PlatformType.GITHUB]: 'test',
        },
        platform: PlatformType.GITHUB,
        joinedAt: '2020-05-27T15:13:30Z',
      })

      const activityParent = {
        type: 'activity',
        timestamp: '2020-05-27T14:13:30Z',
        platform: PlatformType.GITHUB,
        body: 'Some Parent Activity',
        channel: 'https://github.com/CrowdDevHQ/crowd-web',
        isContribution: true,
        username: 'test',
        member: memberCreated.id,
        score: 1,
        sourceId: '#sourceId1',
      }

      let activityParentCreated = await ActivityRepository.create(
        activityParent,
        mockIRepositoryOptions,
      )

      const activityChild = {
        type: 'activity',
        timestamp: '2020-05-27T15:13:30Z',
        platform: PlatformType.GITHUB,
        body: 'Here',
        isContribution: true,
        username: 'test',
        member: memberCreated.id,
        score: 1,
        parent: activityParentCreated.id,
        sourceId: '#sourceId2',
      }

      let activityChildCreated = await ActivityRepository.create(
        activityChild,
        mockIRepositoryOptions,
      )

      const transaction = await SequelizeRepository.createTransaction(mockIRepositoryOptions)

      await activityService.addToConversation(
        activityChildCreated.id,
        activityParentCreated.id,
        transaction,
      )

      const conversations = await new ConversationService({
        ...mockIRepositoryOptions,
        transaction,
      } as IServiceOptions).findAndCountAll({
        slug: 'some-parent-activity',
      })

      const conversationCreated = conversations.rows[0]

      await SequelizeRepository.commitTransaction(transaction)

      // get activities again
      activityChildCreated = await activityService.findById(activityChildCreated.id)
      activityParentCreated = await activityService.findById(activityParentCreated.id)

      // activities should belong to the newly created conversation
      expect(activityChildCreated.conversationId).toBe(conversationCreated.id)
      expect(activityParentCreated.conversationId).toBe(conversationCreated.id)

      expect(conversationCreated.published).toStrictEqual(false)
    })
  })
})<|MERGE_RESOLUTION|>--- conflicted
+++ resolved
@@ -10,16 +10,11 @@
 import ConversationSettingsRepository from '../../database/repositories/conversationSettingsRepository'
 import MemberAttributeSettingsService from '../memberAttributeSettingsService'
 import { IServiceOptions } from '../../services/IServiceOptions'
-<<<<<<< HEAD
 import { GITHUB_MEMBER_ATTRIBUTES, TWITTER_MEMBER_ATTRIBUTES } from '@crowd/integrations'
-import { populateSegments } from '../../database/utils/segmentTestUtils'
-import SegmentRepository from '../../database/repositories/segmentRepository'
-=======
 import { populateSegments, switchSegments } from '../../database/utils/segmentTestUtils'
 import SegmentRepository from '../../database/repositories/segmentRepository'
 import OrganizationRepository from '../../database/repositories/organizationRepository'
 import { SegmentStatus } from '../../types/segmentTypes'
->>>>>>> 848d0d7b
 
 const db = null
 const searchEngine = null
@@ -1394,8 +1389,8 @@
         name: 'crowd.dev',
       }
 
-      await memberAttributeSettingsService.createPredefined(GithubMemberAttributes)
-      await memberAttributeSettingsService.createPredefined(TwitterMemberAttributes)
+      await memberAttributeSettingsService.createPredefined(GITHUB_MEMBER_ATTRIBUTES)
+      await memberAttributeSettingsService.createPredefined(TWITTER_MEMBER_ATTRIBUTES)
 
       const member = {
         username: {
