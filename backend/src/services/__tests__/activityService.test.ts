--- conflicted
+++ resolved
@@ -10,10 +10,7 @@
 import ConversationSettingsRepository from '../../database/repositories/conversationSettingsRepository'
 import MemberAttributeSettingsService from '../memberAttributeSettingsService'
 import { IServiceOptions } from '../../services/IServiceOptions'
-<<<<<<< HEAD
-=======
 import { GITHUB_MEMBER_ATTRIBUTES, TWITTER_MEMBER_ATTRIBUTES } from '@crowd/integrations'
->>>>>>> 03c1c92b
 import { populateSegments, switchSegments } from '../../database/utils/segmentTestUtils'
 import SegmentRepository from '../../database/repositories/segmentRepository'
 import OrganizationRepository from '../../database/repositories/organizationRepository'
@@ -1392,13 +1389,8 @@
         name: 'crowd.dev',
       }
 
-<<<<<<< HEAD
-      await memberAttributeSettingsService.createPredefined(GithubMemberAttributes)
-      await memberAttributeSettingsService.createPredefined(TwitterMemberAttributes)
-=======
       await memberAttributeSettingsService.createPredefined(GITHUB_MEMBER_ATTRIBUTES)
       await memberAttributeSettingsService.createPredefined(TWITTER_MEMBER_ATTRIBUTES)
->>>>>>> 03c1c92b
 
       const member = {
         username: {
