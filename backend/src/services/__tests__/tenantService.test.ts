--- conflicted
+++ resolved
@@ -1,16 +1,14 @@
-import moment from 'moment'
-import SequelizeTestUtils from '../../database/utils/sequelizeTestUtils'
-import TenantService from '../tenantService'
-import MemberService from '../memberService'
-import { IServiceOptions } from '../IServiceOptions'
-import MicroserviceService from '../microserviceService'
-import { MemberAttributeName, PlatformType, TenantPlans } from '@crowd/types'
-import MemberAttributeSettingsService from '../memberAttributeSettingsService'
-import TaskService from '../taskService'
-import Plans from '../../security/plans'
 import { generateUUIDv1 } from '@crowd/common'
 import { getRedisClient } from '@crowd/redis'
+import { MemberAttributeName, PlatformType } from '@crowd/types'
 import { REDIS_CONFIG } from '../../conf'
+import SequelizeTestUtils from '../../database/utils/sequelizeTestUtils'
+import { IServiceOptions } from '../IServiceOptions'
+import MemberAttributeSettingsService from '../memberAttributeSettingsService'
+import MemberService from '../memberService'
+import MicroserviceService from '../microserviceService'
+import TaskService from '../taskService'
+import TenantService from '../tenantService'
 
 const db = null
 
@@ -171,11 +169,7 @@
         id: tenantCreatedPlain.id,
         name: 'testName',
         url: 'testUrl',
-<<<<<<< HEAD
-        plan: TenantPlans.Essential,
-=======
         plan: null,
->>>>>>> 16d0238f
         isTrialPlan: false,
         trialEndsAt: null,
         onboardedAt: null,
