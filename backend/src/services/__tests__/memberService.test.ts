import SequelizeTestUtils from '../../database/utils/sequelizeTestUtils'
import MemberService from '../memberService'
import MemberRepository from '../../database/repositories/memberRepository'
import ActivityRepository from '../../database/repositories/activityRepository'
import TagRepository from '../../database/repositories/tagRepository'
import Error404 from '../../errors/Error404'
import Error400 from '../../errors/Error400'
import { MemberAttributeName, MemberAttributeType, PlatformType } from '@crowd/types'
import OrganizationRepository from '../../database/repositories/organizationRepository'
import TaskRepository from '../../database/repositories/taskRepository'
import NoteRepository from '../../database/repositories/noteRepository'
import MemberAttributeSettingsService from '../memberAttributeSettingsService'
import SettingsRepository from '../../database/repositories/settingsRepository'
import OrganizationService from '../organizationService'
import Plans from '../../security/plans'
import { generateUUIDv1 } from '@crowd/common'
import lodash from 'lodash'
import {
  DEVTO_MEMBER_ATTRIBUTES,
  DISCORD_MEMBER_ATTRIBUTES,
  GITHUB_MEMBER_ATTRIBUTES,
  SLACK_MEMBER_ATTRIBUTES,
  TWITTER_MEMBER_ATTRIBUTES,
} from '@crowd/integrations'

const db = null

describe('MemberService tests', () => {
  beforeEach(async () => {
    await SequelizeTestUtils.wipeDatabase(db)
  })

  afterAll(async () => {
    // Closing the DB connection allows Jest to exit successfully.
    await SequelizeTestUtils.closeConnection(db)
  })

  describe('upsert method', () => {
    it('Should throw 400 error when platform does not exist in member data', async () => {
      const mockIServiceOptions = await SequelizeTestUtils.getTestIServiceOptions(db)

      const mas = new MemberAttributeSettingsService(mockIServiceOptions)

      await mas.createPredefined(GITHUB_MEMBER_ATTRIBUTES)

      const member1 = {
        username: {
          [PlatformType.GITHUB]: {
            username: 'anil',
            integrationId: generateUUIDv1(),
          },
        },
        emails: ['lala@l.com'],
        score: 10,
        attributes: {
          [MemberAttributeName.IS_HIREABLE]: {
            [PlatformType.GITHUB]: true,
          },
          [MemberAttributeName.URL]: {
            [PlatformType.GITHUB]: 'https://github.com/imcvampire',
          },
          [MemberAttributeName.WEBSITE_URL]: {
            [PlatformType.GITHUB]: 'https://imcvampire.js.org/',
          },
          [MemberAttributeName.BIO]: {
            [PlatformType.GITHUB]: 'Lazy geek',
          },
          [MemberAttributeName.LOCATION]: {
            [PlatformType.GITHUB]: 'Helsinki, Finland',
          },
        },
        joinedAt: '2020-05-28T15:13:30Z',
      }

      await expect(() =>
        new MemberService(mockIServiceOptions).upsert(member1),
      ).rejects.toThrowError(new Error400())
    })

    it('Should create non existent member - attributes with matching platform', async () => {
      const mockIServiceOptions = await SequelizeTestUtils.getTestIServiceOptions(db)

      const mas = new MemberAttributeSettingsService(mockIServiceOptions)

      await mas.createPredefined(GITHUB_MEMBER_ATTRIBUTES)
      await mas.createPredefined(TWITTER_MEMBER_ATTRIBUTES)
      await mas.createPredefined(DISCORD_MEMBER_ATTRIBUTES)

      const member1 = {
        username: 'anil',
        platform: PlatformType.GITHUB,
        emails: ['lala@l.com'],
        score: 10,
        attributes: {
          [MemberAttributeName.IS_HIREABLE]: {
            [PlatformType.GITHUB]: true,
          },
          [MemberAttributeName.URL]: {
            [PlatformType.GITHUB]: 'https://github.com/imcvampire',
            [PlatformType.TWITTER]: 'https://some-twitter-url',
          },
          [MemberAttributeName.WEBSITE_URL]: {
            [PlatformType.GITHUB]: 'https://imcvampire.js.org/',
          },
          [MemberAttributeName.BIO]: {
            [PlatformType.GITHUB]: 'Lazy geek',
          },
          [MemberAttributeName.LOCATION]: {
            [PlatformType.GITHUB]: 'Helsinki, Finland',
          },
          [MemberAttributeName.SOURCE_ID]: {
            [PlatformType.TWITTER]: '#twitterId',
            [PlatformType.DISCORD]: '#discordId',
          },
          [MemberAttributeName.AVATAR_URL]: {
            [PlatformType.TWITTER]: 'https://some-image-url',
          },
        },
        joinedAt: '2020-05-28T15:13:30Z',
      }

      // Save some attributes since they get modified in the upsert function
      const { platform, username, attributes } = member1

      const memberCreated = await new MemberService(mockIServiceOptions).upsert(member1)

      memberCreated.createdAt = memberCreated.createdAt.toISOString().split('T')[0]
      memberCreated.updatedAt = memberCreated.updatedAt.toISOString().split('T')[0]

      const memberExpected = {
        id: memberCreated.id,
        username: {
          [platform]: [username],
        },
        displayName: username,
        attributes: {
          [MemberAttributeName.SOURCE_ID]: {
            [PlatformType.DISCORD]: attributes[MemberAttributeName.SOURCE_ID][PlatformType.DISCORD],
            [PlatformType.TWITTER]: attributes[MemberAttributeName.SOURCE_ID][PlatformType.TWITTER],
            default: attributes[MemberAttributeName.SOURCE_ID][PlatformType.TWITTER],
          },
          [MemberAttributeName.AVATAR_URL]: {
            [PlatformType.TWITTER]:
              attributes[MemberAttributeName.AVATAR_URL][PlatformType.TWITTER],
            default: attributes[MemberAttributeName.AVATAR_URL][PlatformType.TWITTER],
          },
          [MemberAttributeName.IS_HIREABLE]: {
            [PlatformType.GITHUB]: attributes[MemberAttributeName.IS_HIREABLE][PlatformType.GITHUB],
            default: attributes[MemberAttributeName.IS_HIREABLE][PlatformType.GITHUB],
          },
          [MemberAttributeName.URL]: {
            [PlatformType.GITHUB]: attributes[MemberAttributeName.URL][PlatformType.GITHUB],
            [PlatformType.TWITTER]: attributes[MemberAttributeName.URL][PlatformType.TWITTER],
            default: attributes[MemberAttributeName.URL][PlatformType.TWITTER],
          },
          [MemberAttributeName.WEBSITE_URL]: {
            [PlatformType.GITHUB]: attributes[MemberAttributeName.WEBSITE_URL][PlatformType.GITHUB],
            default: attributes[MemberAttributeName.WEBSITE_URL][PlatformType.GITHUB],
          },
          [MemberAttributeName.BIO]: {
            [PlatformType.GITHUB]: attributes[MemberAttributeName.BIO][PlatformType.GITHUB],
            default: attributes[MemberAttributeName.BIO][PlatformType.GITHUB],
          },
          [MemberAttributeName.LOCATION]: {
            [PlatformType.GITHUB]: attributes[MemberAttributeName.LOCATION][PlatformType.GITHUB],
            default: attributes[MemberAttributeName.LOCATION][PlatformType.GITHUB],
          },
        },
        emails: member1.emails,
        score: member1.score,
        importHash: null,
        createdAt: SequelizeTestUtils.getNowWithoutTime(),
        updatedAt: SequelizeTestUtils.getNowWithoutTime(),
        deletedAt: null,
        organizations: [],
        tenantId: mockIServiceOptions.currentTenant.id,
        segments: mockIServiceOptions.currentSegments,
        createdById: mockIServiceOptions.currentUser.id,
        updatedById: mockIServiceOptions.currentUser.id,
        reach: { total: -1 },
        joinedAt: new Date('2020-05-28T15:13:30Z'),
        lastEnriched: null,
        enrichedBy: [],
        contributions: null,
        affiliations: [],
      }

      expect(memberCreated).toStrictEqual(memberExpected)
    })

    it('Should create non existent member - object type username', async () => {
      const mockIServiceOptions = await SequelizeTestUtils.getTestIServiceOptions(db)
      const mas = new MemberAttributeSettingsService(mockIServiceOptions)

      await mas.createPredefined(GITHUB_MEMBER_ATTRIBUTES)

      const member1 = {
        username: {
          [PlatformType.GITHUB]: 'anil',
          [PlatformType.TWITTER]: 'anil_twitter',
        },
        platform: PlatformType.GITHUB,
        emails: ['lala@l.com'],
        score: 10,
        attributes: {
          [MemberAttributeName.IS_HIREABLE]: {
            [PlatformType.GITHUB]: true,
          },
          [MemberAttributeName.URL]: {
            [PlatformType.GITHUB]: 'https://github.com/imcvampire',
          },
          [MemberAttributeName.WEBSITE_URL]: {
            [PlatformType.GITHUB]: 'https://imcvampire.js.org/',
          },
          [MemberAttributeName.BIO]: {
            [PlatformType.GITHUB]: 'Lazy geek',
          },
          [MemberAttributeName.LOCATION]: {
            [PlatformType.GITHUB]: 'Helsinki, Finland',
          },
        },
        joinedAt: '2020-05-28T15:13:30Z',
      }

      // Save some attributes since they get modified in the upsert function
      const { username, attributes } = member1

      const memberCreated = await new MemberService(mockIServiceOptions).upsert(member1)

      memberCreated.createdAt = memberCreated.createdAt.toISOString().split('T')[0]
      memberCreated.updatedAt = memberCreated.updatedAt.toISOString().split('T')[0]

      const memberExpected = {
        id: memberCreated.id,
        username: {
          [PlatformType.GITHUB]: ['anil'],
          [PlatformType.TWITTER]: ['anil_twitter'],
        },
        displayName: 'anil',
        attributes: {
          [MemberAttributeName.IS_HIREABLE]: {
            [PlatformType.GITHUB]: attributes[MemberAttributeName.IS_HIREABLE][PlatformType.GITHUB],
            default: attributes[MemberAttributeName.IS_HIREABLE][PlatformType.GITHUB],
          },
          [MemberAttributeName.URL]: {
            [PlatformType.GITHUB]: attributes[MemberAttributeName.URL][PlatformType.GITHUB],
            default: attributes[MemberAttributeName.URL][PlatformType.GITHUB],
          },
          [MemberAttributeName.WEBSITE_URL]: {
            [PlatformType.GITHUB]: attributes[MemberAttributeName.WEBSITE_URL][PlatformType.GITHUB],
            default: attributes[MemberAttributeName.WEBSITE_URL][PlatformType.GITHUB],
          },
          [MemberAttributeName.BIO]: {
            [PlatformType.GITHUB]: attributes[MemberAttributeName.BIO][PlatformType.GITHUB],
            default: attributes[MemberAttributeName.BIO][PlatformType.GITHUB],
          },
          [MemberAttributeName.LOCATION]: {
            [PlatformType.GITHUB]: attributes[MemberAttributeName.LOCATION][PlatformType.GITHUB],
            default: attributes[MemberAttributeName.LOCATION][PlatformType.GITHUB],
          },
        },
        emails: member1.emails,
        score: member1.score,
        importHash: null,
        createdAt: SequelizeTestUtils.getNowWithoutTime(),
        updatedAt: SequelizeTestUtils.getNowWithoutTime(),
        deletedAt: null,
        tenantId: mockIServiceOptions.currentTenant.id,
        segments: mockIServiceOptions.currentSegments,
        createdById: mockIServiceOptions.currentUser.id,
        updatedById: mockIServiceOptions.currentUser.id,
        lastEnriched: null,
        organizations: [],
        enrichedBy: [],
        contributions: null,
        reach: { total: -1 },
        joinedAt: new Date('2020-05-28T15:13:30Z'),
        affiliations: [],
      }

      expect(memberCreated).toStrictEqual(memberExpected)
    })

    it('Should create non existent member - reach as number', async () => {
      const mockIServiceOptions = await SequelizeTestUtils.getTestIServiceOptions(db)

      const member1 = {
        username: 'anil',
        platform: PlatformType.GITHUB,
        emails: ['lala@l.com'],
        score: 10,
        attributes: {},
        reach: 10,
        bio: 'Computer Science',
        joinedAt: '2020-05-28T15:13:30Z',
        location: 'Istanbul',
      }

      // Save some attributes since they get modified in the upsert function
      const { platform, username } = member1

      const memberCreated = await new MemberService(mockIServiceOptions).upsert(member1)

      memberCreated.createdAt = memberCreated.createdAt.toISOString().split('T')[0]
      memberCreated.updatedAt = memberCreated.updatedAt.toISOString().split('T')[0]

      const memberExpected = {
        id: memberCreated.id,
        username: {
          [platform]: [username],
        },
        displayName: username,
        attributes: {},
        emails: member1.emails,
        lastEnriched: null,
        organizations: [],
        enrichedBy: [],
        contributions: null,
        score: member1.score,
        importHash: null,
        createdAt: SequelizeTestUtils.getNowWithoutTime(),
        updatedAt: SequelizeTestUtils.getNowWithoutTime(),
        deletedAt: null,
        tenantId: mockIServiceOptions.currentTenant.id,
        segments: mockIServiceOptions.currentSegments,
        createdById: mockIServiceOptions.currentUser.id,
        updatedById: mockIServiceOptions.currentUser.id,
        reach: { total: 10, [PlatformType.GITHUB]: 10 },
        joinedAt: new Date('2020-05-28T15:13:30Z'),
        affiliations: [],
      }

      expect(memberCreated).toStrictEqual(memberExpected)
    })

    it('Should create non existent member - reach as object, platform in object', async () => {
      const mockIServiceOptions = await SequelizeTestUtils.getTestIServiceOptions(db)

      const member1 = {
        username: 'anil',
        platform: PlatformType.GITHUB,
        emails: ['lala@l.com'],
        score: 10,
        reach: { [PlatformType.GITHUB]: 10, [PlatformType.TWITTER]: 10 },
        bio: 'Computer Science',
        joinedAt: '2020-05-28T15:13:30Z',
        location: 'Istanbul',
      }

      // Save some attributes since they get modified in the upsert function
      const { platform, username } = member1

      const memberCreated = await new MemberService(mockIServiceOptions).upsert(member1)

      memberCreated.createdAt = memberCreated.createdAt.toISOString().split('T')[0]
      memberCreated.updatedAt = memberCreated.updatedAt.toISOString().split('T')[0]

      const memberExpected = {
        id: memberCreated.id,
        username: {
          [platform]: [username],
        },
        displayName: username,
        attributes: {},
        lastEnriched: null,
        organizations: [],
        enrichedBy: [],
        contributions: null,
        emails: member1.emails,
        score: member1.score,
        importHash: null,
        createdAt: SequelizeTestUtils.getNowWithoutTime(),
        updatedAt: SequelizeTestUtils.getNowWithoutTime(),
        deletedAt: null,
        tenantId: mockIServiceOptions.currentTenant.id,
        segments: mockIServiceOptions.currentSegments,
        createdById: mockIServiceOptions.currentUser.id,
        updatedById: mockIServiceOptions.currentUser.id,
        reach: { total: 20, [PlatformType.GITHUB]: 10, [PlatformType.TWITTER]: 10 },
        joinedAt: new Date('2020-05-28T15:13:30Z'),
        affiliations: [],
      }

      expect(memberCreated).toStrictEqual(memberExpected)
    })

    it('Should create non existent member - reach as object, platform not in object', async () => {
      const mockIServiceOptions = await SequelizeTestUtils.getTestIServiceOptions(db)

      const member1 = {
        username: 'anil',
        platform: PlatformType.GITHUB,
        emails: ['lala@l.com'],
        score: 10,
        reach: { [PlatformType.DISCORD]: 10, [PlatformType.TWITTER]: 10 },
        bio: 'Computer Science',
        joinedAt: '2020-05-28T15:13:30Z',
        location: 'Istanbul',
      }

      // Save some attributes since they get modified in the upsert function
      const { platform, username } = member1

      const memberCreated = await new MemberService(mockIServiceOptions).upsert(member1)

      memberCreated.createdAt = memberCreated.createdAt.toISOString().split('T')[0]
      memberCreated.updatedAt = memberCreated.updatedAt.toISOString().split('T')[0]

      const memberExpected = {
        id: memberCreated.id,
        username: {
          [platform]: [username],
        },
        displayName: username,
        attributes: {},
        emails: member1.emails,
        score: member1.score,
        lastEnriched: null,
        organizations: [],
        enrichedBy: [],
        contributions: null,
        importHash: null,
        createdAt: SequelizeTestUtils.getNowWithoutTime(),
        updatedAt: SequelizeTestUtils.getNowWithoutTime(),
        deletedAt: null,
        tenantId: mockIServiceOptions.currentTenant.id,
        segments: mockIServiceOptions.currentSegments,
        createdById: mockIServiceOptions.currentUser.id,
        updatedById: mockIServiceOptions.currentUser.id,
        reach: { total: 20, [PlatformType.DISCORD]: 10, [PlatformType.TWITTER]: 10 },
        joinedAt: new Date('2020-05-28T15:13:30Z'),
        affiliations: [],
      }

      expect(memberCreated).toStrictEqual(memberExpected)
    })

    it('Should create non existent member - organization as name, no enrichment', async () => {
      const mockIServiceOptions = await SequelizeTestUtils.getTestIServiceOptions(db)

      const member1 = {
        username: 'anil',
        platform: PlatformType.GITHUB,
        emails: ['lala@l.com'],
        score: 10,
        attributes: {},
        reach: 10,
        bio: 'Computer Science',
        organizations: ['crowd.dev'],
        joinedAt: '2020-05-28T15:13:30Z',
        location: 'Istanbul',
      }

      const memberCreated = await new MemberService(mockIServiceOptions).upsert(member1)

      memberCreated.createdAt = memberCreated.createdAt.toISOString().split('T')[0]
      memberCreated.updatedAt = memberCreated.updatedAt.toISOString().split('T')[0]

      const organization = (await OrganizationRepository.findAndCountAll({}, mockIServiceOptions))
        .rows[0]

      const foundMember = await MemberRepository.findById(memberCreated.id, mockIServiceOptions)

      const o1 = foundMember.organizations[0].dataValues
      delete o1.createdAt
      delete o1.updatedAt

      expect(o1).toStrictEqual({
        id: organization.id,
        name: 'crowd.dev',
        displayName: 'crowd.dev',
        url: null,
        github: null,
        location: null,
        website: null,
        description: null,
        parentUrl: null,
        emails: null,
        phoneNumbers: null,
        logo: null,
        tags: null,
        twitter: null,
        linkedin: null,
        crunchbase: null,
        employees: null,
        revenueRange: null,
        importHash: null,
        deletedAt: null,
        tenantId: mockIServiceOptions.currentTenant.id,
        createdById: mockIServiceOptions.currentUser.id,
        updatedById: mockIServiceOptions.currentUser.id,
        isTeamOrganization: false,
        type: null,
        ticker: null,
        size: null,
        naics: null,
        lastEnrichedAt: null,
        industry: null,
        headline: null,
        geoLocation: null,
        founded: null,
        employeeCountByCountry: null,
        address: null,
        profiles: null,
      })
    })

    it('Should create non existent member - organization as object, no enrichment', async () => {
      const mockIServiceOptions = await SequelizeTestUtils.getTestIServiceOptions(db)

      const member1 = {
        username: 'anil',
        platform: PlatformType.GITHUB,
        emails: ['lala@l.com'],
        score: 10,
        attributes: {},
        reach: 10,
        bio: 'Computer Science',
        organizations: [{ name: 'crowd.dev', url: 'https://crowd.dev', description: 'Here' }],
        joinedAt: '2020-05-28T15:13:30Z',
        location: 'Istanbul',
      }

      const memberCreated = await new MemberService(mockIServiceOptions).upsert(member1)

      memberCreated.createdAt = memberCreated.createdAt.toISOString().split('T')[0]
      memberCreated.updatedAt = memberCreated.updatedAt.toISOString().split('T')[0]

      const organization = (await OrganizationRepository.findAndCountAll({}, mockIServiceOptions))
        .rows[0]

      const foundMember = await MemberRepository.findById(memberCreated.id, mockIServiceOptions)

      const o1 = foundMember.organizations[0].dataValues
      delete o1.createdAt
      delete o1.updatedAt

      expect(o1).toStrictEqual({
        id: organization.id,
        name: 'crowd.dev',
        displayName: 'crowd.dev',
        url: 'https://crowd.dev',
        github: null,
        location: null,
        website: null,
        description: 'Here',
        parentUrl: null,
        emails: null,
        phoneNumbers: null,
        logo: null,
        tags: null,
        twitter: null,
        linkedin: null,
        crunchbase: null,
        employees: null,
        revenueRange: null,
        importHash: null,
        deletedAt: null,
        tenantId: mockIServiceOptions.currentTenant.id,
        createdById: mockIServiceOptions.currentUser.id,
        updatedById: mockIServiceOptions.currentUser.id,
        isTeamOrganization: false,
        type: null,
        ticker: null,
        size: null,
        naics: null,
        lastEnrichedAt: null,
        industry: null,
        headline: null,
        geoLocation: null,
        founded: null,
        employeeCountByCountry: null,
        address: null,
        profiles: null,
      })
    })

    it('Should create non existent member - organization as id, no enrichment', async () => {
      const mockIServiceOptions = await SequelizeTestUtils.getTestIServiceOptions(db)

      const oCreated = await new OrganizationService(mockIServiceOptions).findOrCreate({
        name: 'crowd.dev',
      })

      const member1 = {
        username: 'anil',
        platform: PlatformType.GITHUB,
        emails: ['lala@l.com'],
        score: 10,
        attributes: {},
        reach: 10,
        bio: 'Computer Science',
        organizations: [oCreated.id],
        joinedAt: '2020-05-28T15:13:30Z',
        location: 'Istanbul',
      }

      const memberCreated = await new MemberService(mockIServiceOptions).upsert(member1)

      memberCreated.createdAt = memberCreated.createdAt.toISOString().split('T')[0]
      memberCreated.updatedAt = memberCreated.updatedAt.toISOString().split('T')[0]

      const organization = (await OrganizationRepository.findAndCountAll({}, mockIServiceOptions))
        .rows[0]

      const foundMember = await MemberRepository.findById(memberCreated.id, mockIServiceOptions)

      const o1 = foundMember.organizations[0].dataValues
      delete o1.createdAt
      delete o1.updatedAt

      expect(o1).toStrictEqual({
        id: organization.id,
        name: 'crowd.dev',
        displayName: 'crowd.dev',
        url: null,
        github: null,
        location: null,
        website: null,
        description: null,
        parentUrl: null,
        emails: null,
        phoneNumbers: null,
        logo: null,
        tags: null,
        twitter: null,
        linkedin: null,
        crunchbase: null,
        employees: null,
        revenueRange: null,
        importHash: null,
        deletedAt: null,
        tenantId: mockIServiceOptions.currentTenant.id,
        createdById: mockIServiceOptions.currentUser.id,
        updatedById: mockIServiceOptions.currentUser.id,
        isTeamOrganization: false,
        type: null,
        ticker: null,
        size: null,
        naics: null,
        lastEnrichedAt: null,
        industry: null,
        headline: null,
        geoLocation: null,
        founded: null,
        employeeCountByCountry: null,
        address: null,
        profiles: null,
      })
    })

    it('Should create non existent member - organization with enrichment', async () => {
      const mockIServiceOptions = await SequelizeTestUtils.getTestIServiceOptions(
        db,
        Plans.values.growth,
      )

      const member1 = {
        username: 'anil',
        platform: PlatformType.GITHUB,
        emails: ['lala@l.com'],
        score: 10,
        attributes: {},
        reach: 10,
        bio: 'Computer Science',
        organizations: [{ name: 'crowd.dev', url: 'https://crowd.dev', description: 'Here' }],
        joinedAt: '2020-05-28T15:13:30Z',
        location: 'Istanbul',
      }

      const memberCreated = await new MemberService(mockIServiceOptions).upsert(member1)

      memberCreated.createdAt = memberCreated.createdAt.toISOString().split('T')[0]
      memberCreated.updatedAt = memberCreated.updatedAt.toISOString().split('T')[0]

      const organization = (await OrganizationRepository.findAndCountAll({}, mockIServiceOptions))
        .rows[0]

      const foundMember = await MemberRepository.findById(memberCreated.id, mockIServiceOptions)

      const o1 = foundMember.organizations[0].dataValues
      delete o1.createdAt
      delete o1.updatedAt

      expect(o1).toStrictEqual({
        id: organization.id,
        name: 'crowd.dev',
        displayName: 'crowd.dev',
        url: 'crowd.dev',
        github: null,
        location: null,
        website: null,
        description:
          'Understand, grow, and engage your developer community with zero hassle. With crowd.dev, you can build developer communities that drive your business forward.',
        parentUrl: null,
        emails: ['hello@crowd.dev', 'jonathan@crowd.dev', 'careers@crowd.dev'],
        phoneNumbers: ['+42 424242'],
        logo: 'https://logo.clearbit.com/crowd.dev',
        tags: [],
        twitter: {
          id: '1362101830923259908',
          bio: 'Community-led Growth for Developer-first Companies.\nJoin our private beta. 👇',
          site: 'https://t.co/GRLDhqFWk4',
          avatar: 'https://pbs.twimg.com/profile_images/1419741008716251141/6exZe94-_normal.jpg',
          handle: 'CrowdDotDev',
          location: '🌍 remote',
          followers: 107,
          following: 0,
        },
        linkedin: {
          handle: 'company/crowddevhq',
        },
        crunchbase: {
          handle: null,
        },
        employees: 5,
        revenueRange: {
          max: 1,
          min: 0,
        },
        importHash: null,
        deletedAt: null,
        tenantId: mockIServiceOptions.currentTenant.id,
        createdById: mockIServiceOptions.currentUser.id,
        updatedById: mockIServiceOptions.currentUser.id,
        isTeamOrganization: false,
        type: null,
        ticker: null,
        size: null,
        naics: null,
        lastEnrichedAt: null,
        industry: null,
        headline: null,
        geoLocation: null,
        founded: null,
        employeeCountByCountry: null,
        address: null,
        profiles: null,
      })
    })

    it('Should update existent member succesfully - simple', async () => {
      const mockIServiceOptions = await SequelizeTestUtils.getTestIServiceOptions(db)

      const mas = new MemberAttributeSettingsService(mockIServiceOptions)

      await mas.createPredefined(GITHUB_MEMBER_ATTRIBUTES)

      const member1 = {
        username: 'anil',
        emails: ['lala@l.com'],
        platform: PlatformType.GITHUB,
        score: 10,
        attributes: {
          [MemberAttributeName.IS_HIREABLE]: {
            [PlatformType.GITHUB]: true,
          },
          [MemberAttributeName.URL]: {
            [PlatformType.GITHUB]: 'https://github.com/imcvampire',
          },
          [MemberAttributeName.WEBSITE_URL]: {
            [PlatformType.GITHUB]: 'https://imcvampire.js.org/',
          },
          [MemberAttributeName.BIO]: {
            [PlatformType.GITHUB]: 'Lazy geek',
          },
          [MemberAttributeName.LOCATION]: {
            [PlatformType.GITHUB]: 'Helsinki, Finland',
          },
        },
        joinedAt: '2020-05-28T15:13:30Z',
      }

      const member1Username = member1.username
      const attributes = member1.attributes

      const memberCreated = await new MemberService(mockIServiceOptions).upsert(member1)

      memberCreated.createdAt = memberCreated.createdAt.toISOString().split('T')[0]
      memberCreated.updatedAt = memberCreated.updatedAt.toISOString().split('T')[0]

      const member2 = {
        username: 'anil',
        emails: ['test@email.com', 'test2@email.com'],
        platform: PlatformType.GITHUB,
        location: 'Ankara',
      }

      const memberUpdated = await new MemberService(mockIServiceOptions).upsert(member2)

      memberUpdated.createdAt = memberUpdated.createdAt.toISOString().split('T')[0]
      memberUpdated.updatedAt = memberUpdated.updatedAt.toISOString().split('T')[0]

      const memberExpected = {
        id: memberCreated.id,
        username: {
          [PlatformType.GITHUB]: [member1Username],
        },
        displayName: member1Username,
        attributes: {
          [MemberAttributeName.IS_HIREABLE]: {
            [PlatformType.GITHUB]: attributes[MemberAttributeName.IS_HIREABLE][PlatformType.GITHUB],
            default: attributes[MemberAttributeName.IS_HIREABLE][PlatformType.GITHUB],
          },
          [MemberAttributeName.URL]: {
            [PlatformType.GITHUB]: attributes[MemberAttributeName.URL][PlatformType.GITHUB],
            default: attributes[MemberAttributeName.URL][PlatformType.GITHUB],
          },
          [MemberAttributeName.WEBSITE_URL]: {
            [PlatformType.GITHUB]: attributes[MemberAttributeName.WEBSITE_URL][PlatformType.GITHUB],
            default: attributes[MemberAttributeName.WEBSITE_URL][PlatformType.GITHUB],
          },
          [MemberAttributeName.BIO]: {
            [PlatformType.GITHUB]: attributes[MemberAttributeName.BIO][PlatformType.GITHUB],
            default: attributes[MemberAttributeName.BIO][PlatformType.GITHUB],
          },
          [MemberAttributeName.LOCATION]: {
            [PlatformType.GITHUB]: attributes[MemberAttributeName.LOCATION][PlatformType.GITHUB],
            default: attributes[MemberAttributeName.LOCATION][PlatformType.GITHUB],
          },
        },
        lastEnriched: null,
        organizations: [],
        enrichedBy: [],
        contributions: null,
        emails: ['lala@l.com', 'test@email.com', 'test2@email.com'],
        score: member1.score,
        importHash: null,
        createdAt: SequelizeTestUtils.getNowWithoutTime(),
        updatedAt: SequelizeTestUtils.getNowWithoutTime(),
        deletedAt: null,
        tenantId: mockIServiceOptions.currentTenant.id,
        segments: mockIServiceOptions.currentSegments,
        createdById: mockIServiceOptions.currentUser.id,
        updatedById: mockIServiceOptions.currentUser.id,
        joinedAt: new Date('2020-05-28T15:13:30Z'),
        reach: { total: -1 },
        affiliations: [],
      }

      expect(memberUpdated).toStrictEqual(memberExpected)
    })

    it('Should update existent member successfully - attributes with matching platform', async () => {
      const mockIServiceOptions = await SequelizeTestUtils.getTestIServiceOptions(db)

      const mas = new MemberAttributeSettingsService(mockIServiceOptions)

      await mas.createPredefined(GITHUB_MEMBER_ATTRIBUTES)
      await mas.createPredefined(TWITTER_MEMBER_ATTRIBUTES)

      const member1 = {
        username: 'anil',
        emails: ['lala@l.com'],
        platform: PlatformType.GITHUB,
        score: 10,
        attributes: {
          [MemberAttributeName.IS_HIREABLE]: {
            [PlatformType.GITHUB]: true,
          },
          [MemberAttributeName.URL]: {
            [PlatformType.GITHUB]: 'https://github.com/imcvampire',
          },
        },
        joinedAt: '2020-05-28T15:13:30Z',
      }

      const member1Username = member1.username
      const attributes1 = member1.attributes

      const memberCreated = await new MemberService(mockIServiceOptions).upsert(member1)

      memberCreated.createdAt = memberCreated.createdAt.toISOString().split('T')[0]
      memberCreated.updatedAt = memberCreated.updatedAt.toISOString().split('T')[0]

      const member2 = {
        username: 'anil',
        platform: PlatformType.GITHUB,
        attributes: {
          [MemberAttributeName.WEBSITE_URL]: {
            [PlatformType.GITHUB]: 'https://imcvampire.js.org/',
          },
          [MemberAttributeName.BIO]: {
            [PlatformType.GITHUB]: 'Lazy geek',
          },
          [MemberAttributeName.LOCATION]: {
            [PlatformType.GITHUB]: 'Helsinki, Finland',
          },
          [MemberAttributeName.URL]: {
            [PlatformType.TWITTER]: 'https://twitter-url',
          },
        },
      }

      const attributes2 = member2.attributes

      const memberUpdated = await new MemberService(mockIServiceOptions).upsert(member2)

      memberUpdated.createdAt = memberUpdated.createdAt.toISOString().split('T')[0]
      memberUpdated.updatedAt = memberUpdated.updatedAt.toISOString().split('T')[0]

      const memberExpected = {
        id: memberCreated.id,
        username: {
          [PlatformType.GITHUB]: [member1Username],
        },
        displayName: member1Username,
        attributes: {
          [MemberAttributeName.IS_HIREABLE]: {
            [PlatformType.GITHUB]:
              attributes1[MemberAttributeName.IS_HIREABLE][PlatformType.GITHUB],
            default: attributes1[MemberAttributeName.IS_HIREABLE][PlatformType.GITHUB],
          },
          [MemberAttributeName.URL]: {
            [PlatformType.GITHUB]: attributes1[MemberAttributeName.URL][PlatformType.GITHUB],
            [PlatformType.TWITTER]: attributes2[MemberAttributeName.URL][PlatformType.TWITTER],
            default: attributes2[MemberAttributeName.URL][PlatformType.TWITTER],
          },
          [MemberAttributeName.WEBSITE_URL]: {
            [PlatformType.GITHUB]:
              attributes2[MemberAttributeName.WEBSITE_URL][PlatformType.GITHUB],
            default: attributes2[MemberAttributeName.WEBSITE_URL][PlatformType.GITHUB],
          },
          [MemberAttributeName.BIO]: {
            [PlatformType.GITHUB]: attributes2[MemberAttributeName.BIO][PlatformType.GITHUB],
            default: attributes2[MemberAttributeName.BIO][PlatformType.GITHUB],
          },
          [MemberAttributeName.LOCATION]: {
            [PlatformType.GITHUB]: attributes2[MemberAttributeName.LOCATION][PlatformType.GITHUB],
            default: attributes2[MemberAttributeName.LOCATION][PlatformType.GITHUB],
          },
        },
        lastEnriched: null,
        organizations: [],
        enrichedBy: [],
        contributions: null,
        emails: member1.emails,
        score: member1.score,
        importHash: null,
        createdAt: SequelizeTestUtils.getNowWithoutTime(),
        updatedAt: SequelizeTestUtils.getNowWithoutTime(),
        deletedAt: null,
        tenantId: mockIServiceOptions.currentTenant.id,
        segments: mockIServiceOptions.currentSegments,
        createdById: mockIServiceOptions.currentUser.id,
        updatedById: mockIServiceOptions.currentUser.id,
        joinedAt: new Date('2020-05-28T15:13:30Z'),
        reach: { total: -1 },
        affiliations: [],
      }

      expect(memberUpdated).toStrictEqual(memberExpected)
    })

    it('Should update existent member succesfully - object type username', async () => {
      const mockIServiceOptions = await SequelizeTestUtils.getTestIServiceOptions(db)

      const mas = new MemberAttributeSettingsService(mockIServiceOptions)

      await mas.createPredefined(GITHUB_MEMBER_ATTRIBUTES)

      const member1 = {
        username: 'anil',
        emails: ['lala@l.com'],
        platform: PlatformType.GITHUB,
        score: 10,
        attributes: {
          [MemberAttributeName.IS_HIREABLE]: {
            [PlatformType.GITHUB]: true,
          },
          [MemberAttributeName.URL]: {
            [PlatformType.GITHUB]: 'https://github.com/imcvampire',
          },
          [MemberAttributeName.WEBSITE_URL]: {
            [PlatformType.GITHUB]: 'https://imcvampire.js.org/',
          },
          [MemberAttributeName.BIO]: {
            [PlatformType.GITHUB]: 'Lazy geek',
          },
          [MemberAttributeName.LOCATION]: {
            [PlatformType.GITHUB]: 'Helsinki, Finland',
          },
        },
        joinedAt: '2020-05-28T15:13:30Z',
      }

      const member1Username = member1.username
      const attributes = member1.attributes

      const memberCreated = await new MemberService(mockIServiceOptions).upsert(member1)

      memberCreated.createdAt = memberCreated.createdAt.toISOString().split('T')[0]
      memberCreated.updatedAt = memberCreated.updatedAt.toISOString().split('T')[0]

      const member2 = {
        username: {
          [PlatformType.GITHUB]: 'anil',
          [PlatformType.TWITTER]: 'anil_twitter',
          [PlatformType.DISCORD]: 'anil_discord',
        },
        platform: PlatformType.GITHUB,
      }

      const memberUpdated = await new MemberService(mockIServiceOptions).upsert(member2)

      memberUpdated.createdAt = memberUpdated.createdAt.toISOString().split('T')[0]
      memberUpdated.updatedAt = memberUpdated.updatedAt.toISOString().split('T')[0]

      const memberExpected = {
        id: memberCreated.id,
        username: {
          [PlatformType.GITHUB]: ['anil'],
          [PlatformType.TWITTER]: ['anil_twitter'],
          [PlatformType.DISCORD]: ['anil_discord'],
        },
        displayName: 'anil',
        attributes: {
          [MemberAttributeName.IS_HIREABLE]: {
            [PlatformType.GITHUB]: attributes[MemberAttributeName.IS_HIREABLE][PlatformType.GITHUB],
            default: attributes[MemberAttributeName.IS_HIREABLE][PlatformType.GITHUB],
          },
          [MemberAttributeName.URL]: {
            [PlatformType.GITHUB]: attributes[MemberAttributeName.URL][PlatformType.GITHUB],
            default: attributes[MemberAttributeName.URL][PlatformType.GITHUB],
          },
          [MemberAttributeName.WEBSITE_URL]: {
            [PlatformType.GITHUB]: attributes[MemberAttributeName.WEBSITE_URL][PlatformType.GITHUB],
            default: attributes[MemberAttributeName.WEBSITE_URL][PlatformType.GITHUB],
          },
          [MemberAttributeName.BIO]: {
            [PlatformType.GITHUB]: attributes[MemberAttributeName.BIO][PlatformType.GITHUB],
            default: attributes[MemberAttributeName.BIO][PlatformType.GITHUB],
          },
          [MemberAttributeName.LOCATION]: {
            [PlatformType.GITHUB]: attributes[MemberAttributeName.LOCATION][PlatformType.GITHUB],
            default: attributes[MemberAttributeName.LOCATION][PlatformType.GITHUB],
          },
        },
        emails: member1.emails,
        lastEnriched: null,
        organizations: [],
        enrichedBy: [],
        contributions: null,
        score: member1.score,
        importHash: null,
        createdAt: SequelizeTestUtils.getNowWithoutTime(),
        updatedAt: SequelizeTestUtils.getNowWithoutTime(),
        deletedAt: null,
        tenantId: mockIServiceOptions.currentTenant.id,
        segments: mockIServiceOptions.currentSegments,
        createdById: mockIServiceOptions.currentUser.id,
        updatedById: mockIServiceOptions.currentUser.id,
        joinedAt: new Date('2020-05-28T15:13:30Z'),
        reach: { total: -1 },
        affiliations: [],
      }

      expect(memberUpdated).toStrictEqual(memberExpected)
    })

    it('Should throw 400 error when given platform does not match with username object ', async () => {
      const mockIServiceOptions = await SequelizeTestUtils.getTestIServiceOptions(db)
      const mas = new MemberAttributeSettingsService(mockIServiceOptions)

      await mas.createPredefined(GITHUB_MEMBER_ATTRIBUTES)

      const member1 = {
        username: 'anil',
        emails: ['lala@l.com'],
        platform: PlatformType.GITHUB,
        score: 10,
        attributes: {
          [MemberAttributeName.IS_HIREABLE]: {
            [PlatformType.GITHUB]: true,
          },
          [MemberAttributeName.URL]: {
            [PlatformType.GITHUB]: 'https://github.com/imcvampire',
          },
          [MemberAttributeName.WEBSITE_URL]: {
            [PlatformType.GITHUB]: 'https://imcvampire.js.org/',
          },
          [MemberAttributeName.BIO]: {
            [PlatformType.GITHUB]: 'Lazy geek',
          },
          [MemberAttributeName.LOCATION]: {
            [PlatformType.GITHUB]: 'Helsinki, Finland',
          },
        },
        joinedAt: '2020-05-28T15:13:30Z',
      }

      const memberCreated = await new MemberService(mockIServiceOptions).upsert(member1)

      memberCreated.createdAt = memberCreated.createdAt.toISOString().split('T')[0]
      memberCreated.updatedAt = memberCreated.updatedAt.toISOString().split('T')[0]

      const member2 = {
        username: {
          [PlatformType.GITHUB]: 'anil',
          [PlatformType.TWITTER]: 'anil_twitter',
          [PlatformType.DISCORD]: 'anil_discord',
        },
        platform: PlatformType.SLACK,
      }

      await expect(() =>
        new MemberService(mockIServiceOptions).upsert(member2),
      ).rejects.toThrowError(new Error400())
    })

    it('Should update existent member succesfully - JSON fields', async () => {
      const mockIServiceOptions = await SequelizeTestUtils.getTestIServiceOptions(db)
      const mas = new MemberAttributeSettingsService(mockIServiceOptions)

      await mas.createPredefined(GITHUB_MEMBER_ATTRIBUTES)
      await mas.createPredefined(DEVTO_MEMBER_ATTRIBUTES)

      const member1 = {
        username: 'anil',
        platform: PlatformType.TWITTER,
        emails: ['lala@l.com'],
        score: 10,
        attributes: {
          [MemberAttributeName.IS_HIREABLE]: {
            [PlatformType.GITHUB]: true,
          },
          [MemberAttributeName.URL]: {
            [PlatformType.GITHUB]: 'https://github.com/imcvampire',
          },
          [MemberAttributeName.WEBSITE_URL]: {
            [PlatformType.GITHUB]: 'https://imcvampire.js.org/',
          },
          [MemberAttributeName.BIO]: {
            [PlatformType.GITHUB]: 'Lazy geek',
          },
          [MemberAttributeName.LOCATION]: {
            [PlatformType.GITHUB]: 'Helsinki, Finland',
          },
        },
        joinedAt: '2020-05-28T15:13:30Z',
      }

      const member1Username = member1.username
      const attributes1 = member1.attributes

      const memberCreated = await new MemberService(mockIServiceOptions).upsert(member1)

      memberCreated.createdAt = memberCreated.createdAt.toISOString().split('T')[0]
      memberCreated.updatedAt = memberCreated.updatedAt.toISOString().split('T')[0]

      const member2 = {
        username: 'anil',
        platform: PlatformType.TWITTER,
        joinedAt: '2020-05-28T15:13:30Z',
        location: 'Ankara',
        attributes: {
          [MemberAttributeName.SOURCE_ID]: {
            [PlatformType.DEVTO]: '#someDevtoId',
            [PlatformType.SLACK]: '#someSlackId',
          },
          [MemberAttributeName.NAME]: {
            [PlatformType.DEVTO]: 'Michael Scott',
          },
          [MemberAttributeName.URL]: {
            [PlatformType.DEVTO]: 'https://some-devto-url',
          },
        },
      }

      const attributes2 = member2.attributes

      const memberUpdated = await new MemberService(mockIServiceOptions).upsert(member2)

      memberUpdated.createdAt = memberUpdated.createdAt.toISOString().split('T')[0]
      memberUpdated.updatedAt = memberUpdated.updatedAt.toISOString().split('T')[0]

      const memberExpected = {
        id: memberCreated.id,
        joinedAt: new Date('2020-05-28T15:13:30Z'),
        username: {
          [PlatformType.TWITTER]: [member1Username],
        },
        displayName: member1Username,
        attributes: {
          [MemberAttributeName.SOURCE_ID]: {
            [PlatformType.DEVTO]: attributes2[MemberAttributeName.SOURCE_ID][PlatformType.DEVTO],
            [PlatformType.SLACK]: attributes2[MemberAttributeName.SOURCE_ID][PlatformType.SLACK],
            default: attributes2[MemberAttributeName.SOURCE_ID][PlatformType.DEVTO],
          },
          [MemberAttributeName.NAME]: {
            [PlatformType.DEVTO]: attributes2[MemberAttributeName.NAME][PlatformType.DEVTO],
            default: attributes2[MemberAttributeName.NAME][PlatformType.DEVTO],
          },
          [MemberAttributeName.IS_HIREABLE]: {
            [PlatformType.GITHUB]:
              attributes1[MemberAttributeName.IS_HIREABLE][PlatformType.GITHUB],
            default: attributes1[MemberAttributeName.IS_HIREABLE][PlatformType.GITHUB],
          },
          [MemberAttributeName.URL]: {
            [PlatformType.GITHUB]: attributes1[MemberAttributeName.URL][PlatformType.GITHUB],
            [PlatformType.DEVTO]: attributes2[MemberAttributeName.URL][PlatformType.DEVTO],
            default: attributes1[MemberAttributeName.URL][PlatformType.GITHUB],
          },
          [MemberAttributeName.WEBSITE_URL]: {
            [PlatformType.GITHUB]:
              attributes1[MemberAttributeName.WEBSITE_URL][PlatformType.GITHUB],
            default: attributes1[MemberAttributeName.WEBSITE_URL][PlatformType.GITHUB],
          },
          [MemberAttributeName.BIO]: {
            [PlatformType.GITHUB]: attributes1[MemberAttributeName.BIO][PlatformType.GITHUB],
            default: attributes1[MemberAttributeName.BIO][PlatformType.GITHUB],
          },
          [MemberAttributeName.LOCATION]: {
            [PlatformType.GITHUB]: attributes1[MemberAttributeName.LOCATION][PlatformType.GITHUB],
            default: attributes1[MemberAttributeName.LOCATION][PlatformType.GITHUB],
          },
        },
        emails: member1.emails,
        lastEnriched: null,
        organizations: [],
        enrichedBy: [],
        contributions: null,
        score: member1.score,
        importHash: null,
        createdAt: SequelizeTestUtils.getNowWithoutTime(),
        updatedAt: SequelizeTestUtils.getNowWithoutTime(),
        deletedAt: null,
        tenantId: mockIServiceOptions.currentTenant.id,
        segments: mockIServiceOptions.currentSegments,
        createdById: mockIServiceOptions.currentUser.id,
        updatedById: mockIServiceOptions.currentUser.id,
        reach: { total: -1 },
        affiliations: [],
      }

      expect(memberUpdated).toStrictEqual(memberExpected)
    })

    it('Should update existent member succesfully - reach from default to complete - sending number', async () => {
      const mockIServiceOptions = await SequelizeTestUtils.getTestIServiceOptions(db)

      const member1 = {
        username: 'anil',
        platform: PlatformType.GITHUB,
        joinedAt: '2020-05-28T15:13:30Z',
      }

      const member1Username = member1.username

      const memberCreated = await new MemberService(mockIServiceOptions).upsert(member1)

      memberCreated.createdAt = memberCreated.createdAt.toISOString().split('T')[0]
      memberCreated.updatedAt = memberCreated.updatedAt.toISOString().split('T')[0]

      const member2 = {
        username: 'anil',
        platform: PlatformType.GITHUB,
        reach: 10,
      }

      const memberUpdated = await new MemberService(mockIServiceOptions).upsert(member2)

      memberUpdated.createdAt = memberUpdated.createdAt.toISOString().split('T')[0]
      memberUpdated.updatedAt = memberUpdated.updatedAt.toISOString().split('T')[0]

      const memberExpected = {
        id: memberCreated.id,
        joinedAt: new Date('2020-05-28T15:13:30Z'),
        username: {
          [PlatformType.GITHUB]: [member1Username],
        },
        displayName: member1Username,
        lastEnriched: null,
        organizations: [],
        enrichedBy: [],
        contributions: null,
        reach: { total: 10, [PlatformType.GITHUB]: 10 },
        importHash: null,
        createdAt: SequelizeTestUtils.getNowWithoutTime(),
        updatedAt: SequelizeTestUtils.getNowWithoutTime(),
        deletedAt: null,
        tenantId: mockIServiceOptions.currentTenant.id,
        segments: mockIServiceOptions.currentSegments,
        createdById: mockIServiceOptions.currentUser.id,
        updatedById: mockIServiceOptions.currentUser.id,
        score: -1,
        emails: [],
        attributes: {},
        affiliations: [],
      }

      expect(memberUpdated).toStrictEqual(memberExpected)
    })

    it('Should update existent member succesfully - reach from default to complete - sending platform', async () => {
      const mockIServiceOptions = await SequelizeTestUtils.getTestIServiceOptions(db)

      const member1 = {
        username: 'anil',
        type: 'member',
        platform: PlatformType.GITHUB,
        joinedAt: '2020-05-28T15:13:30Z',
      }

      const member1Username = member1.username

      const memberCreated = await new MemberService(mockIServiceOptions).upsert(member1)

      memberCreated.createdAt = memberCreated.createdAt.toISOString().split('T')[0]
      memberCreated.updatedAt = memberCreated.updatedAt.toISOString().split('T')[0]

      const member2 = {
        username: 'anil',
        platform: PlatformType.GITHUB,
        reach: { [PlatformType.GITHUB]: 10 },
      }

      const memberUpdated = await new MemberService(mockIServiceOptions).upsert(member2)

      memberUpdated.createdAt = memberUpdated.createdAt.toISOString().split('T')[0]
      memberUpdated.updatedAt = memberUpdated.updatedAt.toISOString().split('T')[0]

      const memberExpected = {
        id: memberCreated.id,
        joinedAt: new Date('2020-05-28T15:13:30Z'),
        username: {
          [PlatformType.GITHUB]: [member1Username],
        },
        lastEnriched: null,
        organizations: [],
        enrichedBy: [],
        contributions: null,
        displayName: member1Username,
        reach: { total: 10, [PlatformType.GITHUB]: 10 },
        importHash: null,
        createdAt: SequelizeTestUtils.getNowWithoutTime(),
        updatedAt: SequelizeTestUtils.getNowWithoutTime(),
        deletedAt: null,
        tenantId: mockIServiceOptions.currentTenant.id,
        segments: mockIServiceOptions.currentSegments,
        createdById: mockIServiceOptions.currentUser.id,
        updatedById: mockIServiceOptions.currentUser.id,
        score: -1,
        emails: [],
        attributes: {},
        affiliations: [],
      }

      expect(memberUpdated).toStrictEqual(memberExpected)
    })

    it('Should update existent member succesfully - complex reach update from object', async () => {
      const mockIServiceOptions = await SequelizeTestUtils.getTestIServiceOptions(db)

      const member1 = {
        username: 'anil',
        type: 'member',
        platform: PlatformType.GITHUB,
        joinedAt: '2020-05-28T15:13:30Z',
        reach: { [PlatformType.TWITTER]: 10, linkedin: 10, total: 20 },
      }

      const member1Username = member1.username

      const memberCreated = await new MemberService(mockIServiceOptions).upsert(member1)

      memberCreated.createdAt = memberCreated.createdAt.toISOString().split('T')[0]
      memberCreated.updatedAt = memberCreated.updatedAt.toISOString().split('T')[0]

      const member2 = {
        username: 'anil',
        platform: PlatformType.GITHUB,
        reach: { [PlatformType.GITHUB]: 15, linkedin: 11 },
      }

      const memberUpdated = await new MemberService(mockIServiceOptions).upsert(member2)

      memberUpdated.createdAt = memberUpdated.createdAt.toISOString().split('T')[0]
      memberUpdated.updatedAt = memberUpdated.updatedAt.toISOString().split('T')[0]

      const memberExpected = {
        id: memberCreated.id,
        joinedAt: new Date('2020-05-28T15:13:30Z'),
        username: {
          [PlatformType.GITHUB]: [member1Username],
        },
        lastEnriched: null,
        organizations: [],
        enrichedBy: [],
        contributions: null,
        displayName: member1Username,
        reach: { total: 36, [PlatformType.GITHUB]: 15, linkedin: 11, [PlatformType.TWITTER]: 10 },
        importHash: null,
        createdAt: SequelizeTestUtils.getNowWithoutTime(),
        updatedAt: SequelizeTestUtils.getNowWithoutTime(),
        deletedAt: null,
        tenantId: mockIServiceOptions.currentTenant.id,
        segments: mockIServiceOptions.currentSegments,
        createdById: mockIServiceOptions.currentUser.id,
        updatedById: mockIServiceOptions.currentUser.id,
        score: -1,
        emails: [],
        attributes: {},
        affiliations: [],
      }

      expect(memberUpdated).toStrictEqual(memberExpected)
    })

    it('Should update existent member succesfully - complex reach update from number', async () => {
      const mockIServiceOptions = await SequelizeTestUtils.getTestIServiceOptions(db)

      const member1 = {
        username: 'anil',
        type: 'member',
        platform: PlatformType.GITHUB,
        joinedAt: '2020-05-28T15:13:30Z',
        reach: { [PlatformType.TWITTER]: 10, linkedin: 10, total: 20 },
      }

      const member1Username = member1.username

      const memberCreated = await new MemberService(mockIServiceOptions).upsert(member1)

      memberCreated.createdAt = memberCreated.createdAt.toISOString().split('T')[0]
      memberCreated.updatedAt = memberCreated.updatedAt.toISOString().split('T')[0]

      const member2 = {
        username: 'anil',
        platform: PlatformType.GITHUB,
        reach: 30,
      }

      const memberUpdated = await new MemberService(mockIServiceOptions).upsert(member2)

      memberUpdated.createdAt = memberUpdated.createdAt.toISOString().split('T')[0]
      memberUpdated.updatedAt = memberUpdated.updatedAt.toISOString().split('T')[0]

      const memberExpected = {
        id: memberCreated.id,
        joinedAt: new Date('2020-05-28T15:13:30Z'),
        username: {
          [PlatformType.GITHUB]: [member1Username],
        },
        displayName: member1Username,
        lastEnriched: null,
        organizations: [],
        enrichedBy: [],
        contributions: null,
        reach: { total: 50, [PlatformType.GITHUB]: 30, linkedin: 10, [PlatformType.TWITTER]: 10 },
        importHash: null,
        createdAt: SequelizeTestUtils.getNowWithoutTime(),
        updatedAt: SequelizeTestUtils.getNowWithoutTime(),
        deletedAt: null,
        tenantId: mockIServiceOptions.currentTenant.id,
        segments: mockIServiceOptions.currentSegments,
        createdById: mockIServiceOptions.currentUser.id,
        updatedById: mockIServiceOptions.currentUser.id,
        score: -1,
        emails: [],
        attributes: {},
        affiliations: [],
      }

      expect(memberUpdated).toStrictEqual(memberExpected)
    })
  })

  describe('update method', () => {
    it('Should update existent member succesfully - removing identities with simple string format', async () => {
      const mockIServiceOptions = await SequelizeTestUtils.getTestIServiceOptions(db)

      const member1 = {
        username: 'anil',
        type: 'member',
        platform: PlatformType.GITHUB,
        joinedAt: '2020-05-28T15:13:30Z',
      }

      const memberCreated = await new MemberService(mockIServiceOptions).upsert(member1)

      const toUpdate = {
        username: 'anil_new',
        platform: PlatformType.GITHUB,
      }

      const memberUpdated = await new MemberService(mockIServiceOptions).update(
        memberCreated.id,
        toUpdate,
      )

      expect(memberUpdated.username[PlatformType.GITHUB]).toStrictEqual(['anil_new'])
    })

    it('Should update existent member succesfully - removing identities with simple identity format', async () => {
      const mockIServiceOptions = await SequelizeTestUtils.getTestIServiceOptions(db)

      const member1 = {
        username: {
          [PlatformType.GITHUB]: {
            username: 'anil',
          },
        },
        platform: PlatformType.GITHUB,
        type: 'member',
        joinedAt: '2020-05-28T15:13:30Z',
      }

      const memberCreated = await new MemberService(mockIServiceOptions).upsert(member1)

      const toUpdate = {
        username: {
          [PlatformType.GITHUB]: {
            username: 'anil_new',
          },
        },
        platform: PlatformType.GITHUB,
      }

      const memberUpdated = await new MemberService(mockIServiceOptions).update(
        memberCreated.id,
        toUpdate,
      )

      expect(memberUpdated.username[PlatformType.GITHUB]).toStrictEqual(['anil_new'])
    })

    it('Should update existent member succesfully - removing identities with array identity format', async () => {
      const mockIServiceOptions = await SequelizeTestUtils.getTestIServiceOptions(db)

      const member1 = {
        username: {
          [PlatformType.GITHUB]: [
            {
              username: 'anil',
            },
          ],
        },
        platform: PlatformType.GITHUB,
        type: 'member',
        joinedAt: '2020-05-28T15:13:30Z',
      }

      const memberCreated = await new MemberService(mockIServiceOptions).upsert(member1)

      const toUpdate = {
        username: {
          [PlatformType.GITHUB]: [
            {
              username: 'anil_new',
            },
            {
              username: 'anil_new2',
            },
          ],
        },
        platform: PlatformType.GITHUB,
      }

      const memberUpdated = await new MemberService(mockIServiceOptions).update(
        memberCreated.id,
        toUpdate,
      )

      expect(memberUpdated.username[PlatformType.GITHUB]).toStrictEqual(['anil_new', 'anil_new2'])
    })
  })

  describe('merge method', () => {
    it('Should merge', async () => {
      const mockIRepositoryOptions = await SequelizeTestUtils.getTestIRepositoryOptions(db)
      const mas = new MemberAttributeSettingsService(mockIRepositoryOptions)

      await mas.createPredefined(GITHUB_MEMBER_ATTRIBUTES)
      await mas.createPredefined(DISCORD_MEMBER_ATTRIBUTES)
      await mas.createPredefined(TWITTER_MEMBER_ATTRIBUTES)
      await mas.createPredefined(SLACK_MEMBER_ATTRIBUTES)

      const memberService = new MemberService(mockIRepositoryOptions)

      let t1 = await TagRepository.create({ name: 'tag1' }, mockIRepositoryOptions)
      let t2 = await TagRepository.create({ name: 'tag2' }, mockIRepositoryOptions)
      let t3 = await TagRepository.create({ name: 'tag3' }, mockIRepositoryOptions)

      let o1 = await OrganizationRepository.create({ name: 'org1' }, mockIRepositoryOptions)
      let o2 = await OrganizationRepository.create({ name: 'org2' }, mockIRepositoryOptions)
      let o3 = await OrganizationRepository.create({ name: 'org3' }, mockIRepositoryOptions)

      let task1 = await TaskRepository.create({ name: 'task1' }, mockIRepositoryOptions)
      let task2 = await TaskRepository.create({ name: 'task2' }, mockIRepositoryOptions)
      let task3 = await TaskRepository.create({ name: 'task3' }, mockIRepositoryOptions)

      let note1 = await NoteRepository.create({ body: 'note1' }, mockIRepositoryOptions)
      let note2 = await NoteRepository.create({ body: 'note2' }, mockIRepositoryOptions)
      let note3 = await NoteRepository.create({ body: 'note3' }, mockIRepositoryOptions)

      const member1 = {
        username: {
          [PlatformType.GITHUB]: 'anil',
        },
        displayName: 'Anil',
        emails: ['anil+1@crowd.dev', 'anil+2@crowd.dev'],
        joinedAt: '2021-05-27T15:14:30Z',
        attributes: {},
        tags: [t1.id, t2.id],
        organizations: [o1.id, o2.id],
        tasks: [task1.id, task2.id],
        notes: [note1.id, note2.id],
      }

      const member2 = {
        username: {
          [PlatformType.DISCORD]: 'anil',
        },
        emails: ['anil+1@crowd.dev', 'anil+3@crowd.dev'],
        displayName: 'Anil',
        joinedAt: '2021-05-30T15:14:30Z',
        attributes: {
          [MemberAttributeName.LOCATION]: {
            [PlatformType.GITHUB]: 'Crowd.dev',
            default: 'Crowd.dev',
          },
          [MemberAttributeName.SOURCE_ID]: {
            [PlatformType.DISCORD]: '#discordId',
            default: '#discordId',
          },
        },
        tags: [t2.id, t3.id],
        organizations: [o2.id, o3.id],
        tasks: [task2.id, task3.id],
        notes: [note2.id, note3.id],
      }

      const member3 = {
        username: {
          [PlatformType.TWITTER]: 'anil',
        },
        displayName: 'Anil',
        joinedAt: '2021-05-30T15:14:30Z',
        attributes: {
          [MemberAttributeName.URL]: {
            [PlatformType.TWITTER]: 'https://a-twitter-url',
            default: 'https://a-twitter-url',
          },
        },
      }
      const member4 = {
        username: {
          [PlatformType.SLACK]: 'testt',
        },
        displayName: 'Member 4',
        joinedAt: '2021-05-30T15:14:30Z',
        attributes: {
          [MemberAttributeName.SOURCE_ID]: {
            [PlatformType.SLACK]: '#slackId',
            default: '#slackId',
          },
        },
      }

      const returnedMember1 = await MemberRepository.create(member1, mockIRepositoryOptions)
      const returnedMember2 = await MemberRepository.create(member2, mockIRepositoryOptions)
      const returnedMember3 = await MemberRepository.create(member3, mockIRepositoryOptions)
      const returnedMember4 = await MemberRepository.create(member4, mockIRepositoryOptions)

      const activity = {
        type: 'activity',
        timestamp: '2020-05-27T15:13:30Z',
        platform: PlatformType.GITHUB,
        attributes: {
          replies: 12,
          body: 'Here',
        },
        sentiment: {
          positive: 0.98,
          negative: 0.0,
          neutral: 0.02,
          mixed: 0.0,
          label: 'positive',
          sentiment: 0.98,
        },
        isContribution: true,
        username: 'anil',
        member: returnedMember2.id,
        score: 1,
        sourceId: '#sourceId1',
      }

      let activityCreated = await ActivityRepository.create(activity, mockIRepositoryOptions)

      // toMerge[1] = [(1,2),(1,4)] toMerge[2] = [(2,1)] toMerge[4] = [(4,1)]
      // noMerge[2] = [3]
      await MemberRepository.addToMerge(
        [{ members: [returnedMember1.id, returnedMember2.id], similarity: null }],
        mockIRepositoryOptions,
      )
      await MemberRepository.addToMerge(
        [{ members: [returnedMember1.id, returnedMember4.id], similarity: null }],
        mockIRepositoryOptions,
      )
      await MemberRepository.addToMerge(
        [{ members: [returnedMember2.id, returnedMember1.id], similarity: null }],
        mockIRepositoryOptions,
      )
      await MemberRepository.addToMerge(
        [{ members: [returnedMember4.id, returnedMember1.id], similarity: null }],
        mockIRepositoryOptions,
      )

      await MemberRepository.addNoMerge(
        returnedMember2.id,
        returnedMember3.id,
        mockIRepositoryOptions,
      )

      const response = await memberService.merge(returnedMember1.id, returnedMember2.id)

      const mergedMember = await MemberRepository.findById(
        response.mergedId,
        mockIRepositoryOptions,
      )

      // Sequelize returns associations as array of models, we need to get plain objects
      mergedMember.activities = mergedMember.activities.map((i) => i.get({ plain: true }))
      mergedMember.tags = mergedMember.tags.map((i) => i.get({ plain: true }))
      mergedMember.organizations = mergedMember.organizations.map((i) => i.get({ plain: true }))
      mergedMember.tasks = mergedMember.tasks.map((i) => i.get({ plain: true }))
      mergedMember.notes = mergedMember.notes.map((i) => i.get({ plain: true }))

      // get the created activity again, it's member should be updated after merge
      activityCreated = await ActivityRepository.findById(
        activityCreated.id,
        mockIRepositoryOptions,
      )

      // we don't need activity.member because we're already expecting member->activities
      activityCreated = SequelizeTestUtils.objectWithoutKey(activityCreated, [
        'member',
        'objectMember',
        'parent',
        'tasks',
        'display',
        'organization',
      ])

      // get previously created tags
      t1 = await TagRepository.findById(t1.id, mockIRepositoryOptions)
      t2 = await TagRepository.findById(t2.id, mockIRepositoryOptions)
      t3 = await TagRepository.findById(t3.id, mockIRepositoryOptions)

      // get previously created organizations
      o1 = await OrganizationRepository.findById(o1.id, mockIRepositoryOptions)
      o2 = await OrganizationRepository.findById(o2.id, mockIRepositoryOptions)
      o3 = await OrganizationRepository.findById(o3.id, mockIRepositoryOptions)

      // get previously created tasks
      task1 = await TaskRepository.findById(task1.id, mockIRepositoryOptions)
      task2 = await TaskRepository.findById(task2.id, mockIRepositoryOptions)
      task3 = await TaskRepository.findById(task3.id, mockIRepositoryOptions)

      // get previously created notes
      note1 = await NoteRepository.findById(note1.id, mockIRepositoryOptions)
      note2 = await NoteRepository.findById(note2.id, mockIRepositoryOptions)
      note3 = await NoteRepository.findById(note3.id, mockIRepositoryOptions)

      // remove tags->member relations as well (we should be only checking 1-deep relations)
      t1 = SequelizeTestUtils.objectWithoutKey(t1, 'members')
      t2 = SequelizeTestUtils.objectWithoutKey(t2, 'members')
      t3 = SequelizeTestUtils.objectWithoutKey(t3, 'members')

      // remove organizations->member relations as well (we should be only checking 1-deep relations)
      o1 = SequelizeTestUtils.objectWithoutKey(o1, ['memberCount', 'joinedAt', 'activityCount'])
      o2 = SequelizeTestUtils.objectWithoutKey(o2, ['memberCount', 'joinedAt', 'activityCount'])
      o3 = SequelizeTestUtils.objectWithoutKey(o3, ['memberCount', 'joinedAt', 'activityCount'])

      // remove tasks->member and tasks->activity tasks->assignees relations as well (we should be only checking 1-deep relations)
      task1 = SequelizeTestUtils.objectWithoutKey(task1, ['members', 'activities', 'assignees'])
      task2 = SequelizeTestUtils.objectWithoutKey(task2, ['members', 'activities', 'assignees'])
      task3 = SequelizeTestUtils.objectWithoutKey(task3, ['members', 'activities', 'assignees'])

      // remove notes->member relations as well (we should be only checking 1-deep relations)
      note1 = SequelizeTestUtils.objectWithoutKey(note1, ['members', 'createdBy'])
      note2 = SequelizeTestUtils.objectWithoutKey(note2, ['members', 'createdBy'])
      note3 = SequelizeTestUtils.objectWithoutKey(note3, ['members', 'createdBy'])

      mergedMember.updatedAt = mergedMember.updatedAt.toISOString().split('T')[0]

      const expectedMember = {
        id: returnedMember1.id,
        username: {
          [PlatformType.GITHUB]: ['anil'],
          [PlatformType.DISCORD]: ['anil'],
        },
        lastEnriched: null,
        enrichedBy: [],
        contributions: null,
        displayName: 'Anil',
        identities: [PlatformType.GITHUB, PlatformType.DISCORD],
        activities: [activityCreated],
        attributes: {
          ...member1.attributes,
          ...member2.attributes,
        },
        activeOn: [activityCreated.platform],
        activityTypes: [`${activityCreated.platform}:${activityCreated.type}`],
        emails: ['anil+1@crowd.dev', 'anil+2@crowd.dev', 'anil+3@crowd.dev'],
        score: -1,
        importHash: null,
        createdAt: returnedMember1.createdAt,
        updatedAt: SequelizeTestUtils.getNowWithoutTime(),
        deletedAt: null,
        tenantId: mockIRepositoryOptions.currentTenant.id,
        segments: mockIRepositoryOptions.currentSegments,
        createdById: mockIRepositoryOptions.currentUser.id,
        updatedById: mockIRepositoryOptions.currentUser.id,
        joinedAt: new Date(member1.joinedAt),
        reach: { total: -1 },
        tags: [t1, t2, t3],
        tasks: [task1, task2, task3],
        notes: [note1, note2, note3],
        organizations: [
          SequelizeTestUtils.objectWithoutKey(o1, [
            'activeOn',
            'identities',
            'lastActive',
            'segments',
          ]),
          SequelizeTestUtils.objectWithoutKey(o2, [
            'activeOn',
            'identities',
            'lastActive',
            'segments',
          ]),
          SequelizeTestUtils.objectWithoutKey(o3, [
            'activeOn',
            'identities',
            'lastActive',
            'segments',
          ]),
        ],
        noMerge: [returnedMember3.id],
        toMerge: [returnedMember4.id],
        activityCount: 1,
        activeDaysCount: 1,
        averageSentiment: activityCreated.sentiment.sentiment,
        lastActive: activityCreated.timestamp,
        lastActivity: activityCreated,
        numberOfOpenSourceContributions: 0,
        affiliations: [],
      }

      expect(
        mergedMember.tasks.sort((a, b) => {
          const nameA = a.name.toLowerCase()
          const nameB = b.name.toLowerCase()
          if (nameA < nameB) {
            return -1
          }
          if (nameA > nameB) {
            return 1
          }
          return 0
        }),
      ).toEqual(
        expectedMember.tasks.sort((a, b) => {
          const nameA = a.name.toLowerCase()
          const nameB = b.name.toLowerCase()
          if (nameA < nameB) {
            return -1
          }
          if (nameA > nameB) {
            return 1
          }
          return 0
        }),
      )
      delete mergedMember.tasks
      delete expectedMember.tasks
      expect(mergedMember).toStrictEqual(expectedMember)
    })

    it('Should catch when two members are the same', async () => {
      const mockIRepositoryOptions = await SequelizeTestUtils.getTestIRepositoryOptions(db)
      const mas = new MemberAttributeSettingsService(mockIRepositoryOptions)

      await mas.createPredefined(GITHUB_MEMBER_ATTRIBUTES)

      const memberService = new MemberService(mockIRepositoryOptions)

      const member1 = {
        username: {
          [PlatformType.GITHUB]: 'anil',
        },
        displayName: 'Anil',
        joinedAt: '2021-05-27T15:14:30Z',
        attributes: {},
      }

      const memberCreated = await MemberRepository.create(member1, mockIRepositoryOptions)
      const mergeOutput = await memberService.merge(memberCreated.id, memberCreated.id)

      expect(mergeOutput).toStrictEqual({ status: 203, mergedId: memberCreated.id })

      const found = await memberService.findById(memberCreated.id)
      expect(found).toStrictEqual(memberCreated)
    })
  })

  describe('addToNoMerge method', () => {
    it('Should add two members to their respective noMerges, these members should be excluded from toMerges respectively', async () => {
      const mockIRepositoryOptions = await SequelizeTestUtils.getTestIRepositoryOptions(db)
      const mas = new MemberAttributeSettingsService(mockIRepositoryOptions)

      await mas.createPredefined(GITHUB_MEMBER_ATTRIBUTES)
      await mas.createPredefined(TWITTER_MEMBER_ATTRIBUTES)
      await mas.createPredefined(DISCORD_MEMBER_ATTRIBUTES)

      const memberService = new MemberService(mockIRepositoryOptions)

      const member1 = {
        username: {
          [PlatformType.GITHUB]: 'anil',
        },
        displayName: 'Anil',
        joinedAt: '2021-05-27T15:14:30Z',
        attributes: {},
      }

      const member2 = {
        username: {
          [PlatformType.DISCORD]: 'anil',
        },
        displayName: 'Anil',
        joinedAt: '2021-05-30T15:14:30Z',
        attributes: {
          [MemberAttributeName.SOURCE_ID]: {
            [PlatformType.DISCORD]: '#discordId',
            default: '#discordId',
          },
        },
      }

      const member3 = {
        username: {
          [PlatformType.TWITTER]: 'anil',
        },
        displayName: 'Anil',
        joinedAt: '2021-05-30T15:14:30Z',
        attributes: {
          [MemberAttributeName.URL]: {
            [PlatformType.TWITTER]: 'https://a-twitter-url',
            default: 'https://a-twitter-url',
          },
        },
      }

      let returnedMember1 = await MemberRepository.create(member1, mockIRepositoryOptions)
      let returnedMember2 = await MemberRepository.create(member2, mockIRepositoryOptions)
      let returnedMember3 = await MemberRepository.create(member3, mockIRepositoryOptions)

      // toMerge[1] = [(1,2),(1,3)] toMerge[2] = [(2,1),(2,3)] toMerge[3] = [(3,1),(3,2)]
      await MemberRepository.addToMerge(
        [{ members: [returnedMember1.id, returnedMember2.id], similarity: null }],
        mockIRepositoryOptions,
      )
      await MemberRepository.addToMerge(
        [{ members: [returnedMember2.id, returnedMember1.id], similarity: null }],
        mockIRepositoryOptions,
      )

      await MemberRepository.addToMerge(
        [{ members: [returnedMember1.id, returnedMember3.id], similarity: null }],
        mockIRepositoryOptions,
      )
      await MemberRepository.addToMerge(
        [{ members: [returnedMember3.id, returnedMember1.id], similarity: null }],
        mockIRepositoryOptions,
      )
      await MemberRepository.addToMerge(
        [{ members: [returnedMember2.id, returnedMember3.id], similarity: null }],
        mockIRepositoryOptions,
      )
      await MemberRepository.addToMerge(
        [{ members: [returnedMember3.id, returnedMember2.id], similarity: null }],
        mockIRepositoryOptions,
      )

      await memberService.addToNoMerge(returnedMember1.id, returnedMember2.id)

      returnedMember1 = await MemberRepository.findById(returnedMember1.id, mockIRepositoryOptions)

      expect(returnedMember1.toMerge).toStrictEqual([returnedMember3.id])
      expect(returnedMember1.noMerge).toStrictEqual([returnedMember2.id])

      returnedMember2 = await MemberRepository.findById(returnedMember2.id, mockIRepositoryOptions)

      expect(returnedMember2.toMerge).toStrictEqual([returnedMember3.id])
      expect(returnedMember2.noMerge).toStrictEqual([returnedMember1.id])

      // call addToNoMerge once more, between member1 and member3
      await memberService.addToNoMerge(returnedMember1.id, returnedMember3.id)

      returnedMember1 = await MemberRepository.findById(returnedMember1.id, mockIRepositoryOptions)

      expect(returnedMember1.toMerge).toStrictEqual([])
      expect(returnedMember1.noMerge).toStrictEqual([returnedMember2.id, returnedMember3.id])

      returnedMember3 = await MemberRepository.findById(returnedMember3.id, mockIRepositoryOptions)

      expect(returnedMember3.toMerge).toStrictEqual([returnedMember2.id])
      expect(returnedMember3.noMerge).toStrictEqual([returnedMember1.id])

      // only toMerge relation (2,3) left. Testing addToNoMerge(2,3)
      await memberService.addToNoMerge(returnedMember3.id, returnedMember2.id)

      returnedMember2 = await MemberRepository.findById(returnedMember2.id, mockIRepositoryOptions)

      expect(returnedMember2.toMerge).toStrictEqual([])
      expect(returnedMember2.noMerge).toStrictEqual([returnedMember1.id, returnedMember3.id])

      returnedMember3 = await MemberRepository.findById(returnedMember3.id, mockIRepositoryOptions)

      expect(returnedMember3.toMerge).toStrictEqual([])
      expect(returnedMember3.noMerge).toStrictEqual([returnedMember1.id, returnedMember2.id])
    })

    it('Should throw 404 not found when trying to add non existent members to noMerge', async () => {
      const mockIRepositoryOptions = await SequelizeTestUtils.getTestIRepositoryOptions(db)
      const mas = new MemberAttributeSettingsService(mockIRepositoryOptions)

      await mas.createPredefined(GITHUB_MEMBER_ATTRIBUTES)

      const memberService = new MemberService(mockIRepositoryOptions)

      const member1 = {
        username: {
          [PlatformType.GITHUB]: 'anil',
        },
        displayName: 'Anil',
        joinedAt: '2021-05-27T15:14:30Z',
        attributes: {},
      }

      const returnedMember1 = await MemberRepository.create(member1, mockIRepositoryOptions)

      const { randomUUID } = require('crypto')

      await expect(() =>
        memberService.addToNoMerge(returnedMember1.id, randomUUID()),
      ).rejects.toThrowError(new Error404())
    })
  })

  describe('memberExists method', () => {
    it('Should find existing member with string username and default platform', async () => {
      const mockIRepositoryOptions = await SequelizeTestUtils.getTestIRepositoryOptions(db)
      const mas = new MemberAttributeSettingsService(mockIRepositoryOptions)

      await mas.createPredefined(GITHUB_MEMBER_ATTRIBUTES)

      const memberService = new MemberService(mockIRepositoryOptions)

      const member1 = {
        username: {
          [PlatformType.GITHUB]: 'anil',
        },
        displayName: 'Anil',
        joinedAt: '2021-05-27T15:14:30Z',
        attributes: {},
      }

      const cloned = lodash.cloneDeep(member1)
      const returnedMember1 = await MemberRepository.create(cloned, mockIRepositoryOptions)
      delete returnedMember1.toMerge
      delete returnedMember1.noMerge
      delete returnedMember1.tags
      delete returnedMember1.activities
      delete returnedMember1.tasks
      delete returnedMember1.notes
      delete returnedMember1.activityCount
      delete returnedMember1.averageSentiment
      delete returnedMember1.lastActive
      delete returnedMember1.lastActivity
      delete returnedMember1.activeOn
      delete returnedMember1.identities
      delete returnedMember1.activityTypes
      delete returnedMember1.activeDaysCount
      delete returnedMember1.numberOfOpenSourceContributions
<<<<<<< HEAD
=======
      delete returnedMember1.affiliations

>>>>>>> 848d0d7b
      returnedMember1.segments = returnedMember1.segments.map((s) => s.id)

      const existing = await memberService.memberExists(
        member1.username[PlatformType.GITHUB],
        PlatformType.GITHUB,
      )

      expect(existing).toStrictEqual(returnedMember1)
    })

    it('Should return null if member is not found - string type', async () => {
      const mockIRepositoryOptions = await SequelizeTestUtils.getTestIRepositoryOptions(db)
      const mas = new MemberAttributeSettingsService(mockIRepositoryOptions)

      await mas.createPredefined(GITHUB_MEMBER_ATTRIBUTES)

      const memberService = new MemberService(mockIRepositoryOptions)

      const member1 = {
        username: {
          [PlatformType.GITHUB]: 'anil',
        },
        displayName: 'Anil',
        joinedAt: '2021-05-27T15:14:30Z',
        attributes: {},
      }

      await MemberRepository.create(member1, mockIRepositoryOptions)

      const existing = await memberService.memberExists('some-random-username', PlatformType.GITHUB)

      expect(existing).toBeNull()
    })

    it('Should return null if member is not found - object type', async () => {
      const mockIRepositoryOptions = await SequelizeTestUtils.getTestIRepositoryOptions(db)
      const mas = new MemberAttributeSettingsService(mockIRepositoryOptions)

      await mas.createPredefined(GITHUB_MEMBER_ATTRIBUTES)

      const memberService = new MemberService(mockIRepositoryOptions)

      const member1 = {
        username: {
          [PlatformType.GITHUB]: 'anil',
        },
        displayName: 'Anil',
        joinedAt: '2021-05-27T15:14:30Z',
        attributes: {},
      }

      await MemberRepository.create(member1, mockIRepositoryOptions)

      const existing = await memberService.memberExists(
        {
          ...member1.username,
          [PlatformType.SLACK]: 'some-slack-username',
        },
        PlatformType.SLACK,
      )

      expect(existing).toBeNull()
    })

    it('Should find existing member with object username and given platform', async () => {
      const mockIRepositoryOptions = await SequelizeTestUtils.getTestIRepositoryOptions(db)
      const mas = new MemberAttributeSettingsService(mockIRepositoryOptions)

      await mas.createPredefined(GITHUB_MEMBER_ATTRIBUTES)

      const memberService = new MemberService(mockIRepositoryOptions)

      const member1 = {
        username: {
          [PlatformType.GITHUB]: 'anil',
          [PlatformType.DISCORD]: 'some-other-username',
        },
        displayName: 'Anil',
        joinedAt: '2021-05-27T15:14:30Z',
        attributes: {},
      }

      const returnedMember1 = await MemberRepository.create(member1, mockIRepositoryOptions)
      delete returnedMember1.toMerge
      delete returnedMember1.noMerge
      delete returnedMember1.tags
      delete returnedMember1.activities
      delete returnedMember1.tasks
      delete returnedMember1.notes
      delete returnedMember1.activityCount
      delete returnedMember1.averageSentiment
      delete returnedMember1.lastActive
      delete returnedMember1.lastActivity
      delete returnedMember1.activeOn
      delete returnedMember1.identities
      delete returnedMember1.activityTypes
      delete returnedMember1.activeDaysCount
      delete returnedMember1.numberOfOpenSourceContributions
<<<<<<< HEAD
=======
      delete returnedMember1.affiliations

>>>>>>> 848d0d7b
      returnedMember1.segments = returnedMember1.segments.map((s) => s.id)

      const existing = await memberService.memberExists(
        { [PlatformType.DISCORD]: 'some-other-username' },
        PlatformType.DISCORD,
      )

      expect(returnedMember1).toStrictEqual(existing)
    })

    it('Should throw 400 error when username is type of object and username[platform] is not present ', async () => {
      const mockIRepositoryOptions = await SequelizeTestUtils.getTestIRepositoryOptions(db)
      const mas = new MemberAttributeSettingsService(mockIRepositoryOptions)

      await mas.createPredefined(GITHUB_MEMBER_ATTRIBUTES)

      const memberService = new MemberService(mockIRepositoryOptions)

      const member1 = {
        username: {
          [PlatformType.GITHUB]: 'anil',
          [PlatformType.DISCORD]: 'some-other-username',
        },
        displayName: 'Anil',
        joinedAt: '2021-05-27T15:14:30Z',
        attributes: {},
      }

      await MemberRepository.create(member1, mockIRepositoryOptions)

      await expect(() =>
        memberService.memberExists(
          { [PlatformType.DISCORD]: 'some-other-username' },
          PlatformType.SLACK,
        ),
      ).rejects.toThrowError(new Error400())
    })
  })

  describe('Update Reach method', () => {
    it('Should keep as total: -1 for an empty new reach and a default old reach', async () => {
      const oldReach = { total: -1 }
      const updatedReach = MemberService.calculateReach({}, oldReach)
      expect(updatedReach).toStrictEqual({
        total: -1,
      })
    })
    it('Should keep as total: -1 for a default new reach and a default old reach', async () => {
      const oldReach = { total: -1 }
      const updatedReach = MemberService.calculateReach({ total: -1 }, oldReach)
      expect(updatedReach).toStrictEqual({
        total: -1,
      })
    })
    it('Should update for a new reach and a default old reach', async () => {
      const oldReach = { total: -1 }
      const newReach = { [PlatformType.TWITTER]: 10 }
      const updatedReach = MemberService.calculateReach(oldReach, newReach)
      expect(updatedReach).toStrictEqual({
        total: 10,
        [PlatformType.TWITTER]: 10,
      })
    })
    it('Should update for a new reach and old reach in the same platform', async () => {
      const oldReach = { [PlatformType.TWITTER]: 5, total: 5 }
      const newReach = { [PlatformType.TWITTER]: 10 }
      const updatedReach = MemberService.calculateReach(oldReach, newReach)
      expect(updatedReach).toStrictEqual({
        total: 10,
        [PlatformType.TWITTER]: 10,
      })
    })
    it('Should update for a complex reach with different platforms', async () => {
      const oldReach = {
        [PlatformType.TWITTER]: 10,
        [PlatformType.GITHUB]: 20,
        [PlatformType.DISCORD]: 50,
        total: 10 + 20 + 50,
      }
      const newReach = {
        [PlatformType.TWITTER]: 20,
        [PlatformType.GITHUB]: 2,
        linkedin: 10,
        total: 20 + 2 + 10,
      }
      const updatedReach = MemberService.calculateReach(oldReach, newReach)
      expect(updatedReach).toStrictEqual({
        total: 10 + 20 + 2 + 50,
        [PlatformType.TWITTER]: 20,
        [PlatformType.GITHUB]: 2,
        linkedin: 10,
        [PlatformType.DISCORD]: 50,
      })
    })
    it('Should work with reach 0', async () => {
      const oldReach = { total: -1 }
      const newReach = { [PlatformType.TWITTER]: 0 }
      const updatedReach = MemberService.calculateReach(oldReach, newReach)
      expect(updatedReach).toStrictEqual({
        total: 0,
        [PlatformType.TWITTER]: 0,
      })
    })
  })

  describe('getHighestPriorityPlatformForAttributes method', () => {
    it('Should return the highest priority platform from a priority array, handling the exceptions', async () => {
      const priorityArray = [
        PlatformType.TWITTER,
        PlatformType.CROWD,
        PlatformType.SLACK,
        PlatformType.DEVTO,
        PlatformType.DISCORD,
        PlatformType.GITHUB,
      ]

      let inputPlatforms = [PlatformType.GITHUB, PlatformType.DEVTO]
      let highestPriorityPlatform = MemberService.getHighestPriorityPlatformForAttributes(
        inputPlatforms,
        priorityArray,
      )

      expect(highestPriorityPlatform).toBe(PlatformType.DEVTO)

      inputPlatforms = [PlatformType.GITHUB, 'someOtherPlatform'] as any
      highestPriorityPlatform = MemberService.getHighestPriorityPlatformForAttributes(
        inputPlatforms,
        priorityArray,
      )

      expect(highestPriorityPlatform).toBe(PlatformType.GITHUB)

      inputPlatforms = ['somePlatform1', 'somePlatform2'] as any

      // if no match in the priority array, it should return the first platform it finds
      highestPriorityPlatform = MemberService.getHighestPriorityPlatformForAttributes(
        inputPlatforms,
        priorityArray,
      )

      expect(highestPriorityPlatform).toBe('somePlatform1')

      inputPlatforms = []

      // if no platforms are sent to choose from, it should return undefined
      highestPriorityPlatform = MemberService.getHighestPriorityPlatformForAttributes(
        inputPlatforms,
        priorityArray,
      )
      expect(highestPriorityPlatform).not.toBeDefined()
    })
  })

  describe('validateAttributes method', () => {
    it('Should validate attributes object succesfully', async () => {
      const mockIServiceOptions = await SequelizeTestUtils.getTestIServiceOptions(db)

      const memberService = new MemberService(mockIServiceOptions)
      const memberAttributeSettingsService = new MemberAttributeSettingsService(mockIServiceOptions)

      await memberAttributeSettingsService.createPredefined(GITHUB_MEMBER_ATTRIBUTES)
      await memberAttributeSettingsService.createPredefined(TWITTER_MEMBER_ATTRIBUTES)
      await memberAttributeSettingsService.createPredefined(DEVTO_MEMBER_ATTRIBUTES)

      const attributes = {
        [MemberAttributeName.NAME]: {
          [PlatformType.DEVTO]: 'Dweet Srute',
        },
        [MemberAttributeName.URL]: {
          [PlatformType.GITHUB]: 'https://some-github-url',
          [PlatformType.TWITTER]: 'https://some-twitter-url',
          [PlatformType.DEVTO]: 'https://some-devto-url',
        },
        [MemberAttributeName.LOCATION]: {
          [PlatformType.GITHUB]: 'Berlin',
          [PlatformType.DEVTO]: 'Istanbul',
        },
        [MemberAttributeName.BIO]: {
          [PlatformType.GITHUB]: 'Assistant to the Regional Manager',
          [PlatformType.DEVTO]: 'Assistant Regional Manager',
        },
        [MemberAttributeName.AVATAR_URL]: {
          [PlatformType.TWITTER]: 'https://some-image-url',
        },
      }

      const validateAttributes = await memberService.validateAttributes(attributes)

      expect(validateAttributes).toEqual(attributes)
    })

    it(`Should accept custom attributes without 'custom' platform key`, async () => {
      const mockIServiceOptions = await SequelizeTestUtils.getTestIServiceOptions(db)

      const memberService = new MemberService(mockIServiceOptions)
      const memberAttributeSettingsService = new MemberAttributeSettingsService(mockIServiceOptions)

      await memberAttributeSettingsService.createPredefined(GITHUB_MEMBER_ATTRIBUTES)

      const attributes = {
        [MemberAttributeName.BIO]: 'Assistant to the Regional Manager',
      }

      const validateAttributes = await memberService.validateAttributes(attributes)

      const expectedValidatedAttributes = {
        [MemberAttributeName.BIO]: {
          custom: 'Assistant to the Regional Manager',
        },
      }

      expect(validateAttributes).toEqual(expectedValidatedAttributes)
    })

    it(`Should accept custom attributes both without and with 'custom' platform key`, async () => {
      const mockIServiceOptions = await SequelizeTestUtils.getTestIServiceOptions(db)

      const memberService = new MemberService(mockIServiceOptions)
      const memberAttributeSettingsService = new MemberAttributeSettingsService(mockIServiceOptions)

      await memberAttributeSettingsService.createPredefined(GITHUB_MEMBER_ATTRIBUTES)
      await memberAttributeSettingsService.createPredefined(TWITTER_MEMBER_ATTRIBUTES)
      await memberAttributeSettingsService.createPredefined(DEVTO_MEMBER_ATTRIBUTES)

      const attributes = {
        [MemberAttributeName.NAME]: 'Dwight Schrute',
        [MemberAttributeName.URL]: 'https://some-url',
        [MemberAttributeName.LOCATION]: {
          [PlatformType.GITHUB]: 'Berlin',
          [PlatformType.DEVTO]: 'Istanbul',
          custom: 'a custom location',
        },
        [MemberAttributeName.BIO]: {
          [PlatformType.GITHUB]: 'Assistant to the Regional Manager',
          [PlatformType.DEVTO]: 'Assistant Regional Manager',
          custom: 'a custom bio',
        },
        [MemberAttributeName.AVATAR_URL]: {
          [PlatformType.TWITTER]: 'https://some-image-url',
          custom: 'a custom image url',
        },
      }

      const validateAttributes = await memberService.validateAttributes(attributes)

      const expectedValidatedAttributes = {
        [MemberAttributeName.NAME]: {
          custom: 'Dwight Schrute',
        },
        [MemberAttributeName.URL]: {
          custom: 'https://some-url',
        },
        [MemberAttributeName.LOCATION]: {
          [PlatformType.GITHUB]: 'Berlin',
          [PlatformType.DEVTO]: 'Istanbul',
          custom: 'a custom location',
        },
        [MemberAttributeName.BIO]: {
          [PlatformType.GITHUB]: 'Assistant to the Regional Manager',
          [PlatformType.DEVTO]: 'Assistant Regional Manager',
          custom: 'a custom bio',
        },
        [MemberAttributeName.AVATAR_URL]: {
          [PlatformType.TWITTER]: 'https://some-image-url',
          custom: 'a custom image url',
        },
      }

      expect(validateAttributes).toEqual(expectedValidatedAttributes)
    })

    it('Should throw a 400 Error when an attribute does not exist in member attribute settings', async () => {
      const mockIServiceOptions = await SequelizeTestUtils.getTestIServiceOptions(db)

      const memberService = new MemberService(mockIServiceOptions)
      const memberAttributeSettingsService = new MemberAttributeSettingsService(mockIServiceOptions)

      await memberAttributeSettingsService.createPredefined(GITHUB_MEMBER_ATTRIBUTES)
      await memberAttributeSettingsService.createPredefined(TWITTER_MEMBER_ATTRIBUTES)

      // in settings name has a string type, inserting an integer should throw an error
      const attributes = {
        [MemberAttributeName.URL]: {
          [PlatformType.GITHUB]: 'https://some-github-url',
        },
        [MemberAttributeName.AVATAR_URL]: {
          [PlatformType.TWITTER]: 'https://some-image-url',
        },
        'non-existing-attribute': {
          [PlatformType.TWITTER]: 'some value',
        },
      }
      const validateAttributes = await memberService.validateAttributes(attributes)

      // member attribute that is non existing in settings, should be omitted after validate
      const expectedValidatedAttributes = {
        [MemberAttributeName.URL]: {
          [PlatformType.GITHUB]: 'https://some-github-url',
        },
        [MemberAttributeName.AVATAR_URL]: {
          [PlatformType.TWITTER]: 'https://some-image-url',
        },
      }
      expect(validateAttributes).toEqual(expectedValidatedAttributes)
    })

    it('Should throw a 400 Error when the type of an attribute does not match the type in member attribute settings', async () => {
      const mockIServiceOptions = await SequelizeTestUtils.getTestIServiceOptions(db)

      const memberService = new MemberService(mockIServiceOptions)
      const memberAttributeSettingsService = new MemberAttributeSettingsService(mockIServiceOptions)

      await memberAttributeSettingsService.createPredefined(GITHUB_MEMBER_ATTRIBUTES)
      await memberAttributeSettingsService.createPredefined(TWITTER_MEMBER_ATTRIBUTES)

      // in settings website_url has a url type, inserting an integer should throw an error
      const attributes = {
        [MemberAttributeName.WEBSITE_URL]: {
          [PlatformType.GITHUB]: 55,
        },
        [MemberAttributeName.URL]: {
          [PlatformType.GITHUB]: 'https://some-github-url',
          [PlatformType.TWITTER]: 'https://some-twitter-url',
        },
        [MemberAttributeName.AVATAR_URL]: {
          [PlatformType.TWITTER]: 'https://some-image-url',
        },
      }

      await expect(() => memberService.validateAttributes(attributes)).rejects.toThrowError(
        new Error400('en', 'settings.memberAttributes.wrongType'),
      )
    })
  })
  describe('setAttributesDefaultValues method', () => {
    it('Should return the structured attributes object with default values succesfully', async () => {
      const mockIServiceOptions = await SequelizeTestUtils.getTestIServiceOptions(db)

      const memberService = new MemberService(mockIServiceOptions)
      const memberAttributeSettingsService = new MemberAttributeSettingsService(mockIServiceOptions)

      await memberAttributeSettingsService.createPredefined(GITHUB_MEMBER_ATTRIBUTES)
      await memberAttributeSettingsService.createPredefined(TWITTER_MEMBER_ATTRIBUTES)
      await memberAttributeSettingsService.createPredefined(DEVTO_MEMBER_ATTRIBUTES)

      const attributes = {
        [MemberAttributeName.NAME]: {
          [PlatformType.DEVTO]: 'Dweet Srute',
        },
        [MemberAttributeName.URL]: {
          [PlatformType.GITHUB]: 'https://some-github-url',
          [PlatformType.TWITTER]: 'https://some-twitter-url',
          [PlatformType.DEVTO]: 'https://some-devto-url',
        },
        [MemberAttributeName.LOCATION]: {
          [PlatformType.GITHUB]: 'Berlin',
          [PlatformType.DEVTO]: 'Istanbul',
        },
        [MemberAttributeName.BIO]: {
          [PlatformType.GITHUB]: 'Assistant to the Regional Manager',
          [PlatformType.DEVTO]: 'Assistant Regional Manager',
        },
        [MemberAttributeName.AVATAR_URL]: {
          [PlatformType.TWITTER]: 'https://some-image-url',
        },
      }

      const attributesWithDefaultValues = await memberService.setAttributesDefaultValues(attributes)

      // Default platform priority is: custom, twitter, github, devto, slack, discord, crowd
      const expectedAttributesWithDefaultValues = {
        [MemberAttributeName.URL]: {
          [PlatformType.GITHUB]: attributes[MemberAttributeName.URL][PlatformType.GITHUB],
          [PlatformType.TWITTER]: attributes[MemberAttributeName.URL][PlatformType.TWITTER],
          [PlatformType.DEVTO]: attributes[MemberAttributeName.URL][PlatformType.DEVTO],
          default: attributes[MemberAttributeName.URL][PlatformType.TWITTER],
        },
        [MemberAttributeName.NAME]: {
          [PlatformType.DEVTO]: attributes[MemberAttributeName.NAME][PlatformType.DEVTO],
          default: attributes[MemberAttributeName.NAME][PlatformType.DEVTO],
        },
        [MemberAttributeName.AVATAR_URL]: {
          [PlatformType.TWITTER]: attributes[MemberAttributeName.AVATAR_URL][PlatformType.TWITTER],
          default: attributes[MemberAttributeName.AVATAR_URL][PlatformType.TWITTER],
        },
        [MemberAttributeName.BIO]: {
          [PlatformType.GITHUB]: attributes[MemberAttributeName.BIO][PlatformType.GITHUB],
          [PlatformType.DEVTO]: attributes[MemberAttributeName.BIO][PlatformType.DEVTO],
          default: attributes[MemberAttributeName.BIO][PlatformType.GITHUB],
        },
        [MemberAttributeName.LOCATION]: {
          [PlatformType.GITHUB]: attributes[MemberAttributeName.LOCATION][PlatformType.GITHUB],
          [PlatformType.DEVTO]: attributes[MemberAttributeName.LOCATION][PlatformType.DEVTO],
          default: attributes[MemberAttributeName.LOCATION][PlatformType.GITHUB],
        },
      }

      expect(attributesWithDefaultValues).toEqual(expectedAttributesWithDefaultValues)
    })

    it('Should throw a 400 Error when priority array does not exist', async () => {
      const mockIServiceOptions = await SequelizeTestUtils.getTestIServiceOptions(db)

      const memberService = new MemberService(mockIServiceOptions)
      const memberAttributeSettingsService = new MemberAttributeSettingsService(mockIServiceOptions)

      await memberAttributeSettingsService.createPredefined(GITHUB_MEMBER_ATTRIBUTES)
      await memberAttributeSettingsService.createPredefined(TWITTER_MEMBER_ATTRIBUTES)
      await memberAttributeSettingsService.createPredefined(DEVTO_MEMBER_ATTRIBUTES)

      // Empty default priority array
      const settings = await SettingsRepository.findOrCreateDefault({}, mockIServiceOptions)

      await SettingsRepository.save(
        { ...settings, attributeSettings: { priorities: [] } },
        mockIServiceOptions,
      )
      const attributes = {
        [MemberAttributeName.NAME]: {
          [PlatformType.DEVTO]: 'Dweet Srute',
        },
        [MemberAttributeName.URL]: {
          [PlatformType.GITHUB]: 'https://some-github-url',
          [PlatformType.TWITTER]: 'https://some-twitter-url',
          [PlatformType.DEVTO]: 'https://some-devto-url',
        },
        [MemberAttributeName.LOCATION]: {
          [PlatformType.GITHUB]: 'Berlin',
          [PlatformType.DEVTO]: 'Istanbul',
        },
        [MemberAttributeName.BIO]: {
          [PlatformType.GITHUB]: 'Assistant to the Regional Manager',
          [PlatformType.DEVTO]: 'Assistant Regional Manager',
        },
        [MemberAttributeName.AVATAR_URL]: {
          [PlatformType.TWITTER]: 'https://some-image-url',
        },
      }

      await expect(() => memberService.setAttributesDefaultValues(attributes)).rejects.toThrowError(
        new Error400('en', 'settings.memberAttributes.priorityArrayNotFound'),
      )
    })
  })

  describe('findAndCountAll method', () => {
    it('Should filter and sort by dynamic attributes using advanced filters successfully', async () => {
      const mockIServiceOptions = await SequelizeTestUtils.getTestIServiceOptions(db)

      const ms = new MemberService(mockIServiceOptions)

      const mas = new MemberAttributeSettingsService(mockIServiceOptions)

      await mas.createPredefined(GITHUB_MEMBER_ATTRIBUTES)
      await mas.createPredefined(TWITTER_MEMBER_ATTRIBUTES)
      await mas.createPredefined(DISCORD_MEMBER_ATTRIBUTES)

      const attribute1 = {
        name: 'aNumberAttribute',
        label: 'A number Attribute',
        type: MemberAttributeType.NUMBER,
        canDelete: true,
        show: true,
      }

      const attribute2 = {
        name: 'aDateAttribute',
        label: 'A date Attribute',
        type: MemberAttributeType.DATE,
        canDelete: true,
        show: true,
      }

      const attribute3 = {
        name: 'aMultiSelectAttribute',
        label: 'A multi select Attribute',
        options: ['a', 'b', 'c'],
        type: MemberAttributeType.MULTI_SELECT,
        canDelete: true,
        show: true,
      }

      await mas.create(attribute1)
      await mas.create(attribute2)
      await mas.create(attribute3)

      const member1 = {
        username: {
          [PlatformType.GITHUB]: 'anil',
          [PlatformType.DISCORD]: 'anil',
          [PlatformType.TWITTER]: 'anil',
        },
        platform: PlatformType.GITHUB,
        emails: ['lala@l.com'],
        score: 10,
        attributes: {
          aDateAttribute: {
            custom: '2022-08-01T00:00:00',
          },
          aMultiSelectAttribute: {
            custom: ['a', 'b'],
            github: ['a'],
          },
          [MemberAttributeName.IS_HIREABLE]: {
            [PlatformType.GITHUB]: false,
            [PlatformType.DISCORD]: true,
          },
          [MemberAttributeName.URL]: {
            [PlatformType.GITHUB]: 'https://github.com/anil',
            [PlatformType.TWITTER]: 'https://twitter.com/anil',
          },
          [MemberAttributeName.WEBSITE_URL]: {
            [PlatformType.GITHUB]: 'https://imcvampire.js.org/',
          },
          [MemberAttributeName.BIO]: {
            [PlatformType.GITHUB]: 'Lazy geek',
          },
          [MemberAttributeName.LOCATION]: {
            [PlatformType.GITHUB]: 'Helsinki, Finland',
          },
          [MemberAttributeName.SOURCE_ID]: {
            [PlatformType.TWITTER]: '#twitterId2',
            [PlatformType.DISCORD]: '#discordId1',
          },
          [MemberAttributeName.AVATAR_URL]: {
            [PlatformType.TWITTER]: 'https://twitter.com/anil/image',
          },
          aNumberAttribute: {
            [PlatformType.GITHUB]: 1,
            [PlatformType.TWITTER]: 2,
            [PlatformType.DISCORD]: 300000,
          },
        },
        contributions: [
          {
            id: 112529473,
            url: 'https://github.com/bighead/silicon-valley',
            topics: ['TV Shows', 'Comedy', 'Startups'],
            summary: 'Silicon Valley: 50 commits in 2 weeks',
            numberCommits: 50,
            lastCommitDate: '02/01/2023',
            firstCommitDate: '01/17/2023',
          },
          {
            id: 112529474,
            url: 'https://github.com/bighead/startup-ideas',
            topics: ['Ideas', 'Startups'],
            summary: 'Startup Ideas: 20 commits in 1 week',
            numberCommits: 20,
            lastCommitDate: '03/01/2023',
            firstCommitDate: '02/22/2023',
          },
        ],
        joinedAt: '2022-05-28T15:13:30',
      }

      const member2 = {
        username: {
          [PlatformType.GITHUB]: 'michaelScott',
          [PlatformType.DISCORD]: 'michaelScott',
          [PlatformType.TWITTER]: 'michaelScott',
        },
        platform: PlatformType.GITHUB,
        emails: ['michael@mifflin.com'],
        score: 10,
        attributes: {
          aDateAttribute: {
            custom: '2022-08-06T00:00:00',
          },
          aMultiSelectAttribute: {
            custom: ['b', 'c'],
            github: ['b'],
          },
          [MemberAttributeName.IS_HIREABLE]: {
            [PlatformType.GITHUB]: true,
            [PlatformType.DISCORD]: true,
          },
          [MemberAttributeName.URL]: {
            [PlatformType.GITHUB]: 'https://github.com/michael-scott',
            [PlatformType.TWITTER]: 'https://twitter.com/michael',
          },
          [MemberAttributeName.WEBSITE_URL]: {
            [PlatformType.GITHUB]: 'https://website/michael',
          },
          [MemberAttributeName.BIO]: {
            [PlatformType.GITHUB]: 'Dunder & Mifflin Regional Manager',
          },
          [MemberAttributeName.LOCATION]: {
            [PlatformType.GITHUB]: 'Berlin',
          },
          [MemberAttributeName.SOURCE_ID]: {
            [PlatformType.TWITTER]: '#twitterId2',
            [PlatformType.DISCORD]: '#discordId2',
          },
          [MemberAttributeName.AVATAR_URL]: {
            [PlatformType.TWITTER]: 'https://twitter.com/michael/image',
          },
          aNumberAttribute: {
            [PlatformType.GITHUB]: 1500,
            [PlatformType.TWITTER]: 2500,
            [PlatformType.DISCORD]: 2,
          },
        },
        contributions: [
          {
            id: 112529472,
            url: 'https://github.com/bachman/pied-piper',
            topics: ['compression', 'data', 'middle-out', 'Java'],
            summary: 'Pied Piper: 10 commits in 1 day',
            numberCommits: 10,
            lastCommitDate: '2023-03-10',
            firstCommitDate: '2023-03-01',
          },
          {
            id: 112529473,
            url: 'https://github.com/bachman/aviato',
            topics: ['Python', 'Django'],
            summary: 'Aviato: 5 commits in 1 day',
            numberCommits: 5,
            lastCommitDate: '2023-02-25',
            firstCommitDate: '2023-02-20',
          },
          {
            id: 112529476,
            url: 'https://github.com/bachman/erlichbot',
            topics: ['Python', 'Slack API'],
            summary: 'ErlichBot: 2 commits in 1 day',
            numberCommits: 2,
            lastCommitDate: '2023-01-25',
            firstCommitDate: '2023-01-24',
          },
        ],
        joinedAt: '2022-09-15T15:13:30',
      }

      const member3 = {
        username: {
          [PlatformType.GITHUB]: 'jimHalpert',
          [PlatformType.DISCORD]: 'jimHalpert',
          [PlatformType.TWITTER]: 'jimHalpert',
        },
        platform: PlatformType.GITHUB,
        emails: ['jim@mifflin.com'],
        score: 10,
        attributes: {
          aDateAttribute: {
            custom: '2022-08-15T00:00:00',
          },
          aMultiSelectAttribute: {
            custom: ['a', 'c'],
            github: ['c'],
          },
          [MemberAttributeName.IS_HIREABLE]: {
            [PlatformType.GITHUB]: false,
            [PlatformType.DISCORD]: true,
          },
          [MemberAttributeName.URL]: {
            [PlatformType.GITHUB]: 'https://github.com/jim-halpert',
            [PlatformType.TWITTER]: 'https://twitter.com/jim',
          },
          [MemberAttributeName.WEBSITE_URL]: {
            [PlatformType.GITHUB]: 'https://website/jim',
          },
          [MemberAttributeName.BIO]: {
            [PlatformType.GITHUB]: 'Sales guy',
          },
          [MemberAttributeName.LOCATION]: {
            [PlatformType.GITHUB]: 'Scranton',
          },
          [MemberAttributeName.SOURCE_ID]: {
            [PlatformType.TWITTER]: '#twitterId3',
            [PlatformType.DISCORD]: '#discordId3',
          },
          [MemberAttributeName.AVATAR_URL]: {
            [PlatformType.TWITTER]: 'https://twitter.com/jim/image',
          },
          aNumberAttribute: {
            [PlatformType.GITHUB]: 15500,
            [PlatformType.TWITTER]: 25500,
            [PlatformType.DISCORD]: 200000,
          },
        },
        joinedAt: '2022-09-16T15:13:30Z',
      }

      const member1Created = await ms.upsert(member1)
      const member2Created = await ms.upsert(member2)
      const member3Created = await ms.upsert(member3)

      await SequelizeTestUtils.refreshMaterializedViews(db)

      // filter and sort by aNumberAttribute default values
      let members = await ms.findAndCountAll({
        advancedFilter: {
          aNumberAttribute: {
            gte: 1000,
          },
        },
        orderBy: 'aNumberAttribute_DESC',
      })

      expect(members.count).toBe(2)
      expect(members.rows.map((i) => i.id)).toStrictEqual([member3Created.id, member2Created.id])

      // filter and sort by aNumberAttribute platform specific values
      members = await ms.findAndCountAll({
        advancedFilter: {
          'attributes.aNumberAttribute.discord': {
            gte: 100000,
          },
        },
        orderBy: 'attributes.aNumberAttribute.discord_DESC',
      })

      expect(members.count).toBe(2)
      expect(members.rows.map((i) => i.id)).toStrictEqual([member1Created.id, member3Created.id])

      // filter by isHireable default values
      members = await ms.findAndCountAll({
        advancedFilter: {
          isHireable: true,
        },
      })

      expect(members.count).toBe(1)
      expect(members.rows.map((i) => i.id)).toStrictEqual([member2Created.id])

      // filter by isHireable platform specific values
      members = await ms.findAndCountAll({
        advancedFilter: {
          'attributes.isHireable.discord': true,
        },
      })

      expect(members.count).toBe(3)
      expect(members.rows.map((i) => i.id)).toStrictEqual([
        member3Created.id,
        member2Created.id,
        member1Created.id,
      ])

      // filter and sort by url default values
      members = await ms.findAndCountAll({
        advancedFilter: {
          url: {
            textContains: 'jim',
          },
        },
        orderBy: 'url_DESC',
      })

      expect(members.count).toBe(1)
      expect(members.rows.map((i) => i.id)).toStrictEqual([member3Created.id])

      // filter and sort by url platform specific values
      members = await ms.findAndCountAll({
        advancedFilter: {
          'attributes.url.github': {
            textContains: 'github',
          },
        },
        orderBy: 'attributes.url.github_ASC',
      })

      expect(members.count).toBe(3)

      // results will be sorted by github.url anil -> jim -> michael
      expect(members.rows.map((i) => i.id)).toStrictEqual([
        member1Created.id,
        member3Created.id,
        member2Created.id,
      ])

      // filter and sort by custom aDateAttribute
      members = await ms.findAndCountAll({
        advancedFilter: {
          aDateAttribute: {
            lte: '2022-08-06T00:00:00',
          },
        },
        orderBy: 'aDateAttribute_DESC',
      })

      expect(members.count).toBe(2)
      expect(members.rows.map((i) => i.id)).toStrictEqual([member2Created.id, member1Created.id])

      // filter by custom aMultiSelectAttribute
      members = await ms.findAndCountAll({
        advancedFilter: {
          aMultiSelectAttribute: {
            overlap: ['a'],
          },
        },
        orderBy: 'createdAt_DESC',
      })
      expect(members.count).toBe(2)
      expect(members.rows.map((i) => i.id)).toStrictEqual([member3Created.id, member1Created.id])

      // filter by numberOfOpenSourceContributions
      members = await ms.findAndCountAll({
        filter: {
          numberOfOpenSourceContributionsRange: [2, 6],
        },
      })
      expect(members.count).toBe(2)
      expect(members.rows.map((i) => i.id)).toEqual([member2Created.id, member1Created.id])

      // filter by numberOfOpenSourceContributions only start
      members = await ms.findAndCountAll({
        filter: {
          numberOfOpenSourceContributionsRange: [3],
        },
      })
      expect(members.count).toBe(1)
      expect(members.rows.map((i) => i.id)).toStrictEqual([member2Created.id])

      // filter and sort by numberOfOpenSourceContributions
      members = await ms.findAndCountAll({
        filter: {
          numberOfOpenSourceContributionsRange: [2, 6],
        },
        orderBy: 'numberOfOpenSourceContributions_ASC',
      })
      expect(members.count).toBe(2)
      expect(members.rows.map((i) => i.id)).toStrictEqual([member1Created.id, member2Created.id])

      // sort by numberOfOpenSourceContributions
      members = await ms.findAndCountAll({
        orderBy: 'numberOfOpenSourceContributions_ASC',
      })
      expect(members.count).toBe(3)
      expect(members.rows.map((i) => i.id)).toStrictEqual([
        member3Created.id,
        member1Created.id,
        member2Created.id,
      ])
    })
  })
})<|MERGE_RESOLUTION|>--- conflicted
+++ resolved
@@ -2086,11 +2086,8 @@
       delete returnedMember1.activityTypes
       delete returnedMember1.activeDaysCount
       delete returnedMember1.numberOfOpenSourceContributions
-<<<<<<< HEAD
-=======
       delete returnedMember1.affiliations
 
->>>>>>> 848d0d7b
       returnedMember1.segments = returnedMember1.segments.map((s) => s.id)
 
       const existing = await memberService.memberExists(
@@ -2189,11 +2186,8 @@
       delete returnedMember1.activityTypes
       delete returnedMember1.activeDaysCount
       delete returnedMember1.numberOfOpenSourceContributions
-<<<<<<< HEAD
-=======
       delete returnedMember1.affiliations
 
->>>>>>> 848d0d7b
       returnedMember1.segments = returnedMember1.segments.map((s) => s.id)
 
       const existing = await memberService.memberExists(
