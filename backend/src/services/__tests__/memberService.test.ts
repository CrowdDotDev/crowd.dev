import SequelizeTestUtils from '../../database/utils/sequelizeTestUtils'
import MemberService from '../memberService'
import MemberRepository from '../../database/repositories/memberRepository'
import ActivityRepository from '../../database/repositories/activityRepository'
import TagRepository from '../../database/repositories/tagRepository'
import Error404 from '../../errors/Error404'
import Error400 from '../../errors/Error400'
import { PlatformType } from '../../types/integrationEnums'
import OrganizationRepository from '../../database/repositories/organizationRepository'
import TaskRepository from '../../database/repositories/taskRepository'
import NoteRepository from '../../database/repositories/noteRepository'
import MemberAttributeSettingsService from '../memberAttributeSettingsService'
import { GithubMemberAttributes } from '../../database/attributes/member/github'
import { MemberAttributeName } from '../../database/attributes/member/enums'
import { TwitterMemberAttributes } from '../../database/attributes/member/twitter'
import { DiscordMemberAttributes } from '../../database/attributes/member/discord'
import { DevtoMemberAttributes } from '../../database/attributes/member/devto'
import { AttributeType } from '../../database/attributes/types'
import { SlackMemberAttributes } from '../../database/attributes/member/slack'
import SettingsRepository from '../../database/repositories/settingsRepository'
import OrganizationService from '../organizationService'
import Plans from '../../security/plans'
import { generateUUIDv1 } from '../../utils/uuid'
<<<<<<< HEAD
import lodash from 'lodash'
=======
>>>>>>> c1362145

const db = null

describe('MemberService tests', () => {
  beforeEach(async () => {
    await SequelizeTestUtils.wipeDatabase(db)
  })

  afterAll(async () => {
    // Closing the DB connection allows Jest to exit successfully.
    await SequelizeTestUtils.closeConnection(db)
  })

  describe('upsert method', () => {
    it('Should throw 400 error when platform does not exist in member data', async () => {
      const mockIServiceOptions = await SequelizeTestUtils.getTestIServiceOptions(db)

      const mas = new MemberAttributeSettingsService(mockIServiceOptions)

      await mas.createPredefined(GithubMemberAttributes)

      const member1 = {
        username: {
          [PlatformType.GITHUB]: {
            username: 'anil',
            integrationId: generateUUIDv1(),
          },
        },
        emails: ['lala@l.com'],
        score: 10,
        attributes: {
          [MemberAttributeName.IS_HIREABLE]: {
            [PlatformType.GITHUB]: true,
          },
          [MemberAttributeName.URL]: {
            [PlatformType.GITHUB]: 'https://github.com/imcvampire',
          },
          [MemberAttributeName.WEBSITE_URL]: {
            [PlatformType.GITHUB]: 'https://imcvampire.js.org/',
          },
          [MemberAttributeName.BIO]: {
            [PlatformType.GITHUB]: 'Lazy geek',
          },
          [MemberAttributeName.LOCATION]: {
            [PlatformType.GITHUB]: 'Helsinki, Finland',
          },
        },
        joinedAt: '2020-05-28T15:13:30Z',
      }

      await expect(() =>
        new MemberService(mockIServiceOptions).upsert(member1),
      ).rejects.toThrowError(new Error400())
    })

    it('Should create non existent member - attributes with matching platform', async () => {
      const mockIServiceOptions = await SequelizeTestUtils.getTestIServiceOptions(db)

      const mas = new MemberAttributeSettingsService(mockIServiceOptions)

      await mas.createPredefined(GithubMemberAttributes)
      await mas.createPredefined(TwitterMemberAttributes)
      await mas.createPredefined(DiscordMemberAttributes)

      const member1 = {
        username: 'anil',
        platform: PlatformType.GITHUB,
        emails: ['lala@l.com'],
        score: 10,
        attributes: {
          [MemberAttributeName.IS_HIREABLE]: {
            [PlatformType.GITHUB]: true,
          },
          [MemberAttributeName.URL]: {
            [PlatformType.GITHUB]: 'https://github.com/imcvampire',
            [PlatformType.TWITTER]: 'https://some-twitter-url',
          },
          [MemberAttributeName.WEBSITE_URL]: {
            [PlatformType.GITHUB]: 'https://imcvampire.js.org/',
          },
          [MemberAttributeName.BIO]: {
            [PlatformType.GITHUB]: 'Lazy geek',
          },
          [MemberAttributeName.LOCATION]: {
            [PlatformType.GITHUB]: 'Helsinki, Finland',
          },
          [MemberAttributeName.SOURCE_ID]: {
            [PlatformType.TWITTER]: '#twitterId',
            [PlatformType.DISCORD]: '#discordId',
          },
          [MemberAttributeName.AVATAR_URL]: {
            [PlatformType.TWITTER]: 'https://some-image-url',
          },
        },
        joinedAt: '2020-05-28T15:13:30Z',
      }

      // Save some attributes since they get modified in the upsert function
      const { platform, username, attributes } = member1

      const memberCreated = await new MemberService(mockIServiceOptions).upsert(member1)

      memberCreated.createdAt = memberCreated.createdAt.toISOString().split('T')[0]
      memberCreated.updatedAt = memberCreated.updatedAt.toISOString().split('T')[0]

      const memberExpected = {
        id: memberCreated.id,
        username: {
          [platform]: [username],
        },
        displayName: username,
        attributes: {
          [MemberAttributeName.SOURCE_ID]: {
            [PlatformType.DISCORD]: attributes[MemberAttributeName.SOURCE_ID][PlatformType.DISCORD],
            [PlatformType.TWITTER]: attributes[MemberAttributeName.SOURCE_ID][PlatformType.TWITTER],
            default: attributes[MemberAttributeName.SOURCE_ID][PlatformType.TWITTER],
          },
          [MemberAttributeName.AVATAR_URL]: {
            [PlatformType.TWITTER]:
              attributes[MemberAttributeName.AVATAR_URL][PlatformType.TWITTER],
            default: attributes[MemberAttributeName.AVATAR_URL][PlatformType.TWITTER],
          },
          [MemberAttributeName.IS_HIREABLE]: {
            [PlatformType.GITHUB]: attributes[MemberAttributeName.IS_HIREABLE][PlatformType.GITHUB],
            default: attributes[MemberAttributeName.IS_HIREABLE][PlatformType.GITHUB],
          },
          [MemberAttributeName.URL]: {
            [PlatformType.GITHUB]: attributes[MemberAttributeName.URL][PlatformType.GITHUB],
            [PlatformType.TWITTER]: attributes[MemberAttributeName.URL][PlatformType.TWITTER],
            default: attributes[MemberAttributeName.URL][PlatformType.TWITTER],
          },
          [MemberAttributeName.WEBSITE_URL]: {
            [PlatformType.GITHUB]: attributes[MemberAttributeName.WEBSITE_URL][PlatformType.GITHUB],
            default: attributes[MemberAttributeName.WEBSITE_URL][PlatformType.GITHUB],
          },
          [MemberAttributeName.BIO]: {
            [PlatformType.GITHUB]: attributes[MemberAttributeName.BIO][PlatformType.GITHUB],
            default: attributes[MemberAttributeName.BIO][PlatformType.GITHUB],
          },
          [MemberAttributeName.LOCATION]: {
            [PlatformType.GITHUB]: attributes[MemberAttributeName.LOCATION][PlatformType.GITHUB],
            default: attributes[MemberAttributeName.LOCATION][PlatformType.GITHUB],
          },
        },
        emails: member1.emails,
        score: member1.score,
        importHash: null,
        createdAt: SequelizeTestUtils.getNowWithoutTime(),
        updatedAt: SequelizeTestUtils.getNowWithoutTime(),
        deletedAt: null,
        tenantId: mockIServiceOptions.currentTenant.id,
        createdById: mockIServiceOptions.currentUser.id,
        updatedById: mockIServiceOptions.currentUser.id,
        reach: { total: -1 },
        joinedAt: new Date('2020-05-28T15:13:30Z'),
        lastEnriched: null,
        enrichedBy: [],
        contributions: null,
      }

      expect(memberCreated).toStrictEqual(memberExpected)
    })

    it('Should create non existent member - object type username', async () => {
      const mockIServiceOptions = await SequelizeTestUtils.getTestIServiceOptions(db)
      const mas = new MemberAttributeSettingsService(mockIServiceOptions)

      await mas.createPredefined(GithubMemberAttributes)

      const member1 = {
        username: {
          [PlatformType.GITHUB]: 'anil',
          [PlatformType.TWITTER]: 'anil_twitter',
        },
        platform: PlatformType.GITHUB,
        emails: ['lala@l.com'],
        score: 10,
        attributes: {
          [MemberAttributeName.IS_HIREABLE]: {
            [PlatformType.GITHUB]: true,
          },
          [MemberAttributeName.URL]: {
            [PlatformType.GITHUB]: 'https://github.com/imcvampire',
          },
          [MemberAttributeName.WEBSITE_URL]: {
            [PlatformType.GITHUB]: 'https://imcvampire.js.org/',
          },
          [MemberAttributeName.BIO]: {
            [PlatformType.GITHUB]: 'Lazy geek',
          },
          [MemberAttributeName.LOCATION]: {
            [PlatformType.GITHUB]: 'Helsinki, Finland',
          },
        },
        joinedAt: '2020-05-28T15:13:30Z',
      }

      // Save some attributes since they get modified in the upsert function
      const { username, attributes } = member1

      const memberCreated = await new MemberService(mockIServiceOptions).upsert(member1)

      memberCreated.createdAt = memberCreated.createdAt.toISOString().split('T')[0]
      memberCreated.updatedAt = memberCreated.updatedAt.toISOString().split('T')[0]

      const memberExpected = {
        id: memberCreated.id,
        username: {
<<<<<<< HEAD
          [PlatformType.GITHUB]: ['anil'],
          [PlatformType.TWITTER]: ['anil_twitter'],
=======
          [PlatformType.GITHUB]: 'anil',
          [PlatformType.TWITTER]: 'anil_twitter',
>>>>>>> c1362145
        },
        displayName: 'anil',
        attributes: {
          [MemberAttributeName.IS_HIREABLE]: {
            [PlatformType.GITHUB]: attributes[MemberAttributeName.IS_HIREABLE][PlatformType.GITHUB],
            default: attributes[MemberAttributeName.IS_HIREABLE][PlatformType.GITHUB],
          },
          [MemberAttributeName.URL]: {
            [PlatformType.GITHUB]: attributes[MemberAttributeName.URL][PlatformType.GITHUB],
            default: attributes[MemberAttributeName.URL][PlatformType.GITHUB],
          },
          [MemberAttributeName.WEBSITE_URL]: {
            [PlatformType.GITHUB]: attributes[MemberAttributeName.WEBSITE_URL][PlatformType.GITHUB],
            default: attributes[MemberAttributeName.WEBSITE_URL][PlatformType.GITHUB],
          },
          [MemberAttributeName.BIO]: {
            [PlatformType.GITHUB]: attributes[MemberAttributeName.BIO][PlatformType.GITHUB],
            default: attributes[MemberAttributeName.BIO][PlatformType.GITHUB],
          },
          [MemberAttributeName.LOCATION]: {
            [PlatformType.GITHUB]: attributes[MemberAttributeName.LOCATION][PlatformType.GITHUB],
            default: attributes[MemberAttributeName.LOCATION][PlatformType.GITHUB],
          },
        },
        emails: member1.emails,
        score: member1.score,
        importHash: null,
        createdAt: SequelizeTestUtils.getNowWithoutTime(),
        updatedAt: SequelizeTestUtils.getNowWithoutTime(),
        deletedAt: null,
        tenantId: mockIServiceOptions.currentTenant.id,
        createdById: mockIServiceOptions.currentUser.id,
        updatedById: mockIServiceOptions.currentUser.id,
        lastEnriched: null,
        enrichedBy: [],
        contributions: null,
        reach: { total: -1 },
        joinedAt: new Date('2020-05-28T15:13:30Z'),
      }

      expect(memberCreated).toStrictEqual(memberExpected)
    })

    it('Should create non existent member - reach as number', async () => {
      const mockIServiceOptions = await SequelizeTestUtils.getTestIServiceOptions(db)

      const member1 = {
        username: 'anil',
        platform: PlatformType.GITHUB,
        emails: ['lala@l.com'],
        score: 10,
        attributes: {},
        reach: 10,
        bio: 'Computer Science',
        joinedAt: '2020-05-28T15:13:30Z',
        location: 'Istanbul',
      }

      // Save some attributes since they get modified in the upsert function
      const { platform, username } = member1

      const memberCreated = await new MemberService(mockIServiceOptions).upsert(member1)

      memberCreated.createdAt = memberCreated.createdAt.toISOString().split('T')[0]
      memberCreated.updatedAt = memberCreated.updatedAt.toISOString().split('T')[0]

      const memberExpected = {
        id: memberCreated.id,
        username: {
          [platform]: [username],
        },
        displayName: username,
        attributes: {},
        emails: member1.emails,
        lastEnriched: null,
        enrichedBy: [],
        contributions: null,
        score: member1.score,
        importHash: null,
        createdAt: SequelizeTestUtils.getNowWithoutTime(),
        updatedAt: SequelizeTestUtils.getNowWithoutTime(),
        deletedAt: null,
        tenantId: mockIServiceOptions.currentTenant.id,
        createdById: mockIServiceOptions.currentUser.id,
        updatedById: mockIServiceOptions.currentUser.id,
        reach: { total: 10, [PlatformType.GITHUB]: 10 },
        joinedAt: new Date('2020-05-28T15:13:30Z'),
      }

      expect(memberCreated).toStrictEqual(memberExpected)
    })

    it('Should create non existent member - reach as object, platform in object', async () => {
      const mockIServiceOptions = await SequelizeTestUtils.getTestIServiceOptions(db)

      const member1 = {
        username: 'anil',
        platform: PlatformType.GITHUB,
        emails: ['lala@l.com'],
        score: 10,
        reach: { [PlatformType.GITHUB]: 10, [PlatformType.TWITTER]: 10 },
        bio: 'Computer Science',
        joinedAt: '2020-05-28T15:13:30Z',
        location: 'Istanbul',
      }

      // Save some attributes since they get modified in the upsert function
      const { platform, username } = member1

      const memberCreated = await new MemberService(mockIServiceOptions).upsert(member1)

      memberCreated.createdAt = memberCreated.createdAt.toISOString().split('T')[0]
      memberCreated.updatedAt = memberCreated.updatedAt.toISOString().split('T')[0]

      const memberExpected = {
        id: memberCreated.id,
        username: {
          [platform]: [username],
        },
        displayName: username,
        attributes: {},
        lastEnriched: null,
        enrichedBy: [],
        contributions: null,
        emails: member1.emails,
        score: member1.score,
        importHash: null,
        createdAt: SequelizeTestUtils.getNowWithoutTime(),
        updatedAt: SequelizeTestUtils.getNowWithoutTime(),
        deletedAt: null,
        tenantId: mockIServiceOptions.currentTenant.id,
        createdById: mockIServiceOptions.currentUser.id,
        updatedById: mockIServiceOptions.currentUser.id,
        reach: { total: 20, [PlatformType.GITHUB]: 10, [PlatformType.TWITTER]: 10 },
        joinedAt: new Date('2020-05-28T15:13:30Z'),
      }

      expect(memberCreated).toStrictEqual(memberExpected)
    })

    it('Should create non existent member - reach as object, platform not in object', async () => {
      const mockIServiceOptions = await SequelizeTestUtils.getTestIServiceOptions(db)

      const member1 = {
        username: 'anil',
        platform: PlatformType.GITHUB,
        emails: ['lala@l.com'],
        score: 10,
        reach: { [PlatformType.DISCORD]: 10, [PlatformType.TWITTER]: 10 },
        bio: 'Computer Science',
        joinedAt: '2020-05-28T15:13:30Z',
        location: 'Istanbul',
      }

      // Save some attributes since they get modified in the upsert function
      const { platform, username } = member1

      const memberCreated = await new MemberService(mockIServiceOptions).upsert(member1)

      memberCreated.createdAt = memberCreated.createdAt.toISOString().split('T')[0]
      memberCreated.updatedAt = memberCreated.updatedAt.toISOString().split('T')[0]

      const memberExpected = {
        id: memberCreated.id,
        username: {
          [platform]: [username],
        },
        displayName: username,
        attributes: {},
        emails: member1.emails,
        score: member1.score,
        lastEnriched: null,
        enrichedBy: [],
        contributions: null,
        importHash: null,
        createdAt: SequelizeTestUtils.getNowWithoutTime(),
        updatedAt: SequelizeTestUtils.getNowWithoutTime(),
        deletedAt: null,
        tenantId: mockIServiceOptions.currentTenant.id,
        createdById: mockIServiceOptions.currentUser.id,
        updatedById: mockIServiceOptions.currentUser.id,
        reach: { total: 20, [PlatformType.DISCORD]: 10, [PlatformType.TWITTER]: 10 },
        joinedAt: new Date('2020-05-28T15:13:30Z'),
      }

      expect(memberCreated).toStrictEqual(memberExpected)
    })

    it('Should create non existent member - organization as name, no enrichment', async () => {
      const mockIServiceOptions = await SequelizeTestUtils.getTestIServiceOptions(db)

      const member1 = {
        username: 'anil',
        platform: PlatformType.GITHUB,
        emails: ['lala@l.com'],
        score: 10,
        attributes: {},
        reach: 10,
        bio: 'Computer Science',
        organizations: ['crowd.dev'],
        joinedAt: '2020-05-28T15:13:30Z',
        location: 'Istanbul',
      }

      const memberCreated = await new MemberService(mockIServiceOptions).upsert(member1)

      memberCreated.createdAt = memberCreated.createdAt.toISOString().split('T')[0]
      memberCreated.updatedAt = memberCreated.updatedAt.toISOString().split('T')[0]

      const organization = (await OrganizationRepository.findAndCountAll({}, mockIServiceOptions))
        .rows[0]

      const foundMember = await MemberRepository.findById(memberCreated.id, mockIServiceOptions)

      const o1 = foundMember.organizations[0].dataValues
      delete o1.createdAt
      delete o1.updatedAt

      expect(o1).toStrictEqual({
        id: organization.id,
        name: 'crowd.dev',
        url: null,
        github: null,
        location: null,
        website: null,
        description: null,
        parentUrl: null,
        emails: null,
        phoneNumbers: null,
        logo: null,
        tags: null,
        twitter: null,
        linkedin: null,
        crunchbase: null,
        employees: null,
        revenueRange: null,
        importHash: null,
        deletedAt: null,
        tenantId: mockIServiceOptions.currentTenant.id,
        createdById: mockIServiceOptions.currentUser.id,
        updatedById: mockIServiceOptions.currentUser.id,
        isTeamOrganization: false,
      })
    })

    it('Should create non existent member - organization as object, no enrichment', async () => {
      const mockIServiceOptions = await SequelizeTestUtils.getTestIServiceOptions(db)

      const member1 = {
        username: 'anil',
        platform: PlatformType.GITHUB,
        emails: ['lala@l.com'],
        score: 10,
        attributes: {},
        reach: 10,
        bio: 'Computer Science',
        organizations: [{ name: 'crowd.dev', url: 'https://crowd.dev', description: 'Here' }],
        joinedAt: '2020-05-28T15:13:30Z',
        location: 'Istanbul',
      }

      const memberCreated = await new MemberService(mockIServiceOptions).upsert(member1)

      memberCreated.createdAt = memberCreated.createdAt.toISOString().split('T')[0]
      memberCreated.updatedAt = memberCreated.updatedAt.toISOString().split('T')[0]

      const organization = (await OrganizationRepository.findAndCountAll({}, mockIServiceOptions))
        .rows[0]

      const foundMember = await MemberRepository.findById(memberCreated.id, mockIServiceOptions)

      const o1 = foundMember.organizations[0].dataValues
      delete o1.createdAt
      delete o1.updatedAt

      expect(o1).toStrictEqual({
        id: organization.id,
        name: 'crowd.dev',
        url: 'https://crowd.dev',
        github: null,
        location: null,
        website: null,
        description: 'Here',
        parentUrl: null,
        emails: null,
        phoneNumbers: null,
        logo: null,
        tags: null,
        twitter: null,
        linkedin: null,
        crunchbase: null,
        employees: null,
        revenueRange: null,
        importHash: null,
        deletedAt: null,
        tenantId: mockIServiceOptions.currentTenant.id,
        createdById: mockIServiceOptions.currentUser.id,
        updatedById: mockIServiceOptions.currentUser.id,
        isTeamOrganization: false,
      })
    })

    it('Should create non existent member - organization as id, no enrichment', async () => {
      const mockIServiceOptions = await SequelizeTestUtils.getTestIServiceOptions(db)

      const oCreated = await new OrganizationService(mockIServiceOptions).findOrCreate({
        name: 'crowd.dev',
      })

      const member1 = {
        username: 'anil',
        platform: PlatformType.GITHUB,
        emails: ['lala@l.com'],
        score: 10,
        attributes: {},
        reach: 10,
        bio: 'Computer Science',
        organizations: [oCreated.id],
        joinedAt: '2020-05-28T15:13:30Z',
        location: 'Istanbul',
      }

      const memberCreated = await new MemberService(mockIServiceOptions).upsert(member1)

      memberCreated.createdAt = memberCreated.createdAt.toISOString().split('T')[0]
      memberCreated.updatedAt = memberCreated.updatedAt.toISOString().split('T')[0]

      const organization = (await OrganizationRepository.findAndCountAll({}, mockIServiceOptions))
        .rows[0]

      const foundMember = await MemberRepository.findById(memberCreated.id, mockIServiceOptions)

      const o1 = foundMember.organizations[0].dataValues
      delete o1.createdAt
      delete o1.updatedAt

      expect(o1).toStrictEqual({
        id: organization.id,
        name: 'crowd.dev',
        url: null,
        github: null,
        location: null,
        website: null,
        description: null,
        parentUrl: null,
        emails: null,
        phoneNumbers: null,
        logo: null,
        tags: null,
        twitter: null,
        linkedin: null,
        crunchbase: null,
        employees: null,
        revenueRange: null,
        importHash: null,
        deletedAt: null,
        tenantId: mockIServiceOptions.currentTenant.id,
        createdById: mockIServiceOptions.currentUser.id,
        updatedById: mockIServiceOptions.currentUser.id,
        isTeamOrganization: false,
      })
    })

    it('Should create non existent member - organization with enrichment', async () => {
      const mockIServiceOptions = await SequelizeTestUtils.getTestIServiceOptions(
        db,
        Plans.values.growth,
      )

      const member1 = {
        username: 'anil',
        platform: PlatformType.GITHUB,
        emails: ['lala@l.com'],
        score: 10,
        attributes: {},
        reach: 10,
        bio: 'Computer Science',
        organizations: [{ name: 'crowd.dev', url: 'https://crowd.dev', description: 'Here' }],
        joinedAt: '2020-05-28T15:13:30Z',
        location: 'Istanbul',
      }

      const memberCreated = await new MemberService(mockIServiceOptions).upsert(member1)

      memberCreated.createdAt = memberCreated.createdAt.toISOString().split('T')[0]
      memberCreated.updatedAt = memberCreated.updatedAt.toISOString().split('T')[0]

      const organization = (await OrganizationRepository.findAndCountAll({}, mockIServiceOptions))
        .rows[0]

      const foundMember = await MemberRepository.findById(memberCreated.id, mockIServiceOptions)

      const o1 = foundMember.organizations[0].dataValues
      delete o1.createdAt
      delete o1.updatedAt

      expect(o1).toStrictEqual({
        id: organization.id,
        name: 'crowd.dev',
        url: 'crowd.dev',
        github: null,
        location: null,
        website: null,
        description:
          'Understand, grow, and engage your developer community with zero hassle. With crowd.dev, you can build developer communities that drive your business forward.',
        parentUrl: null,
        emails: ['hello@crowd.dev', 'jonathan@crowd.dev', 'careers@crowd.dev'],
        phoneNumbers: ['+42 424242'],
        logo: 'https://logo.clearbit.com/crowd.dev',
        tags: [],
        twitter: {
          id: '1362101830923259908',
          bio: 'Community-led Growth for Developer-first Companies.\nJoin our private beta. 👇',
          site: 'https://t.co/GRLDhqFWk4',
          avatar: 'https://pbs.twimg.com/profile_images/1419741008716251141/6exZe94-_normal.jpg',
          handle: 'CrowdDotDev',
          location: '🌍 remote',
          followers: 107,
          following: 0,
        },
        linkedin: {
          handle: 'company/crowddevhq',
        },
        crunchbase: {
          handle: null,
        },
        employees: 5,
        revenueRange: {
          max: 1,
          min: 0,
        },
        importHash: null,
        deletedAt: null,
        tenantId: mockIServiceOptions.currentTenant.id,
        createdById: mockIServiceOptions.currentUser.id,
        updatedById: mockIServiceOptions.currentUser.id,
        isTeamOrganization: false,
      })
    })

    it('Should update existent member succesfully - simple', async () => {
      const mockIServiceOptions = await SequelizeTestUtils.getTestIServiceOptions(db)

      const mas = new MemberAttributeSettingsService(mockIServiceOptions)

      await mas.createPredefined(GithubMemberAttributes)

      const member1 = {
        username: 'anil',
        emails: ['lala@l.com'],
        platform: PlatformType.GITHUB,
        score: 10,
        attributes: {
          [MemberAttributeName.IS_HIREABLE]: {
            [PlatformType.GITHUB]: true,
          },
          [MemberAttributeName.URL]: {
            [PlatformType.GITHUB]: 'https://github.com/imcvampire',
          },
          [MemberAttributeName.WEBSITE_URL]: {
            [PlatformType.GITHUB]: 'https://imcvampire.js.org/',
          },
          [MemberAttributeName.BIO]: {
            [PlatformType.GITHUB]: 'Lazy geek',
          },
          [MemberAttributeName.LOCATION]: {
            [PlatformType.GITHUB]: 'Helsinki, Finland',
          },
        },
        joinedAt: '2020-05-28T15:13:30Z',
      }

      const member1Username = member1.username
      const attributes = member1.attributes

      const memberCreated = await new MemberService(mockIServiceOptions).upsert(member1)

      memberCreated.createdAt = memberCreated.createdAt.toISOString().split('T')[0]
      memberCreated.updatedAt = memberCreated.updatedAt.toISOString().split('T')[0]

      const member2 = {
        username: 'anil',
        emails: ['test@email.com', 'test2@email.com'],
        platform: PlatformType.GITHUB,
        location: 'Ankara',
      }

      const memberUpdated = await new MemberService(mockIServiceOptions).upsert(member2)

      memberUpdated.createdAt = memberUpdated.createdAt.toISOString().split('T')[0]
      memberUpdated.updatedAt = memberUpdated.updatedAt.toISOString().split('T')[0]

      const memberExpected = {
        id: memberCreated.id,
        username: {
          [PlatformType.GITHUB]: [member1Username],
        },
        displayName: member1Username,
        attributes: {
          [MemberAttributeName.IS_HIREABLE]: {
            [PlatformType.GITHUB]: attributes[MemberAttributeName.IS_HIREABLE][PlatformType.GITHUB],
            default: attributes[MemberAttributeName.IS_HIREABLE][PlatformType.GITHUB],
          },
          [MemberAttributeName.URL]: {
            [PlatformType.GITHUB]: attributes[MemberAttributeName.URL][PlatformType.GITHUB],
            default: attributes[MemberAttributeName.URL][PlatformType.GITHUB],
          },
          [MemberAttributeName.WEBSITE_URL]: {
            [PlatformType.GITHUB]: attributes[MemberAttributeName.WEBSITE_URL][PlatformType.GITHUB],
            default: attributes[MemberAttributeName.WEBSITE_URL][PlatformType.GITHUB],
          },
          [MemberAttributeName.BIO]: {
            [PlatformType.GITHUB]: attributes[MemberAttributeName.BIO][PlatformType.GITHUB],
            default: attributes[MemberAttributeName.BIO][PlatformType.GITHUB],
          },
          [MemberAttributeName.LOCATION]: {
            [PlatformType.GITHUB]: attributes[MemberAttributeName.LOCATION][PlatformType.GITHUB],
            default: attributes[MemberAttributeName.LOCATION][PlatformType.GITHUB],
          },
        },
        lastEnriched: null,
        enrichedBy: [],
        contributions: null,
        emails: ['lala@l.com', 'test@email.com', 'test2@email.com'],
        score: member1.score,
        importHash: null,
        createdAt: SequelizeTestUtils.getNowWithoutTime(),
        updatedAt: SequelizeTestUtils.getNowWithoutTime(),
        deletedAt: null,
        tenantId: mockIServiceOptions.currentTenant.id,
        createdById: mockIServiceOptions.currentUser.id,
        updatedById: mockIServiceOptions.currentUser.id,
        joinedAt: new Date('2020-05-28T15:13:30Z'),
        reach: { total: -1 },
      }

      expect(memberUpdated).toStrictEqual(memberExpected)
    })

    it('Should update existent member successfully - attributes with matching platform', async () => {
      const mockIServiceOptions = await SequelizeTestUtils.getTestIServiceOptions(db)

      const mas = new MemberAttributeSettingsService(mockIServiceOptions)

      await mas.createPredefined(GithubMemberAttributes)
      await mas.createPredefined(TwitterMemberAttributes)

      const member1 = {
        username: 'anil',
        emails: ['lala@l.com'],
        platform: PlatformType.GITHUB,
        score: 10,
        attributes: {
          [MemberAttributeName.IS_HIREABLE]: {
            [PlatformType.GITHUB]: true,
          },
          [MemberAttributeName.URL]: {
            [PlatformType.GITHUB]: 'https://github.com/imcvampire',
          },
        },
        joinedAt: '2020-05-28T15:13:30Z',
      }

      const member1Username = member1.username
      const attributes1 = member1.attributes

      const memberCreated = await new MemberService(mockIServiceOptions).upsert(member1)

      memberCreated.createdAt = memberCreated.createdAt.toISOString().split('T')[0]
      memberCreated.updatedAt = memberCreated.updatedAt.toISOString().split('T')[0]

      const member2 = {
        username: 'anil',
        platform: PlatformType.GITHUB,
        attributes: {
          [MemberAttributeName.WEBSITE_URL]: {
            [PlatformType.GITHUB]: 'https://imcvampire.js.org/',
          },
          [MemberAttributeName.BIO]: {
            [PlatformType.GITHUB]: 'Lazy geek',
          },
          [MemberAttributeName.LOCATION]: {
            [PlatformType.GITHUB]: 'Helsinki, Finland',
          },
          [MemberAttributeName.URL]: {
            [PlatformType.TWITTER]: 'https://twitter-url',
          },
        },
      }

      const attributes2 = member2.attributes

      const memberUpdated = await new MemberService(mockIServiceOptions).upsert(member2)

      memberUpdated.createdAt = memberUpdated.createdAt.toISOString().split('T')[0]
      memberUpdated.updatedAt = memberUpdated.updatedAt.toISOString().split('T')[0]

      const memberExpected = {
        id: memberCreated.id,
        username: {
          [PlatformType.GITHUB]: [member1Username],
        },
        displayName: member1Username,
        attributes: {
          [MemberAttributeName.IS_HIREABLE]: {
            [PlatformType.GITHUB]:
              attributes1[MemberAttributeName.IS_HIREABLE][PlatformType.GITHUB],
            default: attributes1[MemberAttributeName.IS_HIREABLE][PlatformType.GITHUB],
          },
          [MemberAttributeName.URL]: {
            [PlatformType.GITHUB]: attributes1[MemberAttributeName.URL][PlatformType.GITHUB],
            [PlatformType.TWITTER]: attributes2[MemberAttributeName.URL][PlatformType.TWITTER],
            default: attributes2[MemberAttributeName.URL][PlatformType.TWITTER],
          },
          [MemberAttributeName.WEBSITE_URL]: {
            [PlatformType.GITHUB]:
              attributes2[MemberAttributeName.WEBSITE_URL][PlatformType.GITHUB],
            default: attributes2[MemberAttributeName.WEBSITE_URL][PlatformType.GITHUB],
          },
          [MemberAttributeName.BIO]: {
            [PlatformType.GITHUB]: attributes2[MemberAttributeName.BIO][PlatformType.GITHUB],
            default: attributes2[MemberAttributeName.BIO][PlatformType.GITHUB],
          },
          [MemberAttributeName.LOCATION]: {
            [PlatformType.GITHUB]: attributes2[MemberAttributeName.LOCATION][PlatformType.GITHUB],
            default: attributes2[MemberAttributeName.LOCATION][PlatformType.GITHUB],
          },
        },
        lastEnriched: null,
        enrichedBy: [],
        contributions: null,
        emails: member1.emails,
        score: member1.score,
        importHash: null,
        createdAt: SequelizeTestUtils.getNowWithoutTime(),
        updatedAt: SequelizeTestUtils.getNowWithoutTime(),
        deletedAt: null,
        tenantId: mockIServiceOptions.currentTenant.id,
        createdById: mockIServiceOptions.currentUser.id,
        updatedById: mockIServiceOptions.currentUser.id,
        joinedAt: new Date('2020-05-28T15:13:30Z'),
        reach: { total: -1 },
      }

      expect(memberUpdated).toStrictEqual(memberExpected)
    })

    it('Should update existent member succesfully - object type username', async () => {
      const mockIServiceOptions = await SequelizeTestUtils.getTestIServiceOptions(db)

      const mas = new MemberAttributeSettingsService(mockIServiceOptions)

      await mas.createPredefined(GithubMemberAttributes)

      const member1 = {
        username: 'anil',
        emails: ['lala@l.com'],
        platform: PlatformType.GITHUB,
        score: 10,
        attributes: {
          [MemberAttributeName.IS_HIREABLE]: {
            [PlatformType.GITHUB]: true,
          },
          [MemberAttributeName.URL]: {
            [PlatformType.GITHUB]: 'https://github.com/imcvampire',
          },
          [MemberAttributeName.WEBSITE_URL]: {
            [PlatformType.GITHUB]: 'https://imcvampire.js.org/',
          },
          [MemberAttributeName.BIO]: {
            [PlatformType.GITHUB]: 'Lazy geek',
          },
          [MemberAttributeName.LOCATION]: {
            [PlatformType.GITHUB]: 'Helsinki, Finland',
          },
        },
        joinedAt: '2020-05-28T15:13:30Z',
      }

      const member1Username = member1.username
      const attributes = member1.attributes

      const memberCreated = await new MemberService(mockIServiceOptions).upsert(member1)

      memberCreated.createdAt = memberCreated.createdAt.toISOString().split('T')[0]
      memberCreated.updatedAt = memberCreated.updatedAt.toISOString().split('T')[0]

      const member2 = {
        username: {
          [PlatformType.GITHUB]: 'anil',
          [PlatformType.TWITTER]: 'anil_twitter',
          [PlatformType.DISCORD]: 'anil_discord',
        },
        platform: PlatformType.GITHUB,
      }

      const memberUpdated = await new MemberService(mockIServiceOptions).upsert(member2)

      memberUpdated.createdAt = memberUpdated.createdAt.toISOString().split('T')[0]
      memberUpdated.updatedAt = memberUpdated.updatedAt.toISOString().split('T')[0]

      const memberExpected = {
        id: memberCreated.id,
        username: {
<<<<<<< HEAD
          [PlatformType.GITHUB]: ['anil'],
          [PlatformType.TWITTER]: ['anil_twitter'],
          [PlatformType.DISCORD]: ['anil_discord'],
=======
          [PlatformType.GITHUB]: 'anil',
          [PlatformType.TWITTER]: 'anil_twitter',
          [PlatformType.DISCORD]: 'anil_discord',
>>>>>>> c1362145
        },
        displayName: 'anil',
        attributes: {
          [MemberAttributeName.IS_HIREABLE]: {
            [PlatformType.GITHUB]: attributes[MemberAttributeName.IS_HIREABLE][PlatformType.GITHUB],
            default: attributes[MemberAttributeName.IS_HIREABLE][PlatformType.GITHUB],
          },
          [MemberAttributeName.URL]: {
            [PlatformType.GITHUB]: attributes[MemberAttributeName.URL][PlatformType.GITHUB],
            default: attributes[MemberAttributeName.URL][PlatformType.GITHUB],
          },
          [MemberAttributeName.WEBSITE_URL]: {
            [PlatformType.GITHUB]: attributes[MemberAttributeName.WEBSITE_URL][PlatformType.GITHUB],
            default: attributes[MemberAttributeName.WEBSITE_URL][PlatformType.GITHUB],
          },
          [MemberAttributeName.BIO]: {
            [PlatformType.GITHUB]: attributes[MemberAttributeName.BIO][PlatformType.GITHUB],
            default: attributes[MemberAttributeName.BIO][PlatformType.GITHUB],
          },
          [MemberAttributeName.LOCATION]: {
            [PlatformType.GITHUB]: attributes[MemberAttributeName.LOCATION][PlatformType.GITHUB],
            default: attributes[MemberAttributeName.LOCATION][PlatformType.GITHUB],
          },
        },
        emails: member1.emails,
        lastEnriched: null,
        enrichedBy: [],
        contributions: null,
        score: member1.score,
        importHash: null,
        createdAt: SequelizeTestUtils.getNowWithoutTime(),
        updatedAt: SequelizeTestUtils.getNowWithoutTime(),
        deletedAt: null,
        tenantId: mockIServiceOptions.currentTenant.id,
        createdById: mockIServiceOptions.currentUser.id,
        updatedById: mockIServiceOptions.currentUser.id,
        joinedAt: new Date('2020-05-28T15:13:30Z'),
        reach: { total: -1 },
      }

      expect(memberUpdated).toStrictEqual(memberExpected)
    })

    it('Should throw 400 error when given platform does not match with username object ', async () => {
      const mockIServiceOptions = await SequelizeTestUtils.getTestIServiceOptions(db)
      const mas = new MemberAttributeSettingsService(mockIServiceOptions)

      await mas.createPredefined(GithubMemberAttributes)

      const member1 = {
        username: 'anil',
        emails: ['lala@l.com'],
        platform: PlatformType.GITHUB,
        score: 10,
        attributes: {
          [MemberAttributeName.IS_HIREABLE]: {
            [PlatformType.GITHUB]: true,
          },
          [MemberAttributeName.URL]: {
            [PlatformType.GITHUB]: 'https://github.com/imcvampire',
          },
          [MemberAttributeName.WEBSITE_URL]: {
            [PlatformType.GITHUB]: 'https://imcvampire.js.org/',
          },
          [MemberAttributeName.BIO]: {
            [PlatformType.GITHUB]: 'Lazy geek',
          },
          [MemberAttributeName.LOCATION]: {
            [PlatformType.GITHUB]: 'Helsinki, Finland',
          },
        },
        joinedAt: '2020-05-28T15:13:30Z',
      }

      const memberCreated = await new MemberService(mockIServiceOptions).upsert(member1)

      memberCreated.createdAt = memberCreated.createdAt.toISOString().split('T')[0]
      memberCreated.updatedAt = memberCreated.updatedAt.toISOString().split('T')[0]

      const member2 = {
        username: {
          [PlatformType.GITHUB]: 'anil',
          [PlatformType.TWITTER]: 'anil_twitter',
          [PlatformType.DISCORD]: 'anil_discord',
        },
        platform: PlatformType.SLACK,
      }

      await expect(() =>
        new MemberService(mockIServiceOptions).upsert(member2),
      ).rejects.toThrowError(new Error400())
    })

    it('Should update existent member succesfully - JSON fields', async () => {
      const mockIServiceOptions = await SequelizeTestUtils.getTestIServiceOptions(db)
      const mas = new MemberAttributeSettingsService(mockIServiceOptions)

      await mas.createPredefined(GithubMemberAttributes)
      await mas.createPredefined(DevtoMemberAttributes)

      const member1 = {
        username: 'anil',
        platform: PlatformType.TWITTER,
        emails: ['lala@l.com'],
        score: 10,
        attributes: {
          [MemberAttributeName.IS_HIREABLE]: {
            [PlatformType.GITHUB]: true,
          },
          [MemberAttributeName.URL]: {
            [PlatformType.GITHUB]: 'https://github.com/imcvampire',
          },
          [MemberAttributeName.WEBSITE_URL]: {
            [PlatformType.GITHUB]: 'https://imcvampire.js.org/',
          },
          [MemberAttributeName.BIO]: {
            [PlatformType.GITHUB]: 'Lazy geek',
          },
          [MemberAttributeName.LOCATION]: {
            [PlatformType.GITHUB]: 'Helsinki, Finland',
          },
        },
        joinedAt: '2020-05-28T15:13:30Z',
      }

      const member1Username = member1.username
      const attributes1 = member1.attributes

      const memberCreated = await new MemberService(mockIServiceOptions).upsert(member1)

      memberCreated.createdAt = memberCreated.createdAt.toISOString().split('T')[0]
      memberCreated.updatedAt = memberCreated.updatedAt.toISOString().split('T')[0]

      const member2 = {
        username: 'anil',
        platform: PlatformType.TWITTER,
        joinedAt: '2020-05-28T15:13:30Z',
        location: 'Ankara',
        attributes: {
          [MemberAttributeName.SOURCE_ID]: {
            [PlatformType.DEVTO]: '#someDevtoId',
            [PlatformType.SLACK]: '#someSlackId',
          },
          [MemberAttributeName.NAME]: {
            [PlatformType.DEVTO]: 'Michael Scott',
          },
          [MemberAttributeName.URL]: {
            [PlatformType.DEVTO]: 'https://some-devto-url',
          },
        },
      }

      const attributes2 = member2.attributes

      const memberUpdated = await new MemberService(mockIServiceOptions).upsert(member2)

      memberUpdated.createdAt = memberUpdated.createdAt.toISOString().split('T')[0]
      memberUpdated.updatedAt = memberUpdated.updatedAt.toISOString().split('T')[0]

      const memberExpected = {
        id: memberCreated.id,
        joinedAt: new Date('2020-05-28T15:13:30Z'),
        username: {
          [PlatformType.TWITTER]: [member1Username],
        },
        displayName: member1Username,
        attributes: {
          [MemberAttributeName.SOURCE_ID]: {
            [PlatformType.DEVTO]: attributes2[MemberAttributeName.SOURCE_ID][PlatformType.DEVTO],
            [PlatformType.SLACK]: attributes2[MemberAttributeName.SOURCE_ID][PlatformType.SLACK],
            default: attributes2[MemberAttributeName.SOURCE_ID][PlatformType.DEVTO],
          },
          [MemberAttributeName.NAME]: {
            [PlatformType.DEVTO]: attributes2[MemberAttributeName.NAME][PlatformType.DEVTO],
            default: attributes2[MemberAttributeName.NAME][PlatformType.DEVTO],
          },
          [MemberAttributeName.IS_HIREABLE]: {
            [PlatformType.GITHUB]:
              attributes1[MemberAttributeName.IS_HIREABLE][PlatformType.GITHUB],
            default: attributes1[MemberAttributeName.IS_HIREABLE][PlatformType.GITHUB],
          },
          [MemberAttributeName.URL]: {
            [PlatformType.GITHUB]: attributes1[MemberAttributeName.URL][PlatformType.GITHUB],
            [PlatformType.DEVTO]: attributes2[MemberAttributeName.URL][PlatformType.DEVTO],
            default: attributes1[MemberAttributeName.URL][PlatformType.GITHUB],
          },
          [MemberAttributeName.WEBSITE_URL]: {
            [PlatformType.GITHUB]:
              attributes1[MemberAttributeName.WEBSITE_URL][PlatformType.GITHUB],
            default: attributes1[MemberAttributeName.WEBSITE_URL][PlatformType.GITHUB],
          },
          [MemberAttributeName.BIO]: {
            [PlatformType.GITHUB]: attributes1[MemberAttributeName.BIO][PlatformType.GITHUB],
            default: attributes1[MemberAttributeName.BIO][PlatformType.GITHUB],
          },
          [MemberAttributeName.LOCATION]: {
            [PlatformType.GITHUB]: attributes1[MemberAttributeName.LOCATION][PlatformType.GITHUB],
            default: attributes1[MemberAttributeName.LOCATION][PlatformType.GITHUB],
          },
        },
        emails: member1.emails,
        lastEnriched: null,
        enrichedBy: [],
        contributions: null,
        score: member1.score,
        importHash: null,
        createdAt: SequelizeTestUtils.getNowWithoutTime(),
        updatedAt: SequelizeTestUtils.getNowWithoutTime(),
        deletedAt: null,
        tenantId: mockIServiceOptions.currentTenant.id,
        createdById: mockIServiceOptions.currentUser.id,
        updatedById: mockIServiceOptions.currentUser.id,
        reach: { total: -1 },
      }

      expect(memberUpdated).toStrictEqual(memberExpected)
    })

    it('Should update existent member succesfully - reach from default to complete - sending number', async () => {
      const mockIServiceOptions = await SequelizeTestUtils.getTestIServiceOptions(db)

      const member1 = {
        username: 'anil',
        platform: PlatformType.GITHUB,
        joinedAt: '2020-05-28T15:13:30Z',
      }

      const member1Username = member1.username

      const memberCreated = await new MemberService(mockIServiceOptions).upsert(member1)

      memberCreated.createdAt = memberCreated.createdAt.toISOString().split('T')[0]
      memberCreated.updatedAt = memberCreated.updatedAt.toISOString().split('T')[0]

      const member2 = {
        username: 'anil',
        platform: PlatformType.GITHUB,
        reach: 10,
      }

      const memberUpdated = await new MemberService(mockIServiceOptions).upsert(member2)

      memberUpdated.createdAt = memberUpdated.createdAt.toISOString().split('T')[0]
      memberUpdated.updatedAt = memberUpdated.updatedAt.toISOString().split('T')[0]

      const memberExpected = {
        id: memberCreated.id,
        joinedAt: new Date('2020-05-28T15:13:30Z'),
        username: {
          [PlatformType.GITHUB]: [member1Username],
        },
        displayName: member1Username,
        lastEnriched: null,
        enrichedBy: [],
        contributions: null,
        reach: { total: 10, [PlatformType.GITHUB]: 10 },
        importHash: null,
        createdAt: SequelizeTestUtils.getNowWithoutTime(),
        updatedAt: SequelizeTestUtils.getNowWithoutTime(),
        deletedAt: null,
        tenantId: mockIServiceOptions.currentTenant.id,
        createdById: mockIServiceOptions.currentUser.id,
        updatedById: mockIServiceOptions.currentUser.id,
        score: -1,
        emails: [],
        attributes: {},
      }

      expect(memberUpdated).toStrictEqual(memberExpected)
    })

    it('Should update existent member succesfully - reach from default to complete - sending platform', async () => {
      const mockIServiceOptions = await SequelizeTestUtils.getTestIServiceOptions(db)

      const member1 = {
        username: 'anil',
        type: 'member',
        platform: PlatformType.GITHUB,
        joinedAt: '2020-05-28T15:13:30Z',
      }

      const member1Username = member1.username

      const memberCreated = await new MemberService(mockIServiceOptions).upsert(member1)

      memberCreated.createdAt = memberCreated.createdAt.toISOString().split('T')[0]
      memberCreated.updatedAt = memberCreated.updatedAt.toISOString().split('T')[0]

      const member2 = {
        username: 'anil',
        platform: PlatformType.GITHUB,
        reach: { [PlatformType.GITHUB]: 10 },
      }

      const memberUpdated = await new MemberService(mockIServiceOptions).upsert(member2)

      memberUpdated.createdAt = memberUpdated.createdAt.toISOString().split('T')[0]
      memberUpdated.updatedAt = memberUpdated.updatedAt.toISOString().split('T')[0]

      const memberExpected = {
        id: memberCreated.id,
        joinedAt: new Date('2020-05-28T15:13:30Z'),
        username: {
          [PlatformType.GITHUB]: [member1Username],
        },
        lastEnriched: null,
        enrichedBy: [],
        contributions: null,
        displayName: member1Username,
        reach: { total: 10, [PlatformType.GITHUB]: 10 },
        importHash: null,
        createdAt: SequelizeTestUtils.getNowWithoutTime(),
        updatedAt: SequelizeTestUtils.getNowWithoutTime(),
        deletedAt: null,
        tenantId: mockIServiceOptions.currentTenant.id,
        createdById: mockIServiceOptions.currentUser.id,
        updatedById: mockIServiceOptions.currentUser.id,
        score: -1,
        emails: [],
        attributes: {},
      }

      expect(memberUpdated).toStrictEqual(memberExpected)
    })

    it('Should update existent member succesfully - complex reach update from object', async () => {
      const mockIServiceOptions = await SequelizeTestUtils.getTestIServiceOptions(db)

      const member1 = {
        username: 'anil',
        type: 'member',
        platform: PlatformType.GITHUB,
        joinedAt: '2020-05-28T15:13:30Z',
        reach: { [PlatformType.TWITTER]: 10, linkedin: 10, total: 20 },
      }

      const member1Username = member1.username

      const memberCreated = await new MemberService(mockIServiceOptions).upsert(member1)

      memberCreated.createdAt = memberCreated.createdAt.toISOString().split('T')[0]
      memberCreated.updatedAt = memberCreated.updatedAt.toISOString().split('T')[0]

      const member2 = {
        username: 'anil',
        platform: PlatformType.GITHUB,
        reach: { [PlatformType.GITHUB]: 15, linkedin: 11 },
      }

      const memberUpdated = await new MemberService(mockIServiceOptions).upsert(member2)

      memberUpdated.createdAt = memberUpdated.createdAt.toISOString().split('T')[0]
      memberUpdated.updatedAt = memberUpdated.updatedAt.toISOString().split('T')[0]

      const memberExpected = {
        id: memberCreated.id,
        joinedAt: new Date('2020-05-28T15:13:30Z'),
        username: {
          [PlatformType.GITHUB]: [member1Username],
        },
        lastEnriched: null,
        enrichedBy: [],
        contributions: null,
        displayName: member1Username,
        reach: { total: 36, [PlatformType.GITHUB]: 15, linkedin: 11, [PlatformType.TWITTER]: 10 },
        importHash: null,
        createdAt: SequelizeTestUtils.getNowWithoutTime(),
        updatedAt: SequelizeTestUtils.getNowWithoutTime(),
        deletedAt: null,
        tenantId: mockIServiceOptions.currentTenant.id,
        createdById: mockIServiceOptions.currentUser.id,
        updatedById: mockIServiceOptions.currentUser.id,
        score: -1,
        emails: [],
        attributes: {},
      }

      expect(memberUpdated).toStrictEqual(memberExpected)
    })

    it('Should update existent member succesfully - complex reach update from number', async () => {
      const mockIServiceOptions = await SequelizeTestUtils.getTestIServiceOptions(db)

      const member1 = {
        username: 'anil',
        type: 'member',
        platform: PlatformType.GITHUB,
        joinedAt: '2020-05-28T15:13:30Z',
        reach: { [PlatformType.TWITTER]: 10, linkedin: 10, total: 20 },
      }

      const member1Username = member1.username

      const memberCreated = await new MemberService(mockIServiceOptions).upsert(member1)

      memberCreated.createdAt = memberCreated.createdAt.toISOString().split('T')[0]
      memberCreated.updatedAt = memberCreated.updatedAt.toISOString().split('T')[0]

      const member2 = {
        username: 'anil',
        platform: PlatformType.GITHUB,
        reach: 30,
      }

      const memberUpdated = await new MemberService(mockIServiceOptions).upsert(member2)

      memberUpdated.createdAt = memberUpdated.createdAt.toISOString().split('T')[0]
      memberUpdated.updatedAt = memberUpdated.updatedAt.toISOString().split('T')[0]

      const memberExpected = {
        id: memberCreated.id,
        joinedAt: new Date('2020-05-28T15:13:30Z'),
        username: {
          [PlatformType.GITHUB]: [member1Username],
        },
        displayName: member1Username,
        lastEnriched: null,
        enrichedBy: [],
        contributions: null,
        reach: { total: 50, [PlatformType.GITHUB]: 30, linkedin: 10, [PlatformType.TWITTER]: 10 },
        importHash: null,
        createdAt: SequelizeTestUtils.getNowWithoutTime(),
        updatedAt: SequelizeTestUtils.getNowWithoutTime(),
        deletedAt: null,
        tenantId: mockIServiceOptions.currentTenant.id,
        createdById: mockIServiceOptions.currentUser.id,
        updatedById: mockIServiceOptions.currentUser.id,
        score: -1,
        emails: [],
        attributes: {},
      }

      expect(memberUpdated).toStrictEqual(memberExpected)
    })
  })

  describe('merge method', () => {
    it('Should merge', async () => {
      const mockIRepositoryOptions = await SequelizeTestUtils.getTestIRepositoryOptions(db)
      const mas = new MemberAttributeSettingsService(mockIRepositoryOptions)

      await mas.createPredefined(GithubMemberAttributes)
      await mas.createPredefined(DiscordMemberAttributes)
      await mas.createPredefined(TwitterMemberAttributes)
      await mas.createPredefined(SlackMemberAttributes)

      const memberService = new MemberService(mockIRepositoryOptions)

      let t1 = await TagRepository.create({ name: 'tag1' }, mockIRepositoryOptions)
      let t2 = await TagRepository.create({ name: 'tag2' }, mockIRepositoryOptions)
      let t3 = await TagRepository.create({ name: 'tag3' }, mockIRepositoryOptions)

      let o1 = await OrganizationRepository.create({ name: 'org1' }, mockIRepositoryOptions)
      let o2 = await OrganizationRepository.create({ name: 'org2' }, mockIRepositoryOptions)
      let o3 = await OrganizationRepository.create({ name: 'org3' }, mockIRepositoryOptions)

      let task1 = await TaskRepository.create({ name: 'task1' }, mockIRepositoryOptions)
      let task2 = await TaskRepository.create({ name: 'task2' }, mockIRepositoryOptions)
      let task3 = await TaskRepository.create({ name: 'task3' }, mockIRepositoryOptions)

      let note1 = await NoteRepository.create({ body: 'note1' }, mockIRepositoryOptions)
      let note2 = await NoteRepository.create({ body: 'note2' }, mockIRepositoryOptions)
      let note3 = await NoteRepository.create({ body: 'note3' }, mockIRepositoryOptions)

      const member1 = {
        username: {
          [PlatformType.GITHUB]: 'anil',
        },
        displayName: 'Anil',
        emails: ['anil+1@crowd.dev', 'anil+2@crowd.dev'],
        joinedAt: '2021-05-27T15:14:30Z',
        attributes: {},
        tags: [t1.id, t2.id],
        organizations: [o1.id, o2.id],
        tasks: [task1.id, task2.id],
        notes: [note1.id, note2.id],
      }

      const member2 = {
        username: {
          [PlatformType.DISCORD]: 'anil',
        },
        emails: ['anil+1@crowd.dev', 'anil+3@crowd.dev'],
        displayName: 'Anil',
        joinedAt: '2021-05-30T15:14:30Z',
        attributes: {
          [MemberAttributeName.LOCATION]: {
            [PlatformType.GITHUB]: 'Crowd.dev',
            default: 'Crowd.dev',
          },
          [MemberAttributeName.SOURCE_ID]: {
            [PlatformType.DISCORD]: '#discordId',
            default: '#discordId',
          },
        },
        tags: [t2.id, t3.id],
        organizations: [o2.id, o3.id],
        tasks: [task2.id, task3.id],
        notes: [note2.id, note3.id],
      }

      const member3 = {
        username: {
          [PlatformType.TWITTER]: 'anil',
        },
        displayName: 'Anil',
        joinedAt: '2021-05-30T15:14:30Z',
        attributes: {
          [MemberAttributeName.URL]: {
            [PlatformType.TWITTER]: 'https://a-twitter-url',
            default: 'https://a-twitter-url',
          },
        },
      }
      const member4 = {
        username: {
          [PlatformType.SLACK]: 'testt',
        },
        displayName: 'Member 4',
        joinedAt: '2021-05-30T15:14:30Z',
        attributes: {
          [MemberAttributeName.SOURCE_ID]: {
            [PlatformType.SLACK]: '#slackId',
            default: '#slackId',
          },
        },
      }

      const returnedMember1 = await MemberRepository.create(member1, mockIRepositoryOptions)
      const returnedMember2 = await MemberRepository.create(member2, mockIRepositoryOptions)
      const returnedMember3 = await MemberRepository.create(member3, mockIRepositoryOptions)
      const returnedMember4 = await MemberRepository.create(member4, mockIRepositoryOptions)

      const activity = {
        type: 'activity',
        timestamp: '2020-05-27T15:13:30Z',
        platform: PlatformType.GITHUB,
        attributes: {
          replies: 12,
          body: 'Here',
        },
        sentiment: {
          positive: 0.98,
          negative: 0.0,
          neutral: 0.02,
          mixed: 0.0,
          label: 'positive',
          sentiment: 0.98,
        },
        isContribution: true,
        username: 'anil',
        member: returnedMember2.id,
        score: 1,
        sourceId: '#sourceId1',
      }

      let activityCreated = await ActivityRepository.create(activity, mockIRepositoryOptions)

      // toMerge[1] = [(1,2),(1,4)] toMerge[2] = [(2,1)] toMerge[4] = [(4,1)]
      // noMerge[2] = [3]
      await MemberRepository.addToMerge(
        returnedMember1.id,
        returnedMember2.id,
        mockIRepositoryOptions,
      )
      await MemberRepository.addToMerge(
        returnedMember1.id,
        returnedMember4.id,
        mockIRepositoryOptions,
      )
      await MemberRepository.addToMerge(
        returnedMember2.id,
        returnedMember1.id,
        mockIRepositoryOptions,
      )
      await MemberRepository.addToMerge(
        returnedMember4.id,
        returnedMember1.id,
        mockIRepositoryOptions,
      )

      await MemberRepository.addNoMerge(
        returnedMember2.id,
        returnedMember3.id,
        mockIRepositoryOptions,
      )

      const response = await memberService.merge(returnedMember1.id, returnedMember2.id)

      const mergedMember = await MemberRepository.findById(
        response.mergedId,
        mockIRepositoryOptions,
      )

      // Sequelize returns associations as array of models, we need to get plain objects
      mergedMember.activities = mergedMember.activities.map((i) => i.get({ plain: true }))
      mergedMember.tags = mergedMember.tags.map((i) => i.get({ plain: true }))
      mergedMember.organizations = mergedMember.organizations.map((i) => i.get({ plain: true }))
      mergedMember.tasks = mergedMember.tasks.map((i) => i.get({ plain: true }))
      mergedMember.notes = mergedMember.notes.map((i) => i.get({ plain: true }))

      // get the created activity again, it's member should be updated after merge
      activityCreated = await ActivityRepository.findById(
        activityCreated.id,
        mockIRepositoryOptions,
      )

      // we don't need activity.member because we're already expecting member->activities
      activityCreated = SequelizeTestUtils.objectWithoutKey(activityCreated, [
        'member',
        'parent',
        'tasks',
        'display',
      ])

      // get previously created tags
      t1 = await TagRepository.findById(t1.id, mockIRepositoryOptions)
      t2 = await TagRepository.findById(t2.id, mockIRepositoryOptions)
      t3 = await TagRepository.findById(t3.id, mockIRepositoryOptions)

      // get previously created organizations
      o1 = await OrganizationRepository.findById(o1.id, mockIRepositoryOptions)
      o2 = await OrganizationRepository.findById(o2.id, mockIRepositoryOptions)
      o3 = await OrganizationRepository.findById(o3.id, mockIRepositoryOptions)

      // get previously created tasks
      task1 = await TaskRepository.findById(task1.id, mockIRepositoryOptions)
      task2 = await TaskRepository.findById(task2.id, mockIRepositoryOptions)
      task3 = await TaskRepository.findById(task3.id, mockIRepositoryOptions)

      // get previously created notes
      note1 = await NoteRepository.findById(note1.id, mockIRepositoryOptions)
      note2 = await NoteRepository.findById(note2.id, mockIRepositoryOptions)
      note3 = await NoteRepository.findById(note3.id, mockIRepositoryOptions)

      // remove tags->member relations as well (we should be only checking 1-deep relations)
      t1 = SequelizeTestUtils.objectWithoutKey(t1, 'members')
      t2 = SequelizeTestUtils.objectWithoutKey(t2, 'members')
      t3 = SequelizeTestUtils.objectWithoutKey(t3, 'members')

      // remove organizations->member relations as well (we should be only checking 1-deep relations)
      o1 = SequelizeTestUtils.objectWithoutKey(o1, ['memberCount', 'joinedAt', 'activityCount'])
      o2 = SequelizeTestUtils.objectWithoutKey(o2, ['memberCount', 'joinedAt', 'activityCount'])
      o3 = SequelizeTestUtils.objectWithoutKey(o3, ['memberCount', 'joinedAt', 'activityCount'])

      // remove tasks->member and tasks->activity tasks->assignees relations as well (we should be only checking 1-deep relations)
      task1 = SequelizeTestUtils.objectWithoutKey(task1, ['members', 'activities', 'assignees'])
      task2 = SequelizeTestUtils.objectWithoutKey(task2, ['members', 'activities', 'assignees'])
      task3 = SequelizeTestUtils.objectWithoutKey(task3, ['members', 'activities', 'assignees'])

      // remove notes->member relations as well (we should be only checking 1-deep relations)
      note1 = SequelizeTestUtils.objectWithoutKey(note1, ['members', 'createdBy'])
      note2 = SequelizeTestUtils.objectWithoutKey(note2, ['members', 'createdBy'])
      note3 = SequelizeTestUtils.objectWithoutKey(note3, ['members', 'createdBy'])

      mergedMember.updatedAt = mergedMember.updatedAt.toISOString().split('T')[0]

      const expectedMember = {
        id: returnedMember1.id,
        username: {
<<<<<<< HEAD
          [PlatformType.GITHUB]: ['anil'],
          [PlatformType.DISCORD]: ['anil'],
=======
          [PlatformType.GITHUB]: 'anil',
          [PlatformType.DISCORD]: 'anil',
>>>>>>> c1362145
        },
        lastEnriched: null,
        enrichedBy: [],
        contributions: null,
        displayName: 'Anil',
        identities: [PlatformType.GITHUB, PlatformType.DISCORD],
        activities: [activityCreated],
        attributes: {
          ...member1.attributes,
          ...member2.attributes,
        },
        activeOn: [activityCreated.platform],
        activityTypes: [`${activityCreated.platform}:${activityCreated.type}`],
        emails: ['anil+1@crowd.dev', 'anil+2@crowd.dev', 'anil+3@crowd.dev'],
        score: -1,
        importHash: null,
        createdAt: returnedMember1.createdAt,
        updatedAt: SequelizeTestUtils.getNowWithoutTime(),
        deletedAt: null,
        tenantId: mockIRepositoryOptions.currentTenant.id,
        createdById: mockIRepositoryOptions.currentUser.id,
        updatedById: mockIRepositoryOptions.currentUser.id,
        joinedAt: new Date(member1.joinedAt),
        reach: { total: -1 },
        tags: [t1, t2, t3],
        tasks: [task1, task2, task3],
        notes: [note1, note2, note3],
        organizations: [
          SequelizeTestUtils.objectWithoutKey(o1, ['activeOn', 'identities', 'lastActive']),
          SequelizeTestUtils.objectWithoutKey(o2, ['activeOn', 'identities', 'lastActive']),
          SequelizeTestUtils.objectWithoutKey(o3, ['activeOn', 'identities', 'lastActive']),
        ],
        noMerge: [returnedMember3.id],
        toMerge: [returnedMember4.id],
        activityCount: 1,
        activeDaysCount: 1,
        averageSentiment: activityCreated.sentiment.sentiment,
        lastActive: activityCreated.timestamp,
        lastActivity: activityCreated,
<<<<<<< HEAD
=======
        numberOfOpenSourceContributions: 0,
>>>>>>> c1362145
      }

      expect(
        mergedMember.tasks.sort((a, b) => {
          const nameA = a.name.toLowerCase()
          const nameB = b.name.toLowerCase()
          if (nameA < nameB) {
            return -1
          }
          if (nameA > nameB) {
            return 1
          }
          return 0
        }),
      ).toEqual(
        expectedMember.tasks.sort((a, b) => {
          const nameA = a.name.toLowerCase()
          const nameB = b.name.toLowerCase()
          if (nameA < nameB) {
            return -1
          }
          if (nameA > nameB) {
            return 1
          }
          return 0
        }),
      )
      delete mergedMember.tasks
      delete expectedMember.tasks
      expect(mergedMember).toStrictEqual(expectedMember)
    })

    it('Should catch when two members are the same', async () => {
      const mockIRepositoryOptions = await SequelizeTestUtils.getTestIRepositoryOptions(db)
      const mas = new MemberAttributeSettingsService(mockIRepositoryOptions)

      await mas.createPredefined(GithubMemberAttributes)

      const memberService = new MemberService(mockIRepositoryOptions)

      const member1 = {
        username: {
          [PlatformType.GITHUB]: 'anil',
        },
        displayName: 'Anil',
        joinedAt: '2021-05-27T15:14:30Z',
        attributes: {},
      }

      const memberCreated = await MemberRepository.create(member1, mockIRepositoryOptions)
      const mergeOutput = await memberService.merge(memberCreated.id, memberCreated.id)

      expect(mergeOutput).toStrictEqual({ status: 203, mergedId: memberCreated.id })

      const found = await memberService.findById(memberCreated.id)
      expect(found).toStrictEqual(memberCreated)
    })
  })

  describe('addToNoMerge method', () => {
    it('Should add two members to their respective noMerges, these members should be excluded from toMerges respectively', async () => {
      const mockIRepositoryOptions = await SequelizeTestUtils.getTestIRepositoryOptions(db)
      const mas = new MemberAttributeSettingsService(mockIRepositoryOptions)

      await mas.createPredefined(GithubMemberAttributes)
      await mas.createPredefined(TwitterMemberAttributes)
      await mas.createPredefined(DiscordMemberAttributes)

      const memberService = new MemberService(mockIRepositoryOptions)

      const member1 = {
        username: {
          [PlatformType.GITHUB]: 'anil',
        },
        displayName: 'Anil',
        joinedAt: '2021-05-27T15:14:30Z',
        attributes: {},
      }

      const member2 = {
        username: {
          [PlatformType.DISCORD]: 'anil',
        },
        displayName: 'Anil',
        joinedAt: '2021-05-30T15:14:30Z',
        attributes: {
          [MemberAttributeName.SOURCE_ID]: {
            [PlatformType.DISCORD]: '#discordId',
            default: '#discordId',
          },
        },
      }

      const member3 = {
        username: {
          [PlatformType.TWITTER]: 'anil',
        },
        displayName: 'Anil',
        joinedAt: '2021-05-30T15:14:30Z',
        attributes: {
          [MemberAttributeName.URL]: {
            [PlatformType.TWITTER]: 'https://a-twitter-url',
            default: 'https://a-twitter-url',
          },
        },
      }

      let returnedMember1 = await MemberRepository.create(member1, mockIRepositoryOptions)
      let returnedMember2 = await MemberRepository.create(member2, mockIRepositoryOptions)
      let returnedMember3 = await MemberRepository.create(member3, mockIRepositoryOptions)

      // toMerge[1] = [(1,2),(1,3)] toMerge[2] = [(2,1),(2,3)] toMerge[3] = [(3,1),(3,2)]
      await MemberRepository.addToMerge(
        returnedMember1.id,
        returnedMember2.id,
        mockIRepositoryOptions,
      )
      await MemberRepository.addToMerge(
        returnedMember2.id,
        returnedMember1.id,
        mockIRepositoryOptions,
      )

      await MemberRepository.addToMerge(
        returnedMember1.id,
        returnedMember3.id,
        mockIRepositoryOptions,
      )
      await MemberRepository.addToMerge(
        returnedMember3.id,
        returnedMember1.id,
        mockIRepositoryOptions,
      )

      await MemberRepository.addToMerge(
        returnedMember2.id,
        returnedMember3.id,
        mockIRepositoryOptions,
      )
      await MemberRepository.addToMerge(
        returnedMember3.id,
        returnedMember2.id,
        mockIRepositoryOptions,
      )

      await memberService.addToNoMerge(returnedMember1.id, returnedMember2.id)

      returnedMember1 = await MemberRepository.findById(returnedMember1.id, mockIRepositoryOptions)

      expect(returnedMember1.toMerge).toStrictEqual([returnedMember3.id])
      expect(returnedMember1.noMerge).toStrictEqual([returnedMember2.id])

      returnedMember2 = await MemberRepository.findById(returnedMember2.id, mockIRepositoryOptions)

      expect(returnedMember2.toMerge).toStrictEqual([returnedMember3.id])
      expect(returnedMember2.noMerge).toStrictEqual([returnedMember1.id])

      // call addToNoMerge once more, between member1 and member3
      await memberService.addToNoMerge(returnedMember1.id, returnedMember3.id)

      returnedMember1 = await MemberRepository.findById(returnedMember1.id, mockIRepositoryOptions)

      expect(returnedMember1.toMerge).toStrictEqual([])
      expect(returnedMember1.noMerge).toStrictEqual([returnedMember2.id, returnedMember3.id])

      returnedMember3 = await MemberRepository.findById(returnedMember3.id, mockIRepositoryOptions)

      expect(returnedMember3.toMerge).toStrictEqual([returnedMember2.id])
      expect(returnedMember3.noMerge).toStrictEqual([returnedMember1.id])

      // only toMerge relation (2,3) left. Testing addToNoMerge(2,3)
      await memberService.addToNoMerge(returnedMember3.id, returnedMember2.id)

      returnedMember2 = await MemberRepository.findById(returnedMember2.id, mockIRepositoryOptions)

      expect(returnedMember2.toMerge).toStrictEqual([])
      expect(returnedMember2.noMerge).toStrictEqual([returnedMember1.id, returnedMember3.id])

      returnedMember3 = await MemberRepository.findById(returnedMember3.id, mockIRepositoryOptions)

      expect(returnedMember3.toMerge).toStrictEqual([])
      expect(returnedMember3.noMerge).toStrictEqual([returnedMember1.id, returnedMember2.id])
    })

    it('Should throw 404 not found when trying to add non existent members to noMerge', async () => {
      const mockIRepositoryOptions = await SequelizeTestUtils.getTestIRepositoryOptions(db)
      const mas = new MemberAttributeSettingsService(mockIRepositoryOptions)

      await mas.createPredefined(GithubMemberAttributes)

      const memberService = new MemberService(mockIRepositoryOptions)

      const member1 = {
        username: {
          [PlatformType.GITHUB]: 'anil',
        },
        displayName: 'Anil',
        joinedAt: '2021-05-27T15:14:30Z',
        attributes: {},
      }

      const returnedMember1 = await MemberRepository.create(member1, mockIRepositoryOptions)

      const { randomUUID } = require('crypto')

      await expect(() =>
        memberService.addToNoMerge(returnedMember1.id, randomUUID()),
      ).rejects.toThrowError(new Error404())
    })
  })

  describe('memberExists method', () => {
    it('Should find existing member with string username and default platform', async () => {
      const mockIRepositoryOptions = await SequelizeTestUtils.getTestIRepositoryOptions(db)
      const mas = new MemberAttributeSettingsService(mockIRepositoryOptions)

      await mas.createPredefined(GithubMemberAttributes)

      const memberService = new MemberService(mockIRepositoryOptions)

      const member1 = {
        username: {
          [PlatformType.GITHUB]: 'anil',
        },
        displayName: 'Anil',
        joinedAt: '2021-05-27T15:14:30Z',
        attributes: {},
      }

      const cloned = lodash.cloneDeep(member1)
      const returnedMember1 = await MemberRepository.create(cloned, mockIRepositoryOptions)
      delete returnedMember1.toMerge
      delete returnedMember1.noMerge
      delete returnedMember1.tags
      delete returnedMember1.activities
      delete returnedMember1.organizations
      delete returnedMember1.tasks
      delete returnedMember1.notes
      delete returnedMember1.activityCount
      delete returnedMember1.averageSentiment
      delete returnedMember1.lastActive
      delete returnedMember1.lastActivity
      delete returnedMember1.activeOn
      delete returnedMember1.identities
      delete returnedMember1.activityTypes
      delete returnedMember1.activeDaysCount
      delete returnedMember1.numberOfOpenSourceContributions

      const existing = await memberService.memberExists(
        member1.username[PlatformType.GITHUB],
        PlatformType.GITHUB,
      )

      expect(existing).toStrictEqual(returnedMember1)
    })

    it('Should return null if member is not found - string type', async () => {
      const mockIRepositoryOptions = await SequelizeTestUtils.getTestIRepositoryOptions(db)
      const mas = new MemberAttributeSettingsService(mockIRepositoryOptions)

      await mas.createPredefined(GithubMemberAttributes)

      const memberService = new MemberService(mockIRepositoryOptions)

      const member1 = {
        username: {
          [PlatformType.GITHUB]: 'anil',
        },
        displayName: 'Anil',
        joinedAt: '2021-05-27T15:14:30Z',
        attributes: {},
      }

      await MemberRepository.create(member1, mockIRepositoryOptions)

      const existing = await memberService.memberExists('some-random-username', PlatformType.GITHUB)

      expect(existing).toBeNull()
    })

    it('Should return null if member is not found - object type', async () => {
      const mockIRepositoryOptions = await SequelizeTestUtils.getTestIRepositoryOptions(db)
      const mas = new MemberAttributeSettingsService(mockIRepositoryOptions)

      await mas.createPredefined(GithubMemberAttributes)

      const memberService = new MemberService(mockIRepositoryOptions)

      const member1 = {
        username: {
          [PlatformType.GITHUB]: 'anil',
        },
        displayName: 'Anil',
        joinedAt: '2021-05-27T15:14:30Z',
        attributes: {},
      }

      await MemberRepository.create(member1, mockIRepositoryOptions)

      const existing = await memberService.memberExists(
        {
          ...member1.username,
          [PlatformType.SLACK]: 'some-slack-username',
        },
        PlatformType.SLACK,
      )

      expect(existing).toBeNull()
    })

    it('Should find existing member with object username and given platform', async () => {
      const mockIRepositoryOptions = await SequelizeTestUtils.getTestIRepositoryOptions(db)
      const mas = new MemberAttributeSettingsService(mockIRepositoryOptions)

      await mas.createPredefined(GithubMemberAttributes)

      const memberService = new MemberService(mockIRepositoryOptions)

      const member1 = {
        username: {
          [PlatformType.GITHUB]: 'anil',
          [PlatformType.DISCORD]: 'some-other-username',
        },
        displayName: 'Anil',
        joinedAt: '2021-05-27T15:14:30Z',
        attributes: {},
      }

      const returnedMember1 = await MemberRepository.create(member1, mockIRepositoryOptions)
      delete returnedMember1.toMerge
      delete returnedMember1.noMerge
      delete returnedMember1.tags
      delete returnedMember1.activities
      delete returnedMember1.organizations
      delete returnedMember1.tasks
      delete returnedMember1.notes
      delete returnedMember1.activityCount
      delete returnedMember1.averageSentiment
      delete returnedMember1.lastActive
      delete returnedMember1.lastActivity
      delete returnedMember1.activeOn
      delete returnedMember1.identities
      delete returnedMember1.activityTypes
      delete returnedMember1.activeDaysCount
      delete returnedMember1.numberOfOpenSourceContributions

      const existing = await memberService.memberExists(
        { [PlatformType.DISCORD]: 'some-other-username' },
        PlatformType.DISCORD,
      )

      expect(returnedMember1).toStrictEqual(existing)
    })

    it('Should throw 400 error when username is type of object and username[platform] is not present ', async () => {
      const mockIRepositoryOptions = await SequelizeTestUtils.getTestIRepositoryOptions(db)
      const mas = new MemberAttributeSettingsService(mockIRepositoryOptions)

      await mas.createPredefined(GithubMemberAttributes)

      const memberService = new MemberService(mockIRepositoryOptions)

      const member1 = {
        username: {
          [PlatformType.GITHUB]: 'anil',
          [PlatformType.DISCORD]: 'some-other-username',
        },
        displayName: 'Anil',
        joinedAt: '2021-05-27T15:14:30Z',
        attributes: {},
      }

      await MemberRepository.create(member1, mockIRepositoryOptions)

      await expect(() =>
        memberService.memberExists(
          { [PlatformType.DISCORD]: 'some-other-username' },
          PlatformType.SLACK,
        ),
      ).rejects.toThrowError(new Error400())
    })
  })

  describe('Update Reach method', () => {
    it('Should keep as total: -1 for an empty new reach and a default old reach', async () => {
      const oldReach = { total: -1 }
      const updatedReach = MemberService.calculateReach({}, oldReach)
      expect(updatedReach).toStrictEqual({
        total: -1,
      })
    })
    it('Should keep as total: -1 for a default new reach and a default old reach', async () => {
      const oldReach = { total: -1 }
      const updatedReach = MemberService.calculateReach({ total: -1 }, oldReach)
      expect(updatedReach).toStrictEqual({
        total: -1,
      })
    })
    it('Should update for a new reach and a default old reach', async () => {
      const oldReach = { total: -1 }
      const newReach = { [PlatformType.TWITTER]: 10 }
      const updatedReach = MemberService.calculateReach(oldReach, newReach)
      expect(updatedReach).toStrictEqual({
        total: 10,
        [PlatformType.TWITTER]: 10,
      })
    })
    it('Should update for a new reach and old reach in the same platform', async () => {
      const oldReach = { [PlatformType.TWITTER]: 5, total: 5 }
      const newReach = { [PlatformType.TWITTER]: 10 }
      const updatedReach = MemberService.calculateReach(oldReach, newReach)
      expect(updatedReach).toStrictEqual({
        total: 10,
        [PlatformType.TWITTER]: 10,
      })
    })
    it('Should update for a complex reach with different platforms', async () => {
      const oldReach = {
        [PlatformType.TWITTER]: 10,
        [PlatformType.GITHUB]: 20,
        [PlatformType.DISCORD]: 50,
        total: 10 + 20 + 50,
      }
      const newReach = {
        [PlatformType.TWITTER]: 20,
        [PlatformType.GITHUB]: 2,
        linkedin: 10,
        total: 20 + 2 + 10,
      }
      const updatedReach = MemberService.calculateReach(oldReach, newReach)
      expect(updatedReach).toStrictEqual({
        total: 10 + 20 + 2 + 50,
        [PlatformType.TWITTER]: 20,
        [PlatformType.GITHUB]: 2,
        linkedin: 10,
        [PlatformType.DISCORD]: 50,
      })
    })
    it('Should work with reach 0', async () => {
      const oldReach = { total: -1 }
      const newReach = { [PlatformType.TWITTER]: 0 }
      const updatedReach = MemberService.calculateReach(oldReach, newReach)
      expect(updatedReach).toStrictEqual({
        total: 0,
        [PlatformType.TWITTER]: 0,
      })
    })
  })

  describe('getHighestPriorityPlatformForAttributes method', () => {
    it('Should return the highest priority platform from a priority array, handling the exceptions', async () => {
      const priorityArray = [
        PlatformType.TWITTER,
        PlatformType.CROWD,
        PlatformType.SLACK,
        PlatformType.DEVTO,
        PlatformType.DISCORD,
        PlatformType.GITHUB,
      ]

      let inputPlatforms = [PlatformType.GITHUB, PlatformType.DEVTO]
      let highestPriorityPlatform = MemberService.getHighestPriorityPlatformForAttributes(
        inputPlatforms,
        priorityArray,
      )

      expect(highestPriorityPlatform).toBe(PlatformType.DEVTO)

      inputPlatforms = [PlatformType.GITHUB, 'someOtherPlatform'] as any
      highestPriorityPlatform = MemberService.getHighestPriorityPlatformForAttributes(
        inputPlatforms,
        priorityArray,
      )

      expect(highestPriorityPlatform).toBe(PlatformType.GITHUB)

      inputPlatforms = ['somePlatform1', 'somePlatform2'] as any

      // if no match in the priority array, it should return the first platform it finds
      highestPriorityPlatform = MemberService.getHighestPriorityPlatformForAttributes(
        inputPlatforms,
        priorityArray,
      )

      expect(highestPriorityPlatform).toBe('somePlatform1')

      inputPlatforms = []

      // if no platforms are sent to choose from, it should return undefined
      highestPriorityPlatform = MemberService.getHighestPriorityPlatformForAttributes(
        inputPlatforms,
        priorityArray,
      )
      expect(highestPriorityPlatform).not.toBeDefined()
    })
  })

  describe('validateAttributes method', () => {
    it('Should validate attributes object succesfully', async () => {
      const mockIServiceOptions = await SequelizeTestUtils.getTestIServiceOptions(db)

      const memberService = new MemberService(mockIServiceOptions)
      const memberAttributeSettingsService = new MemberAttributeSettingsService(mockIServiceOptions)

      await memberAttributeSettingsService.createPredefined(GithubMemberAttributes)
      await memberAttributeSettingsService.createPredefined(TwitterMemberAttributes)
      await memberAttributeSettingsService.createPredefined(DevtoMemberAttributes)

      const attributes = {
        [MemberAttributeName.NAME]: {
          [PlatformType.DEVTO]: 'Dweet Srute',
        },
        [MemberAttributeName.URL]: {
          [PlatformType.GITHUB]: 'https://some-github-url',
          [PlatformType.TWITTER]: 'https://some-twitter-url',
          [PlatformType.DEVTO]: 'https://some-devto-url',
        },
        [MemberAttributeName.LOCATION]: {
          [PlatformType.GITHUB]: 'Berlin',
          [PlatformType.DEVTO]: 'Istanbul',
        },
        [MemberAttributeName.BIO]: {
          [PlatformType.GITHUB]: 'Assistant to the Regional Manager',
          [PlatformType.DEVTO]: 'Assistant Regional Manager',
        },
        [MemberAttributeName.AVATAR_URL]: {
          [PlatformType.TWITTER]: 'https://some-image-url',
        },
      }

      const validateAttributes = await memberService.validateAttributes(attributes)

      expect(validateAttributes).toEqual(attributes)
    })

    it(`Should accept custom attributes without 'custom' platform key`, async () => {
      const mockIServiceOptions = await SequelizeTestUtils.getTestIServiceOptions(db)

      const memberService = new MemberService(mockIServiceOptions)
      const memberAttributeSettingsService = new MemberAttributeSettingsService(mockIServiceOptions)

      await memberAttributeSettingsService.createPredefined(GithubMemberAttributes)

      const attributes = {
        [MemberAttributeName.BIO]: 'Assistant to the Regional Manager',
      }

      const validateAttributes = await memberService.validateAttributes(attributes)

      const expectedValidatedAttributes = {
        [MemberAttributeName.BIO]: {
          custom: 'Assistant to the Regional Manager',
        },
      }

      expect(validateAttributes).toEqual(expectedValidatedAttributes)
    })

    it(`Should accept custom attributes both without and with 'custom' platform key`, async () => {
      const mockIServiceOptions = await SequelizeTestUtils.getTestIServiceOptions(db)

      const memberService = new MemberService(mockIServiceOptions)
      const memberAttributeSettingsService = new MemberAttributeSettingsService(mockIServiceOptions)

      await memberAttributeSettingsService.createPredefined(GithubMemberAttributes)
      await memberAttributeSettingsService.createPredefined(TwitterMemberAttributes)
      await memberAttributeSettingsService.createPredefined(DevtoMemberAttributes)

      const attributes = {
        [MemberAttributeName.NAME]: 'Dwight Schrute',
        [MemberAttributeName.URL]: 'https://some-url',
        [MemberAttributeName.LOCATION]: {
          [PlatformType.GITHUB]: 'Berlin',
          [PlatformType.DEVTO]: 'Istanbul',
          custom: 'a custom location',
        },
        [MemberAttributeName.BIO]: {
          [PlatformType.GITHUB]: 'Assistant to the Regional Manager',
          [PlatformType.DEVTO]: 'Assistant Regional Manager',
          custom: 'a custom bio',
        },
        [MemberAttributeName.AVATAR_URL]: {
          [PlatformType.TWITTER]: 'https://some-image-url',
          custom: 'a custom image url',
        },
      }

      const validateAttributes = await memberService.validateAttributes(attributes)

      const expectedValidatedAttributes = {
        [MemberAttributeName.NAME]: {
          custom: 'Dwight Schrute',
        },
        [MemberAttributeName.URL]: {
          custom: 'https://some-url',
        },
        [MemberAttributeName.LOCATION]: {
          [PlatformType.GITHUB]: 'Berlin',
          [PlatformType.DEVTO]: 'Istanbul',
          custom: 'a custom location',
        },
        [MemberAttributeName.BIO]: {
          [PlatformType.GITHUB]: 'Assistant to the Regional Manager',
          [PlatformType.DEVTO]: 'Assistant Regional Manager',
          custom: 'a custom bio',
        },
        [MemberAttributeName.AVATAR_URL]: {
          [PlatformType.TWITTER]: 'https://some-image-url',
          custom: 'a custom image url',
        },
      }

      expect(validateAttributes).toEqual(expectedValidatedAttributes)
    })

    it('Should throw a 400 Error when an attribute does not exist in member attribute settings', async () => {
      const mockIServiceOptions = await SequelizeTestUtils.getTestIServiceOptions(db)

      const memberService = new MemberService(mockIServiceOptions)
      const memberAttributeSettingsService = new MemberAttributeSettingsService(mockIServiceOptions)

      await memberAttributeSettingsService.createPredefined(GithubMemberAttributes)
      await memberAttributeSettingsService.createPredefined(TwitterMemberAttributes)

      // in settings name has a string type, inserting an integer should throw an error
      const attributes = {
        [MemberAttributeName.URL]: {
          [PlatformType.GITHUB]: 'https://some-github-url',
        },
        [MemberAttributeName.AVATAR_URL]: {
          [PlatformType.TWITTER]: 'https://some-image-url',
        },
        'non-existing-attribute': {
          [PlatformType.TWITTER]: 'some value',
        },
      }
      const validateAttributes = await memberService.validateAttributes(attributes)

      // member attribute that is non existing in settings, should be omitted after validate
      const expectedValidatedAttributes = {
        [MemberAttributeName.URL]: {
          [PlatformType.GITHUB]: 'https://some-github-url',
        },
        [MemberAttributeName.AVATAR_URL]: {
          [PlatformType.TWITTER]: 'https://some-image-url',
        },
      }
      expect(validateAttributes).toEqual(expectedValidatedAttributes)
    })

    it('Should throw a 400 Error when the type of an attribute does not match the type in member attribute settings', async () => {
      const mockIServiceOptions = await SequelizeTestUtils.getTestIServiceOptions(db)

      const memberService = new MemberService(mockIServiceOptions)
      const memberAttributeSettingsService = new MemberAttributeSettingsService(mockIServiceOptions)

      await memberAttributeSettingsService.createPredefined(GithubMemberAttributes)
      await memberAttributeSettingsService.createPredefined(TwitterMemberAttributes)

      // in settings website_url has a url type, inserting an integer should throw an error
      const attributes = {
        [MemberAttributeName.WEBSITE_URL]: {
          [PlatformType.GITHUB]: 55,
        },
        [MemberAttributeName.URL]: {
          [PlatformType.GITHUB]: 'https://some-github-url',
          [PlatformType.TWITTER]: 'https://some-twitter-url',
        },
        [MemberAttributeName.AVATAR_URL]: {
          [PlatformType.TWITTER]: 'https://some-image-url',
        },
      }

      await expect(() => memberService.validateAttributes(attributes)).rejects.toThrowError(
        new Error400('en', 'settings.memberAttributes.wrongType'),
      )
    })
  })
  describe('setAttributesDefaultValues method', () => {
    it('Should return the structured attributes object with default values succesfully', async () => {
      const mockIServiceOptions = await SequelizeTestUtils.getTestIServiceOptions(db)

      const memberService = new MemberService(mockIServiceOptions)
      const memberAttributeSettingsService = new MemberAttributeSettingsService(mockIServiceOptions)

      await memberAttributeSettingsService.createPredefined(GithubMemberAttributes)
      await memberAttributeSettingsService.createPredefined(TwitterMemberAttributes)
      await memberAttributeSettingsService.createPredefined(DevtoMemberAttributes)

      const attributes = {
        [MemberAttributeName.NAME]: {
          [PlatformType.DEVTO]: 'Dweet Srute',
        },
        [MemberAttributeName.URL]: {
          [PlatformType.GITHUB]: 'https://some-github-url',
          [PlatformType.TWITTER]: 'https://some-twitter-url',
          [PlatformType.DEVTO]: 'https://some-devto-url',
        },
        [MemberAttributeName.LOCATION]: {
          [PlatformType.GITHUB]: 'Berlin',
          [PlatformType.DEVTO]: 'Istanbul',
        },
        [MemberAttributeName.BIO]: {
          [PlatformType.GITHUB]: 'Assistant to the Regional Manager',
          [PlatformType.DEVTO]: 'Assistant Regional Manager',
        },
        [MemberAttributeName.AVATAR_URL]: {
          [PlatformType.TWITTER]: 'https://some-image-url',
        },
      }

      const attributesWithDefaultValues = await memberService.setAttributesDefaultValues(attributes)

      // Default platform priority is: custom, twitter, github, devto, slack, discord, crowd
      const expectedAttributesWithDefaultValues = {
        [MemberAttributeName.URL]: {
          [PlatformType.GITHUB]: attributes[MemberAttributeName.URL][PlatformType.GITHUB],
          [PlatformType.TWITTER]: attributes[MemberAttributeName.URL][PlatformType.TWITTER],
          [PlatformType.DEVTO]: attributes[MemberAttributeName.URL][PlatformType.DEVTO],
          default: attributes[MemberAttributeName.URL][PlatformType.TWITTER],
        },
        [MemberAttributeName.NAME]: {
          [PlatformType.DEVTO]: attributes[MemberAttributeName.NAME][PlatformType.DEVTO],
          default: attributes[MemberAttributeName.NAME][PlatformType.DEVTO],
        },
        [MemberAttributeName.AVATAR_URL]: {
          [PlatformType.TWITTER]: attributes[MemberAttributeName.AVATAR_URL][PlatformType.TWITTER],
          default: attributes[MemberAttributeName.AVATAR_URL][PlatformType.TWITTER],
        },
        [MemberAttributeName.BIO]: {
          [PlatformType.GITHUB]: attributes[MemberAttributeName.BIO][PlatformType.GITHUB],
          [PlatformType.DEVTO]: attributes[MemberAttributeName.BIO][PlatformType.DEVTO],
          default: attributes[MemberAttributeName.BIO][PlatformType.GITHUB],
        },
        [MemberAttributeName.LOCATION]: {
          [PlatformType.GITHUB]: attributes[MemberAttributeName.LOCATION][PlatformType.GITHUB],
          [PlatformType.DEVTO]: attributes[MemberAttributeName.LOCATION][PlatformType.DEVTO],
          default: attributes[MemberAttributeName.LOCATION][PlatformType.GITHUB],
        },
      }

      expect(attributesWithDefaultValues).toEqual(expectedAttributesWithDefaultValues)
    })

    it('Should throw a 400 Error when priority array does not exist', async () => {
      const mockIServiceOptions = await SequelizeTestUtils.getTestIServiceOptions(db)

      const memberService = new MemberService(mockIServiceOptions)
      const memberAttributeSettingsService = new MemberAttributeSettingsService(mockIServiceOptions)

      await memberAttributeSettingsService.createPredefined(GithubMemberAttributes)
      await memberAttributeSettingsService.createPredefined(TwitterMemberAttributes)
      await memberAttributeSettingsService.createPredefined(DevtoMemberAttributes)

      // Empty default priority array
      const settings = await SettingsRepository.findOrCreateDefault({}, mockIServiceOptions)

      await SettingsRepository.save(
        { ...settings, attributeSettings: { priorities: [] } },
        mockIServiceOptions,
      )
      const attributes = {
        [MemberAttributeName.NAME]: {
          [PlatformType.DEVTO]: 'Dweet Srute',
        },
        [MemberAttributeName.URL]: {
          [PlatformType.GITHUB]: 'https://some-github-url',
          [PlatformType.TWITTER]: 'https://some-twitter-url',
          [PlatformType.DEVTO]: 'https://some-devto-url',
        },
        [MemberAttributeName.LOCATION]: {
          [PlatformType.GITHUB]: 'Berlin',
          [PlatformType.DEVTO]: 'Istanbul',
        },
        [MemberAttributeName.BIO]: {
          [PlatformType.GITHUB]: 'Assistant to the Regional Manager',
          [PlatformType.DEVTO]: 'Assistant Regional Manager',
        },
        [MemberAttributeName.AVATAR_URL]: {
          [PlatformType.TWITTER]: 'https://some-image-url',
        },
      }

      await expect(() => memberService.setAttributesDefaultValues(attributes)).rejects.toThrowError(
        new Error400('en', 'settings.memberAttributes.priorityArrayNotFound'),
      )
    })
  })

  describe('findAndCountAll method', () => {
    it('Should filter and sort by dynamic attributes using advanced filters successfully', async () => {
      const mockIServiceOptions = await SequelizeTestUtils.getTestIServiceOptions(db)

      const ms = new MemberService(mockIServiceOptions)

      const mas = new MemberAttributeSettingsService(mockIServiceOptions)

      await mas.createPredefined(GithubMemberAttributes)
      await mas.createPredefined(TwitterMemberAttributes)
      await mas.createPredefined(DiscordMemberAttributes)

      const attribute1 = {
        name: 'aNumberAttribute',
        label: 'A number Attribute',
        type: AttributeType.NUMBER,
        canDelete: true,
        show: true,
      }

      const attribute2 = {
        name: 'aDateAttribute',
        label: 'A date Attribute',
        type: AttributeType.DATE,
        canDelete: true,
        show: true,
      }

      const attribute3 = {
        name: 'aMultiSelectAttribute',
        label: 'A multi select Attribute',
        options: ['a', 'b', 'c'],
        type: AttributeType.MULTI_SELECT,
        canDelete: true,
        show: true,
      }

      await mas.create(attribute1)
      await mas.create(attribute2)
      await mas.create(attribute3)

      const member1 = {
        username: {
          [PlatformType.GITHUB]: 'anil',
          [PlatformType.DISCORD]: 'anil',
          [PlatformType.TWITTER]: 'anil',
        },
        platform: PlatformType.GITHUB,
        emails: ['lala@l.com'],
        score: 10,
        attributes: {
          aDateAttribute: {
            custom: '2022-08-01T00:00:00',
          },
          aMultiSelectAttribute: {
            custom: ['a', 'b'],
            github: ['a'],
          },
          [MemberAttributeName.IS_HIREABLE]: {
            [PlatformType.GITHUB]: false,
            [PlatformType.DISCORD]: true,
          },
          [MemberAttributeName.URL]: {
            [PlatformType.GITHUB]: 'https://github.com/anil',
            [PlatformType.TWITTER]: 'https://twitter.com/anil',
          },
          [MemberAttributeName.WEBSITE_URL]: {
            [PlatformType.GITHUB]: 'https://imcvampire.js.org/',
          },
          [MemberAttributeName.BIO]: {
            [PlatformType.GITHUB]: 'Lazy geek',
          },
          [MemberAttributeName.LOCATION]: {
            [PlatformType.GITHUB]: 'Helsinki, Finland',
          },
          [MemberAttributeName.SOURCE_ID]: {
            [PlatformType.TWITTER]: '#twitterId2',
            [PlatformType.DISCORD]: '#discordId1',
          },
          [MemberAttributeName.AVATAR_URL]: {
            [PlatformType.TWITTER]: 'https://twitter.com/anil/image',
          },
          aNumberAttribute: {
            [PlatformType.GITHUB]: 1,
            [PlatformType.TWITTER]: 2,
            [PlatformType.DISCORD]: 300000,
          },
        },
        contributions: [
          {
            id: 112529473,
            url: 'https://github.com/bighead/silicon-valley',
            topics: ['TV Shows', 'Comedy', 'Startups'],
            summary: 'Silicon Valley: 50 commits in 2 weeks',
            numberCommits: 50,
            lastCommitDate: '02/01/2023',
            firstCommitDate: '01/17/2023',
          },
          {
            id: 112529474,
            url: 'https://github.com/bighead/startup-ideas',
            topics: ['Ideas', 'Startups'],
            summary: 'Startup Ideas: 20 commits in 1 week',
            numberCommits: 20,
            lastCommitDate: '03/01/2023',
            firstCommitDate: '02/22/2023',
          },
        ],
        joinedAt: '2022-05-28T15:13:30',
      }

      const member2 = {
        username: {
          [PlatformType.GITHUB]: 'michaelScott',
          [PlatformType.DISCORD]: 'michaelScott',
          [PlatformType.TWITTER]: 'michaelScott',
        },
        platform: PlatformType.GITHUB,
        emails: ['michael@mifflin.com'],
        score: 10,
        attributes: {
          aDateAttribute: {
            custom: '2022-08-06T00:00:00',
          },
          aMultiSelectAttribute: {
            custom: ['b', 'c'],
            github: ['b'],
          },
          [MemberAttributeName.IS_HIREABLE]: {
            [PlatformType.GITHUB]: true,
            [PlatformType.DISCORD]: true,
          },
          [MemberAttributeName.URL]: {
            [PlatformType.GITHUB]: 'https://github.com/michael-scott',
            [PlatformType.TWITTER]: 'https://twitter.com/michael',
          },
          [MemberAttributeName.WEBSITE_URL]: {
            [PlatformType.GITHUB]: 'https://website/michael',
          },
          [MemberAttributeName.BIO]: {
            [PlatformType.GITHUB]: 'Dunder & Mifflin Regional Manager',
          },
          [MemberAttributeName.LOCATION]: {
            [PlatformType.GITHUB]: 'Berlin',
          },
          [MemberAttributeName.SOURCE_ID]: {
            [PlatformType.TWITTER]: '#twitterId2',
            [PlatformType.DISCORD]: '#discordId2',
          },
          [MemberAttributeName.AVATAR_URL]: {
            [PlatformType.TWITTER]: 'https://twitter.com/michael/image',
          },
          aNumberAttribute: {
            [PlatformType.GITHUB]: 1500,
            [PlatformType.TWITTER]: 2500,
            [PlatformType.DISCORD]: 2,
          },
        },
        contributions: [
          {
            id: 112529472,
            url: 'https://github.com/bachman/pied-piper',
            topics: ['compression', 'data', 'middle-out', 'Java'],
            summary: 'Pied Piper: 10 commits in 1 day',
            numberCommits: 10,
            lastCommitDate: '2023-03-10',
            firstCommitDate: '2023-03-01',
          },
          {
            id: 112529473,
            url: 'https://github.com/bachman/aviato',
            topics: ['Python', 'Django'],
            summary: 'Aviato: 5 commits in 1 day',
            numberCommits: 5,
            lastCommitDate: '2023-02-25',
            firstCommitDate: '2023-02-20',
          },
          {
            id: 112529476,
            url: 'https://github.com/bachman/erlichbot',
            topics: ['Python', 'Slack API'],
            summary: 'ErlichBot: 2 commits in 1 day',
            numberCommits: 2,
            lastCommitDate: '2023-01-25',
            firstCommitDate: '2023-01-24',
          },
        ],
        joinedAt: '2022-09-15T15:13:30',
      }

      const member3 = {
        username: {
          [PlatformType.GITHUB]: 'jimHalpert',
          [PlatformType.DISCORD]: 'jimHalpert',
          [PlatformType.TWITTER]: 'jimHalpert',
        },
        platform: PlatformType.GITHUB,
        emails: ['jim@mifflin.com'],
        score: 10,
        attributes: {
          aDateAttribute: {
            custom: '2022-08-15T00:00:00',
          },
          aMultiSelectAttribute: {
            custom: ['a', 'c'],
            github: ['c'],
          },
          [MemberAttributeName.IS_HIREABLE]: {
            [PlatformType.GITHUB]: false,
            [PlatformType.DISCORD]: true,
          },
          [MemberAttributeName.URL]: {
            [PlatformType.GITHUB]: 'https://github.com/jim-halpert',
            [PlatformType.TWITTER]: 'https://twitter.com/jim',
          },
          [MemberAttributeName.WEBSITE_URL]: {
            [PlatformType.GITHUB]: 'https://website/jim',
          },
          [MemberAttributeName.BIO]: {
            [PlatformType.GITHUB]: 'Sales guy',
          },
          [MemberAttributeName.LOCATION]: {
            [PlatformType.GITHUB]: 'Scranton',
          },
          [MemberAttributeName.SOURCE_ID]: {
            [PlatformType.TWITTER]: '#twitterId3',
            [PlatformType.DISCORD]: '#discordId3',
          },
          [MemberAttributeName.AVATAR_URL]: {
            [PlatformType.TWITTER]: 'https://twitter.com/jim/image',
          },
          aNumberAttribute: {
            [PlatformType.GITHUB]: 15500,
            [PlatformType.TWITTER]: 25500,
            [PlatformType.DISCORD]: 200000,
          },
        },
        joinedAt: '2022-09-16T15:13:30Z',
      }

      const member1Created = await ms.upsert(member1)
      const member2Created = await ms.upsert(member2)
      const member3Created = await ms.upsert(member3)

      await SequelizeTestUtils.refreshMaterializedViews(db)

      // filter and sort by aNumberAttribute default values
      let members = await ms.findAndCountAll({
        advancedFilter: {
          aNumberAttribute: {
            gte: 1000,
          },
        },
        orderBy: 'aNumberAttribute_DESC',
      })

      expect(members.count).toBe(2)
      expect(members.rows.map((i) => i.id)).toStrictEqual([member3Created.id, member2Created.id])

      // filter and sort by aNumberAttribute platform specific values
      members = await ms.findAndCountAll({
        advancedFilter: {
          'attributes.aNumberAttribute.discord': {
            gte: 100000,
          },
        },
        orderBy: 'attributes.aNumberAttribute.discord_DESC',
      })

      expect(members.count).toBe(2)
      expect(members.rows.map((i) => i.id)).toStrictEqual([member1Created.id, member3Created.id])

      // filter by isHireable default values
      members = await ms.findAndCountAll({
        advancedFilter: {
          isHireable: true,
        },
      })

      expect(members.count).toBe(1)
      expect(members.rows.map((i) => i.id)).toStrictEqual([member2Created.id])

      // filter by isHireable platform specific values
      members = await ms.findAndCountAll({
        advancedFilter: {
          'attributes.isHireable.discord': true,
        },
      })

      expect(members.count).toBe(3)
      expect(members.rows.map((i) => i.id)).toStrictEqual([
        member3Created.id,
        member2Created.id,
        member1Created.id,
      ])

      // filter and sort by url default values
      members = await ms.findAndCountAll({
        advancedFilter: {
          url: {
            textContains: 'jim',
          },
        },
        orderBy: 'url_DESC',
      })

      expect(members.count).toBe(1)
      expect(members.rows.map((i) => i.id)).toStrictEqual([member3Created.id])

      // filter and sort by url platform specific values
      members = await ms.findAndCountAll({
        advancedFilter: {
          'attributes.url.github': {
            textContains: 'github',
          },
        },
        orderBy: 'attributes.url.github_ASC',
      })

      expect(members.count).toBe(3)

      // results will be sorted by github.url anil -> jim -> michael
      expect(members.rows.map((i) => i.id)).toStrictEqual([
        member1Created.id,
        member3Created.id,
        member2Created.id,
      ])

      // filter and sort by custom aDateAttribute
      members = await ms.findAndCountAll({
        advancedFilter: {
          aDateAttribute: {
            lte: '2022-08-06T00:00:00',
          },
        },
        orderBy: 'aDateAttribute_DESC',
      })

      expect(members.count).toBe(2)
      expect(members.rows.map((i) => i.id)).toStrictEqual([member2Created.id, member1Created.id])

      // filter by custom aMultiSelectAttribute
      members = await ms.findAndCountAll({
        advancedFilter: {
          aMultiSelectAttribute: {
            overlap: ['a'],
          },
        },
        orderBy: 'createdAt_DESC',
      })
      expect(members.count).toBe(2)
      expect(members.rows.map((i) => i.id)).toStrictEqual([member3Created.id, member1Created.id])

      // filter by numberOfOpenSourceContributions
      members = await ms.findAndCountAll({
        filter: {
          numberOfOpenSourceContributionsRange: [2, 6],
        },
      })
      expect(members.count).toBe(2)
      expect(members.rows.map((i) => i.id)).toEqual([member2Created.id, member1Created.id])

      // filter by numberOfOpenSourceContributions only start
      members = await ms.findAndCountAll({
        filter: {
          numberOfOpenSourceContributionsRange: [3],
        },
      })
      expect(members.count).toBe(1)
      expect(members.rows.map((i) => i.id)).toStrictEqual([member2Created.id])

      // filter and sort by numberOfOpenSourceContributions
      members = await ms.findAndCountAll({
        filter: {
          numberOfOpenSourceContributionsRange: [2, 6],
        },
        orderBy: 'numberOfOpenSourceContributions_ASC',
      })
      expect(members.count).toBe(2)
      expect(members.rows.map((i) => i.id)).toStrictEqual([member1Created.id, member2Created.id])

      // sort by numberOfOpenSourceContributions
      members = await ms.findAndCountAll({
        orderBy: 'numberOfOpenSourceContributions_ASC',
      })
      expect(members.count).toBe(3)
      expect(members.rows.map((i) => i.id)).toStrictEqual([
        member3Created.id,
        member1Created.id,
        member2Created.id,
      ])
    })
  })
})<|MERGE_RESOLUTION|>--- conflicted
+++ resolved
@@ -21,10 +21,7 @@
 import OrganizationService from '../organizationService'
 import Plans from '../../security/plans'
 import { generateUUIDv1 } from '../../utils/uuid'
-<<<<<<< HEAD
 import lodash from 'lodash'
-=======
->>>>>>> c1362145
 
 const db = null
 
@@ -233,13 +230,8 @@
       const memberExpected = {
         id: memberCreated.id,
         username: {
-<<<<<<< HEAD
           [PlatformType.GITHUB]: ['anil'],
           [PlatformType.TWITTER]: ['anil_twitter'],
-=======
-          [PlatformType.GITHUB]: 'anil',
-          [PlatformType.TWITTER]: 'anil_twitter',
->>>>>>> c1362145
         },
         displayName: 'anil',
         attributes: {
@@ -944,15 +936,9 @@
       const memberExpected = {
         id: memberCreated.id,
         username: {
-<<<<<<< HEAD
           [PlatformType.GITHUB]: ['anil'],
           [PlatformType.TWITTER]: ['anil_twitter'],
           [PlatformType.DISCORD]: ['anil_discord'],
-=======
-          [PlatformType.GITHUB]: 'anil',
-          [PlatformType.TWITTER]: 'anil_twitter',
-          [PlatformType.DISCORD]: 'anil_discord',
->>>>>>> c1362145
         },
         displayName: 'anil',
         attributes: {
@@ -1613,13 +1599,8 @@
       const expectedMember = {
         id: returnedMember1.id,
         username: {
-<<<<<<< HEAD
           [PlatformType.GITHUB]: ['anil'],
           [PlatformType.DISCORD]: ['anil'],
-=======
-          [PlatformType.GITHUB]: 'anil',
-          [PlatformType.DISCORD]: 'anil',
->>>>>>> c1362145
         },
         lastEnriched: null,
         enrichedBy: [],
@@ -1659,10 +1640,7 @@
         averageSentiment: activityCreated.sentiment.sentiment,
         lastActive: activityCreated.timestamp,
         lastActivity: activityCreated,
-<<<<<<< HEAD
-=======
         numberOfOpenSourceContributions: 0,
->>>>>>> c1362145
       }
 
       expect(
