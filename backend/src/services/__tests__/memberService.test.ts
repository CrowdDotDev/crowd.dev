--- conflicted
+++ resolved
@@ -512,7 +512,7 @@
         address: null,
         profiles: null,
         attributes: {},
-<<<<<<< HEAD
+        manuallyCreated: false,
         affiliatedProfiles: null,
         allSubsidiaries: null,
         alternativeDomains: null,
@@ -531,9 +531,6 @@
         grossDeparturesByMonth: null,
         ultimateParent: null,
         immediateParent: null,
-=======
-        manuallyCreated: false,
->>>>>>> c4f1ba1f
       })
     })
 
@@ -609,7 +606,7 @@
         address: null,
         profiles: null,
         attributes: {},
-<<<<<<< HEAD
+        manuallyCreated: false,
         affiliatedProfiles: null,
         allSubsidiaries: null,
         alternativeDomains: null,
@@ -628,9 +625,6 @@
         grossDeparturesByMonth: null,
         ultimateParent: null,
         immediateParent: null,
-=======
-        manuallyCreated: false,
->>>>>>> c4f1ba1f
       })
     })
 
@@ -710,7 +704,7 @@
         address: null,
         profiles: null,
         attributes: {},
-<<<<<<< HEAD
+        manuallyCreated: false,
         affiliatedProfiles: null,
         allSubsidiaries: null,
         alternativeDomains: null,
@@ -729,9 +723,6 @@
         grossDeparturesByMonth: null,
         ultimateParent: null,
         immediateParent: null,
-=======
-        manuallyCreated: false,
->>>>>>> c4f1ba1f
       })
     })
 
@@ -827,7 +818,7 @@
         address: null,
         profiles: null,
         attributes: {},
-<<<<<<< HEAD
+        manuallyCreated: false,
         affiliatedProfiles: null,
         allSubsidiaries: null,
         alternativeDomains: null,
@@ -846,9 +837,6 @@
         grossDeparturesByMonth: null,
         ultimateParent: null,
         immediateParent: null,
-=======
-        manuallyCreated: false,
->>>>>>> c4f1ba1f
       })
     })
 
