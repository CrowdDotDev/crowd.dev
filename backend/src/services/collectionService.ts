--- conflicted
+++ resolved
@@ -1,10 +1,7 @@
 import { uniq } from 'lodash'
 
-<<<<<<< HEAD
 import { getCleanString } from '@crowd/common'
-=======
 import { listCategoriesByIds } from '@crowd/data-access-layer/src/categories'
->>>>>>> a943c292
 import {
   CollectionField,
   ICreateCollectionWithProjects,
