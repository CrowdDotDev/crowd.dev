import { IOrganization, IOrganizationIdentity, OrganizationMergeSuggestionType } from '@crowd/types'
import { LoggerBase } from '@crowd/logging'
import { websiteNormalizer } from '@crowd/common'
import { CLEARBIT_CONFIG, IS_TEST_ENV } from '../conf'
import MemberRepository from '../database/repositories/memberRepository'
import organizationCacheRepository from '../database/repositories/organizationCacheRepository'
import OrganizationRepository from '../database/repositories/organizationRepository'
import SequelizeRepository from '../database/repositories/sequelizeRepository'
import Error400 from '../errors/Error400'
import Plans from '../security/plans'
import telemetryTrack from '../segment/telemetryTrack'
import { IServiceOptions } from './IServiceOptions'
import { enrichOrganization } from './helpers/enrichment'
import { getSearchSyncWorkerEmitter } from '@/serverless/utils/serviceSQS'
import merge from './helpers/merge'
import {
  keepPrimary,
  keepPrimaryIfExists,
  mergeUniqueStringArrayItems,
} from './helpers/mergeFunctions'
import { IRepositoryOptions } from '@/database/repositories/IRepositoryOptions'
import getObjectWithoutKey from '@/utils/getObjectWithoutKey'

export default class OrganizationService extends LoggerBase {
  options: IServiceOptions

  constructor(options: IServiceOptions) {
    super(options.log)
    this.options = options
  }

  async shouldEnrich(enrichP) {
    const isPremium = this.options.currentTenant.plan === Plans.values.growth
    if (!isPremium) {
      return false
    }
    return enrichP && (CLEARBIT_CONFIG.apiKey || IS_TEST_ENV)
  }

  async merge(originalId, toMergeId) {
    this.options.log.info({ originalId, toMergeId }, 'Merging organizations!')

    const removeExtraFields = (organization: IOrganization): IOrganization =>
      getObjectWithoutKey(organization, [
        'activityCount',
        'memberCount',
        'activeOn',
        'segments',
        'lastActive',
        'joinedAt',
      ])

    let tx

    try {
      let original = await OrganizationRepository.findById(originalId, this.options)
      let toMerge = await OrganizationRepository.findById(toMergeId, this.options)

      if (original.id === toMerge.id) {
        return {
          status: 203,
          mergedId: originalId,
        }
      }

      tx = await SequelizeRepository.createTransaction(this.options)
      const repoOptions: IRepositoryOptions = { ...this.options }
      repoOptions.transaction = tx

      const allIdentities = await OrganizationRepository.getIdentities(
        [originalId, toMergeId],
        repoOptions,
      )

      const originalIdentities = allIdentities.filter((i) => i.organizationId === originalId)
      const toMergeIdentities = allIdentities.filter((i) => i.organizationId === toMergeId)
      const identitiesToMove = []
      for (const identity of toMergeIdentities) {
        if (
          !originalIdentities.find(
            (i) => i.platform === identity.platform && i.name === identity.name,
          )
        ) {
          identitiesToMove.push(identity)
        }
      }

      await OrganizationRepository.moveIdentitiesBetweenOrganizations(
        toMergeId,
        originalId,
        identitiesToMove,
        repoOptions,
      )

      // remove aggregate fields and relationships
      original = removeExtraFields(original)
      toMerge = removeExtraFields(toMerge)

      // Performs a merge and returns the fields that were changed so we can update
      const toUpdate: any = await OrganizationService.organizationsMerge(original, toMerge)

      const txService = new OrganizationService(repoOptions as IServiceOptions)

      // check if website is being updated, if yes we need to set toMerge.website to null before doing the update
      // because of website unique constraint
      if (toUpdate.website && toUpdate.website === toMerge.website) {
        await txService.update(toMergeId, { website: null })
      }

      // Update original organization
      await txService.update(originalId, toUpdate, repoOptions.transaction)

      // update members that belong to source organization to destination org
      await OrganizationRepository.moveMembersBetweenOrganizations(
        toMergeId,
        originalId,
        repoOptions,
      )

      // update activities that belong to source org to destination org
      await OrganizationRepository.moveActivitiesBetweenOrganizations(
        toMergeId,
        originalId,
        repoOptions,
      )

      const secondMemberSegments = await OrganizationRepository.getOrganizationSegments(
        toMergeId,
        repoOptions,
      )

      if (secondMemberSegments.length > 0) {
        await OrganizationRepository.includeOrganizationToSegments(originalId, {
          ...repoOptions,
          currentSegments: secondMemberSegments,
        })
      }

      // Delete toMerge organization
      await OrganizationRepository.destroy(toMergeId, repoOptions, true)

      await SequelizeRepository.commitTransaction(tx)

      const searchSyncEmitter = await getSearchSyncWorkerEmitter()
      await searchSyncEmitter.triggerOrganizationSync(this.options.currentTenant.id, originalId)
      await searchSyncEmitter.triggerRemoveOrganization(this.options.currentTenant.id, toMergeId)

      // sync organization members
      await searchSyncEmitter.triggerOrganizationMembersSync(originalId)

      // sync organization activities
      await searchSyncEmitter.triggerOrganizationActivitiesSync(originalId)

      this.options.log.info({ originalId, toMergeId }, 'Organizations merged!')
      return { status: 200, mergedId: originalId }
    } catch (err) {
      this.options.log.error(err, 'Error while merging organizations!')
      if (tx) {
        await SequelizeRepository.rollbackTransaction(tx)
      }
      throw err
    }
  }

  static organizationsMerge(originalObject, toMergeObject) {
    return merge(originalObject, toMergeObject, {
      description: keepPrimaryIfExists,
      // eslint-disable-next-line @typescript-eslint/no-unused-vars
      emails: mergeUniqueStringArrayItems,
      phoneNumbers: mergeUniqueStringArrayItems,
      logo: keepPrimaryIfExists,
      tags: mergeUniqueStringArrayItems,
      twitter: keepPrimaryIfExists,
      linkedin: keepPrimaryIfExists,
      crunchbase: keepPrimaryIfExists,
      employees: keepPrimaryIfExists,
      revenueRange: keepPrimaryIfExists,
      importHash: keepPrimary,
      createdAt: keepPrimary,
      updatedAt: keepPrimary,
      deletedAt: keepPrimary,
      tenantId: keepPrimary,
      createdById: keepPrimary,
      updatedById: keepPrimary,
      location: keepPrimaryIfExists,
      github: keepPrimaryIfExists,
      website: keepPrimaryIfExists,
      isTeamOrganization: keepPrimaryIfExists,
      lastEnrichedAt: keepPrimary,
      employeeCounByCountry: keepPrimaryIfExists,
      type: keepPrimaryIfExists,
      geoLocation: keepPrimaryIfExists,
      size: keepPrimaryIfExists,
      ticker: keepPrimaryIfExists,
      headline: keepPrimaryIfExists,
      profiles: mergeUniqueStringArrayItems,
      naics: keepPrimaryIfExists,
      address: keepPrimaryIfExists,
      industry: keepPrimaryIfExists,
      founded: keepPrimaryIfExists,
      displayName: keepPrimary,
      attributes: keepPrimary,
      searchSyncedAt: keepPrimary,
      affiliatedProfiles: mergeUniqueStringArrayItems,
      allSubsidiaries: mergeUniqueStringArrayItems,
      alternativeDomains: mergeUniqueStringArrayItems,
      alternativeNames: mergeUniqueStringArrayItems,
      averageEmployeeTenure: keepPrimaryIfExists,
      averageTenureByLevel: keepPrimaryIfExists,
      averageTenureByRole: keepPrimaryIfExists,
      directSubsidiaries: mergeUniqueStringArrayItems,
      employeeChurnRate: keepPrimaryIfExists,
      employeeCountByMonth: keepPrimaryIfExists,
      employeeGrowthRate: keepPrimaryIfExists,
      employeeCountByMonthByLevel: keepPrimaryIfExists,
      employeeCountByMonthByRole: keepPrimaryIfExists,
      gicsSector: keepPrimaryIfExists,
      grossAdditionsByMonth: keepPrimaryIfExists,
      grossDeparturesByMonth: keepPrimaryIfExists,
      ultimateParent: keepPrimaryIfExists,
      immediateParent: keepPrimaryIfExists,
      manuallyCreated: keepPrimary,
      weakIdentities: (
        weakIdentitiesPrimary: IOrganizationIdentity[],
        weakIdentitiesSecondary: IOrganizationIdentity[],
      ): IOrganizationIdentity[] => {
        const uniqueMap: { [key: string]: IOrganizationIdentity } = {}

        const createKey = (identity: IOrganizationIdentity) =>
          `${identity.platform}_${identity.name}`

        ;[...weakIdentitiesPrimary, ...weakIdentitiesSecondary].forEach((identity) => {
          const key = createKey(identity)

          if (!uniqueMap[key]) {
            uniqueMap[key] = identity
          }
        })

        return Object.values(uniqueMap)
      },
    })
  }

  async generateMergeSuggestions(type: OrganizationMergeSuggestionType): Promise<void> {
    const transaction = await SequelizeRepository.createTransaction(this.options)

    try {
      if (type === OrganizationMergeSuggestionType.BY_IDENTITY) {
        let mergeSuggestions

        const generator = OrganizationRepository.getMergeSuggestions({
          ...this.options,
          transaction,
        })
        do {
          mergeSuggestions = await generator.next()

<<<<<<< HEAD
          await OrganizationRepository.addToMerge(mergeSuggestions.value, this.options)
=======
          if (mergeSuggestions.value) {
            this.log.info(
              `[Organization Merge Suggestions] tenant: ${this.options.currentTenant.id}, adding ${mergeSuggestions.value.length} organizations to suggestions!`,
            )
            hasSuggestions = true
          } else if (!hasSuggestions) {
            this.log.info(
              `[Organization Merge Suggestions] tenant: ${this.options.currentTenant.id} doesn't have any merge suggestions`,
            )
          } else {
            this.log.info(
              `[Organization Merge Suggestions] tenant: ${this.options.currentTenant.id} Finished going tru all suggestions!`,
            )
          }

          if (mergeSuggestions.value && mergeSuggestions.value.length > 0) {
            await OrganizationRepository.addToMerge(mergeSuggestions.value, this.options)
          }
>>>>>>> 42c6a84a
        } while (!mergeSuggestions.done)
      }
      await SequelizeRepository.commitTransaction(transaction)
    } catch (error) {
      await SequelizeRepository.rollbackTransaction(transaction)
      this.log.error(error)
      throw error
    }
  }

  async addToNoMerge(organizationId: string, noMergeId: string): Promise<void> {
    const transaction = await SequelizeRepository.createTransaction(this.options)
    const searchSyncEmitter = await getSearchSyncWorkerEmitter()

    try {
      await OrganizationRepository.addNoMerge(organizationId, noMergeId, {
        ...this.options,
        transaction,
      })
      await OrganizationRepository.removeToMerge(organizationId, noMergeId, {
        ...this.options,
        transaction,
      })

      await SequelizeRepository.commitTransaction(transaction)

      await searchSyncEmitter.triggerOrganizationSync(this.options.currentTenant.id, organizationId)
      await searchSyncEmitter.triggerOrganizationSync(this.options.currentTenant.id, noMergeId)
    } catch (error) {
      await SequelizeRepository.rollbackTransaction(transaction)

      throw error
    }
  }

  async createOrUpdate(data: IOrganization, enrichP = true) {
    const transaction = await SequelizeRepository.createTransaction(this.options)

    if ((data as any).name && (!data.identities || data.identities.length === 0)) {
      data.identities = [
        {
          name: (data as any).name,
          platform: 'custom',
        },
      ]
      delete (data as any).name
    }

    if (
      !data.identities ||
      data.identities.length === 0 ||
      !data.identities[0].name ||
      !data.identities[0].platform
    ) {
      const message = `Missing organization identity while creating/updating organization!`
      this.log.error(data, message)
      throw new Error(message)
    }

    try {
      const shouldDoEnrich = await this.shouldEnrich(enrichP)

      const primaryIdentity = data.identities[0]

      // check cache existing by name
      let cache = await organizationCacheRepository.findByName(primaryIdentity.name, {
        ...this.options,
        transaction,
      })

      // Normalize the website URL if it exists
      if (data.website) {
        data.website = websiteNormalizer(data.website)
      }

      // if cache exists, merge current data with cache data
      // if it doesn't exist, create it from incoming data
      if (cache) {
        data = {
          ...cache,
          ...data,
        }
        cache = await organizationCacheRepository.update(cache.id, data, {
          ...this.options,
          transaction,
        })
      } else {
        // save it to cache
        cache = await organizationCacheRepository.create(
          {
            ...data,
            name: primaryIdentity.name,
          },
          {
            ...this.options,
            transaction,
          },
        )
      }

      // clearbit enrich
      if (shouldDoEnrich && !cache.enriched) {
        try {
          const enrichedData = await enrichOrganization(primaryIdentity.name)

          // overwrite cache with enriched data, but keep the name because it's serving as a unique identifier
          data = {
            ...data, // to keep uncacheable data (like identities, weakIdentities)
            ...cache,
            ...enrichedData,
            name: cache.name,
            enriched: true,
          }

          cache = await organizationCacheRepository.update(cache.id, data, {
            ...this.options,
            transaction,
          })
        } catch (error) {
          this.log.error(error, `Could not enrich ${primaryIdentity.name}!`)
        }
      }

      if (data.members) {
        cache.members = await MemberRepository.filterIdsInTenant(data.members, {
          ...this.options,
          transaction,
        })
      }

      let record
      let existing

      // check if organization already exists using website or primary identity
      if (cache.website) {
        existing = await OrganizationRepository.findByDomain(cache.website, this.options)
      }

      if (!existing) {
        existing = await OrganizationRepository.findByIdentity(primaryIdentity, this.options)
      }

      if (existing) {
        await OrganizationRepository.checkIdentities(data, this.options, existing.id)

        record = await OrganizationRepository.update(
          existing.id,
          { ...data, ...cache },
          { ...this.options, transaction },
        )
      } else {
        await OrganizationRepository.checkIdentities(data, this.options)

        const organization = {
          ...data, // to keep uncacheable data (like identities, weakIdentities)
          ...cache,
          displayName: cache.name,
        }

        record = await OrganizationRepository.create(organization, {
          ...this.options,
          transaction,
        })
        telemetryTrack(
          'Organization created',
          {
            id: record.id,
            createdAt: record.createdAt,
          },
          this.options,
        )
      }

      const identities = await OrganizationRepository.getIdentities(record.id, {
        ...this.options,
        transaction,
      })

      if (data.identities && data.identities.length > 0) {
        for (const identity of data.identities) {
          const identityExists = identities.find(
            (i) => i.name === identity.name && i.platform === identity.platform,
          )

          if (!identityExists) {
            // add the identity
            await OrganizationRepository.addIdentity(record.id, identity, {
              ...this.options,
              transaction,
            })
          }
        }
      }

      await SequelizeRepository.commitTransaction(transaction)

      const searchSyncEmitter = await getSearchSyncWorkerEmitter()
      await searchSyncEmitter.triggerOrganizationSync(this.options.currentTenant.id, record.id)

      return await this.findById(record.id)
    } catch (error) {
      await SequelizeRepository.rollbackTransaction(transaction)

      SequelizeRepository.handleUniqueFieldError(error, this.options.language, 'organization')

      throw error
    }
  }

  async findOrganizationsWithMergeSuggestions(args) {
    return OrganizationRepository.findOrganizationsWithMergeSuggestions(args, this.options)
  }

  async update(id, data, passedTransaction?) {
    const transaction =
      passedTransaction || (await SequelizeRepository.createTransaction(this.options))

    try {
      if (data.members) {
        data.members = await MemberRepository.filterIdsInTenant(data.members, {
          ...this.options,
          transaction,
        })
      }

      // Normalize the website URL if it exists
      if (data.website) {
        data.website = websiteNormalizer(data.website)
      }

      if (data.identities) {
        const originalIdentities = data.identities

        // check identities
        await OrganizationRepository.checkIdentities(data, { ...this.options, transaction }, id)

        // if we found any strong identities sent already existing in another organization
        // instead of making it a weak identity we throw an error here, because this function
        // is mainly used for doing manual updates through UI and possibly
        // we don't wanna do an auto-merge here or make strong identities sent by user as weak
        if (originalIdentities.length !== data.identities.length) {
          const alreadyExistingStrongIdentities = originalIdentities.filter(
            (oi) =>
              !data.identities.some((di) => di.platform === oi.platform && di.name === oi.name),
          )

          throw new Error(
            `Organization identities ${JSON.stringify(
              alreadyExistingStrongIdentities,
            )} already exist in another organization!`,
          )
        }
      }

      const record = await OrganizationRepository.update(id, data, {
        ...this.options,
        transaction,
      })

      if (!passedTransaction) {
        await SequelizeRepository.commitTransaction(transaction)
      }

      const searchSyncEmitter = await getSearchSyncWorkerEmitter()
      await searchSyncEmitter.triggerOrganizationSync(this.options.currentTenant.id, record.id)

      return record
    } catch (error) {
      await SequelizeRepository.rollbackTransaction(transaction)

      SequelizeRepository.handleUniqueFieldError(error, this.options.language, 'organization')

      throw error
    }
  }

  async destroyAll(ids) {
    const transaction = await SequelizeRepository.createTransaction(this.options)

    try {
      for (const id of ids) {
        await OrganizationRepository.destroy(
          id,
          {
            ...this.options,
            transaction,
          },
          true,
        )
      }

      await SequelizeRepository.commitTransaction(transaction)

      const searchSyncEmitter = await getSearchSyncWorkerEmitter()

      for (const id of ids) {
        await searchSyncEmitter.triggerRemoveOrganization(this.options.currentTenant.id, id)
      }
    } catch (error) {
      await SequelizeRepository.rollbackTransaction(transaction)
      throw error
    }
  }

  async findById(id: string, segmentId?: string) {
    return OrganizationRepository.findById(id, this.options, segmentId)
  }

  async findAllAutocomplete(search, limit) {
    return OrganizationRepository.findAllAutocomplete(search, limit, this.options)
  }

  async findAndCountAll(args) {
    return OrganizationRepository.findAndCountAll(args, this.options)
  }

  async findByUrl(url) {
    return OrganizationRepository.findByUrl(url, this.options)
  }

  async findOrCreateByDomain(domain) {
    return OrganizationRepository.findOrCreateByDomain(domain, this.options)
  }

  async query(data) {
    const advancedFilter = data.filter
    const orderBy = data.orderBy
    const limit = data.limit
    const offset = data.offset
    return OrganizationRepository.findAndCountAllOpensearch(
      { filter: advancedFilter, orderBy, limit, offset, segments: data.segments },
      this.options,
    )
  }

  async destroyBulk(ids) {
    const transaction = await SequelizeRepository.createTransaction(this.options)

    try {
      await OrganizationRepository.destroyBulk(
        ids,
        {
          ...this.options,
          transaction,
        },
        true,
      )

      await SequelizeRepository.commitTransaction(transaction)

      const searchSyncEmitter = await getSearchSyncWorkerEmitter()
      for (const id of ids) {
        await searchSyncEmitter.triggerRemoveOrganization(this.options.currentTenant.id, id)
      }
    } catch (error) {
      await SequelizeRepository.rollbackTransaction(transaction)
      throw error
    }
  }

  async import(data, importHash) {
    if (!importHash) {
      throw new Error400(this.options.language, 'importer.errors.importHashRequired')
    }

    if (await this._isImportHashExistent(importHash)) {
      throw new Error400(this.options.language, 'importer.errors.importHashExistent')
    }

    const dataToCreate = {
      ...data,
      importHash,
    }

    return this.createOrUpdate(dataToCreate)
  }

  async _isImportHashExistent(importHash) {
    const count = await OrganizationRepository.count(
      {
        importHash,
      },
      this.options,
    )

    return count > 0
  }
}<|MERGE_RESOLUTION|>--- conflicted
+++ resolved
@@ -243,11 +243,13 @@
   }
 
   async generateMergeSuggestions(type: OrganizationMergeSuggestionType): Promise<void> {
+    this.log.trace(`Generating merge suggestions for: ${this.options.currentTenant.id}`)
     const transaction = await SequelizeRepository.createTransaction(this.options)
 
     try {
       if (type === OrganizationMergeSuggestionType.BY_IDENTITY) {
         let mergeSuggestions
+        let hasSuggestions = false
 
         const generator = OrganizationRepository.getMergeSuggestions({
           ...this.options,
@@ -256,9 +258,6 @@
         do {
           mergeSuggestions = await generator.next()
 
-<<<<<<< HEAD
-          await OrganizationRepository.addToMerge(mergeSuggestions.value, this.options)
-=======
           if (mergeSuggestions.value) {
             this.log.info(
               `[Organization Merge Suggestions] tenant: ${this.options.currentTenant.id}, adding ${mergeSuggestions.value.length} organizations to suggestions!`,
@@ -277,7 +276,6 @@
           if (mergeSuggestions.value && mergeSuggestions.value.length > 0) {
             await OrganizationRepository.addToMerge(mergeSuggestions.value, this.options)
           }
->>>>>>> 42c6a84a
         } while (!mergeSuggestions.done)
       }
       await SequelizeRepository.commitTransaction(transaction)
