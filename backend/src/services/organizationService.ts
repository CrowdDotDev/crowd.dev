--- conflicted
+++ resolved
@@ -176,20 +176,14 @@
         secondary: {
           id: randomUUID(),
           identities: secondaryIdentities,
-<<<<<<< HEAD
-          displayName: identity.value,
+          displayName:
+            identity.platform === 'linkedin' ? identity.value.split(':').pop() : identity.value,
           attributes: {
             name: {
               default: identity.value,
               custom: [identity.value],
             },
           },
-=======
-          names: [identity.value],
-          displayName:
-            identity.platform === 'linkedin' ? identity.value.split(':').pop() : identity.value,
-          description: null,
->>>>>>> 112a4af8
           activityCount: secondaryActivityCount,
           memberCount: secondaryMemberCount,
           isTeamOrganization: false,
