<<<<<<< HEAD
import { websiteNormalizer, Error400 } from '@crowd/common'
=======
import { isEqual } from 'lodash'
import { websiteNormalizer } from '@crowd/common'
>>>>>>> 6ae836e2
import { LoggerBase } from '@crowd/logging'
import {
  IOrganization,
  IOrganizationIdentity,
  ISearchSyncOptions,
  OrganizationMergeSuggestionType,
  SyncMode,
} from '@crowd/types'
import { IRepositoryOptions } from '@/database/repositories/IRepositoryOptions'
import getObjectWithoutKey from '@/utils/getObjectWithoutKey'
import MemberRepository from '../database/repositories/memberRepository'
import organizationCacheRepository from '../database/repositories/organizationCacheRepository'
import OrganizationRepository from '../database/repositories/organizationRepository'
import SequelizeRepository from '../database/repositories/sequelizeRepository'
<<<<<<< HEAD
import Plans from '../security/plans'
=======
import Error400 from '../errors/Error400'
>>>>>>> 6ae836e2
import telemetryTrack from '../segment/telemetryTrack'
import { IServiceOptions } from './IServiceOptions'
import merge from './helpers/merge'
import {
  keepPrimary,
  keepPrimaryIfExists,
  mergeUniqueStringArrayItems,
} from './helpers/mergeFunctions'
import SearchSyncService from './searchSyncService'
import { sendOrgMergeMessage } from '../serverless/utils/nodeWorkerSQS'
import {
  MergeActionsRepository,
  MergeActionType,
  MergeActionState,
} from '../database/repositories/mergeActionsRepository'

export default class OrganizationService extends LoggerBase {
  options: IServiceOptions

  constructor(options: IServiceOptions) {
    super(options.log)
    this.options = options
  }

  async mergeAsync(originalId, toMergeId) {
    const tenantId = this.options.currentTenant.id

    await MergeActionsRepository.add(MergeActionType.ORG, originalId, toMergeId, this.options)

    await sendOrgMergeMessage(tenantId, originalId, toMergeId)
  }

  async mergeSync(originalId, toMergeId) {
    this.options.log.info({ originalId, toMergeId }, 'Merging organizations!')

    const removeExtraFields = (organization: IOrganization): IOrganization =>
      getObjectWithoutKey(organization, [
        'activityCount',
        'memberCount',
        'activeOn',
        'segments',
        'lastActive',
        'joinedAt',
      ])

    let tx

    try {
      let original = await OrganizationRepository.findById(originalId, this.options)
      let toMerge = await OrganizationRepository.findById(toMergeId, this.options)

      if (original.id === toMerge.id) {
        return {
          status: 203,
          mergedId: originalId,
        }
      }

      const mergeStatusChanged = await MergeActionsRepository.setState(
        MergeActionType.ORG,
        originalId,
        toMergeId,
        MergeActionState.IN_PROGRESS,
        // not using transaction here on purpose,
        // so this change is visible until we finish
        this.options,
      )
      if (!mergeStatusChanged) {
        this.log.info('[Merge Organizations] - Merging already in progress!')
        return {
          status: 203,
          mergedId: originalId,
        }
      }

      const repoOptions: IRepositoryOptions =
        await SequelizeRepository.createTransactionalRepositoryOptions(this.options)
      tx = repoOptions.transaction

      const allIdentities = await OrganizationRepository.getIdentities(
        [originalId, toMergeId],
        repoOptions,
      )

      const originalIdentities = allIdentities.filter((i) => i.organizationId === originalId)
      const toMergeIdentities = allIdentities.filter((i) => i.organizationId === toMergeId)
      const identitiesToMove = []
      for (const identity of toMergeIdentities) {
        if (
          !originalIdentities.find(
            (i) => i.platform === identity.platform && i.name === identity.name,
          )
        ) {
          identitiesToMove.push(identity)
        }
      }

      await OrganizationRepository.moveIdentitiesBetweenOrganizations(
        toMergeId,
        originalId,
        identitiesToMove,
        repoOptions,
      )

      // if toMerge has website - also add it as an identity to the original org
      // for identifying further organizations, and website information of toMerge is not lost
      if (toMerge.website) {
        await OrganizationRepository.addIdentity(
          originalId,
          {
            name: toMerge.website,
            platform: 'email',
            integrationId: null,
          },
          repoOptions,
        )
      }

      // remove aggregate fields and relationships
      original = removeExtraFields(original)
      toMerge = removeExtraFields(toMerge)

      // Performs a merge and returns the fields that were changed so we can update
      const toUpdate: any = await OrganizationService.organizationsMerge(original, toMerge)

      const txService = new OrganizationService(repoOptions as IServiceOptions)

      // check if website is being updated, if yes we need to set toMerge.website to null before doing the update
      // because of website unique constraint
      if (toUpdate.website && toUpdate.website === toMerge.website) {
        await txService.update(toMergeId, { website: null }, false, false)
      }

      // Update original organization
      await txService.update(originalId, toUpdate, false, false)

      // update members that belong to source organization to destination org
      await OrganizationRepository.moveMembersBetweenOrganizations(
        toMergeId,
        originalId,
        repoOptions,
      )

      // update activities that belong to source org to destination org
      await OrganizationRepository.moveActivitiesBetweenOrganizations(
        toMergeId,
        originalId,
        repoOptions,
      )

      const secondMemberSegments = await OrganizationRepository.getOrganizationSegments(
        toMergeId,
        repoOptions,
      )

      if (secondMemberSegments.length > 0) {
        await OrganizationRepository.includeOrganizationToSegments(originalId, {
          ...repoOptions,
          currentSegments: secondMemberSegments,
        })
      }

      // Delete toMerge organization
      await OrganizationRepository.destroy(toMergeId, repoOptions, true, false)

      await SequelizeRepository.commitTransaction(tx)

      await MergeActionsRepository.setState(
        MergeActionType.ORG,
        originalId,
        toMergeId,
        MergeActionState.DONE,
        this.options,
      )

      const searchSyncService = new SearchSyncService(this.options)

      await searchSyncService.triggerOrganizationSync(this.options.currentTenant.id, originalId)
      await searchSyncService.triggerRemoveOrganization(this.options.currentTenant.id, toMergeId)

      // sync organization members
      await searchSyncService.triggerOrganizationMembersSync(originalId)

      // sync organization activities
      await searchSyncService.triggerOrganizationActivitiesSync(originalId)

      this.options.log.info({ originalId, toMergeId }, 'Organizations merged!')
      return { status: 200, mergedId: originalId }
    } catch (err) {
      this.options.log.error(err, 'Error while merging organizations!', {
        originalId,
        toMergeId,
      })

      await MergeActionsRepository.setState(
        MergeActionType.ORG,
        originalId,
        toMergeId,
        MergeActionState.ERROR,
        this.options,
      )

      if (tx) {
        await SequelizeRepository.rollbackTransaction(tx)
      }

      throw err
    }
  }

  static organizationsMerge(originalObject, toMergeObject) {
    return merge(originalObject, toMergeObject, {
      description: keepPrimaryIfExists,
      // eslint-disable-next-line @typescript-eslint/no-unused-vars
      emails: mergeUniqueStringArrayItems,
      phoneNumbers: mergeUniqueStringArrayItems,
      logo: keepPrimaryIfExists,
      tags: mergeUniqueStringArrayItems,
      twitter: keepPrimaryIfExists,
      linkedin: keepPrimaryIfExists,
      crunchbase: keepPrimaryIfExists,
      employees: keepPrimaryIfExists,
      revenueRange: keepPrimaryIfExists,
      importHash: keepPrimary,
      createdAt: keepPrimary,
      updatedAt: keepPrimary,
      deletedAt: keepPrimary,
      tenantId: keepPrimary,
      createdById: keepPrimary,
      updatedById: keepPrimary,
      location: keepPrimaryIfExists,
      github: keepPrimaryIfExists,
      website: keepPrimaryIfExists,
      isTeamOrganization: keepPrimaryIfExists,
      lastEnrichedAt: keepPrimary,
      employeeCounByCountry: keepPrimaryIfExists,
      type: keepPrimaryIfExists,
      geoLocation: keepPrimaryIfExists,
      size: keepPrimaryIfExists,
      ticker: keepPrimaryIfExists,
      headline: keepPrimaryIfExists,
      profiles: mergeUniqueStringArrayItems,
      naics: keepPrimaryIfExists,
      address: keepPrimaryIfExists,
      industry: keepPrimaryIfExists,
      founded: keepPrimaryIfExists,
      displayName: keepPrimary,
      attributes: keepPrimary,
      searchSyncedAt: keepPrimary,
      affiliatedProfiles: mergeUniqueStringArrayItems,
      allSubsidiaries: mergeUniqueStringArrayItems,
      alternativeDomains: mergeUniqueStringArrayItems,
      alternativeNames: mergeUniqueStringArrayItems,
      averageEmployeeTenure: keepPrimaryIfExists,
      averageTenureByLevel: keepPrimaryIfExists,
      averageTenureByRole: keepPrimaryIfExists,
      directSubsidiaries: mergeUniqueStringArrayItems,
      employeeChurnRate: keepPrimaryIfExists,
      employeeCountByMonth: keepPrimaryIfExists,
      employeeGrowthRate: keepPrimaryIfExists,
      employeeCountByMonthByLevel: keepPrimaryIfExists,
      employeeCountByMonthByRole: keepPrimaryIfExists,
      gicsSector: keepPrimaryIfExists,
      grossAdditionsByMonth: keepPrimaryIfExists,
      grossDeparturesByMonth: keepPrimaryIfExists,
      ultimateParent: keepPrimaryIfExists,
      immediateParent: keepPrimaryIfExists,
      manuallyCreated: keepPrimary,
      weakIdentities: (
        weakIdentitiesPrimary: IOrganizationIdentity[],
        weakIdentitiesSecondary: IOrganizationIdentity[],
      ): IOrganizationIdentity[] => {
        const uniqueMap: { [key: string]: IOrganizationIdentity } = {}

        const createKey = (identity: IOrganizationIdentity) =>
          `${identity.platform}_${identity.name}`

        ;[...weakIdentitiesPrimary, ...weakIdentitiesSecondary].forEach((identity) => {
          const key = createKey(identity)

          if (!uniqueMap[key]) {
            uniqueMap[key] = identity
          }
        })

        return Object.values(uniqueMap)
      },
    })
  }

  async generateMergeSuggestions(type: OrganizationMergeSuggestionType): Promise<void> {
    this.log.trace(`Generating merge suggestions for: ${this.options.currentTenant.id}`)
    const transaction = await SequelizeRepository.createTransaction(this.options)

    try {
      if (type === OrganizationMergeSuggestionType.BY_IDENTITY) {
        let mergeSuggestions
        let hasSuggestions = false

        const generator = OrganizationRepository.getMergeSuggestions({
          ...this.options,
          transaction,
        })
        do {
          mergeSuggestions = await generator.next()

          if (mergeSuggestions.value) {
            this.log.info(
              `[Organization Merge Suggestions] tenant: ${this.options.currentTenant.id}, adding ${mergeSuggestions.value.length} organizations to suggestions!`,
            )
            hasSuggestions = true
          } else if (!hasSuggestions) {
            this.log.info(
              `[Organization Merge Suggestions] tenant: ${this.options.currentTenant.id} doesn't have any merge suggestions`,
            )
          } else {
            this.log.info(
              `[Organization Merge Suggestions] tenant: ${this.options.currentTenant.id} Finished going tru all suggestions!`,
            )
          }

          if (mergeSuggestions.value && mergeSuggestions.value.length > 0) {
            await OrganizationRepository.addToMerge(mergeSuggestions.value, this.options)
          }
        } while (!mergeSuggestions.done)
      }
      await SequelizeRepository.commitTransaction(transaction)
    } catch (error) {
      await SequelizeRepository.rollbackTransaction(transaction)
      this.log.error(error)
      throw error
    }
  }

  async addToNoMerge(organizationId: string, noMergeId: string): Promise<void> {
    const transaction = await SequelizeRepository.createTransaction(this.options)
    const searchSyncService = new SearchSyncService(this.options)

    try {
      await OrganizationRepository.addNoMerge(organizationId, noMergeId, {
        ...this.options,
        transaction,
      })
      await OrganizationRepository.removeToMerge(organizationId, noMergeId, {
        ...this.options,
        transaction,
      })

      await SequelizeRepository.commitTransaction(transaction)

      await searchSyncService.triggerOrganizationSync(this.options.currentTenant.id, organizationId)
      await searchSyncService.triggerOrganizationSync(this.options.currentTenant.id, noMergeId)
    } catch (error) {
      await SequelizeRepository.rollbackTransaction(transaction)

      throw error
    }
  }

  async createOrUpdate(
    data: IOrganization,
    syncOptions: ISearchSyncOptions = { doSync: true, mode: SyncMode.USE_FEATURE_FLAG },
  ) {
    const transaction = await SequelizeRepository.createTransaction(this.options)

    if ((data as any).name && (!data.identities || data.identities.length === 0)) {
      data.identities = [
        {
          name: (data as any).name,
          platform: 'custom',
        },
      ]
      delete (data as any).name
    }

    if (
      !data.identities ||
      data.identities.length === 0 ||
      !data.identities[0].name ||
      !data.identities[0].platform
    ) {
      const message = `Missing organization identity while creating/updating organization!`
      this.log.error(data, message)
      throw new Error(message)
    }

    try {
      const primaryIdentity = data.identities[0]
      const nameToCheckInCache = (data as any).name || primaryIdentity.name

      // check cache existing by name
      let cache = await organizationCacheRepository.findByName(nameToCheckInCache, {
        ...this.options,
        transaction,
      })

      // Normalize the website URL if it exists
      if (data.website) {
        data.website = websiteNormalizer(data.website)
      }

      // if cache exists, merge current data with cache data
      // if it doesn't exist, create it from incoming data
      if (cache) {
        // if exists in cache update it
        const updateData: Partial<IOrganization> = {}
        const fields = [
          'url',
          'description',
          'emails',
          'logo',
          'tags',
          'github',
          'twitter',
          'linkedin',
          'crunchbase',
          'employees',
          'location',
          'website',
          'type',
          'size',
          'headline',
          'industry',
          'founded',
        ]
        fields.forEach((field) => {
          if (data[field] && !isEqual(data[field], cache[field])) {
            updateData[field] = data[field]
          }
        })
        if (Object.keys(updateData).length > 0) {
          await organizationCacheRepository.update(cache.id, updateData, {
            ...this.options,
            transaction,
          })

          cache = { ...cache, ...updateData } // Update the cached data with the new data
        }
      } else {
        // save it to cache
        cache = await organizationCacheRepository.create(
          {
            ...data,
            name: primaryIdentity.name,
          },
          {
            ...this.options,
            transaction,
          },
        )
      }

      if (data.members) {
        cache.members = await MemberRepository.filterIdsInTenant(data.members, {
          ...this.options,
          transaction,
        })
      }

      let record
      let existing

      // check if organization already exists using website or primary identity
      if (cache.website) {
        existing = await OrganizationRepository.findByDomain(cache.website, this.options)

        // also check domain in identities
        if (!existing) {
          existing = await OrganizationRepository.findByIdentity(
            {
              name: websiteNormalizer(cache.website),
              platform: 'email',
            },
            this.options,
          )
        }
      }

      if (!existing) {
        existing = await OrganizationRepository.findByIdentity(primaryIdentity, this.options)
      }

      if (existing) {
        await OrganizationRepository.checkIdentities(data, this.options, existing.id)

        // Set displayName if it doesn't exist
        if (!existing.displayName) {
          data.displayName = cache.name
        }

        // if it does exists update it
        const updateData: Partial<IOrganization> = {}
        const fields = [
          'displayName',
          'description',
          'emails',
          'logo',
          'tags',
          'github',
          'twitter',
          'linkedin',
          'crunchbase',
          'employees',
          'location',
          'website',
          'type',
          'size',
          'headline',
          'industry',
          'founded',
          'attributes',
          'weakIdentities',
        ]
        fields.forEach((field) => {
          if (field === 'website' && !existing.website && cache.website) {
            updateData[field] = cache[field]
          } else if (
            field !== 'website' &&
            cache[field] &&
            !isEqual(cache[field], existing[field])
          ) {
            updateData[field] = cache[field]
          }
        })

        record = await OrganizationRepository.update(existing.id, updateData, {
          ...this.options,
          transaction,
        })
      } else {
        await OrganizationRepository.checkIdentities(data, this.options)

        const organization = {
          ...data, // to keep uncacheable data (like identities, weakIdentities)
          ...cache,
          displayName: cache.name,
        }

        record = await OrganizationRepository.create(organization, {
          ...this.options,
          transaction,
        })
        telemetryTrack(
          'Organization created',
          {
            id: record.id,
            createdAt: record.createdAt,
          },
          this.options,
        )
      }

      const identities = await OrganizationRepository.getIdentities(record.id, {
        ...this.options,
        transaction,
      })

      if (data.identities && data.identities.length > 0) {
        for (const identity of data.identities) {
          const identityExists = identities.find(
            (i) => i.name === identity.name && i.platform === identity.platform,
          )

          if (!identityExists) {
            // add the identity
            await OrganizationRepository.addIdentity(record.id, identity, {
              ...this.options,
              transaction,
            })
          }
        }
      }

      await SequelizeRepository.commitTransaction(transaction)

      if (syncOptions.doSync) {
        const searchSyncService = new SearchSyncService(this.options, syncOptions.mode)
        await searchSyncService.triggerOrganizationSync(this.options.currentTenant.id, record.id)
      }

      return await this.findById(record.id)
    } catch (error) {
      await SequelizeRepository.rollbackTransaction(transaction)

      SequelizeRepository.handleUniqueFieldError(error, this.options.language, 'organization')

      throw error
    }
  }

  async findOrganizationsWithMergeSuggestions(args) {
    return OrganizationRepository.findOrganizationsWithMergeSuggestions(args, this.options)
  }

  async update(id, data, overrideIdentities = false, syncToOpensearch = true) {
    let tx

    try {
      const repoOptions = await SequelizeRepository.createTransactionalRepositoryOptions(
        this.options,
      )
      tx = repoOptions.transaction

      if (data.members) {
        data.members = await MemberRepository.filterIdsInTenant(data.members, repoOptions)
      }

      // Normalize the website URL if it exists
      if (data.website) {
        data.website = websiteNormalizer(data.website)
      }

      if (data.identities) {
        const originalIdentities = data.identities

        // check identities
        await OrganizationRepository.checkIdentities(data, repoOptions, id)

        // if we found any strong identities sent already existing in another organization
        // instead of making it a weak identity we throw an error here, because this function
        // is mainly used for doing manual updates through UI and possibly
        // we don't wanna do an auto-merge here or make strong identities sent by user as weak
        if (originalIdentities.length !== data.identities.length) {
          const alreadyExistingStrongIdentities = originalIdentities.filter(
            (oi) =>
              !data.identities.some((di) => di.platform === oi.platform && di.name === oi.name),
          )

          throw new Error(
            `Organization identities ${JSON.stringify(
              alreadyExistingStrongIdentities,
            )} already exist in another organization!`,
          )
        }
      }

      const record = await OrganizationRepository.update(id, data, repoOptions, overrideIdentities)

      await SequelizeRepository.commitTransaction(tx)

      if (syncToOpensearch) {
        try {
          const searchSyncService = new SearchSyncService(this.options)

          await searchSyncService.triggerOrganizationSync(this.options.currentTenant.id, record.id)
        } catch (emitErr) {
          this.log.error(
            emitErr,
            { tenantId: this.options.currentTenant.id, organizationId: record.id },
            'Error while emitting organization sync!',
          )
        }
      }

      return record
    } catch (error) {
      if (tx) {
        await SequelizeRepository.rollbackTransaction(tx)
      }

      SequelizeRepository.handleUniqueFieldError(error, this.options.language, 'organization')

      throw error
    }
  }

  async destroyAll(ids) {
    const transaction = await SequelizeRepository.createTransaction(this.options)

    try {
      for (const id of ids) {
        await OrganizationRepository.destroy(
          id,
          {
            ...this.options,
            transaction,
          },
          true,
        )
      }

      await SequelizeRepository.commitTransaction(transaction)

      const searchSyncService = new SearchSyncService(this.options)

      for (const id of ids) {
        await searchSyncService.triggerRemoveOrganization(this.options.currentTenant.id, id)
      }
    } catch (error) {
      await SequelizeRepository.rollbackTransaction(transaction)
      throw error
    }
  }

  async findById(id: string, segmentId?: string) {
    return OrganizationRepository.findById(id, this.options, segmentId)
  }

  async findAllAutocomplete(search, limit) {
    return OrganizationRepository.findAllAutocomplete(search, limit, this.options)
  }

  async findAndCountAll(args) {
    return OrganizationRepository.findAndCountAll(args, this.options)
  }

  async findByUrl(url) {
    return OrganizationRepository.findByUrl(url, this.options)
  }

  async findOrCreateByDomain(domain) {
    return OrganizationRepository.findOrCreateByDomain(domain, this.options)
  }

  async query(data) {
    const advancedFilter = data.filter
    const orderBy = data.orderBy
    const limit = data.limit
    const offset = data.offset
    return OrganizationRepository.findAndCountAllOpensearch(
      { filter: advancedFilter, orderBy, limit, offset, segments: data.segments },
      this.options,
    )
  }

  async destroyBulk(ids) {
    const transaction = await SequelizeRepository.createTransaction(this.options)

    try {
      await OrganizationRepository.destroyBulk(
        ids,
        {
          ...this.options,
          transaction,
        },
        true,
      )

      await SequelizeRepository.commitTransaction(transaction)

      const searchSyncService = new SearchSyncService(this.options)

      for (const id of ids) {
        await searchSyncService.triggerRemoveOrganization(this.options.currentTenant.id, id)
      }
    } catch (error) {
      await SequelizeRepository.rollbackTransaction(transaction)
      throw error
    }
  }

  async import(data, importHash) {
    if (!importHash) {
      throw new Error400(this.options.language, 'importer.errors.importHashRequired')
    }

    if (await this._isImportHashExistent(importHash)) {
      throw new Error400(this.options.language, 'importer.errors.importHashExistent')
    }

    const dataToCreate = {
      ...data,
      importHash,
    }

    return this.createOrUpdate(dataToCreate)
  }

  async _isImportHashExistent(importHash) {
    const count = await OrganizationRepository.count(
      {
        importHash,
      },
      this.options,
    )

    return count > 0
  }
}<|MERGE_RESOLUTION|>--- conflicted
+++ resolved
@@ -1,9 +1,5 @@
-<<<<<<< HEAD
-import { websiteNormalizer, Error400 } from '@crowd/common'
-=======
 import { isEqual } from 'lodash'
-import { websiteNormalizer } from '@crowd/common'
->>>>>>> 6ae836e2
+import { Error400, websiteNormalizer } from '@crowd/common'
 import { LoggerBase } from '@crowd/logging'
 import {
   IOrganization,
@@ -15,15 +11,16 @@
 import { IRepositoryOptions } from '@/database/repositories/IRepositoryOptions'
 import getObjectWithoutKey from '@/utils/getObjectWithoutKey'
 import MemberRepository from '../database/repositories/memberRepository'
+import {
+  MergeActionState,
+  MergeActionType,
+  MergeActionsRepository,
+} from '../database/repositories/mergeActionsRepository'
 import organizationCacheRepository from '../database/repositories/organizationCacheRepository'
 import OrganizationRepository from '../database/repositories/organizationRepository'
 import SequelizeRepository from '../database/repositories/sequelizeRepository'
-<<<<<<< HEAD
-import Plans from '../security/plans'
-=======
-import Error400 from '../errors/Error400'
->>>>>>> 6ae836e2
 import telemetryTrack from '../segment/telemetryTrack'
+import { sendOrgMergeMessage } from '../serverless/utils/nodeWorkerSQS'
 import { IServiceOptions } from './IServiceOptions'
 import merge from './helpers/merge'
 import {
@@ -32,12 +29,6 @@
   mergeUniqueStringArrayItems,
 } from './helpers/mergeFunctions'
 import SearchSyncService from './searchSyncService'
-import { sendOrgMergeMessage } from '../serverless/utils/nodeWorkerSQS'
-import {
-  MergeActionsRepository,
-  MergeActionType,
-  MergeActionState,
-} from '../database/repositories/mergeActionsRepository'
 
 export default class OrganizationService extends LoggerBase {
   options: IServiceOptions
@@ -300,13 +291,13 @@
         const createKey = (identity: IOrganizationIdentity) =>
           `${identity.platform}_${identity.name}`
 
-        ;[...weakIdentitiesPrimary, ...weakIdentitiesSecondary].forEach((identity) => {
-          const key = createKey(identity)
-
-          if (!uniqueMap[key]) {
-            uniqueMap[key] = identity
-          }
-        })
+          ;[...weakIdentitiesPrimary, ...weakIdentitiesSecondary].forEach((identity) => {
+            const key = createKey(identity)
+
+            if (!uniqueMap[key]) {
+              uniqueMap[key] = identity
+            }
+          })
 
         return Object.values(uniqueMap)
       },
