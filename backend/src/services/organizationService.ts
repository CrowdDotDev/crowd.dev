--- conflicted
+++ resolved
@@ -641,14 +641,11 @@
       await searchSyncService.triggerRemoveOrganization(tenantId, toMergeId)
 
       // sync organization members
-      await searchSyncService.triggerOrganizationMembersSync(tenantId, originalId)
-
-<<<<<<< HEAD
-=======
-      // sync organization activities
-      await searchSyncService.triggerOrganizationActivitiesSync(tenantId, originalId)
-
->>>>>>> f49e444b
+      await searchSyncService.triggerOrganizationMembersSync(
+        this.options.currentTenant.id,
+        originalId,
+      )
+
       this.log.info(
         { originalId, toMergeId },
         '[Merge Organizations] - Sending refresh opensearch messages done! ',
@@ -1174,7 +1171,6 @@
   }
 
   async query(data) {
-<<<<<<< HEAD
     const { filter, orderBy, limit, offset, segments } = data
     return OrganizationRepository.findAndCountAll(
       {
@@ -1203,14 +1199,6 @@
           'tags',
         ],
       },
-=======
-    const advancedFilter = data.filter
-    const orderBy = data.orderBy
-    const limit = data.limit
-    const offset = data.offset
-    const pageData = await OrganizationRepository.findAndCountAllOpensearch(
-      { filter: advancedFilter, orderBy, limit, offset, segments: data.segments },
->>>>>>> f49e444b
       this.options,
     )
 
