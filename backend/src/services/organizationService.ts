import { isEqual } from 'lodash'
import { websiteNormalizer } from '@crowd/common'
import { LoggerBase } from '@crowd/logging'
import {
  IOrganization,
  IOrganizationIdentity,
  ISearchSyncOptions,
  OrganizationMergeSuggestionType,
  SyncMode,
} from '@crowd/types'
import { IRepositoryOptions } from '@/database/repositories/IRepositoryOptions'
import getObjectWithoutKey from '@/utils/getObjectWithoutKey'
import MemberRepository from '../database/repositories/memberRepository'
import organizationCacheRepository from '../database/repositories/organizationCacheRepository'
import OrganizationRepository from '../database/repositories/organizationRepository'
import SequelizeRepository from '../database/repositories/sequelizeRepository'
import Error400 from '../errors/Error400'
import telemetryTrack from '../segment/telemetryTrack'
import { IServiceOptions } from './IServiceOptions'
import merge from './helpers/merge'
import {
  keepPrimary,
  keepPrimaryIfExists,
  mergeUniqueStringArrayItems,
} from './helpers/mergeFunctions'
import SearchSyncService from './searchSyncService'
import { sendOrgMergeMessage } from '../serverless/utils/nodeWorkerSQS'
import {
  MergeActionsRepository,
  MergeActionType,
  MergeActionState,
} from '../database/repositories/mergeActionsRepository'

export default class OrganizationService extends LoggerBase {
  options: IServiceOptions

  constructor(options: IServiceOptions) {
    super(options.log)
    this.options = options
  }

  async mergeAsync(originalId, toMergeId) {
    const tenantId = this.options.currentTenant.id

    await MergeActionsRepository.add(MergeActionType.ORG, originalId, toMergeId, this.options)

    await sendOrgMergeMessage(tenantId, originalId, toMergeId)
  }

  async mergeSync(originalId, toMergeId) {
    this.options.log.info({ originalId, toMergeId }, 'Merging organizations!')

    const removeExtraFields = (organization: IOrganization): IOrganization =>
      getObjectWithoutKey(organization, [
        'activityCount',
        'memberCount',
        'activeOn',
        'segments',
        'lastActive',
        'joinedAt',
      ])

    let tx

    try {
      let original = await OrganizationRepository.findById(originalId, this.options)
      let toMerge = await OrganizationRepository.findById(toMergeId, this.options)

      if (original.id === toMerge.id) {
        return {
          status: 203,
          mergedId: originalId,
        }
      }

      const mergeStatusChanged = await MergeActionsRepository.setState(
        MergeActionType.ORG,
        originalId,
        toMergeId,
        MergeActionState.IN_PROGRESS,
        // not using transaction here on purpose,
        // so this change is visible until we finish
        this.options,
      )
      if (!mergeStatusChanged) {
        this.log.info('[Merge Organizations] - Merging already in progress!')
        return {
          status: 203,
          mergedId: originalId,
        }
      }

      const repoOptions: IRepositoryOptions =
        await SequelizeRepository.createTransactionalRepositoryOptions(this.options)
      tx = repoOptions.transaction

      const allIdentities = await OrganizationRepository.getIdentities(
        [originalId, toMergeId],
        repoOptions,
      )

      const originalIdentities = allIdentities.filter((i) => i.organizationId === originalId)
      const toMergeIdentities = allIdentities.filter((i) => i.organizationId === toMergeId)
      const identitiesToMove = []
      for (const identity of toMergeIdentities) {
        if (
          !originalIdentities.find(
            (i) => i.platform === identity.platform && i.name === identity.name,
          )
        ) {
          identitiesToMove.push(identity)
        }
      }

      await OrganizationRepository.moveIdentitiesBetweenOrganizations(
        toMergeId,
        originalId,
        identitiesToMove,
        repoOptions,
      )

      // if toMerge has website - also add it as an identity to the original org
      // for identifying further organizations, and website information of toMerge is not lost
      if (toMerge.website) {
        await OrganizationRepository.addIdentity(
          originalId,
          {
            name: toMerge.website,
            platform: 'email',
            integrationId: null,
          },
          repoOptions,
        )
      }

      // remove aggregate fields and relationships
      original = removeExtraFields(original)
      toMerge = removeExtraFields(toMerge)

      // Performs a merge and returns the fields that were changed so we can update
      const toUpdate: any = await OrganizationService.organizationsMerge(original, toMerge)

      const txService = new OrganizationService(repoOptions as IServiceOptions)

      // check if website is being updated, if yes we need to set toMerge.website to null before doing the update
      // because of website unique constraint
      if (toUpdate.website && toUpdate.website === toMerge.website) {
        await txService.update(toMergeId, { website: null }, false, false)
      }

      // Update original organization
      await txService.update(originalId, toUpdate, false, false)

      // update members that belong to source organization to destination org
      await OrganizationRepository.moveMembersBetweenOrganizations(
        toMergeId,
        originalId,
        repoOptions,
      )

      // update activities that belong to source org to destination org
      await OrganizationRepository.moveActivitiesBetweenOrganizations(
        toMergeId,
        originalId,
        repoOptions,
      )

      const secondMemberSegments = await OrganizationRepository.getOrganizationSegments(
        toMergeId,
        repoOptions,
      )

      if (secondMemberSegments.length > 0) {
        await OrganizationRepository.includeOrganizationToSegments(originalId, {
          ...repoOptions,
          currentSegments: secondMemberSegments,
        })
      }

      // Delete toMerge organization
      await OrganizationRepository.destroy(toMergeId, repoOptions, true, false)

      await SequelizeRepository.commitTransaction(tx)

      await MergeActionsRepository.setState(
        MergeActionType.ORG,
        originalId,
        toMergeId,
        MergeActionState.DONE,
        this.options,
      )

      const searchSyncService = new SearchSyncService(this.options)

      await searchSyncService.triggerOrganizationSync(this.options.currentTenant.id, originalId)
      await searchSyncService.triggerRemoveOrganization(this.options.currentTenant.id, toMergeId)

      // sync organization members
      await searchSyncService.triggerOrganizationMembersSync(originalId)

      // sync organization activities
      await searchSyncService.triggerOrganizationActivitiesSync(originalId)

      this.options.log.info({ originalId, toMergeId }, 'Organizations merged!')
      return { status: 200, mergedId: originalId }
    } catch (err) {
      this.options.log.error(err, 'Error while merging organizations!', {
        originalId,
        toMergeId,
      })

      await MergeActionsRepository.setState(
        MergeActionType.ORG,
        originalId,
        toMergeId,
        MergeActionState.ERROR,
        this.options,
      )

      if (tx) {
        await SequelizeRepository.rollbackTransaction(tx)
      }

      throw err
    }
  }

  static organizationsMerge(originalObject, toMergeObject) {
    return merge(originalObject, toMergeObject, {
      description: keepPrimaryIfExists,
      // eslint-disable-next-line @typescript-eslint/no-unused-vars
      emails: mergeUniqueStringArrayItems,
      phoneNumbers: mergeUniqueStringArrayItems,
      logo: keepPrimaryIfExists,
      tags: mergeUniqueStringArrayItems,
      twitter: keepPrimaryIfExists,
      linkedin: keepPrimaryIfExists,
      crunchbase: keepPrimaryIfExists,
      employees: keepPrimaryIfExists,
      revenueRange: keepPrimaryIfExists,
      importHash: keepPrimary,
      createdAt: keepPrimary,
      updatedAt: keepPrimary,
      deletedAt: keepPrimary,
      tenantId: keepPrimary,
      createdById: keepPrimary,
      updatedById: keepPrimary,
      location: keepPrimaryIfExists,
      github: keepPrimaryIfExists,
      website: keepPrimaryIfExists,
      isTeamOrganization: keepPrimaryIfExists,
      lastEnrichedAt: keepPrimary,
      employeeCounByCountry: keepPrimaryIfExists,
      type: keepPrimaryIfExists,
      geoLocation: keepPrimaryIfExists,
      size: keepPrimaryIfExists,
      ticker: keepPrimaryIfExists,
      headline: keepPrimaryIfExists,
      profiles: mergeUniqueStringArrayItems,
      naics: keepPrimaryIfExists,
      address: keepPrimaryIfExists,
      industry: keepPrimaryIfExists,
      founded: keepPrimaryIfExists,
      displayName: keepPrimary,
      attributes: keepPrimary,
      searchSyncedAt: keepPrimary,
      affiliatedProfiles: mergeUniqueStringArrayItems,
      allSubsidiaries: mergeUniqueStringArrayItems,
      alternativeDomains: mergeUniqueStringArrayItems,
      alternativeNames: mergeUniqueStringArrayItems,
      averageEmployeeTenure: keepPrimaryIfExists,
      averageTenureByLevel: keepPrimaryIfExists,
      averageTenureByRole: keepPrimaryIfExists,
      directSubsidiaries: mergeUniqueStringArrayItems,
      employeeChurnRate: keepPrimaryIfExists,
      employeeCountByMonth: keepPrimaryIfExists,
      employeeGrowthRate: keepPrimaryIfExists,
      employeeCountByMonthByLevel: keepPrimaryIfExists,
      employeeCountByMonthByRole: keepPrimaryIfExists,
      gicsSector: keepPrimaryIfExists,
      grossAdditionsByMonth: keepPrimaryIfExists,
      grossDeparturesByMonth: keepPrimaryIfExists,
      ultimateParent: keepPrimaryIfExists,
      immediateParent: keepPrimaryIfExists,
      manuallyCreated: keepPrimary,
      weakIdentities: (
        weakIdentitiesPrimary: IOrganizationIdentity[],
        weakIdentitiesSecondary: IOrganizationIdentity[],
      ): IOrganizationIdentity[] => {
        const uniqueMap: { [key: string]: IOrganizationIdentity } = {}

        const createKey = (identity: IOrganizationIdentity) =>
          `${identity.platform}_${identity.name}`

        ;[...weakIdentitiesPrimary, ...weakIdentitiesSecondary].forEach((identity) => {
          const key = createKey(identity)

          if (!uniqueMap[key]) {
            uniqueMap[key] = identity
          }
        })

        return Object.values(uniqueMap)
      },
    })
  }

  async generateMergeSuggestions(type: OrganizationMergeSuggestionType): Promise<void> {
    this.log.trace(`Generating merge suggestions for: ${this.options.currentTenant.id}`)
    const transaction = await SequelizeRepository.createTransaction(this.options)

    try {
      if (type === OrganizationMergeSuggestionType.BY_IDENTITY) {
        let mergeSuggestions
        let hasSuggestions = false

        const generator = OrganizationRepository.getMergeSuggestions({
          ...this.options,
          transaction,
        })
        do {
          mergeSuggestions = await generator.next()

          if (mergeSuggestions.value) {
            this.log.info(
              `[Organization Merge Suggestions] tenant: ${this.options.currentTenant.id}, adding ${mergeSuggestions.value.length} organizations to suggestions!`,
            )
            hasSuggestions = true
          } else if (!hasSuggestions) {
            this.log.info(
              `[Organization Merge Suggestions] tenant: ${this.options.currentTenant.id} doesn't have any merge suggestions`,
            )
          } else {
            this.log.info(
              `[Organization Merge Suggestions] tenant: ${this.options.currentTenant.id} Finished going tru all suggestions!`,
            )
          }

          if (mergeSuggestions.value && mergeSuggestions.value.length > 0) {
            await OrganizationRepository.addToMerge(mergeSuggestions.value, this.options)
          }
        } while (!mergeSuggestions.done)
      }
      await SequelizeRepository.commitTransaction(transaction)
    } catch (error) {
      await SequelizeRepository.rollbackTransaction(transaction)
      this.log.error(error)
      throw error
    }
  }

  async addToNoMerge(organizationId: string, noMergeId: string): Promise<void> {
    const transaction = await SequelizeRepository.createTransaction(this.options)
    const searchSyncService = new SearchSyncService(this.options)

    try {
      await OrganizationRepository.addNoMerge(organizationId, noMergeId, {
        ...this.options,
        transaction,
      })
      await OrganizationRepository.removeToMerge(organizationId, noMergeId, {
        ...this.options,
        transaction,
      })

      await SequelizeRepository.commitTransaction(transaction)

      await searchSyncService.triggerOrganizationSync(this.options.currentTenant.id, organizationId)
      await searchSyncService.triggerOrganizationSync(this.options.currentTenant.id, noMergeId)
    } catch (error) {
      await SequelizeRepository.rollbackTransaction(transaction)

      throw error
    }
  }

<<<<<<< HEAD
  async createOrUpdate(
    data: IOrganization,
    enrichP = true,
    syncOptions: ISearchSyncOptions = { doSync: true, mode: SyncMode.USE_FEATURE_FLAG },
  ) {
=======
  async createOrUpdate(data: IOrganization) {
>>>>>>> 78041c7a
    const transaction = await SequelizeRepository.createTransaction(this.options)

    if ((data as any).name && (!data.identities || data.identities.length === 0)) {
      data.identities = [
        {
          name: (data as any).name,
          platform: 'custom',
        },
      ]
      delete (data as any).name
    }

    if (
      !data.identities ||
      data.identities.length === 0 ||
      !data.identities[0].name ||
      !data.identities[0].platform
    ) {
      const message = `Missing organization identity while creating/updating organization!`
      this.log.error(data, message)
      throw new Error(message)
    }

    try {
      const primaryIdentity = data.identities[0]
      const nameToCheckInCache = (data as any).name || primaryIdentity.name

      // check cache existing by name
      let cache = await organizationCacheRepository.findByName(nameToCheckInCache, {
        ...this.options,
        transaction,
      })

      // Normalize the website URL if it exists
      if (data.website) {
        data.website = websiteNormalizer(data.website)
      }

      // if cache exists, merge current data with cache data
      // if it doesn't exist, create it from incoming data
      if (cache) {
        // if exists in cache update it
        const updateData: Partial<IOrganization> = {}
        const fields = [
          'url',
          'description',
          'emails',
          'logo',
          'tags',
          'github',
          'twitter',
          'linkedin',
          'crunchbase',
          'employees',
          'location',
          'website',
          'type',
          'size',
          'headline',
          'industry',
          'founded',
        ]
        fields.forEach((field) => {
          if (data[field] && !isEqual(data[field], cache[field])) {
            updateData[field] = data[field]
          }
        })
        if (Object.keys(updateData).length > 0) {
          await organizationCacheRepository.update(cache.id, updateData, {
            ...this.options,
            transaction,
          })

          cache = { ...cache, ...updateData } // Update the cached data with the new data
        }
      } else {
        // save it to cache
        cache = await organizationCacheRepository.create(
          {
            ...data,
            name: primaryIdentity.name,
          },
          {
            ...this.options,
            transaction,
          },
        )
      }

      if (data.members) {
        cache.members = await MemberRepository.filterIdsInTenant(data.members, {
          ...this.options,
          transaction,
        })
      }

      let record
      let existing

      // check if organization already exists using website or primary identity
      if (cache.website) {
        existing = await OrganizationRepository.findByDomain(cache.website, this.options)

        // also check domain in identities
        if (!existing) {
          existing = await OrganizationRepository.findByIdentity(
            {
              name: websiteNormalizer(cache.website),
              platform: 'email',
            },
            this.options,
          )
        }
      }

      if (!existing) {
        existing = await OrganizationRepository.findByIdentity(primaryIdentity, this.options)
      }

      if (existing) {
        await OrganizationRepository.checkIdentities(data, this.options, existing.id)

        // Set displayName if it doesn't exist
        if (!existing.displayName) {
          data.displayName = cache.name
        }

        // if it does exists update it
        const updateData: Partial<IOrganization> = {}
        const fields = [
          'displayName',
          'description',
          'emails',
          'logo',
          'tags',
          'github',
          'twitter',
          'linkedin',
          'crunchbase',
          'employees',
          'location',
          'website',
          'type',
          'size',
          'headline',
          'industry',
          'founded',
          'attributes',
          'weakIdentities',
        ]
        fields.forEach((field) => {
          if (field === 'website' && !existing.website && cache.website) {
            updateData[field] = cache[field]
          } else if (
            field !== 'website' &&
            cache[field] &&
            !isEqual(cache[field], existing[field])
          ) {
            updateData[field] = cache[field]
          }
        })

        record = await OrganizationRepository.update(existing.id, updateData, {
          ...this.options,
          transaction,
        })
      } else {
        await OrganizationRepository.checkIdentities(data, this.options)

        const organization = {
          ...data, // to keep uncacheable data (like identities, weakIdentities)
          ...cache,
          displayName: cache.name,
        }

        record = await OrganizationRepository.create(organization, {
          ...this.options,
          transaction,
        })
        telemetryTrack(
          'Organization created',
          {
            id: record.id,
            createdAt: record.createdAt,
          },
          this.options,
        )
      }

      const identities = await OrganizationRepository.getIdentities(record.id, {
        ...this.options,
        transaction,
      })

      if (data.identities && data.identities.length > 0) {
        for (const identity of data.identities) {
          const identityExists = identities.find(
            (i) => i.name === identity.name && i.platform === identity.platform,
          )

          if (!identityExists) {
            // add the identity
            await OrganizationRepository.addIdentity(record.id, identity, {
              ...this.options,
              transaction,
            })
          }
        }
      }

      await SequelizeRepository.commitTransaction(transaction)

      if (syncOptions.doSync) {
        const searchSyncService = new SearchSyncService(this.options, syncOptions.mode)
        await searchSyncService.triggerOrganizationSync(this.options.currentTenant.id, record.id)
      }

      return await this.findById(record.id)
    } catch (error) {
      await SequelizeRepository.rollbackTransaction(transaction)

      SequelizeRepository.handleUniqueFieldError(error, this.options.language, 'organization')

      throw error
    }
  }

  async findOrganizationsWithMergeSuggestions(args) {
    return OrganizationRepository.findOrganizationsWithMergeSuggestions(args, this.options)
  }

  async update(id, data, overrideIdentities = false, syncToOpensearch = true) {
    let tx

    try {
      const repoOptions = await SequelizeRepository.createTransactionalRepositoryOptions(
        this.options,
      )
      tx = repoOptions.transaction

      if (data.members) {
        data.members = await MemberRepository.filterIdsInTenant(data.members, repoOptions)
      }

      // Normalize the website URL if it exists
      if (data.website) {
        data.website = websiteNormalizer(data.website)
      }

      if (data.identities) {
        const originalIdentities = data.identities

        // check identities
        await OrganizationRepository.checkIdentities(data, repoOptions, id)

        // if we found any strong identities sent already existing in another organization
        // instead of making it a weak identity we throw an error here, because this function
        // is mainly used for doing manual updates through UI and possibly
        // we don't wanna do an auto-merge here or make strong identities sent by user as weak
        if (originalIdentities.length !== data.identities.length) {
          const alreadyExistingStrongIdentities = originalIdentities.filter(
            (oi) =>
              !data.identities.some((di) => di.platform === oi.platform && di.name === oi.name),
          )

          throw new Error(
            `Organization identities ${JSON.stringify(
              alreadyExistingStrongIdentities,
            )} already exist in another organization!`,
          )
        }
      }

      const record = await OrganizationRepository.update(id, data, repoOptions, overrideIdentities)

      await SequelizeRepository.commitTransaction(tx)

      if (syncToOpensearch) {
        try {
          const searchSyncService = new SearchSyncService(this.options)

          await searchSyncService.triggerOrganizationSync(this.options.currentTenant.id, record.id)
        } catch (emitErr) {
          this.log.error(
            emitErr,
            { tenantId: this.options.currentTenant.id, organizationId: record.id },
            'Error while emitting organization sync!',
          )
        }
      }

      return record
    } catch (error) {
      if (tx) {
        await SequelizeRepository.rollbackTransaction(tx)
      }

      SequelizeRepository.handleUniqueFieldError(error, this.options.language, 'organization')

      throw error
    }
  }

  async destroyAll(ids) {
    const transaction = await SequelizeRepository.createTransaction(this.options)

    try {
      for (const id of ids) {
        await OrganizationRepository.destroy(
          id,
          {
            ...this.options,
            transaction,
          },
          true,
        )
      }

      await SequelizeRepository.commitTransaction(transaction)

      const searchSyncService = new SearchSyncService(this.options)

      for (const id of ids) {
        await searchSyncService.triggerRemoveOrganization(this.options.currentTenant.id, id)
      }
    } catch (error) {
      await SequelizeRepository.rollbackTransaction(transaction)
      throw error
    }
  }

  async findById(id: string, segmentId?: string) {
    return OrganizationRepository.findById(id, this.options, segmentId)
  }

  async findAllAutocomplete(search, limit) {
    return OrganizationRepository.findAllAutocomplete(search, limit, this.options)
  }

  async findAndCountAll(args) {
    return OrganizationRepository.findAndCountAll(args, this.options)
  }

  async findByUrl(url) {
    return OrganizationRepository.findByUrl(url, this.options)
  }

  async findOrCreateByDomain(domain) {
    return OrganizationRepository.findOrCreateByDomain(domain, this.options)
  }

  async query(data) {
    const advancedFilter = data.filter
    const orderBy = data.orderBy
    const limit = data.limit
    const offset = data.offset
    return OrganizationRepository.findAndCountAllOpensearch(
      { filter: advancedFilter, orderBy, limit, offset, segments: data.segments },
      this.options,
    )
  }

  async destroyBulk(ids) {
    const transaction = await SequelizeRepository.createTransaction(this.options)

    try {
      await OrganizationRepository.destroyBulk(
        ids,
        {
          ...this.options,
          transaction,
        },
        true,
      )

      await SequelizeRepository.commitTransaction(transaction)

      const searchSyncService = new SearchSyncService(this.options)

      for (const id of ids) {
        await searchSyncService.triggerRemoveOrganization(this.options.currentTenant.id, id)
      }
    } catch (error) {
      await SequelizeRepository.rollbackTransaction(transaction)
      throw error
    }
  }

  async import(data, importHash) {
    if (!importHash) {
      throw new Error400(this.options.language, 'importer.errors.importHashRequired')
    }

    if (await this._isImportHashExistent(importHash)) {
      throw new Error400(this.options.language, 'importer.errors.importHashExistent')
    }

    const dataToCreate = {
      ...data,
      importHash,
    }

    return this.createOrUpdate(dataToCreate)
  }

  async _isImportHashExistent(importHash) {
    const count = await OrganizationRepository.count(
      {
        importHash,
      },
      this.options,
    )

    return count > 0
  }
}<|MERGE_RESOLUTION|>--- conflicted
+++ resolved
@@ -374,15 +374,10 @@
     }
   }
 
-<<<<<<< HEAD
   async createOrUpdate(
     data: IOrganization,
-    enrichP = true,
     syncOptions: ISearchSyncOptions = { doSync: true, mode: SyncMode.USE_FEATURE_FLAG },
   ) {
-=======
-  async createOrUpdate(data: IOrganization) {
->>>>>>> 78041c7a
     const transaction = await SequelizeRepository.createTransaction(this.options)
 
     if ((data as any).name && (!data.identities || data.identities.length === 0)) {
