--- conflicted
+++ resolved
@@ -593,30 +593,6 @@
         }),
       )
 
-<<<<<<< HEAD
-      this.log.info(
-        { originalId, toMergeId },
-        '[Merge Organizations] - Sending refresh opensearch messages! ',
-      )
-
-      const searchSyncService = new SearchSyncService(this.options, SyncMode.ASYNCHRONOUS)
-
-      await searchSyncService.triggerOrganizationSync(tenantId, originalId)
-      await searchSyncService.triggerRemoveOrganization(tenantId, toMergeId)
-
-      // sync organization members
-      await searchSyncService.triggerOrganizationMembersSync(
-        this.options.currentTenant.id,
-        originalId,
-      )
-
-      this.log.info(
-        { originalId, toMergeId },
-        '[Merge Organizations] - Sending refresh opensearch messages done! ',
-      )
-
-=======
->>>>>>> 5d232141
       await this.options.temporal.workflow.start('finishOrganizationMerging', {
         taskQueue: 'entity-merging',
         workflowId: `finishOrganizationMerging/${originalId}/${toMergeId}`,
