/* eslint-disable no-continue */

import moment from 'moment-timezone'
import lodash from 'lodash'
import validator from 'validator'
import Error400 from '../errors/Error400'
import SequelizeRepository from '../database/repositories/sequelizeRepository'
import { IServiceOptions } from './IServiceOptions'
import merge from './helpers/merge'
import MemberRepository from '../database/repositories/memberRepository'
import ActivityRepository from '../database/repositories/activityRepository'
import TagRepository from '../database/repositories/tagRepository'
import telemetryTrack from '../segment/telemetryTrack'
import MemberAttributeSettingsRepository from '../database/repositories/memberAttributeSettingsRepository'
import MemberAttributeSettingsService from './memberAttributeSettingsService'
import SettingsService from './settingsService'
import OrganizationService from './organizationService'
import {
  sendExportCSVNodeSQSMessage,
  sendNewMemberNodeSQSMessage,
} from '../serverless/utils/nodeWorkerSQS'
import { LoggingBase } from './loggingBase'
import { ExportableEntity } from '../serverless/microservices/nodejs/messageTypes'
import { AttributeType } from '../database/attributes/types'
import {
  IActiveMemberFilter,
  mapUsernameToIdentities,
  IMemberMergeSuggestion,
  IMemberMergeAllSuggestions,
} from '../database/repositories/types/memberTypes'
import { IRepositoryOptions } from '../database/repositories/IRepositoryOptions'

export default class MemberService extends LoggingBase {
  options: IServiceOptions

  constructor(options) {
    super(options)
    this.options = options
  }

  /**
   * Validates the attributes against its saved settings.
   *
   * Throws 400 Errors if the attribute does not exist in settings,
   * or if the sent attribute type does not match the type in the settings.
   * Also restructures custom attributes that come only as a value, without platforms.
   *
   * Example custom attributes restructuring
   * {
   *   attributes: {
   *      someAttributeName: 'someValue'
   *   }
   * }
   *
   * This object is transformed into:
   * {
   *   attributes: {
   *     someAttributeName: {
   *        custom: 'someValue'
   *     },
   *   }
   * }
   *
   * @param attributes
   * @returns restructured object
   */
  async validateAttributes(
    attributes: { [key: string]: any },
    transaction = null,
  ): Promise<object> {
    // check attribute exists in memberAttributeSettings

    const memberAttributeSettings = (
      await MemberAttributeSettingsRepository.findAndCountAll(
        {},
        { ...this.options, ...(transaction && { transaction }) },
      )
    ).rows.reduce((acc, attribute) => {
      acc[attribute.name] = attribute
      return acc
    }, {})

    for (const attributeName of Object.keys(attributes)) {
      if (!memberAttributeSettings[attributeName]) {
        this.log.error('Attribute does not exist', {
          attributeName,
          attributes,
        })
        delete attributes[attributeName]
        continue
      }
      if (typeof attributes[attributeName] !== 'object') {
        attributes[attributeName] = {
          custom: attributes[attributeName],
        }
      }

      for (const platform of Object.keys(attributes[attributeName])) {
        if (
          attributes[attributeName][platform] !== undefined &&
          attributes[attributeName][platform] !== null
        ) {
          if (
            !MemberAttributeSettingsService.isCorrectType(
              attributes[attributeName][platform],
              memberAttributeSettings[attributeName].type,
              { options: memberAttributeSettings[attributeName].options },
            )
          ) {
            this.log.error('Failed to validate attributee', {
              attributeName,
              platform,
              attributeValue: attributes[attributeName][platform],
              attributeType: memberAttributeSettings[attributeName].type,
              options: memberAttributeSettings[attributeName].options,
            })
            throw new Error400(
              this.options.language,
              'settings.memberAttributes.wrongType',
              attributeName,
              memberAttributeSettings[attributeName].type,
            )
          }
        }
      }
    }

    return attributes
  }

  /**
   * Sets the attribute.default key as default values of attribute
   * object using the priority array stored in the settings.
   * Throws a 400 Error if priority array does not exist.
   * @param attributes
   * @returns attribute object with default values
   */
  async setAttributesDefaultValues(attributes: object): Promise<object> {
    if (!(await SettingsService.platformPriorityArrayExists(this.options))) {
      throw new Error400(this.options.language, 'settings.memberAttributes.priorityArrayNotFound')
    }

    const priorityArray = this.options.currentTenant.settings[0].get({ plain: true })
      .attributeSettings.priorities

    for (const attributeName of Object.keys(attributes)) {
      const highestPriorityPlatform = MemberService.getHighestPriorityPlatformForAttributes(
        Object.keys(attributes[attributeName]),
        priorityArray,
      )

      if (highestPriorityPlatform !== undefined) {
        attributes[attributeName].default = attributes[attributeName][highestPriorityPlatform]
      } else {
        delete attributes[attributeName]
      }
    }

    return attributes
  }

  /**
   * Returns the highest priority platform from an array of platforms
   * If any of the platforms does not exist in the priority array, returns
   * the first platform sent as the highest priority platform.
   * @param platforms Array of platforms to select the highest priority platform
   * @param priorityArray zero indexed priority array. Lower index means higher priority
   * @returns the highest priority platform or undefined if values are incorrect
   */
  public static getHighestPriorityPlatformForAttributes(
    platforms: string[],
    priorityArray: string[],
  ): string | undefined {
    if (platforms.length <= 0) {
      return undefined
    }
    const filteredPlatforms = priorityArray.filter((i) => platforms.includes(i))
    return filteredPlatforms.length > 0 ? filteredPlatforms[0] : platforms[0]
  }

  /**
   * Upsert a member. If the member exists, it updates it. If it does not exist, it creates it.
   * The update is done with a deep merge of the original and the new member.
   * The member is returned without relations
   * Only the fields that have changed are updated.
   * @param data Data for the member
   * @param existing If the member already exists. If it does not, false. Othwerwise, the member.
   * @returns The created member
   */
  async upsert(data, existing: boolean | any = false) {
    if (!('platform' in data)) {
      throw new Error400(this.options.language, 'activity.platformRequiredWhileUpsert')
    }

    data.username = mapUsernameToIdentities(data.username, data.platform)

    if (!(data.platform in data.username)) {
      throw new Error400(this.options.language, 'activity.platformAndUsernameNotMatching')
    }

    if (!data.displayName) {
      data.displayName = data.username[data.platform][0].username
    }

    const transaction = await SequelizeRepository.createTransaction(this.options)

    try {
      if (data.activities) {
        data.activities = await ActivityRepository.filterIdsInTenant(data.activities, {
          ...this.options,
          transaction,
        })
      }
      if (data.tags) {
        data.tags = await TagRepository.filterIdsInTenant(data.tags, {
          ...this.options,
          transaction,
        })
      }
      if (data.noMerge) {
        data.noMerge = await MemberRepository.filterIdsInTenant(data.noMerge, {
          ...this.options,
          transaction,
        })
      }
      if (data.toMerge) {
        data.toMerge = await MemberRepository.filterIdsInTenant(data.toMerge, {
          ...this.options,
          transaction,
        })
      }

      const { platform } = data

      if (data.attributes) {
        data.attributes = await this.validateAttributes(data.attributes, transaction)
      }

      if (data.reach) {
        data.reach = typeof data.reach === 'object' ? data.reach : { [platform]: data.reach }
        data.reach = MemberService.calculateReach(data.reach, {})
      } else {
        data.reach = { total: -1 }
      }

      delete data.platform

      if (!('joinedAt' in data)) {
        data.joinedAt = moment.tz('Europe/London').toDate()
      }

      existing = existing || (await this.memberExists(data.username, platform))

      // If organizations are sent
      if (data.organizations) {
        // Collect IDs for relation
        const organizationsIds = []
        for (const organization of data.organizations) {
          if (typeof organization === 'string' && validator.isUUID(organization)) {
            // If an ID was already sent, we simply push it to the list
            organizationsIds.push(organization)
          } else {
            // Otherwise, either another string or an object was sent
            const organizationService = new OrganizationService(this.options)
            let data = {}
            if (typeof organization === 'string') {
              // If a string was sent, we assume it is the name of the organization
              data = { name: organization }
            } else {
              // Otherwise, we assume it is an object with the data of the organization
              data = organization
            }
            // We findOrCreate the organization and add it to the list of IDs
            const organizationRecord = await organizationService.findOrCreate(data)
            organizationsIds.push(organizationRecord.id)
          }
        }
        // Remove dups
        data.organizations = [...new Set(organizationsIds)]
      }

      const fillRelations = false

      let record
      if (existing) {
        const { id } = existing
        delete existing.id
        const toUpdate = MemberService.membersMerge(existing, data)

        if (toUpdate.attributes) {
          toUpdate.attributes = await this.setAttributesDefaultValues(toUpdate.attributes)
        }

        // It is important to call it with doPopulateRelations=false
        // because otherwise the performance is greatly decreased in integrations
        record = await MemberRepository.update(
          id,
          toUpdate,
          {
            ...this.options,
            transaction,
          },
          fillRelations,
        )
      } else {
        // It is important to call it with doPopulateRelations=false
        // because otherwise the performance is greatly decreased in integrations
        if (data.attributes) {
          data.attributes = await this.setAttributesDefaultValues(data.attributes)
        }

        record = await MemberRepository.create(
          data,
          {
            ...this.options,
            transaction,
          },
          fillRelations,
        )

        telemetryTrack(
          'Member created',
          {
            id: record.id,
            createdAt: record.createdAt,
            sample: record.attributes.sample?.crowd,
            identities: Object.keys(record.username),
          },
          this.options,
        )
      }

      await SequelizeRepository.commitTransaction(transaction)

      if (!existing) {
        try {
          await sendNewMemberNodeSQSMessage(this.options.currentTenant.id, record)
        } catch (err) {
          this.log.error(err, `Error triggering new member automation - ${record.id}!`)
        }
      }

      return record
    } catch (error) {
      if (error.name && error.name.includes('Sequelize')) {
        this.log.error(
          error,
          {
            query: error.sql,
            errorMessage: error.original.message,
          },
          'Error during member upsert!',
        )
      } else {
        this.log.error(error, 'Error during member upsert!')
      }

      await SequelizeRepository.rollbackTransaction(transaction)

      SequelizeRepository.handleUniqueFieldError(error, this.options.language, 'member')

      throw error
    }
  }

  /**
   * Checks if given user already exists by username and platform.
   * Username can be given as a plain string or as dictionary with
   * related platforms.
   * Ie:
   * username = 'anil' || username = { github: 'anil' } || username = { github: 'anil', twitter: 'some-other-username' } || username = { github: { username: 'anil' } } || username = { github: [{ username: 'anil' }] }
   * @param username username of the member
   * @param platform platform of the member
   * @returns null | found member
   */
  async memberExists(username: object | string, platform: string) {
    const fillRelations = false

    const usernames: string[] = []

    if (typeof username === 'string') {
      usernames.push(username)
    } else if (typeof username === 'object') {
      if ('username' in username) {
        usernames.push((username as any).username)
      } else if (platform in username) {
        if (typeof username[platform] === 'string') {
          usernames.push(username[platform])
        } else if (Array.isArray(username[platform])) {
          if (username[platform].length === 0) {
            throw new Error400(this.options.language, 'activity.platformAndUsernameNotMatching')
          } else if (typeof username[platform] === 'string') {
            usernames.push(...username[platform])
          } else if (typeof username[platform][0] === 'object') {
            usernames.push(...username[platform].map((u) => u.username))
          }
        } else if (typeof username[platform] === 'object') {
          usernames.push(username[platform].username)
        } else {
          throw new Error400(this.options.language, 'activity.platformAndUsernameNotMatching')
        }
      } else {
        throw new Error400(this.options.language, 'activity.platformAndUsernameNotMatching')
      }
    }

    // It is important to call it with doPopulateRelations=false
    // because otherwise the performance is greatly decreased in integrations
    const existing = await MemberRepository.memberExists(
      usernames,
      platform,
      {
        ...this.options,
      },
      fillRelations,
    )

    return existing
  }

  /**
   * Perform a merge between two members.
   * - For all fields, a deep merge is performed.
   * - Then, an object is obtained with the fields that have been changed in the deep merge.
   * - The original member is updated,
   * - the other member is destroyed, and
   * - the toMerge field in tenant is updated, where each entry with the toMerge member is removed.
   * @param originalId ID of the original member. This is the member that will be updated.
   * @param toMergeId ID of the member that will be merged into the original member and deleted.
   * @returns Success/Error message
   */
  async merge(originalId, toMergeId) {
    this.options.log.info({ originalId, toMergeId }, 'Merging members!')

    let tx

    try {
      const original = await MemberRepository.findById(originalId, this.options)
      const toMerge = await MemberRepository.findById(toMergeId, this.options)

      if (original.id === toMerge.id) {
        return {
          status: 203,
          mergedId: originalId,
        }
      }

      tx = await SequelizeRepository.createTransaction(this.options)
      const repoOptions: IRepositoryOptions = { ...this.options }
      repoOptions.transaction = tx

      const allIdentities = await MemberRepository.getIdentities(
        [originalId, toMergeId],
        repoOptions,
      )
      const originalIdentities = allIdentities.get(originalId)
      const toMergeIdentities = allIdentities.get(toMergeId)
      const identitiesToMove = []
      for (const identity of toMergeIdentities) {
        if (
          !originalIdentities.find(
            (i) => i.platform === identity.platform && i.username === identity.username,
          )
        ) {
          identitiesToMove.push(identity)
        }
      }

      await MemberRepository.moveIdentitiesBetweenMembers(
        toMergeId,
        originalId,
        identitiesToMove,
        repoOptions,
      )

      // Get tags as array of ids (findById returns them as models)
      original.tags = original.tags.map((i) => i.get({ plain: true }).id)
      toMerge.tags = toMerge.tags.map((i) => i.get({ plain: true }).id)

      // leave member activities alone - we will update them with a single query later
      delete original.activities
      delete toMerge.activities

      // Performs a merge and returns the fields that were changed so we can update
      const toUpdate: any = await MemberService.membersMerge(original, toMerge)

      // we will handle activities later manually
      delete toUpdate.activities
      // we already handled identities
      delete toUpdate.username

      // Update original member
      const txService = new MemberService(repoOptions as IServiceOptions)
      await txService.update(originalId, toUpdate)

      // update activities to belong to the originalId member
      await MemberRepository.moveActivitiesBetweenMembers(toMergeId, originalId, repoOptions)

      // Remove toMerge from original member
      await MemberRepository.removeToMerge(originalId, toMergeId, repoOptions)

      // Delete toMerge member
      await MemberRepository.destroy(toMergeId, repoOptions, true)

      await SequelizeRepository.commitTransaction(tx)
      this.options.log.info({ originalId, toMergeId }, 'Members merged!')
      return { status: 200, mergedId: originalId }
    } catch (err) {
      this.options.log.error(err, 'Error while merging members!')
      if (tx) {
        await SequelizeRepository.rollbackTransaction(tx)
      }
      throw err
    }
  }

  /**
   * Call the merge function with the special fields for members.
   * We want to always keep the earlies joinedAt date.
   * We always want the original displayName.
   * @param originalObject Original object to merge
   * @param toMergeObject Object to merge into the original object
   * @returns The updates to be performed on the original object
   */
  static membersMerge(originalObject, toMergeObject) {
    return merge(originalObject, toMergeObject, {
      joinedAt: (oldDate, newDate) => {
        // If either the new or the old date are earlier than 1970
        // it means they come from an activity without timestamp
        // and we want to keep the other one
        if (moment(oldDate).subtract(5, 'days').unix() < 0) {
          return newDate
        }
        if (moment(newDate).unix() < 0) {
          return oldDate
        }
        return moment
          .min(moment.tz(oldDate, 'Europe/London'), moment.tz(newDate, 'Europe/London'))
          .toDate()
      },
      // eslint-disable-next-line @typescript-eslint/no-unused-vars
      displayName: (oldValue, _newValue) => oldValue,
      reach: (oldReach, newReach) => MemberService.calculateReach(oldReach, newReach),
      score: (oldScore, newScore) => Math.max(oldScore, newScore),
      emails: (oldEmails, newEmails) => {
        if (!oldEmails && !newEmails) {
          return []
        }

        oldEmails = oldEmails ?? []
        newEmails = newEmails ?? []

        const emailSet = new Set<string>(oldEmails)
        newEmails.forEach((email) => emailSet.add(email))

        return Array.from(emailSet)
      },
      username: (oldUsernames, newUsernames) => {
        // we want to keep just the usernames that are not already in the oldUsernames

        const toKeep: any = {}

        const actualOld = mapUsernameToIdentities(oldUsernames)
        const actualNew = mapUsernameToIdentities(newUsernames)

        for (const [platform, identities] of Object.entries(actualNew)) {
          const oldIdentities = actualOld[platform]

          if (oldIdentities) {
            const identitiesToKeep = []
            for (const newIdentity of identities as any[]) {
              let keep = true
              for (const oldIdentity of oldIdentities) {
                if (oldIdentity.username === newIdentity.username) {
                  keep = false
                  break
                }
              }

              if (keep) {
                identitiesToKeep.push(newIdentity)
              }
            }

            if (identitiesToKeep.length > 0) {
              toKeep[platform] = identitiesToKeep
            }
          } else {
            toKeep[platform] = identities
          }
        }

        return toKeep
      },
    })
  }

  /**
   * Given two members, add them to the toMerge fields of each other.
   * It will also update the tenant's toMerge list, removing any entry that contains
   * the pair.
   * @param memberOneId ID of the first member
   * @param memberTwoId ID of the second member
   * @returns Success/Error message
   */
  async addToMerge(suggestions: IMemberMergeSuggestion[]) {
    const transaction = await SequelizeRepository.createTransaction(this.options)

    try {
      await MemberRepository.addToMerge(suggestions, { ...this.options, transaction })
      await SequelizeRepository.commitTransaction(transaction)
      return { status: 200 }
    } catch (error) {
      await SequelizeRepository.rollbackTransaction(transaction)

      throw error
    }
  }

  /**
   * Given two members, add them to the noMerge fields of each other.
   * @param memberOneId ID of the first member
   * @param memberTwoId ID of the second member
   * @returns Success/Error message
   */
  async addToNoMerge(memberOneId, memberTwoId) {
    const transaction = await SequelizeRepository.createTransaction(this.options)
    try {
      await MemberRepository.addNoMerge(memberOneId, memberTwoId, {
        ...this.options,
        transaction,
      })
      await MemberRepository.addNoMerge(memberTwoId, memberOneId, {
        ...this.options,
        transaction,
      })
      await MemberRepository.removeToMerge(memberOneId, memberTwoId, {
        ...this.options,
        transaction,
      })
      await MemberRepository.removeToMerge(memberTwoId, memberOneId, {
        ...this.options,
        transaction,
      })

      await SequelizeRepository.commitTransaction(transaction)

      return { status: 200 }
    } catch (error) {
      await SequelizeRepository.rollbackTransaction(transaction)

      throw error
    }
  }

  async getMergeSuggestions(): Promise<IMemberMergeAllSuggestions> {
<<<<<<< HEAD
    const numberOfHours = 24 * 30
    const mergeSuggestionsByEmail = await MemberRepository.mergeSuggestionsByEmail(numberOfHours, {
      ...this.options,
    })
    const mergeSuggestionsBySimilarity = await MemberRepository.mergeSuggestionsBySimilarity(
      numberOfHours,
      {
        ...this.options,
      },
    )
    return {
      bySameUsername: [],
      byEmail: mergeSuggestionsByEmail,
      bySimilarity: mergeSuggestionsBySimilarity,
=======
    const transaction = await SequelizeRepository.createTransaction(this.options)

    try {
      const numberOfHours = 24

      const mergeSuggestionsbyUsername = await MemberRepository.mergeSuggestionsByUsername(
        numberOfHours,
        {
          ...this.options,
          transaction,
        },
      )
      const mergeSuggestionsByEmail = await MemberRepository.mergeSuggestionsByEmail(
        numberOfHours,
        {
          ...this.options,
          transaction,
        },
      )
      const mergeSuggestionsBySimilarity = await MemberRepository.mergeSuggestionsBySimilarity(
        numberOfHours,
        {
          ...this.options,
          transaction,
        },
      )

      await SequelizeRepository.commitTransaction(transaction)
      return {
        byUsername: mergeSuggestionsbyUsername,
        byEmail: mergeSuggestionsByEmail,
        bySimilarity: mergeSuggestionsBySimilarity,
      }
    } catch (error) {
      await SequelizeRepository.rollbackTransaction(transaction)
      this.log.error(error)
      throw error
>>>>>>> 6e889467
    }
  }

  async update(id, data) {
    const transaction = await SequelizeRepository.createTransaction(this.options)

    try {
      if (data.activities) {
        data.activities = await ActivityRepository.filterIdsInTenant(data.activities, {
          ...this.options,
          transaction,
        })
      }
      if (data.tags) {
        data.tags = await TagRepository.filterIdsInTenant(data.tags, {
          ...this.options,
          transaction,
        })
      }
      if (data.noMerge) {
        data.noMerge = await MemberRepository.filterIdsInTenant(
          data.noMerge.filter((i) => i !== id),
          { ...this.options, transaction },
        )
      }
      if (data.toMerge) {
        data.toMerge = await MemberRepository.filterIdsInTenant(
          data.toMerge.filter((i) => i !== id),
          { ...this.options, transaction },
        )
      }
      if (data.username) {
        // need to filter out existing identities from the payload
        const existingIdentities = (
          await MemberRepository.getIdentities([id], {
            ...this.options,
            transaction,
          })
        ).get(id)

        data.username = mapUsernameToIdentities(data.username)
        data.identitiesToDelete = []

        for (const identity of existingIdentities) {
          if (identity.platform in data.username) {
            // new username also has this platform
            let found = false
            for (const newIdentity of data.username[identity.platform]) {
              if (newIdentity.username === identity.username) {
                found = true
                break
              }
            }

            if (!found) {
              // new username doesn't have this identity - we can delete it
              data.username[identity.platform] = data.username[identity.platform].filter(
                (i) => i.username !== identity.username,
              )
              data.identitiesToDelete.push(identity)
            }
          } else {
            // new username doesn't have this platform - we can delete the existing identity
            data.identitiesToDelete.push(identity)
          }
        }
      }

      if (data.username) {
        // need to filter out existing identities from the payload
        const existingIdentities = (
          await MemberRepository.getIdentities([id], {
            ...this.options,
            transaction,
          })
        ).get(id)

        data.username = mapUsernameToIdentities(data.username)

        for (const identity of existingIdentities) {
          if (identity.platform in data.username) {
            data.username[identity.platform] = data.username[identity.platform].filter(
              (i) => i.username !== identity.username,
            )
          }
        }
      }

      const record = await MemberRepository.update(id, data, {
        ...this.options,
        transaction,
      })

      await SequelizeRepository.commitTransaction(transaction)

      return record
    } catch (error) {
      if (error.name && error.name.includes('Sequelize')) {
        this.log.error(
          error,
          {
            query: error.sql,
            errorMessage: error.original.message,
          },
          'Error during member update!',
        )
      } else {
        this.log.error(error, 'Error during member update!')
      }
      await SequelizeRepository.rollbackTransaction(transaction)

      SequelizeRepository.handleUniqueFieldError(error, this.options.language, 'member')

      throw error
    }
  }

  async destroyBulk(ids) {
    const transaction = await SequelizeRepository.createTransaction(this.options)

    try {
      await MemberRepository.destroyBulk(
        ids,
        {
          ...this.options,
          transaction,
        },
        true,
      )

      await SequelizeRepository.commitTransaction(transaction)
    } catch (error) {
      await SequelizeRepository.rollbackTransaction(transaction)
      throw error
    }
  }

  async destroyAll(ids) {
    const transaction = await SequelizeRepository.createTransaction(this.options)

    try {
      for (const id of ids) {
        await MemberRepository.destroy(
          id,
          {
            ...this.options,
            transaction,
          },
          true,
        )
      }

      await SequelizeRepository.commitTransaction(transaction)
    } catch (error) {
      await SequelizeRepository.rollbackTransaction(transaction)
      throw error
    }
  }

  async findById(id, returnPlain = true, doPopulateRelations = true) {
    return MemberRepository.findById(id, this.options, returnPlain, doPopulateRelations)
  }

  async findAllAutocomplete(search, limit) {
    return MemberRepository.findAllAutocomplete(search, limit, this.options)
  }

  async findAndCountActive(
    filters: IActiveMemberFilter,
    offset: number,
    limit: number,
    orderBy: string,
  ) {
    return MemberRepository.findAndCountActive(filters, limit, offset, orderBy, this.options)
  }

  async findAndCountAll(args) {
    const memberAttributeSettings = (
      await MemberAttributeSettingsRepository.findAndCountAll({}, this.options)
    ).rows
    return MemberRepository.findAndCountAll(
      { ...args, attributesSettings: memberAttributeSettings },
      this.options,
    )
  }

  async queryV2(data) {
    const memberAttributeSettings = (
      await MemberAttributeSettingsRepository.findAndCountAll({}, this.options)
    ).rows

    return MemberRepository.findAndCountAllv2(
      {
        limit: data.limit,
        offset: data.offset,
        filter: data.filter,
        orderBy: data.orderBy || undefined,
        countOnly: data.countOnly || false,
        attributesSettings: memberAttributeSettings,
      },
      this.options,
    )
  }

  async query(data, exportMode = false) {
    const memberAttributeSettings = (
      await MemberAttributeSettingsRepository.findAndCountAll({}, this.options)
    ).rows.filter((setting) => setting.type !== AttributeType.SPECIAL)
    const advancedFilter = data.filter
    const orderBy = data.orderBy
    const limit = data.limit
    const offset = data.offset
    return MemberRepository.findAndCountAll(
      {
        advancedFilter,
        orderBy,
        limit,
        offset,
        attributesSettings: memberAttributeSettings,
        exportMode,
      },
      this.options,
    )
  }

  async queryForCsv(data) {
    data.limit = 10000000000000
    const found = await this.query(data, true)

    const relations = [
      { relation: 'organizations', attributes: ['name'] },
      { relation: 'notes', attributes: ['body'] },
      { relation: 'tags', attributes: ['name'] },
    ]
    for (const relation of relations) {
      for (const member of found.rows) {
        member[relation.relation] = member[relation.relation]?.map((i) => ({
          id: i.id,
          ...lodash.pick(i, relation.attributes),
        }))
      }
    }

    return found
  }

  async export(data) {
    const result = await sendExportCSVNodeSQSMessage(
      this.options.currentTenant.id,
      this.options.currentUser.id,
      ExportableEntity.MEMBERS,
      data,
    )
    return result
  }

  async findMembersWithMergeSuggestions(args) {
    return MemberRepository.findMembersWithMergeSuggestions(args, this.options)
  }

  async import(data, importHash) {
    if (!importHash) {
      throw new Error400(this.options.language, 'importer.errors.importHashRequired')
    }

    if (await this._isImportHashExistent(importHash)) {
      throw new Error400(this.options.language, 'importer.errors.importHashExistent')
    }

    const dataToCreate = {
      ...data,
      importHash,
    }

    return this.upsert(dataToCreate)
  }

  async _isImportHashExistent(importHash) {
    const count = await MemberRepository.count(
      {
        importHash,
      },
      this.options,
    )

    return count > 0
  }

  /**
   *
   * @param oldReach The old reach object
   * @param newReach the new reach object
   * @returns The new reach object
   */
  static calculateReach(oldReach: any, newReach: any) {
    // Totals are recomputed, so we delete them first
    delete oldReach.total
    delete newReach.total
    const out = lodash.merge(oldReach, newReach)
    if (Object.keys(out).length === 0) {
      return { total: -1 }
    }
    // Total is the sum of all attributes
    out.total = lodash.sum(Object.values(out))
    return out
  }
}<|MERGE_RESOLUTION|>--- conflicted
+++ resolved
@@ -654,22 +654,6 @@
   }
 
   async getMergeSuggestions(): Promise<IMemberMergeAllSuggestions> {
-<<<<<<< HEAD
-    const numberOfHours = 24 * 30
-    const mergeSuggestionsByEmail = await MemberRepository.mergeSuggestionsByEmail(numberOfHours, {
-      ...this.options,
-    })
-    const mergeSuggestionsBySimilarity = await MemberRepository.mergeSuggestionsBySimilarity(
-      numberOfHours,
-      {
-        ...this.options,
-      },
-    )
-    return {
-      bySameUsername: [],
-      byEmail: mergeSuggestionsByEmail,
-      bySimilarity: mergeSuggestionsBySimilarity,
-=======
     const transaction = await SequelizeRepository.createTransaction(this.options)
 
     try {
@@ -707,7 +691,6 @@
       await SequelizeRepository.rollbackTransaction(transaction)
       this.log.error(error)
       throw error
->>>>>>> 6e889467
     }
   }
 
