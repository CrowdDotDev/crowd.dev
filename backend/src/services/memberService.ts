--- conflicted
+++ resolved
@@ -1139,7 +1139,6 @@
           )
           member.memberOrganizations = unmergedRoles as IMemberRoleWithOrganization[]
 
-<<<<<<< HEAD
         // activity count
         const secondaryActivityCount = await getActivityCountOfMemberIdentities(
           this.options.qdb,
@@ -1151,19 +1150,6 @@
           member.id,
           member.identities,
         )
-=======
-          // activity count
-          const secondaryActivityCount = await MemberRepository.getActivityCountOfMembersIdentities(
-            member.id,
-            secondaryBackup.identities,
-            this.options,
-          )
-          const primaryActivityCount = await MemberRepository.getActivityCountOfMembersIdentities(
-            member.id,
-            member.identities,
-            this.options,
-          )
->>>>>>> 35ccbf1d
 
           return {
             primary: {
