/* eslint-disable no-continue */

import { Error400, isDomainExcluded } from '@crowd/common'
import { LoggerBase } from '@crowd/logging'
import { WorkflowIdReusePolicy } from '@crowd/temporal'
import {
  FeatureFlag,
  IOrganization,
  ISearchSyncOptions,
  MemberAttributeType,
  SyncMode,
} from '@crowd/types'
<<<<<<< HEAD
import lodash from 'lodash'
import moment from 'moment-timezone'
import validator from 'validator'
import { TEMPORAL_CONFIG } from '@/conf'
=======
import { SERVICE, isDomainExcluded } from '@crowd/common'
import { WorkflowIdReusePolicy } from '@crowd/temporal'
>>>>>>> 8f6ac757
import { IRepositoryOptions } from '../database/repositories/IRepositoryOptions'
import ActivityRepository from '../database/repositories/activityRepository'
import MemberAttributeSettingsRepository from '../database/repositories/memberAttributeSettingsRepository'
import MemberRepository from '../database/repositories/memberRepository'
import SegmentRepository from '../database/repositories/segmentRepository'
import SequelizeRepository from '../database/repositories/sequelizeRepository'
import TagRepository from '../database/repositories/tagRepository'
import {
  IActiveMemberFilter,
  IMemberMergeSuggestion,
  IMemberMergeSuggestionsType,
  mapUsernameToIdentities,
} from '../database/repositories/types/memberTypes'
import isFeatureEnabled from '../feature-flags/isFeatureEnabled'
import telemetryTrack from '../segment/telemetryTrack'
import { ExportableEntity } from '../serverless/microservices/nodejs/messageTypes'
import {
  sendExportCSVNodeSQSMessage,
  sendNewMemberNodeSQSMessage,
} from '../serverless/utils/nodeWorkerSQS'
import { IServiceOptions } from './IServiceOptions'
import merge from './helpers/merge'
import MemberAttributeSettingsService from './memberAttributeSettingsService'
import OrganizationService from './organizationService'
import SearchSyncService from './searchSyncService'
<<<<<<< HEAD
import SettingsService from './settingsService'
=======
import { ServiceType } from '@/conf/configTypes'
>>>>>>> 8f6ac757

export default class MemberService extends LoggerBase {
  options: IServiceOptions

  constructor(options: IServiceOptions) {
    super(options.log)
    this.options = options
  }

  /**
   * Validates the attributes against its saved settings.
   *
   * Throws 400 Errors if the attribute does not exist in settings,
   * or if the sent attribute type does not match the type in the settings.
   * Also restructures custom attributes that come only as a value, without platforms.
   *
   * Example custom attributes restructuring
   * {
   *   attributes: {
   *      someAttributeName: 'someValue'
   *   }
   * }
   *
   * This object is transformed into:
   * {
   *   attributes: {
   *     someAttributeName: {
   *        custom: 'someValue'
   *     },
   *   }
   * }
   *
   * @param attributes
   * @returns restructured object
   */
  async validateAttributes(
    attributes: { [key: string]: any },
    transaction = null,
  ): Promise<object> {
    // check attribute exists in memberAttributeSettings

    const memberAttributeSettings = (
      await MemberAttributeSettingsRepository.findAndCountAll(
        {},
        { ...this.options, ...(transaction && { transaction }) },
      )
    ).rows.reduce((acc, attribute) => {
      acc[attribute.name] = attribute
      return acc
    }, {})

    for (const attributeName of Object.keys(attributes)) {
      if (!memberAttributeSettings[attributeName]) {
        this.log.error('Attribute does not exist', {
          attributeName,
          attributes,
        })
        delete attributes[attributeName]
        continue
      }
      if (typeof attributes[attributeName] !== 'object') {
        attributes[attributeName] = {
          custom: attributes[attributeName],
        }
      }

      for (const platform of Object.keys(attributes[attributeName])) {
        if (
          attributes[attributeName][platform] !== undefined &&
          attributes[attributeName][platform] !== null
        ) {
          if (
            !MemberAttributeSettingsService.isCorrectType(
              attributes[attributeName][platform],
              memberAttributeSettings[attributeName].type,
              { options: memberAttributeSettings[attributeName].options },
            )
          ) {
            this.log.error('Failed to validate attributee', {
              attributeName,
              platform,
              attributeValue: attributes[attributeName][platform],
              attributeType: memberAttributeSettings[attributeName].type,
              options: memberAttributeSettings[attributeName].options,
            })
            throw new Error400(
              this.options.language,
              'settings.memberAttributes.wrongType',
              attributeName,
              memberAttributeSettings[attributeName].type,
            )
          }
        }
      }
    }

    return attributes
  }

  /**
   * Sets the attribute.default key as default values of attribute
   * object using the priority array stored in the settings.
   * Throws a 400 Error if priority array does not exist.
   * @param attributes
   * @returns attribute object with default values
   */
  async setAttributesDefaultValues(attributes: object): Promise<object> {
    if (!(await SettingsService.platformPriorityArrayExists(this.options))) {
      throw new Error400(this.options.language, 'settings.memberAttributes.priorityArrayNotFound')
    }

    const priorityArray = this.options.currentTenant.settings[0].get({ plain: true })
      .attributeSettings.priorities

    for (const attributeName of Object.keys(attributes)) {
      const highestPriorityPlatform = MemberService.getHighestPriorityPlatformForAttributes(
        Object.keys(attributes[attributeName]),
        priorityArray,
      )

      if (highestPriorityPlatform !== undefined) {
        attributes[attributeName].default = attributes[attributeName][highestPriorityPlatform]
      } else {
        delete attributes[attributeName]
      }
    }

    return attributes
  }

  /**
   * Returns the highest priority platform from an array of platforms
   * If any of the platforms does not exist in the priority array, returns
   * the first platform sent as the highest priority platform.
   * @param platforms Array of platforms to select the highest priority platform
   * @param priorityArray zero indexed priority array. Lower index means higher priority
   * @returns the highest priority platform or undefined if values are incorrect
   */
  public static getHighestPriorityPlatformForAttributes(
    platforms: string[],
    priorityArray: string[],
  ): string | undefined {
    if (platforms.length <= 0) {
      return undefined
    }
    const filteredPlatforms = priorityArray.filter((i) => platforms.includes(i))
    return filteredPlatforms.length > 0 ? filteredPlatforms[0] : platforms[0]
  }

  /**
   * Upsert a member. If the member exists, it updates it. If it does not exist, it creates it.
   * The update is done with a deep merge of the original and the new member.
   * The member is returned without relations
   * Only the fields that have changed are updated.
   * @param data Data for the member
   * @param existing If the member already exists. If it does not, false. Othwerwise, the member.
   * @returns The created member
   */
  async upsert(
    data,
    existing: boolean | any = false,
    fireCrowdWebhooks: boolean = true,
    syncToOpensearch = true,
  ) {
    const logger = this.options.log
    const searchSyncService = new SearchSyncService(
      this.options,
      SERVICE === ServiceType.NODEJS_WORKER ? SyncMode.ASYNCHRONOUS : undefined,
    )

    const errorDetails: any = {}

    if (!('platform' in data)) {
      throw new Error400(this.options.language, 'activity.platformRequiredWhileUpsert')
    }

    data.username = mapUsernameToIdentities(data.username, data.platform)

    if (!(data.platform in data.username)) {
      throw new Error400(this.options.language, 'activity.platformAndUsernameNotMatching')
    }

    if (!data.displayName) {
      data.displayName = data.username[data.platform][0].username
    }

    if (!(data.platform in data.username)) {
      throw new Error400(this.options.language, 'activity.platformAndUsernameNotMatching')
    }

    if (!data.displayName) {
      data.displayName = data.username[data.platform].username
    }

    const transaction = await SequelizeRepository.createTransaction(this.options)

    try {
      if (data.activities) {
        data.activities = await ActivityRepository.filterIdsInTenant(data.activities, {
          ...this.options,
          transaction,
        })
      }
      if (data.tags) {
        data.tags = await TagRepository.filterIdsInTenant(data.tags, {
          ...this.options,
          transaction,
        })
      }
      if (data.noMerge) {
        data.noMerge = await MemberRepository.filterIdsInTenant(data.noMerge, {
          ...this.options,
          transaction,
        })
      }
      if (data.toMerge) {
        data.toMerge = await MemberRepository.filterIdsInTenant(data.toMerge, {
          ...this.options,
          transaction,
        })
      }

      const { platform } = data

      if (data.attributes) {
        data.attributes = await this.validateAttributes(data.attributes, transaction)
      }

      if (data.reach) {
        data.reach = typeof data.reach === 'object' ? data.reach : { [platform]: data.reach }
        data.reach = MemberService.calculateReach(data.reach, {})
      } else {
        data.reach = { total: -1 }
      }

      delete data.platform

      if (!('joinedAt' in data)) {
        data.joinedAt = moment.tz('Europe/London').toDate()
      }

      if (!existing) {
        existing = await this.memberExists(data.username, platform)
      } else {
        // let's look just in case for an existing member and if they are different we should log them because they will probably fail to insert
        const tempExisting = await this.memberExists(data.username, platform)

        if (!tempExisting) {
          logger.warn(
            { existingMemberId: existing.id },
            'We have received an existing member but actually we could not find him by username and platform!',
          )
          errorDetails.reason = 'member_service_upsert_existing_member_not_found'
          errorDetails.details = {
            existingMemberId: existing.id,
            username: data.username,
            platform,
          }
        } else if (existing.id !== tempExisting.id) {
          logger.warn(
            { existingMemberId: existing.id, actualExistingMemberId: tempExisting.id },
            'We found a member with the same username and platform but different id!',
          )
          errorDetails.reason = 'member_service_upsert_existing_member_mismatch'
          errorDetails.details = {
            existingMemberId: existing.id,
            actualExistingMemberId: tempExisting.id,
            username: data.username,
            platform,
          }
        }
      }

      // Collect IDs for relation
      const organizations = []
      // If organizations are sent
      if (data.organizations) {
        for (const organization of data.organizations) {
          if (typeof organization === 'string' && validator.isUUID(organization)) {
            // If an ID was already sent, we simply push it to the list
            organizations.push(organization)
          } else if (typeof organization === 'object' && organization.id) {
            organizations.push(organization)
          } else {
            // Otherwise, either another string or an object was sent
            const organizationService = new OrganizationService(this.options)
            let data = {}
            if (typeof organization === 'string') {
              // If a string was sent, we assume it is the name of the organization
              data = {
                identities: [
                  {
                    name: organization,
                    platform,
                  },
                ],
              }
            } else {
              // Otherwise, we assume it is an object with the data of the organization
              data = organization
            }
            // We createOrUpdate the organization and add it to the list of IDs
            const organizationRecord = await organizationService.createOrUpdate(
              data as IOrganization,
              {
                doSync: syncToOpensearch,
                mode: SyncMode.ASYNCHRONOUS,
              },
            )
            organizations.push({ id: organizationRecord.id })
          }
        }
      }

      // Auto assign member to organization if email domain matches
      if (data.emails) {
        const emailDomains = new Set<string>()

        // Collect unique domains
        for (const email of data.emails) {
          if (email) {
            const domain = email.split('@')[1]
            if (!isDomainExcluded(domain)) {
              emailDomains.add(domain)
            }
          }
        }

        // Fetch organization ids for these domains
        const organizationService = new OrganizationService(this.options)
        for (const domain of emailDomains) {
          if (domain) {
            const org = await organizationService.createOrUpdate(
              {
                website: domain,
                identities: [
                  {
                    name: domain,
                    platform: 'email',
                  },
                ],
              },
              {
                doSync: syncToOpensearch,
                mode: SyncMode.ASYNCHRONOUS,
              },
            )

            if (org) {
              organizations.push({ id: org.id })
            }
          }
        }
      }

      // Remove dups
      if (organizations.length > 0) {
        data.organizations = lodash.uniqBy(organizations, 'id')
      }

      const fillRelations = false

      let record
      if (existing) {
        const { id } = existing
        delete existing.id
        const toUpdate = MemberService.membersMerge(existing, data)

        if (toUpdate.attributes) {
          toUpdate.attributes = await this.setAttributesDefaultValues(toUpdate.attributes)
        }

        // It is important to call it with doPopulateRelations=false
        // because otherwise the performance is greatly decreased in integrations
        record = await MemberRepository.update(
          id,
          toUpdate,
          {
            ...this.options,
            transaction,
          },
          fillRelations,
        )
      } else {
        // It is important to call it with doPopulateRelations=false
        // because otherwise the performance is greatly decreased in integrations
        if (data.attributes) {
          data.attributes = await this.setAttributesDefaultValues(data.attributes)
        }

        record = await MemberRepository.create(
          data,
          {
            ...this.options,
            transaction,
          },
          fillRelations,
        )

        telemetryTrack(
          'Member created',
          {
            id: record.id,
            createdAt: record.createdAt,
            sample: record.attributes.sample?.crowd,
            identities: Object.keys(record.username),
          },
          this.options,
        )
      }

      await SequelizeRepository.commitTransaction(transaction)

      if (syncToOpensearch) {
        await searchSyncService.triggerMemberSync(this.options.currentTenant.id, record.id)
      }

      if (!existing && fireCrowdWebhooks) {
        try {
          const segment = SequelizeRepository.getStrictlySingleActiveSegment(this.options)
          if (await isFeatureEnabled(FeatureFlag.TEMPORAL_AUTOMATIONS, this.options)) {
            const handle = await this.options.temporal.workflow.start(
              'processNewMemberAutomation',
              {
                workflowId: `new-member-automation-${record.id}`,
                taskQueue: TEMPORAL_CONFIG.automationsTaskQueue,
                workflowIdReusePolicy:
                  WorkflowIdReusePolicy.WORKFLOW_ID_REUSE_POLICY_REJECT_DUPLICATE,
                retry: {
                  maximumAttempts: 100,
                },

                args: [
                  {
                    tenantId: this.options.currentTenant.id,
                    memberId: record.id,
                  },
                ],
              },
            )
            this.log.info(
              { workflowId: handle.workflowId },
              'Started temporal workflow to process new member automation!',
            )
          } else {
            await sendNewMemberNodeSQSMessage(this.options.currentTenant.id, record.id, segment.id)
          }
        } catch (err) {
          logger.error(err, `Error triggering new member automation - ${record.id}!`)
        }
      }

      if (!fireCrowdWebhooks) {
        this.log.info('Ignoring outgoing webhooks because of fireCrowdWebhooks!')
      }

      return record
    } catch (error) {
      const reason = errorDetails.reason || undefined
      const details = errorDetails.details || undefined

      if (error.name && error.name.includes('Sequelize')) {
        logger.error(
          error,
          {
            query: error.sql,
            errorMessage: error.original.message,
            reason,
            details,
          },
          'Error during member upsert!',
        )
      } else {
        logger.error(error, { reason, details }, 'Error during member upsert!')
      }

      await SequelizeRepository.rollbackTransaction(transaction)

      SequelizeRepository.handleUniqueFieldError(error, this.options.language, 'member')

      throw { ...error, reason, details }
    }
  }

  /**
   * Checks if given user already exists by username and platform.
   * Username can be given as a plain string or as dictionary with
   * related platforms.
   * Ie:
   * username = 'anil' || username = { github: 'anil' } || username = { github: 'anil', twitter: 'some-other-username' } || username = { github: { username: 'anil' } } || username = { github: [{ username: 'anil' }] }
   * @param username username of the member
   * @param platform platform of the member
   * @returns null | found member
   */
  async memberExists(username: object | string, platform: string) {
    const fillRelations = false

    const usernames: string[] = []

    if (typeof username === 'string') {
      usernames.push(username)
    } else if (typeof username === 'object') {
      if ('username' in username) {
        usernames.push((username as any).username)
      } else if (platform in username) {
        if (typeof username[platform] === 'string') {
          usernames.push(username[platform])
        } else if (Array.isArray(username[platform])) {
          if (username[platform].length === 0) {
            throw new Error400(this.options.language, 'activity.platformAndUsernameNotMatching')
          } else if (typeof username[platform] === 'string') {
            usernames.push(...username[platform])
          } else if (typeof username[platform][0] === 'object') {
            usernames.push(...username[platform].map((u) => u.username))
          }
        } else if (typeof username[platform] === 'object') {
          usernames.push(username[platform].username)
        } else {
          throw new Error400(this.options.language, 'activity.platformAndUsernameNotMatching')
        }
      } else {
        throw new Error400(this.options.language, 'activity.platformAndUsernameNotMatching')
      }
    }

    // It is important to call it with doPopulateRelations=false
    // because otherwise the performance is greatly decreased in integrations
    const existing = await MemberRepository.memberExists(
      usernames,
      platform,
      {
        ...this.options,
      },
      fillRelations,
    )

    return existing
  }

  /**
   * Perform a merge between two members.
   * - For all fields, a deep merge is performed.
   * - Then, an object is obtained with the fields that have been changed in the deep merge.
   * - The original member is updated,
   * - the other member is destroyed, and
   * - the toMerge field in tenant is updated, where each entry with the toMerge member is removed.
   * @param originalId ID of the original member. This is the member that will be updated.
   * @param toMergeId ID of the member that will be merged into the original member and deleted.
   * @returns Success/Error message
   */
  async merge(
    originalId,
    toMergeId,
    syncOptions: ISearchSyncOptions = { doSync: true, mode: SyncMode.USE_FEATURE_FLAG },
  ) {
    this.options.log.info({ originalId, toMergeId }, 'Merging members!')

    let tx

    try {
      const original = await MemberRepository.findById(originalId, this.options)
      const toMerge = await MemberRepository.findById(toMergeId, this.options)

      if (original.id === toMerge.id) {
        return {
          status: 203,
          mergedId: originalId,
        }
      }

      const repoOptions: IRepositoryOptions =
        await SequelizeRepository.createTransactionalRepositoryOptions(this.options)
      tx = repoOptions.transaction

      const allIdentities = await MemberRepository.getIdentities(
        [originalId, toMergeId],
        repoOptions,
      )

      const originalIdentities = allIdentities.get(originalId)
      const toMergeIdentities = allIdentities.get(toMergeId)
      const identitiesToMove = []
      for (const identity of toMergeIdentities) {
        if (
          !originalIdentities.find(
            (i) => i.platform === identity.platform && i.username === identity.username,
          )
        ) {
          identitiesToMove.push(identity)
        }
      }

      await MemberRepository.moveIdentitiesBetweenMembers(
        toMergeId,
        originalId,
        identitiesToMove,
        repoOptions,
      )

      // Get tags as array of ids (findById returns them as models)
      original.tags = original.tags.map((i) => i.get({ plain: true }).id)
      toMerge.tags = toMerge.tags.map((i) => i.get({ plain: true }).id)

      // leave member activities alone - we will update them with a single query later
      delete original.activities
      delete toMerge.activities

      // Performs a merge and returns the fields that were changed so we can update
      const toUpdate: any = await MemberService.membersMerge(original, toMerge)

      // we will handle activities later manually
      delete toUpdate.activities
      // we already handled identities
      delete toUpdate.username

      // Update original member
      const txService = new MemberService(repoOptions as IServiceOptions)
      await txService.update(originalId, toUpdate, false)

      // update activities to belong to the originalId member
      await MemberRepository.moveActivitiesBetweenMembers(toMergeId, originalId, repoOptions)

      // Remove toMerge from original member
      await MemberRepository.removeToMerge(originalId, toMergeId, repoOptions)

      const secondMemberSegments = await MemberRepository.getMemberSegments(toMergeId, repoOptions)

      await MemberRepository.includeMemberToSegments(toMergeId, {
        ...repoOptions,
        currentSegments: secondMemberSegments,
      })

      // Delete toMerge member
      await MemberRepository.destroy(toMergeId, repoOptions, true)

      await SequelizeRepository.commitTransaction(tx)

      if (syncOptions.doSync) {
        try {
          const searchSyncService = new SearchSyncService(this.options, syncOptions.mode)

          await searchSyncService.triggerMemberSync(this.options.currentTenant.id, originalId)
          await searchSyncService.triggerRemoveMember(this.options.currentTenant.id, toMergeId)
        } catch (emitError) {
          this.log.error(
            emitError,
            {
              tenantId: this.options.currentTenant.id,
              originalId,
              toMergeId,
            },
            'Error while triggering member sync changes!',
          )
        }
      }

      this.options.log.info({ originalId, toMergeId }, 'Members merged!')
      return { status: 200, mergedId: originalId }
    } catch (err) {
      this.options.log.error(err, 'Error while merging members!')
      if (tx) {
        await SequelizeRepository.rollbackTransaction(tx)
      }
      throw err
    }
  }

  /**
   * Call the merge function with the special fields for members.
   * We want to always keep the earlies joinedAt date.
   * We always want the original displayName.
   * @param originalObject Original object to merge
   * @param toMergeObject Object to merge into the original object
   * @returns The updates to be performed on the original object
   */
  static membersMerge(originalObject, toMergeObject) {
    return merge(originalObject, toMergeObject, {
      joinedAt: (oldDate, newDate) => {
        // If either the new or the old date are earlier than 1970
        // it means they come from an activity without timestamp
        // and we want to keep the other one
        if (moment(oldDate).subtract(5, 'days').unix() < 0) {
          return newDate
        }
        if (moment(newDate).unix() < 0) {
          return oldDate
        }
        return moment
          .min(moment.tz(oldDate, 'Europe/London'), moment.tz(newDate, 'Europe/London'))
          .toDate()
      },
      // eslint-disable-next-line @typescript-eslint/no-unused-vars
      displayName: (oldValue, _newValue) => oldValue,
      reach: (oldReach, newReach) => MemberService.calculateReach(oldReach, newReach),
      score: (oldScore, newScore) => Math.max(oldScore, newScore),
      emails: (oldEmails, newEmails) => {
        if (!oldEmails && !newEmails) {
          return []
        }

        oldEmails = oldEmails ?? []
        newEmails = newEmails ?? []

        const emailSet = new Set<string>(oldEmails)
        newEmails.forEach((email) => emailSet.add(email))

        return Array.from(emailSet)
      },
      username: (oldUsernames, newUsernames) => {
        // we want to keep just the usernames that are not already in the oldUsernames
        const toKeep: any = {}

        const actualOld = mapUsernameToIdentities(oldUsernames)
        const actualNew = mapUsernameToIdentities(newUsernames)

        for (const [platform, identities] of Object.entries(actualNew)) {
          const oldIdentities = actualOld[platform]

          if (oldIdentities) {
            const identitiesToKeep = []
            for (const newIdentity of identities as any[]) {
              let keep = true
              for (const oldIdentity of oldIdentities) {
                if (oldIdentity.username === newIdentity.username) {
                  keep = false
                  break
                }
              }

              if (keep) {
                identitiesToKeep.push(newIdentity)
              }
            }

            if (identitiesToKeep.length > 0) {
              toKeep[platform] = identitiesToKeep
            }
          } else {
            toKeep[platform] = identities
          }
        }

        return toKeep
      },
    })
  }

  /**
   * Given two members, add them to the toMerge fields of each other.
   * It will also update the tenant's toMerge list, removing any entry that contains
   * the pair.
   * @returns Success/Error message
   */
  async addToMerge(suggestions: IMemberMergeSuggestion[]) {
    const transaction = await SequelizeRepository.createTransaction(this.options)
    try {
      const searchSyncService = new SearchSyncService(this.options)

      await MemberRepository.addToMerge(suggestions, { ...this.options, transaction })
      await SequelizeRepository.commitTransaction(transaction)

      for (const suggestion of suggestions) {
        await searchSyncService.triggerMemberSync(
          this.options.currentTenant.id,
          suggestion.members[0],
        )
        await searchSyncService.triggerMemberSync(
          this.options.currentTenant.id,
          suggestion.members[1],
        )
      }
      return { status: 200 }
    } catch (error) {
      await SequelizeRepository.rollbackTransaction(transaction)
      this.log.error(error, 'Error while adding members to merge')
      throw error
    }
  }

  /**
   * Given two members, add them to the noMerge fields of each other.
   * @param memberOneId ID of the first member
   * @param memberTwoId ID of the second member
   * @returns Success/Error message
   */
  async addToNoMerge(memberOneId, memberTwoId) {
    const transaction = await SequelizeRepository.createTransaction(this.options)
    const searchSyncService = new SearchSyncService(this.options)

    try {
      await MemberRepository.addNoMerge(memberOneId, memberTwoId, {
        ...this.options,
        transaction,
      })
      await MemberRepository.addNoMerge(memberTwoId, memberOneId, {
        ...this.options,
        transaction,
      })
      await MemberRepository.removeToMerge(memberOneId, memberTwoId, {
        ...this.options,
        transaction,
      })
      await MemberRepository.removeToMerge(memberTwoId, memberOneId, {
        ...this.options,
        transaction,
      })

      await SequelizeRepository.commitTransaction(transaction)

      await searchSyncService.triggerMemberSync(this.options.currentTenant.id, memberOneId)
      await searchSyncService.triggerMemberSync(this.options.currentTenant.id, memberTwoId)

      return { status: 200 }
    } catch (error) {
      await SequelizeRepository.rollbackTransaction(transaction)

      throw error
    }
  }

  async getMergeSuggestions(
    type: IMemberMergeSuggestionsType,
    numberOfHours: Number = 1.2,
  ): Promise<IMemberMergeSuggestion[]> {
    // Adding a transaction so it will use the write database
    const transaction = await SequelizeRepository.createTransaction(this.options)

    try {
      let out = []
      if (type === IMemberMergeSuggestionsType.USERNAME) {
        out = await MemberRepository.mergeSuggestionsByUsername(numberOfHours, {
          ...this.options,
          transaction,
        })
      }
      if (type === IMemberMergeSuggestionsType.EMAIL) {
        out = await MemberRepository.mergeSuggestionsByEmail(numberOfHours, {
          ...this.options,
          transaction,
        })
      }
      if (type === IMemberMergeSuggestionsType.SIMILARITY) {
        out = await MemberRepository.mergeSuggestionsBySimilarity(numberOfHours, {
          ...this.options,
          transaction,
        })
      }
      await SequelizeRepository.commitTransaction(transaction)
      return out
    } catch (error) {
      await SequelizeRepository.rollbackTransaction(transaction)
      this.log.error(error)
      throw error
    }
  }

  async update(id, data, syncToOpensearch = true) {
    let transaction
    const searchSyncService = new SearchSyncService(this.options)

    try {
      const repoOptions = await SequelizeRepository.createTransactionalRepositoryOptions(
        this.options,
      )
      transaction = repoOptions.transaction

      if (data.activities) {
        data.activities = await ActivityRepository.filterIdsInTenant(data.activities, repoOptions)
      }
      if (data.tags) {
        data.tags = await TagRepository.filterIdsInTenant(data.tags, repoOptions)
      }
      if (data.noMerge) {
        data.noMerge = await MemberRepository.filterIdsInTenant(
          data.noMerge.filter((i) => i !== id),
          repoOptions,
        )
      }
      if (data.toMerge) {
        data.toMerge = await MemberRepository.filterIdsInTenant(
          data.toMerge.filter((i) => i !== id),
          repoOptions,
        )
      }
      if (data.username) {
        // need to filter out existing identities from the payload
        const existingIdentities = (await MemberRepository.getIdentities([id], repoOptions)).get(id)

        data.username = mapUsernameToIdentities(data.username, data.platform)

        for (const identity of existingIdentities) {
          if (identity.platform in data.username) {
            // new username has this platform - we need to check if it also has the username
            let found = false
            for (const newIdentity of data.username[identity.platform]) {
              if (newIdentity.username === identity.username) {
                found = true
                break
              }
            }

            if (found) {
              // remove from data.username
              data.username[identity.platform] = data.username[identity.platform].filter(
                (i) => i.username !== identity.username,
              )
            } else {
              data.username[identity.platform].push({ ...identity, delete: true })
            }
          } else {
            // new username doesn't have this platform - we can delete the existing identity
            data.username[identity.platform] = { ...identity, delete: true }
          }
        }
      }

      const record = await MemberRepository.update(id, data, repoOptions)

      await SequelizeRepository.commitTransaction(transaction)

      if (syncToOpensearch) {
        try {
          await searchSyncService.triggerMemberSync(this.options.currentTenant.id, record.id)
        } catch (emitErr) {
          this.log.error(
            emitErr,
            { tenantId: this.options.currentTenant.id, memberId: record.id },
            'Error while triggering member sync changes!',
          )
        }
      }

      return record
    } catch (error) {
      if (error.name && error.name.includes('Sequelize')) {
        this.log.error(
          error,
          {
            query: error.sql,
            errorMessage: error.original.message,
          },
          'Error during member update!',
        )
      } else {
        this.log.error(error, 'Error during member update!')
      }

      if (transaction) {
        await SequelizeRepository.rollbackTransaction(transaction)
      }

      SequelizeRepository.handleUniqueFieldError(error, this.options.language, 'member')

      throw error
    }
  }

  async destroyBulk(ids) {
    const transaction = await SequelizeRepository.createTransaction(this.options)
    const searchSyncService = new SearchSyncService(this.options)

    try {
      await MemberRepository.destroyBulk(
        ids,
        {
          ...this.options,
          transaction,
        },
        true,
      )

      await SequelizeRepository.commitTransaction(transaction)
    } catch (error) {
      await SequelizeRepository.rollbackTransaction(transaction)
      throw error
    }

    for (const id of ids) {
      await searchSyncService.triggerRemoveMember(this.options.currentTenant.id, id)
    }
  }

  async destroyAll(ids) {
    const transaction = await SequelizeRepository.createTransaction(this.options)
    const searchSyncService = new SearchSyncService(this.options)

    try {
      for (const id of ids) {
        await MemberRepository.destroy(
          id,
          {
            ...this.options,
            transaction,
          },
          true,
        )
      }

      await SequelizeRepository.commitTransaction(transaction)
    } catch (error) {
      await SequelizeRepository.rollbackTransaction(transaction)
      throw error
    }

    for (const id of ids) {
      await searchSyncService.triggerRemoveMember(this.options.currentTenant.id, id)
    }
  }

  async findById(id, returnPlain = true, doPopulateRelations = true) {
    return MemberRepository.findById(id, this.options, returnPlain, doPopulateRelations)
  }

  async findAllAutocomplete(search, limit) {
    return MemberRepository.findAllAutocomplete(search, limit, this.options)
  }

  async findAndCountActive(
    filters: IActiveMemberFilter,
    offset: number,
    limit: number,
    orderBy: string,
    segments: string[],
  ) {
    const memberAttributeSettings = (
      await MemberAttributeSettingsRepository.findAndCountAll({}, this.options)
    ).rows

    return MemberRepository.findAndCountActiveOpensearch(
      filters,
      limit,
      offset,
      orderBy,
      this.options,
      memberAttributeSettings,
      segments,
    )
  }

  async findAndCountAll(args) {
    const memberAttributeSettings = (
      await MemberAttributeSettingsRepository.findAndCountAll({}, this.options)
    ).rows
    return MemberRepository.findAndCountAll(
      { ...args, attributesSettings: memberAttributeSettings },
      this.options,
    )
  }

  async queryV2(data) {
    if (await isFeatureEnabled(FeatureFlag.SEGMENTS, this.options)) {
      if (data.segments.length !== 1) {
        throw new Error400(
          `This operation can have exactly one segment. Found ${data.segments.length} segments.`,
        )
      }
    } else {
      data.segments = [(await new SegmentRepository(this.options).getDefaultSegment()).id]
    }

    const memberAttributeSettings = (
      await MemberAttributeSettingsRepository.findAndCountAll({}, this.options)
    ).rows

    return MemberRepository.findAndCountAllOpensearch(
      {
        limit: data.limit,
        offset: data.offset,
        filter: data.filter,
        orderBy: data.orderBy || undefined,
        countOnly: data.countOnly || false,
        attributesSettings: memberAttributeSettings,
        segments: data.segments,
      },
      this.options,
    )
  }

  async query(data, exportMode = false) {
    const memberAttributeSettings = (
      await MemberAttributeSettingsRepository.findAndCountAll({}, this.options)
    ).rows.filter((setting) => setting.type !== MemberAttributeType.SPECIAL)
    const advancedFilter = data.filter
    const orderBy = data.orderBy
    const limit = data.limit
    const offset = data.offset
    return MemberRepository.findAndCountAll(
      {
        advancedFilter,
        orderBy,
        limit,
        offset,
        attributesSettings: memberAttributeSettings,
        exportMode,
      },
      this.options,
    )
  }

  async queryForCsv(data) {
    data.limit = 10000000000000
    const found = await this.query(data, true)

    const relations = [
      { relation: 'organizations', attributes: ['name'] },
      { relation: 'notes', attributes: ['body'] },
      { relation: 'tags', attributes: ['name'] },
    ]
    for (const relation of relations) {
      for (const member of found.rows) {
        member[relation.relation] = member[relation.relation]?.map((i) => ({
          id: i.id,
          ...lodash.pick(i, relation.attributes),
        }))
      }
    }

    return found
  }

  async export(data) {
    const result = await sendExportCSVNodeSQSMessage(
      this.options.currentTenant.id,
      this.options.currentUser.id,
      ExportableEntity.MEMBERS,
      SequelizeRepository.getSegmentIds(this.options),
      data,
    )
    return result
  }

  async findMembersWithMergeSuggestions(args) {
    return MemberRepository.findMembersWithMergeSuggestions(args, this.options)
  }

  async import(data, importHash) {
    if (!importHash) {
      throw new Error400(this.options.language, 'importer.errors.importHashRequired')
    }

    if (await this._isImportHashExistent(importHash)) {
      throw new Error400(this.options.language, 'importer.errors.importHashExistent')
    }

    const dataToCreate = {
      ...data,
      importHash,
    }

    return this.upsert(dataToCreate)
  }

  async _isImportHashExistent(importHash) {
    const count = await MemberRepository.count(
      {
        importHash,
      },
      this.options,
    )

    return count > 0
  }

  /**
   *
   * @param oldReach The old reach object
   * @param newReach the new reach object
   * @returns The new reach object
   */
  static calculateReach(oldReach: any, newReach: any) {
    // Totals are recomputed, so we delete them first
    delete oldReach.total
    delete newReach.total
    const out = lodash.merge(oldReach, newReach)
    if (Object.keys(out).length === 0) {
      return { total: -1 }
    }
    // Total is the sum of all attributes
    out.total = lodash.sum(Object.values(out))
    return out
  }
}<|MERGE_RESOLUTION|>--- conflicted
+++ resolved
@@ -1,6 +1,6 @@
 /* eslint-disable no-continue */
 
-import { Error400, isDomainExcluded } from '@crowd/common'
+import { SERVICE, Error400, isDomainExcluded } from '@crowd/common'
 import { LoggerBase } from '@crowd/logging'
 import { WorkflowIdReusePolicy } from '@crowd/temporal'
 import {
@@ -10,15 +10,10 @@
   MemberAttributeType,
   SyncMode,
 } from '@crowd/types'
-<<<<<<< HEAD
 import lodash from 'lodash'
 import moment from 'moment-timezone'
 import validator from 'validator'
 import { TEMPORAL_CONFIG } from '@/conf'
-=======
-import { SERVICE, isDomainExcluded } from '@crowd/common'
-import { WorkflowIdReusePolicy } from '@crowd/temporal'
->>>>>>> 8f6ac757
 import { IRepositoryOptions } from '../database/repositories/IRepositoryOptions'
 import ActivityRepository from '../database/repositories/activityRepository'
 import MemberAttributeSettingsRepository from '../database/repositories/memberAttributeSettingsRepository'
@@ -44,11 +39,8 @@
 import MemberAttributeSettingsService from './memberAttributeSettingsService'
 import OrganizationService from './organizationService'
 import SearchSyncService from './searchSyncService'
-<<<<<<< HEAD
 import SettingsService from './settingsService'
-=======
 import { ServiceType } from '@/conf/configTypes'
->>>>>>> 8f6ac757
 
 export default class MemberService extends LoggerBase {
   options: IServiceOptions
