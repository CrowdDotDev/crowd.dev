/* eslint-disable no-continue */

import { captureApiChange, memberEditIdentitiesAction, memberMergeAction } from '@crowd/audit-logs'
import {
  SERVICE,
  Error400,
  isDomainExcluded,
  singleOrDefault,
  getProperDisplayName,
} from '@crowd/common'
import { LoggerBase } from '@crowd/logging'
import { WorkflowIdReusePolicy } from '@crowd/temporal'
import {
<<<<<<< HEAD
  FeatureFlag,
=======
  ExportableEntity,
>>>>>>> ab5fa33c
  IMemberIdentity,
  IMemberUnmergeBackup,
  IMemberUnmergePreviewResult,
  IOrganization,
  IUnmergePreviewResult,
  MemberIdentityType,
  MergeActionState,
  MergeActionType,
  SyncMode,
  TemporalWorkflowId,
  MemberRoleUnmergeStrategy,
  OrganizationIdentityType,
  IMemberRoleWithOrganization,
} from '@crowd/types'
import { randomUUID } from 'crypto'
import lodash from 'lodash'
import moment from 'moment-timezone'
import validator from 'validator'
<<<<<<< HEAD
import { getActivityCountOfMemberIdentities } from '@crowd/data-access-layer'
import OrganizationRepository from '@/database/repositories/organizationRepository'
import { MergeActionsRepository } from '@/database/repositories/mergeActionsRepository'
import MemberOrganizationRepository from '@/database/repositories/memberOrganizationRepository'
import { ServiceType } from '@/conf/configTypes'
=======
import { captureApiChange, memberEditIdentitiesAction, memberMergeAction } from '@crowd/audit-logs'
import {
  addMemberNotes,
  addMemberTags,
  addMemberTasks,
  fetchMemberIdentities,
  findMemberById,
  findMemberNotes,
  findMemberTags,
  findMemberTasks,
  MemberField,
  removeMemberNotes,
  removeMemberTags,
  removeMemberTasks,
} from '@crowd/data-access-layer/src/members'
import { findMemberAffiliations } from '@crowd/data-access-layer/src/member_segment_affiliations'
>>>>>>> ab5fa33c
import { TEMPORAL_CONFIG } from '@/conf'
import { GITHUB_TOKEN_CONFIG } from '../conf'
import { IRepositoryOptions } from '../database/repositories/IRepositoryOptions'
import ActivityRepository from '../database/repositories/activityRepository'
import MemberAttributeSettingsRepository from '../database/repositories/memberAttributeSettingsRepository'
import MemberRepository from '../database/repositories/memberRepository'
import SequelizeRepository from '../database/repositories/sequelizeRepository'
import TagRepository from '../database/repositories/tagRepository'
import {
  BasicMemberIdentity,
  IActiveMemberFilter,
  IMemberMergeSuggestion,
  mapUsernameToIdentities,
} from '../database/repositories/types/memberTypes'
import telemetryTrack from '../segment/telemetryTrack'
import { IServiceOptions } from './IServiceOptions'
import merge from './helpers/merge'
import MemberAttributeSettingsService from './memberAttributeSettingsService'
import MemberOrganizationService from './memberOrganizationService'
import OrganizationService from './organizationService'
import SearchSyncService from './searchSyncService'
import SettingsService from './settingsService'

export default class MemberService extends LoggerBase {
  options: IServiceOptions

  constructor(options: IServiceOptions) {
    super(options.log)
    this.options = options
  }

  /**
   * Validates the attributes against its saved settings.
   *
   * Throws 400 Errors if the attribute does not exist in settings,
   * or if the sent attribute type does not match the type in the settings.
   * Also restructures custom attributes that come only as a value, without platforms.
   *
   * Example custom attributes restructuring
   * {
   *   attributes: {
   *      someAttributeName: 'someValue'
   *   }
   * }
   *
   * This object is transformed into:
   * {
   *   attributes: {
   *     someAttributeName: {
   *        custom: 'someValue'
   *     },
   *   }
   * }
   *
   * @param attributes
   * @returns restructured object
   */
  async validateAttributes(
    attributes: { [key: string]: any },
    transaction = null,
  ): Promise<object> {
    // check attribute exists in memberAttributeSettings

    const memberAttributeSettings = (
      await MemberAttributeSettingsRepository.findAndCountAll(
        {},
        { ...this.options, ...(transaction && { transaction }) },
      )
    ).rows.reduce((acc, attribute) => {
      acc[attribute.name] = attribute
      return acc
    }, {})

    for (const attributeName of Object.keys(attributes)) {
      if (!memberAttributeSettings[attributeName]) {
        this.log.error('Attribute does not exist', {
          attributeName,
          attributes,
        })
        delete attributes[attributeName]
        continue
      }
      if (typeof attributes[attributeName] !== 'object') {
        attributes[attributeName] = {
          custom: attributes[attributeName],
        }
      }

      for (const platform of Object.keys(attributes[attributeName])) {
        if (
          attributes[attributeName][platform] !== undefined &&
          attributes[attributeName][platform] !== null
        ) {
          if (
            !MemberAttributeSettingsService.isCorrectType(
              attributes[attributeName][platform],
              memberAttributeSettings[attributeName].type,
              { options: memberAttributeSettings[attributeName].options },
            )
          ) {
            this.log.error('Failed to validate attributee', {
              attributeName,
              platform,
              attributeValue: attributes[attributeName][platform],
              attributeType: memberAttributeSettings[attributeName].type,
              options: memberAttributeSettings[attributeName].options,
            })
            throw new Error400(
              this.options.language,
              'settings.memberAttributes.wrongType',
              attributeName,
              memberAttributeSettings[attributeName].type,
            )
          }
        }
      }
    }

    return attributes
  }

  /**
   * Sets the attribute.default key as default values of attribute
   * object using the priority array stored in the settings.
   * Throws a 400 Error if priority array does not exist.
   * @param attributes
   * @returns attribute object with default values
   */
  async setAttributesDefaultValues(attributes: object): Promise<object> {
    if (!(await SettingsService.platformPriorityArrayExists(this.options))) {
      throw new Error400(this.options.language, 'settings.memberAttributes.priorityArrayNotFound')
    }

    const priorityArray = this.options.currentTenant.settings[0].get({ plain: true })
      .attributeSettings.priorities

    for (const attributeName of Object.keys(attributes)) {
      const highestPriorityPlatform = MemberService.getHighestPriorityPlatformForAttributes(
        Object.keys(attributes[attributeName]),
        priorityArray,
      )

      if (highestPriorityPlatform !== undefined) {
        attributes[attributeName].default = attributes[attributeName][highestPriorityPlatform]
      } else {
        delete attributes[attributeName]
      }
    }

    return attributes
  }

  /**
   * Returns the highest priority platform from an array of platforms
   * If any of the platforms does not exist in the priority array, returns
   * the first platform sent as the highest priority platform.
   * @param platforms Array of platforms to select the highest priority platform
   * @param priorityArray zero indexed priority array. Lower index means higher priority
   * @returns the highest priority platform or undefined if values are incorrect
   */
  public static getHighestPriorityPlatformForAttributes(
    platforms: string[],
    priorityArray: string[],
  ): string | undefined {
    if (platforms.length <= 0) {
      return undefined
    }
    const filteredPlatforms = priorityArray.filter((i) => platforms.includes(i))
    return filteredPlatforms.length > 0 ? filteredPlatforms[0] : platforms[0]
  }

  /**
   * Upsert a member. If the member exists, it updates it. If it does not exist, it creates it.
   * The update is done with a deep merge of the original and the new member.
   * The member is returned without relations
   * Only the fields that have changed are updated.
   * @param data Data for the member
   * @param existing If the member already exists. If it does not, false. Othwerwise, the member.
   * @returns The created member
   */
  async upsert(
    data,
    existing: boolean | any = false,
    fireCrowdWebhooks: boolean = true,
    syncToOpensearch = true,
  ) {
    const logger = this.options.log
    const searchSyncService = new SearchSyncService(
      this.options,
      SERVICE === ServiceType.NODEJS_WORKER ? SyncMode.ASYNCHRONOUS : undefined,
    )

    const errorDetails: any = {}

    if (data.identities && data.identities.length > 0) {
      // map identities to username
      const username = {}
      for (const i of data.identities as IMemberIdentity[]) {
        if (!username[i.platform]) {
          username[i.platform] = [] as BasicMemberIdentity[]
        }

        if (!data.platform && i.type === MemberIdentityType.USERNAME) {
          data.platform = i.platform
        }

        username[i.platform].push({
          value: i.value,
          type: i.type,
        })
      }

      data.username = username
    }

    if (!('platform' in data)) {
      throw new Error400(this.options.language, 'activity.platformRequiredWhileUpsert')
    }

    data.username = mapUsernameToIdentities(data.username, data.platform)

    if (!(data.platform in data.username)) {
      throw new Error400(this.options.language, 'activity.platformAndUsernameNotMatching')
    }

    if (!data.displayName) {
      data.displayName = getProperDisplayName(data.username[data.platform][0].username)
    }

    if (!(data.platform in data.username)) {
      throw new Error400(this.options.language, 'activity.platformAndUsernameNotMatching')
    }

    if (!data.displayName) {
      data.displayName = data.username[data.platform].username
    }

    const transaction = await SequelizeRepository.createTransaction(this.options)

    try {
      if (data.activities) {
        data.activities = await ActivityRepository.filterIdsInTenant(data.activities, {
          ...this.options,
          transaction,
        })
      }
      if (data.tags) {
        data.tags = await TagRepository.filterIdsInTenant(data.tags, {
          ...this.options,
          transaction,
        })
      }
      if (data.noMerge) {
        data.noMerge = await MemberRepository.filterIdsInTenant(data.noMerge, {
          ...this.options,
          transaction,
        })
      }
      if (data.toMerge) {
        data.toMerge = await MemberRepository.filterIdsInTenant(data.toMerge, {
          ...this.options,
          transaction,
        })
      }

      const { platform } = data

      if (data.attributes) {
        data.attributes = await this.validateAttributes(data.attributes, transaction)
      }

      if (data.reach) {
        data.reach = typeof data.reach === 'object' ? data.reach : { [platform]: data.reach }
        data.reach = MemberService.calculateReach(data.reach, {})
      } else {
        data.reach = { total: -1 }
      }

      delete data.platform

      if (!('joinedAt' in data)) {
        data.joinedAt = moment.tz('Europe/London').toDate()
      }

      if (!existing) {
        existing = await this.memberExists(data.username, platform)
      } else {
        // let's look just in case for an existing member and if they are different we should log them because they will probably fail to insert
        const tempExisting = await this.memberExists(data.username, platform)

        if (!tempExisting) {
          logger.warn(
            { existingMemberId: existing.id },
            'We have received an existing member but actually we could not find him by username and platform!',
          )
          errorDetails.reason = 'member_service_upsert_existing_member_not_found'
          errorDetails.details = {
            existingMemberId: existing.id,
            username: data.username,
            platform,
          }
        } else if (existing.id !== tempExisting.id) {
          logger.warn(
            { existingMemberId: existing.id, actualExistingMemberId: tempExisting.id },
            'We found a member with the same username and platform but different id!',
          )
          errorDetails.reason = 'member_service_upsert_existing_member_mismatch'
          errorDetails.details = {
            existingMemberId: existing.id,
            actualExistingMemberId: tempExisting.id,
            username: data.username,
            platform,
          }
        }
      }

      // Collect IDs for relation
      const organizations = []
      // If organizations are sent
      if (data.organizations) {
        for (const organization of data.organizations) {
          if (typeof organization === 'string' && validator.isUUID(organization)) {
            // If an ID was already sent, we simply push it to the list
            organizations.push(organization)
          } else if (typeof organization === 'object' && organization.id) {
            organizations.push(organization)
          } else {
            // Otherwise, either another string or an object was sent
            const organizationService = new OrganizationService(this.options)
            let data = {}
            if (typeof organization === 'string') {
              // If a string was sent, we assume it is the name of the organization
              data = {
                identities: [
                  {
                    name: organization,
                    platform,
                  },
                ],
              }
            } else {
              // Otherwise, we assume it is an object with the data of the organization
              data = organization
            }
            // We createOrUpdate the organization and add it to the list of IDs
            const organizationRecord = await organizationService.createOrUpdate(
              data as IOrganization,
              {
                doSync: syncToOpensearch,
                mode: SyncMode.ASYNCHRONOUS,
              },
            )
            organizations.push({ id: organizationRecord.id })
          }
        }
      }

      // Auto assign member to organization if email domain matches
      if (data.emails) {
        const emailDomains = new Set<string>()

        // Collect unique domains
        for (const email of data.emails) {
          if (email) {
            const domain = email.split('@')[1]
            if (!isDomainExcluded(domain)) {
              emailDomains.add(domain)
            }
          }
        }

        // Fetch organization ids for these domains
        const organizationService = new OrganizationService(this.options)
        for (const domain of emailDomains) {
          if (domain) {
            const org = await organizationService.createOrUpdate(
              {
                displayName: domain,
                attributes: {
                  name: {
                    default: domain,
                    custom: [domain],
                  },
                },
                identities: [
                  {
                    value: domain,
                    type: OrganizationIdentityType.PRIMARY_DOMAIN,
                    platform: 'email',
                    verified: true,
                  },
                ],
              },
              {
                doSync: syncToOpensearch,
                mode: SyncMode.ASYNCHRONOUS,
              },
            )

            if (org) {
              organizations.push({ id: org.id })
            }
          }
        }
      }

      // Remove dups
      if (organizations.length > 0) {
        data.organizations = lodash.uniqBy(organizations, 'id')
      }

      let record
      if (existing) {
        const { id } = existing
        delete existing.id
        const toUpdate = MemberService.membersMerge(existing, data)

        if (toUpdate.attributes) {
          toUpdate.attributes = await this.setAttributesDefaultValues(toUpdate.attributes)
        }

        // It is important to call it with doPopulateRelations=false
        // because otherwise the performance is greatly decreased in integrations
        record = await MemberRepository.update(id, toUpdate, {
          ...this.options,
          transaction,
        })
      } else {
        // It is important to call it with doPopulateRelations=false
        // because otherwise the performance is greatly decreased in integrations
        if (data.attributes) {
          data.attributes = await this.setAttributesDefaultValues(data.attributes)
        }

        record = await MemberRepository.create(data, {
          ...this.options,
          transaction,
        })

        telemetryTrack(
          'Member created',
          {
            id: record.id,
            createdAt: record.createdAt,
            sample: record.attributes.sample?.crowd,
            identities: Object.keys(record.username),
          },
          this.options,
        )
      }

      await SequelizeRepository.commitTransaction(transaction)

      if (syncToOpensearch) {
        await searchSyncService.triggerMemberSync(this.options.currentTenant.id, record.id)
      }

      if (!existing && fireCrowdWebhooks) {
        try {
          const handle = await this.options.temporal.workflow.start('processNewMemberAutomation', {
            workflowId: `${TemporalWorkflowId.NEW_MEMBER_AUTOMATION}/${record.id}`,
            taskQueue: TEMPORAL_CONFIG.automationsTaskQueue,
            workflowIdReusePolicy: WorkflowIdReusePolicy.WORKFLOW_ID_REUSE_POLICY_REJECT_DUPLICATE,
            retry: {
              maximumAttempts: 100,
            },

            args: [
              {
                tenantId: this.options.currentTenant.id,
                memberId: record.id,
              },
            ],
            searchAttributes: {
              TenantId: [this.options.currentTenant.id],
            },
          })
          this.log.info(
            { workflowId: handle.workflowId },
            'Started temporal workflow to process new member automation!',
          )
        } catch (err) {
          logger.error(err, `Error triggering new member automation - ${record.id}!`)
        }
      }

      if (!fireCrowdWebhooks) {
        this.log.info('Ignoring outgoing webhooks because of fireCrowdWebhooks!')
      }

      return record
    } catch (error) {
      const reason = errorDetails.reason || undefined
      const details = errorDetails.details || undefined

      if (error.name && error.name.includes('Sequelize')) {
        logger.error(
          error,
          {
            query: error.sql,
            errorMessage: error.original.message,
            reason,
            details,
          },
          'Error during member upsert!',
        )
      } else {
        logger.error(error, { reason, details }, 'Error during member upsert!')
      }

      await SequelizeRepository.rollbackTransaction(transaction)

      SequelizeRepository.handleUniqueFieldError(error, this.options.language, 'member')

      throw { ...error, reason, details }
    }
  }

  /**
   * Checks if given user already exists by username and platform.
   * Username can be given as a plain string or as dictionary with
   * related platforms.
   * Ie:
   * username = 'anil' || username = { github: 'anil' } || username = { github: 'anil', twitter: 'some-other-username' } || username = { github: { username: 'anil' } } || username = { github: [{ username: 'anil' }] }
   * @param username username of the member
   * @param platform platform of the member
   * @returns null | found member
   */
  async memberExists(username: object | string, platform: string) {
    const fillRelations = false

    const usernames: string[] = []

    if (typeof username === 'string') {
      usernames.push(username)
    } else if (typeof username === 'object') {
      if ('username' in username) {
        usernames.push((username as any).username)
      } else if (platform in username) {
        if (typeof username[platform] === 'string') {
          usernames.push(username[platform])
        } else if (Array.isArray(username[platform])) {
          if (username[platform].length === 0) {
            throw new Error400(this.options.language, 'activity.platformAndUsernameNotMatching')
          } else if (typeof username[platform] === 'string') {
            usernames.push(...username[platform])
          } else if (typeof username[platform][0] === 'object') {
            usernames.push(...username[platform].map((u) => u.username))
          }
        } else if (typeof username[platform] === 'object') {
          usernames.push(username[platform].username)
        } else {
          throw new Error400(this.options.language, 'activity.platformAndUsernameNotMatching')
        }
      } else {
        throw new Error400(this.options.language, 'activity.platformAndUsernameNotMatching')
      }
    }

    // It is important to call it with doPopulateRelations=false
    // because otherwise the performance is greatly decreased in integrations
    const existing = await MemberRepository.memberExists(
      usernames,
      platform,
      {
        ...this.options,
      },
      fillRelations,
    )

    return existing
  }

  /**
   * Unmerges two members given a preview payload.
   * Payload is returned from unmerge/preview endpoint, and confirmed by the user
   * Payload.primary has the primary member's unmerged data, current member will be updated using these fields.
   * Payload.secondary has the member that'll be unmerged/extracted from the primary member. This member will be created
   * Activity moving, syncing to opensearch, recalculating activity.organizationIds and notifying frontend via websockets
   * is done asynchronously, via entity-merge temporal worker finishMemberUnmerging workflow.
   * @param memberId memberId of the primary member
   * @param payload unmerge preview payload
   */
  async unmerge(
    memberId: string,
    payload: IUnmergePreviewResult<IMemberUnmergePreviewResult>,
  ): Promise<void> {
    let tx

    // this field is purely for rendering the preview, we'll set the secondary member roles using the payload.secondary.memberOrganizations field
    // consequentially this field is checked in member.create - we'll instead handle roles manually after creation
    delete payload.secondary.organizations

    try {
      const qx = SequelizeRepository.getQueryExecutor(this.options)
      const member = await findMemberById(qx, memberId, [MemberField.ID, MemberField.DISPLAY_NAME])
      const [memberTasks, memberTags, memberNotes] = await Promise.all([
        (await findMemberTasks(qx, memberId)).map((t) => ({ id: t.taskId })),
        (await findMemberTags(qx, memberId)).map((t) => ({ id: t.tagId })),
        (await findMemberNotes(qx, memberId)).map((t) => ({ id: t.noteId })),
      ])

      const repoOptions: IRepositoryOptions =
        await SequelizeRepository.createTransactionalRepositoryOptions(this.options)
      tx = repoOptions.transaction

      const txqx = SequelizeRepository.getQueryExecutor(repoOptions, tx)

      // remove identities in secondary member from primary member
      await MemberRepository.removeIdentitiesFromMember(
        memberId,
        payload.secondary.identities.filter(
          (i) =>
            i.verified === undefined || // backwards compatibility for old identity backups
            i.verified === true ||
            (i.verified === false &&
              !payload.primary.identities.some(
                (pi) =>
                  pi.verified === false &&
                  pi.platform === i.platform &&
                  pi.value === i.value &&
                  pi.type === i.type,
              )),
        ),
        repoOptions,
      )

      // we need to exclude identities in secondary that still exists in some other member
      const identitiesToExclude = await MemberRepository.findAlreadyExistingIdentities(
        payload.secondary.identities.filter((i) => i.verified),
        repoOptions,
      )

      payload.secondary.identities = payload.secondary.identities.filter(
        (i) =>
          !identitiesToExclude.some(
            (ie) =>
              ie.platform === i.platform &&
              ie.value === i.value &&
              ie.type === i.type &&
              ie.verified,
          ),
      )

      // create the secondary member
      const secondaryMember = await MemberRepository.create(payload.secondary, repoOptions)
      // move affiliations
      if (payload.secondary.affiliations.length > 0) {
        await MemberRepository.moveSelectedAffiliationsBetweenMembers(
          memberId,
          secondaryMember.id,
          payload.secondary.affiliations.map((a) => a.id),
          repoOptions,
        )
      }

      // move tags
      if (payload.secondary.tags.length > 0) {
        await addMemberTags(
          txqx,
          secondaryMember.id,
          payload.secondary.tags.map((t) => t.id),
        )
        // check if anything to delete in primary
        const tagsToDelete = memberTags.filter(
          (t) => !payload.primary.tags.some((pt) => pt.id === t.id),
        )
        if (tagsToDelete.length > 0) {
          await removeMemberTags(
            txqx,
            memberId,
            tagsToDelete.map((t) => t.id),
          )
        }
      }

      // move tasks
      if (payload.secondary.tasks.length > 0) {
        await addMemberTasks(
          txqx,
          secondaryMember.id,
          payload.secondary.tasks.map((t) => t.id),
        )
        // check if anything to delete in primary
        const tasksToDelete = memberTasks.filter(
          (t) => !payload.primary.tasks.some((pt) => pt.id === t.id),
        )
        if (tasksToDelete.length > 0) {
          await removeMemberTasks(
            txqx,
            memberId,
            tasksToDelete.map((t) => t.id),
          )
        }
      }

      // move notes
      if (payload.secondary.notes.length > 0) {
        await addMemberNotes(
          txqx,
          secondaryMember.id,
          payload.secondary.notes.map((n) => n.id),
        )
        // check if anything to delete in primary
        const notesToDelete = memberNotes.filter(
          (n) => !payload.primary.notes.some((pn) => pn.id === n.id),
        )
        if (notesToDelete.length > 0) {
          await removeMemberNotes(
            txqx,
            memberId,
            notesToDelete.map((n) => n.id),
          )
        }
      }

      // move memberOrganizations
      if (payload.secondary.memberOrganizations.length > 0) {
        const nonExistingOrganizationIds = await OrganizationRepository.findNonExistingIds(
          payload.secondary.memberOrganizations.map((o) => o.organizationId),
          repoOptions,
        )
        for (const role of payload.secondary.memberOrganizations.filter(
          (r) => !nonExistingOrganizationIds.includes(r.organizationId),
        )) {
          await MemberOrganizationRepository.addMemberRole(
            { ...role, memberId: secondaryMember.id },
            repoOptions,
          )
        }

        const memberOrganizations = await MemberOrganizationRepository.findMemberRoles(
          member.id,
          repoOptions,
        )
        // check if anything to delete in primary
        const rolesToDelete = memberOrganizations.filter(
          (r) =>
            r.source !== 'ui' &&
            !payload.primary.memberOrganizations.some(
              (pr) =>
                pr.organizationId === r.organizationId &&
                pr.title === r.title &&
                pr.dateStart === r.dateStart &&
                pr.dateEnd === r.dateEnd,
            ),
        )

        for (const role of rolesToDelete) {
          await MemberOrganizationRepository.removeMemberRole(role, repoOptions)
        }
      }

      // delete relations from payload, since we already handled those
      delete payload.primary.identities
      delete payload.primary.username
      delete payload.primary.memberOrganizations
      delete payload.primary.organizations
      delete payload.primary.tags
      delete payload.primary.notes
      delete payload.primary.tasks
      delete payload.primary.affiliations

      // update rest of the primary member fields
      await MemberRepository.update(memberId, payload.primary, repoOptions)

      // add primary and secondary to no merge so they don't get suggested again
      await MemberRepository.addNoMerge(memberId, secondaryMember.id, repoOptions)

      // trigger entity-merging-worker to move activities in the background
      await SequelizeRepository.commitTransaction(tx)

      // responsible for moving member's activities, syncing to opensearch afterwards, recalculating activity.organizationIds and notifying frontend via websockets
      await this.options.temporal.workflow.start('finishMemberUnmerging', {
        taskQueue: 'entity-merging',
        workflowId: `finishMemberUnmerging/${member.id}/${secondaryMember.id}`,
        retry: {
          maximumAttempts: 10,
        },
        args: [
          member.id,
          secondaryMember.id,
          payload.secondary.identities,
          member.displayName,
          secondaryMember.displayName,
          this.options.currentTenant.id,
          this.options.currentUser.id,
        ],
        searchAttributes: {
          TenantId: [this.options.currentTenant.id],
        },
      })
    } catch (err) {
      if (tx) {
        await SequelizeRepository.rollbackTransaction(tx)
      }
      throw err
    }
  }

  /**
   * Returns a preview of primary and secondary members after a possible unmerge operation
   * Preview is built using the identity sent. First we try to find the corresponding mergeAction.unmergeBackup
   * If we find the backup, we return preview by doing an in-place unmerge between two members.
   * If backup is not found, preview will be for an identity extraction
   * This will only return a preview, users will be able to edit the preview and confirm the payload
   * Unmerge will be done in /unmerge endpoint with the confirmed payload from the user.
   * @param memberId member for identity extraction/unmerge
   * @param identity identity to be extracted/unmerged
   */
  async unmergePreview(
    memberId: string,
    identity: IMemberIdentity,
  ): Promise<IUnmergePreviewResult<IMemberUnmergePreviewResult>> {
    const relationships = ['tags', 'notes', 'tasks', 'identities', 'affiliations']

    try {
      const qx = SequelizeRepository.getQueryExecutor(this.options)
      const memberById = await findMemberById(qx, memberId, [
        MemberField.ID,
        MemberField.TENANT_ID,
        MemberField.DISPLAY_NAME,
        MemberField.ATTRIBUTES,
        MemberField.REACH,
        MemberField.CONTRIBUTIONS,
        MemberField.MANUALLY_CHANGED_FIELDS,
      ])

      const [memberOrganizations, identities, tags, notes, tasks, affiliations] = await Promise.all(
        [
          MemberOrganizationRepository.findMemberRoles(memberId, this.options),
          fetchMemberIdentities(qx, memberId),
          findMemberTags(qx, memberId),
          findMemberNotes(qx, memberId),
          findMemberTasks(qx, memberId),
          findMemberAffiliations(qx, memberId),
        ],
      )

      const member = {
        ...memberById,
        memberOrganizations,
        identities,
        affiliations,
        tags: tags.map((t) => ({ id: t.tagId })),
        notes: notes.map((n) => ({ id: n.noteId })),
        tasks: tasks.map((t) => ({ id: t.taskId })),
      }

      if (
        !member.identities.some(
          (i) =>
            i.platform === identity.platform &&
            i.type === identity.type &&
            i.value === identity.value,
        )
      ) {
        throw new Error(`Member doesn't have the identity sent to be unmerged!`)
      }

      const mergeAction = await MergeActionsRepository.findMergeBackup(
        memberId,
        MergeActionType.MEMBER,
        identity,
        this.options,
      )

      if (mergeAction) {
        // mergeAction is found, unmerge preview will be generated

        const primaryBackup = mergeAction.unmergeBackup.primary as IMemberUnmergeBackup
        const secondaryBackup = mergeAction.unmergeBackup.secondary as IMemberUnmergeBackup

        // construct primary member with best effort
        for (const key of MemberService.MEMBER_MERGE_FIELDS) {
          // delay relationships for later
          if (!(key in relationships) && !(member.manuallyChangedFields || []).includes(key)) {
            if (key === 'attributes') {
              // 1) if both primary and secondary backup have the attribute, check any platform specific value came from merge, if current member has it, revert it
              // 2) if primary backup doesn't have the attribute, and secondary backup does, check if current member has the same value, if yes revert it (it came through merge)
              // 3) if primary backup has the attribute, and secondary doesn't, keep the current value
              // 4) if both backups doesn't have the value, but current member does, keep the current value
              // we only need to act on cases 1 and 2, because we don't need to change current member's attributes for other cases

              // loop through current member attributes
              for (const attributeKey of Object.keys(member.attributes)) {
                if (!(member.manuallyChangedFields || []).some((f) => f === `attributes.${key}`)) {
                  // both backups have the attribute
                  if (
                    primaryBackup.attributes[attributeKey] &&
                    secondaryBackup.attributes[attributeKey]
                  ) {
                    // find platform key values that exist on secondary, but not on primary backup
                    const platformKeysThatOnlyExistOnSecondaryBackup = Object.keys(
                      secondaryBackup.attributes[attributeKey],
                    ).filter(
                      (key) =>
                        primaryBackup.attributes[attributeKey][key] === null ||
                        primaryBackup.attributes[attributeKey][key] === undefined ||
                        primaryBackup.attributes[attributeKey][key] === '',
                    )

                    for (const platformKey of platformKeysThatOnlyExistOnSecondaryBackup) {
                      // check current member still has this value for the attribute[key][platform], and primary backup didn't have this value
                      if (
                        member.attributes[attributeKey][platformKey] ===
                          secondaryBackup.attributes[attributeKey][platformKey] &&
                        primaryBackup.attributes[attributeKey][platformKey] !==
                          member.attributes[attributeKey][platformKey]
                      ) {
                        delete member.attributes[attributeKey][platformKey]
                      }
                      if (Object.keys(member.attributes[attributeKey]).length === 0) {
                        delete member.attributes[attributeKey]
                      }
                    }
                  } else if (
                    !primaryBackup.attributes[attributeKey] &&
                    secondaryBackup.attributes[attributeKey]
                  ) {
                    // remove platform keys that has the same value with current member
                    if (member.attributes[attributeKey]) {
                      for (const platformKey of Object.keys(member.attributes[attributeKey])) {
                        if (
                          member.attributes[attributeKey][platformKey] ===
                          secondaryBackup.attributes[attributeKey][platformKey]
                        ) {
                          delete member.attributes[attributeKey][platformKey]
                        }
                      }

                      // check any platform keys remaining on current member, if not remove the attribute completely
                      if (Object.keys(member.attributes[attributeKey]).length === 0) {
                        delete member.attributes[attributeKey]
                      }
                    }
                  }
                }
              }
            } else if (key === 'reach') {
              // only act on reach if current member has some data
              for (const reachKey of Object.keys(member.reach)) {
                if (
                  reachKey !== 'total' &&
                  secondaryBackup.reach[reachKey] === member.reach[reachKey]
                ) {
                  delete member.reach[reachKey]
                }
              }
              // check if there are any keys other than total, if yes recalculate total, else set total to -1
              if (Object.keys(member.reach).length > 1) {
                delete member.reach.total
                member.reach.total = lodash.sum(Object.values(member.reach))
              } else {
                member.reach.total = -1
              }
            } else if (key === 'contributions') {
              // check secondary member has any contributions to extract from current member
              if (member.contributions) {
                member.contributions = member.contributions.filter(
                  (c) => !(secondaryBackup.contributions || []).some((s) => s.id === c.id),
                )
              }
            } else if (primaryBackup[key] !== member[key] && secondaryBackup[key] === member[key]) {
              member[key] = null
            }
          }
        }

        // tags: Remove tags that exist in secondary backup, but not in primary backup
        member.tags = member.tags.filter(
          (tag) =>
            !(
              secondaryBackup.tags.some((t) => t.id === tag.id) &&
              !primaryBackup.tags.some((t) => t.id === tag.id)
            ),
        )

        // notes: Remove notes that exist in secondary backup, but not in primary backup
        member.notes = member.notes.filter(
          (note) =>
            !(
              secondaryBackup.notes.some((n) => n.id === note.id) &&
              !primaryBackup.notes.some((n) => n.id === note.id)
            ),
        )

        // tasks: Remove tasks that exist in secondary backup, but not in primary backup
        member.tasks = member.tasks.filter(
          (task) =>
            !(
              secondaryBackup.tasks.some((t) => t.id === task.id) &&
              !primaryBackup.tasks.some((t) => t.id === task.id)
            ),
        )

        // identities: Remove identities coming from secondary backup
        member.identities = member.identities.filter(
          (i) =>
            !secondaryBackup.identities.some(
              (s) => s.platform === i.platform && s.value === i.value && s.type === i.type,
            ),
        )

        // affiliations: Remove affiliations coming from secondary backup
        member.affiliations = member.affiliations.filter(
          (a) => !secondaryBackup.affiliations.some((s) => s.id === a.id),
        )

        // member organizations
        const unmergedRoles = MemberOrganizationService.unmergeRoles(
          member.memberOrganizations,
          primaryBackup.memberOrganizations,
          secondaryBackup.memberOrganizations,
          MemberRoleUnmergeStrategy.SAME_MEMBER,
        )
        member.memberOrganizations = unmergedRoles as IMemberRoleWithOrganization[]

        // activity count
        const secondaryActivityCount = await getActivityCountOfMemberIdentities(
          this.options.qdb,
          member.id,
          secondaryBackup.identities,
        )
        const primaryActivityCount = await getActivityCountOfMemberIdentities(
          this.options.qdb,
          member.id,
          member.identities,
        )

        return {
          primary: {
            ...lodash.pick(member, MemberService.MEMBER_MERGE_FIELDS),
            identities: member.identities,
            memberOrganizations: member.memberOrganizations,
            organizations: OrganizationRepository.calculateRenderFriendlyOrganizations(
              member.memberOrganizations,
            ),
            username: MemberRepository.getUsernameFromIdentities(member.identities),
            activityCount: primaryActivityCount,
            numberOfOpenSourceContributions: member.contributions?.length || 0,
          },
          secondary: {
            ...secondaryBackup,
            organizations: OrganizationRepository.calculateRenderFriendlyOrganizations(
              secondaryBackup.memberOrganizations,
            ),
            activityCount: secondaryActivityCount,
            numberOfOpenSourceContributions: secondaryBackup.contributions?.length || 0,
          },
        }
      }

      // mergeAction is not found, identity extraction preview will be generated
      const secondaryIdentities = [identity]
      const primaryIdentities = member.identities.filter(
        (i) =>
          !secondaryIdentities.some(
            (s) => s.platform === i.platform && s.value === i.value && s.type === i.type,
          ),
      )

      if (primaryIdentities.length === 0) {
        throw new Error(`Original member only has one identity, cannot extract it!`)
      }

      const secondaryActivityCount = await getActivityCountOfMemberIdentities(
        this.options.qdb,
        member.id,
        secondaryIdentities,
      )

      const primaryActivityCount = await getActivityCountOfMemberIdentities(
        this.options.qdb,
        member.id,
        primaryIdentities,
      )

      const primaryMemberRoles = await MemberOrganizationRepository.findMemberRoles(
        member.id,
        this.options,
      )

      return {
        primary: {
          ...lodash.pick(member, MemberService.MEMBER_MERGE_FIELDS),
          identities: primaryIdentities,
          memberOrganizations: primaryMemberRoles,
          organizations:
            OrganizationRepository.calculateRenderFriendlyOrganizations(primaryMemberRoles),
          username: MemberRepository.getUsernameFromIdentities(primaryIdentities),
          activityCount: primaryActivityCount,
          numberOfOpenSourceContributions: member.contributions?.length || 0,
        },
        secondary: {
          id: randomUUID(),
          reach: { total: -1 },
          username: MemberRepository.getUsernameFromIdentities(secondaryIdentities),
          displayName: getProperDisplayName(identity.value),
          identities: secondaryIdentities,
          memberOrganizations: [],
          organizations: [],
          tags: [],
          notes: [],
          tasks: [],
          attributes: {},
          joinedAt: new Date().toISOString(),
          tenantId: member.tenantId,
          affiliations: [],
          contributions: [],
          manuallyCreated: true,
          manuallyChangedFields: [],
          activityCount: secondaryActivityCount,
          numberOfOpenSourceContributions: 0,
        },
      }
    } catch (err) {
      this.options.log.error(err, 'Error while generating unmerge/identity extraction preview!')
      throw err
    }
  }

  static MEMBER_MERGE_FIELDS = [
    'id',
    'tags',
    'notes',
    'reach',
    'tasks',
    'joinedAt',
    'tenantId',
    'attributes',
    'displayName',
    'affiliations',
    'contributions',
    'manuallyCreated',
    'manuallyChangedFields',
  ]

  /**
   * Perform a merge between two members.
   * - For all fields, a deep merge is performed.
   * - Then, an object is obtained with the fields that have been changed in the deep merge.
   * - The original member is updated,
   * - the other member is destroyed, and
   * - the toMerge field in tenant is updated, where each entry with the toMerge member is removed.
   * @param originalId ID of the original member. This is the member that will be updated.
   * @param toMergeId ID of the member that will be merged into the original member and deleted.
   * @returns Success/Error message
   */
  async merge(originalId, toMergeId) {
    this.options.log.info({ originalId, toMergeId }, 'Merging members!')

    if (originalId === toMergeId) {
      return {
        status: 203,
        mergedId: originalId,
      }
    }

    let tx

    const getMemberById = async (memberId: string) => {
      const qx = SequelizeRepository.getQueryExecutor(this.options)
      const member = await findMemberById(qx, memberId, [
        MemberField.ID,
        MemberField.DISPLAY_NAME,
        MemberField.JOINED_AT,
        MemberField.TENANT_ID,
        MemberField.REACH,
        MemberField.SCORE,
        MemberField.CONTRIBUTIONS,
        MemberField.ATTRIBUTES,
        MemberField.MANUALLY_CREATED,
        MemberField.MANUALLY_CHANGED_FIELDS,
      ])

      const [tags, notes, tasks, affiliations] = await Promise.all([
        findMemberTags(qx, memberId),
        findMemberNotes(qx, memberId),
        findMemberTasks(qx, memberId),
        findMemberAffiliations(qx, memberId),
      ])

      return {
        ...member,
        tags: tags.map((t) => ({ id: t.tagId })),
        notes: notes.map((n) => ({ id: n.noteId })),
        tasks: tasks.map((t) => ({ id: t.taskId })),
        affiliations: affiliations.map((a) => ({ id: a.id })),
      }
    }

    try {
      const { original, toMerge } = await captureApiChange(
        this.options,
        memberMergeAction(originalId, async (captureOldState, captureNewState) => {
          const original = await getMemberById(originalId)
          const toMerge = await getMemberById(toMergeId)

          captureOldState({
            primary: original,
            secondary: toMerge,
          })

          const allIdentities = await MemberRepository.getIdentities(
            [originalId, toMergeId],
            this.options,
          )

          const originalIdentities = allIdentities.get(originalId)
          const toMergeIdentities = allIdentities.get(toMergeId)

          const backup = {
            primary: {
              ...lodash.pick(original, MemberService.MEMBER_MERGE_FIELDS),
              identities: originalIdentities,
              memberOrganizations: await MemberOrganizationRepository.findMemberRoles(
                originalId,
                this.options,
              ),
            },
            secondary: {
              ...lodash.pick(toMerge, MemberService.MEMBER_MERGE_FIELDS),
              identities: toMergeIdentities,
              memberOrganizations: await MemberOrganizationRepository.findMemberRoles(
                toMergeId,
                this.options,
              ),
            },
          }

          await MergeActionsRepository.add(
            MergeActionType.MEMBER,
            originalId,
            toMergeId,
            this.options,
            MergeActionState.IN_PROGRESS,
            backup,
          )

          const repoOptions: IRepositoryOptions =
            await SequelizeRepository.createTransactionalRepositoryOptions(this.options)
          tx = repoOptions.transaction

          const identitiesToUpdate = []
          const identitiesToMove = []
          for (const identity of toMergeIdentities) {
            const existing = originalIdentities.find(
              (i) =>
                i.platform === identity.platform &&
                i.type === identity.type &&
                i.value === identity.value,
            )

            if (existing) {
              // if it's not verified but it should be
              if (!existing.verified && identity.verified) {
                identitiesToUpdate.push(identity)
              }
            } else {
              identitiesToMove.push(identity)
            }
          }

          await MemberRepository.moveIdentitiesBetweenMembers(
            toMergeId,
            originalId,
            identitiesToMove,
            identitiesToUpdate,
            repoOptions,
          )
          // Update notes to belong to the originalId member
          await MemberRepository.moveNotesBetweenMembers(toMergeId, originalId, repoOptions)

          // Update tasks to belong to the originalId member
          await MemberRepository.moveTasksBetweenMembers(toMergeId, originalId, repoOptions)

          // Update member affiliations
          await MemberRepository.moveAffiliationsBetweenMembers(toMergeId, originalId, repoOptions)

          // Performs a merge and returns the fields that were changed so we can update
          const toUpdate: any = await MemberService.membersMerge(original, toMerge)

          // Update original member
          const txService = new MemberService(repoOptions as IServiceOptions)

          captureNewState({ primary: toUpdate })

          await txService.update(originalId, toUpdate, {
            syncToOpensearch: false,
          })

          // update members that belong to source organization to destination org
          const memberOrganizationService = new MemberOrganizationService(repoOptions)
          await memberOrganizationService.moveOrgsBetweenMembers(originalId, toMergeId)

          // Remove toMerge from original member
          await MemberRepository.removeToMerge(originalId, toMergeId, repoOptions)

          const secondMemberSegments = await MemberRepository.getMemberSegments(
            toMergeId,
            repoOptions,
          )

          await MemberRepository.includeMemberToSegments(toMergeId, {
            ...repoOptions,
            currentSegments: secondMemberSegments,
          })

          await SequelizeRepository.commitTransaction(tx)
          return { original, toMerge }
        }),
      )

      await this.options.temporal.workflow.start('finishMemberMerging', {
        taskQueue: 'entity-merging',
        workflowId: `finishMemberMerging/${originalId}/${toMergeId}`,
        retry: {
          maximumAttempts: 10,
        },
        args: [
          originalId,
          toMergeId,
          original.displayName,
          toMerge.displayName,
          this.options.currentTenant.id,
          this.options.currentUser.id,
        ],
        searchAttributes: {
          TenantId: [this.options.currentTenant.id],
        },
      })

      this.options.log.info({ originalId, toMergeId }, 'Members merged!')
      return { status: 200, mergedId: originalId }
    } catch (err) {
      this.options.log.error(err, 'Error while merging members!')
      if (tx) {
        await SequelizeRepository.rollbackTransaction(tx)
      }
      throw err
    }
  }

  /**
   * Call the merge function with the special fields for members.
   * We want to always keep the earlies joinedAt date.
   * We always want the original displayName.
   * @param originalObject Original object to merge
   * @param toMergeObject Object to merge into the original object
   * @returns The updates to be performed on the original object
   */
  static membersMerge(originalObject, toMergeObject) {
    return merge(originalObject, toMergeObject, {
      joinedAt: (oldDate, newDate) => {
        // If either the new or the old date are earlier than 1970
        // it means they come from an activity without timestamp
        // and we want to keep the other one
        if (moment(oldDate).subtract(5, 'days').unix() < 0) {
          return newDate
        }
        if (moment(newDate).unix() < 0) {
          return oldDate
        }
        return moment
          .min(moment.tz(oldDate, 'Europe/London'), moment.tz(newDate, 'Europe/London'))
          .toDate()
      },
      // eslint-disable-next-line @typescript-eslint/no-unused-vars
      displayName: (oldValue, _newValue) => oldValue,
      reach: (oldReach, newReach) => MemberService.calculateReach(oldReach, newReach),
      score: (oldScore, newScore) => Math.max(oldScore, newScore),
      emails: (oldEmails, newEmails) => {
        if (!oldEmails && !newEmails) {
          return []
        }

        oldEmails = oldEmails ?? []
        newEmails = newEmails ?? []

        const emailSet = new Set<string>(oldEmails)
        newEmails.forEach((email) => emailSet.add(email))

        return Array.from(emailSet)
      },
      attributes: (oldAttributes, newAttributes) =>
        MemberService.safeMerge(oldAttributes, newAttributes),
    })
  }

  async findGithub(memberId: string) {
    const qx = SequelizeRepository.getQueryExecutor(this.options)
    const memberIdentities = MemberRepository.getUsernameFromIdentities(
      await fetchMemberIdentities(qx, memberId),
    )
    const axios = require('axios')
    // GitHub allows a maximum of 5 parameters
    const identities = Object.values(memberIdentities).flat().slice(0, 5)
    // Join the usernames for search
    const identitiesQuery = identities.join('+OR+')
    const url = `https://api.github.com/search/users?q=${identitiesQuery}`
    const headers = {
      Accept: 'application/vnd.github+json',
      Authorization: `Bearer ${GITHUB_TOKEN_CONFIG.token}`,
      'X-GitHub-Api-Version': '2022-11-28',
    }
    const response = await axios.get(url, { headers })
    const data = response.data.items.map((item) => ({
      username: item.login,
      avatarUrl: item.avatar_url,
      score: item.score,
      url: item.html_url,
    }))
    return data
  }

  /**
   * Given two members, add them to the toMerge fields of each other.
   * It will also update the tenant's toMerge list, removing any entry that contains
   * the pair.
   * @returns Success/Error message
   */
  async addToMerge(suggestions: IMemberMergeSuggestion[]) {
    const transaction = await SequelizeRepository.createTransaction(this.options)
    try {
      const searchSyncService = new SearchSyncService(this.options)

      await MemberRepository.addToMerge(suggestions, { ...this.options, transaction })
      await SequelizeRepository.commitTransaction(transaction)

      for (const suggestion of suggestions) {
        await searchSyncService.triggerMemberSync(
          this.options.currentTenant.id,
          suggestion.members[0],
        )
        await searchSyncService.triggerMemberSync(
          this.options.currentTenant.id,
          suggestion.members[1],
        )
      }
      return { status: 200 }
    } catch (error) {
      await SequelizeRepository.rollbackTransaction(transaction)
      this.log.error(error, 'Error while adding members to merge')
      throw error
    }
  }

  /**
   * Given two members, add them to the noMerge fields of each other.
   * @param memberOneId ID of the first member
   * @param memberTwoId ID of the second member
   * @returns Success/Error message
   */
  async addToNoMerge(memberOneId, memberTwoId) {
    const transaction = await SequelizeRepository.createTransaction(this.options)

    try {
      await MemberRepository.addNoMerge(memberOneId, memberTwoId, {
        ...this.options,
        transaction,
      })
      await MemberRepository.addNoMerge(memberTwoId, memberOneId, {
        ...this.options,
        transaction,
      })
      await MemberRepository.removeToMerge(memberOneId, memberTwoId, {
        ...this.options,
        transaction,
      })
      await MemberRepository.removeToMerge(memberTwoId, memberOneId, {
        ...this.options,
        transaction,
      })

      await SequelizeRepository.commitTransaction(transaction)

      return { status: 200 }
    } catch (error) {
      await SequelizeRepository.rollbackTransaction(transaction)

      throw error
    }
  }

  async update(
    id,
    data,
    {
      syncToOpensearch = true,
      manualChange = false,
    }: {
      syncToOpensearch?: boolean
      manualChange?: boolean
    } = {},
  ) {
    let transaction
    const searchSyncService = new SearchSyncService(
      this.options,
      SERVICE === ServiceType.NODEJS_WORKER ? SyncMode.ASYNCHRONOUS : undefined,
    )

    try {
      const repoOptions = await SequelizeRepository.createTransactionalRepositoryOptions(
        this.options,
      )
      transaction = repoOptions.transaction

      if (data.displayName) {
        data.displayName = getProperDisplayName(data.displayName)
      }

      if (data.activities) {
        data.activities = await ActivityRepository.filterIdsInTenant(data.activities, repoOptions)
      }
      if (data.tags) {
        data.tags = await TagRepository.filterIdsInTenant(data.tags, repoOptions)
      }
      if (data.noMerge) {
        data.noMerge = await MemberRepository.filterIdsInTenant(
          data.noMerge.filter((i) => i !== id),
          repoOptions,
        )
      }
      if (data.toMerge) {
        data.toMerge = await MemberRepository.filterIdsInTenant(
          data.toMerge.filter((i) => i !== id),
          repoOptions,
        )
      }

      const record = await captureApiChange(
        repoOptions,
        memberEditIdentitiesAction(id, async (captureOldState, captureNewState) => {
          if (data.identities) {
            const incomingIdentities = data.identities as IMemberIdentity[]
            const existingIdentities = (
              await MemberRepository.getIdentities([id], repoOptions)
            ).get(id)

            captureOldState(lodash.sortBy(existingIdentities, [(i) => i.platform, (i) => i.type]))
            captureNewState(lodash.sortBy(incomingIdentities, [(i) => i.platform, (i) => i.type]))

            const toCreate: IMemberIdentity[] = []
            const toUpdate: IMemberIdentity[] = []
            const toDelete: IMemberIdentity[] = []

            for (const inc of incomingIdentities) {
              const existing = singleOrDefault(
                existingIdentities,
                (i) => i.platform === inc.platform && i.type === inc.type && i.value === inc.value,
              )

              if (existing) {
                if (existing.verified !== inc.verified) {
                  toUpdate.push(inc)
                }
              } else {
                toCreate.push(inc)
              }
            }

            for (const i of existingIdentities) {
              const inc = singleOrDefault(
                incomingIdentities,
                (inc) =>
                  i.platform === inc.platform && i.type === inc.type && i.value === inc.value,
              )

              if (!inc) {
                toDelete.push(i)
              }
            }

            data.identitiesToCreate = toCreate
            data.identitiesToUpdate = toUpdate
            data.identitiesToDelete = toDelete
          } else if (data.username) {
            // need to filter out existing identities from the payload
            const existingIdentities = (await MemberRepository.getIdentities([id], repoOptions))
              .get(id)
              .filter((i) => i.type === MemberIdentityType.USERNAME)

            captureOldState(
              existingIdentities.reduce((acc, i) => {
                if (!acc[i.platform]) {
                  acc[i.platform] = []
                }
                acc[i.platform].push(i.value)
                acc[i.platform] = lodash.uniq(acc[i.platform])
                acc[i.platform] = lodash.sortBy(acc[i.platform])
                return acc
              }, {}),
            )

            data.username = mapUsernameToIdentities(data.username, data.platform)

            for (const identity of existingIdentities) {
              if (identity.platform in data.username) {
                // new username has this platform - we need to check if it also has the username
                let found = false
                for (const newIdentity of data.username[identity.platform]) {
                  if (newIdentity.username === identity.value) {
                    found = true
                    break
                  }
                }

                if (found) {
                  // remove from data.username
                  data.username[identity.platform] = data.username[identity.platform].filter(
                    (i) => i.username !== identity.value,
                  )
                } else {
                  data.username[identity.platform].push({ ...identity, delete: true })
                }
              } else {
                // new username doesn't have this platform - we can delete the existing identity
                data.username[identity.platform] = [{ ...identity, delete: true }]
              }
            }

            captureNewState(
              Object.entries(data.username).reduce((acc, value: any) => {
                const [platform, usernames] = value
                if (!acc[platform]) {
                  acc[platform] = []
                }

                if (Array.isArray(usernames)) {
                  for (const identity of usernames) {
                    if (!identity.delete) {
                      acc[platform].push(identity.username)
                    }
                  }
                } else if (!usernames.delete) {
                  acc[platform].push(usernames.username)
                }

                acc[platform] = lodash.uniq(acc[platform])
                acc[platform] = lodash.sortBy(acc[platform])
                return acc
              }, {}),
            )
          }

          const record = await MemberRepository.update(id, data, repoOptions, {
            manualChange,
          })

          return record
        }),
        !data.username,
      )

      await SequelizeRepository.commitTransaction(transaction)
      await this.options.temporal.workflow.start('memberUpdate', {
        taskQueue: 'profiles',
        workflowId: `${TemporalWorkflowId.MEMBER_UPDATE}/${this.options.currentTenant.id}/${id}`,
        workflowIdReusePolicy: WorkflowIdReusePolicy.WORKFLOW_ID_REUSE_POLICY_TERMINATE_IF_RUNNING,
        retry: {
          maximumAttempts: 10,
        },
        args: [
          {
            member: {
              id,
            },
          },
        ],
        searchAttributes: {
          TenantId: [this.options.currentTenant.id],
        },
      })

      if (syncToOpensearch) {
        try {
          await searchSyncService.triggerMemberSync(this.options.currentTenant.id, record.id)
          if (data.organizations) {
            for (const org of data.organizations) {
              await searchSyncService.triggerOrganizationSync(this.options.currentTenant.id, org.id)
            }
          }
        } catch (emitErr) {
          this.log.error(
            emitErr,
            { tenantId: this.options.currentTenant.id, memberId: record.id },
            'Error while triggering member sync changes!',
          )
        }
      }

      return record
    } catch (error) {
      if (error.name && error.name.includes('Sequelize')) {
        this.log.error(
          error,
          {
            query: error.sql,
            errorMessage: error.original.message,
          },
          'Error during member update!',
        )
      } else {
        this.log.error(error, 'Error during member update!')
      }

      if (transaction) {
        await SequelizeRepository.rollbackTransaction(transaction)
      }

      SequelizeRepository.handleUniqueFieldError(error, this.options.language, 'member')

      throw error
    }
  }

  async destroyBulk(ids) {
    const transaction = await SequelizeRepository.createTransaction(this.options)
    const searchSyncService = new SearchSyncService(this.options)

    try {
      await MemberRepository.destroyBulk(
        ids,
        {
          ...this.options,
          transaction,
        },
        true,
      )

      await SequelizeRepository.commitTransaction(transaction)
    } catch (error) {
      await SequelizeRepository.rollbackTransaction(transaction)
      throw error
    }

    for (const id of ids) {
      await searchSyncService.triggerRemoveMember(this.options.currentTenant.id, id)
    }
  }

  async destroyAll(ids) {
    const transaction = await SequelizeRepository.createTransaction(this.options)
    const searchSyncService = new SearchSyncService(this.options)

    try {
      for (const id of ids) {
        await MemberRepository.destroy(
          id,
          {
            ...this.options,
            transaction,
          },
          true,
        )
      }

      await SequelizeRepository.commitTransaction(transaction)
    } catch (error) {
      await SequelizeRepository.rollbackTransaction(transaction)
      throw error
    }

    for (const id of ids) {
      await searchSyncService.triggerRemoveMember(this.options.currentTenant.id, id)
    }
  }

  async findById(id, segmentId?: string) {
    return MemberRepository.findById(id, this.options, {
      segmentId,
    })
  }

  async findAllAutocomplete(data) {
    return MemberRepository.findAndCountAll(
      {
        filter: data.filter,
        offset: data.offset,
        orderBy: data.orderBy,
        limit: data.limit,
        segmentId: data.segments[0],
        include: {
          segments: true,
        },
      },
      this.options,
    )
  }

  async findAndCountActive(
    filters: IActiveMemberFilter,
    offset: number,
    limit: number,
    orderBy: string,
    segments: string[],
  ) {
    const memberAttributeSettings = (
      await MemberAttributeSettingsRepository.findAndCountAll({}, this.options)
    ).rows

    return MemberRepository.findAndCountActiveOpensearch(
      filters,
      limit,
      offset,
      orderBy,
      this.options,
      memberAttributeSettings,
      segments,
    )
  }

<<<<<<< HEAD
  async findByIdOpensearch(id: string, segmentId?: string) {
    return MemberRepository.findByIdOpensearch(id, this.options, segmentId)
  }

  async query(data) {
    if (await isFeatureEnabled(FeatureFlag.SEGMENTS, this.options)) {
      if (data.segments.length !== 1) {
        throw new Error400(
          `This operation can have exactly one segment. Found ${data.segments.length} segments.`,
        )
      }
    } else {
      data.segments = [(await new SegmentRepository(this.options).getDefaultSegment()).id]
    }

    const memberAttributeSettings = (
      await MemberAttributeSettingsRepository.findAndCountAll({}, this.options)
    ).rows

    return MemberRepository.findAndCountAllOpensearch(
      {
        limit: data.limit,
        offset: data.offset,
        filter: data.filter,
        orderBy: data.orderBy || undefined,
        countOnly: data.countOnly || false,
        attributesSettings: memberAttributeSettings,
        segments: data.segments,
=======
  async query(data, exportMode = false) {
    const memberAttributeSettings = (
      await MemberAttributeSettingsRepository.findAndCountAll({}, this.options)
    ).rows.filter((setting) => setting.type !== MemberAttributeType.SPECIAL)

    const segmentId = (data.segments || [])[0]

    if (!segmentId) {
      throw new Error400(this.options.language, 'member.segmentsRequired')
    }

    return MemberRepository.findAndCountAll(
      {
        ...data,
        segmentId,
        attributesSettings: memberAttributeSettings,
        include: {
          memberOrganizations: true,
          lfxMemberships: true,
          identities: true,
        },
        exportMode,
>>>>>>> ab5fa33c
      },
      this.options,
    )
  }

<<<<<<< HEAD
=======
  async queryForCsv(data) {
    data.limit = 10000000000000
    const found = await this.query(data, true)

    const relations = [
      { relation: 'organizations', attributes: ['name'] },
      { relation: 'notes', attributes: ['body'] },
      { relation: 'tags', attributes: ['name'] },
    ]
    for (const relation of relations) {
      for (const member of found.rows) {
        member[relation.relation] = member[relation.relation]?.map((i) => ({
          id: i.id,
          ...lodash.pick(i, relation.attributes),
        }))
      }
    }

    return found
  }

  async export(data) {
    const emitter = await getNodejsWorkerEmitter()
    await emitter.exportCSV(
      this.options.currentTenant.id,
      this.options.currentUser.id,
      ExportableEntity.MEMBERS,
      SequelizeRepository.getSegmentIds(this.options),
      data,
    )
    return {}
  }

>>>>>>> ab5fa33c
  async findMembersWithMergeSuggestions(args) {
    return MemberRepository.findMembersWithMergeSuggestions(args, this.options)
  }

  async import(data, importHash) {
    if (!importHash) {
      throw new Error400(this.options.language, 'importer.errors.importHashRequired')
    }

    if (await this._isImportHashExistent(importHash)) {
      throw new Error400(this.options.language, 'importer.errors.importHashExistent')
    }

    const dataToCreate = {
      ...data,
      importHash,
    }

    await this.upsert(dataToCreate)
  }

  async _isImportHashExistent(importHash) {
    const count = await MemberRepository.count(
      {
        importHash,
      },
      this.options,
    )

    return count > 0
  }

  /**
   *
   * @param oldReach The old reach object
   * @param newReach the new reach object
   * @returns The new reach object
   */
  static calculateReach(oldReach: any, newReach: any) {
    // Totals are recomputed, so we delete them first
    delete oldReach.total
    delete newReach.total
    const out = lodash.merge(oldReach, newReach)
    if (Object.keys(out).length === 0) {
      return { total: -1 }
    }
    // Total is the sum of all attributes
    out.total = lodash.sum(Object.values(out))
    return out
  }

  /**
   * Merges two objects, preserving non-null values in the original object.
   *
   * @param originalObject - The original object
   * @param newObject - The object to merge into the original
   * @returns The merged object
   */
  static safeMerge(originalObject: any, newObject: any) {
    const mergeCustomizer = (originalValue, newValue) => {
      // Merge arrays, removing duplicates
      if (lodash.isArray(originalValue)) {
        return lodash.unionWith(originalValue, newValue, lodash.isEqual)
      }

      // Recursively merge nested objects
      if (lodash.isPlainObject(originalValue)) {
        return lodash.mergeWith({}, originalValue, newValue, mergeCustomizer)
      }

      // Preserve original non-null or non-empty values
      if (newValue === null || (originalValue !== null && originalValue !== '')) {
        return originalValue
      }

      return undefined
    }

    return lodash.mergeWith({}, originalObject, newObject, mergeCustomizer)
  }
}<|MERGE_RESOLUTION|>--- conflicted
+++ resolved
@@ -11,11 +11,8 @@
 import { LoggerBase } from '@crowd/logging'
 import { WorkflowIdReusePolicy } from '@crowd/temporal'
 import {
-<<<<<<< HEAD
   FeatureFlag,
-=======
   ExportableEntity,
->>>>>>> ab5fa33c
   IMemberIdentity,
   IMemberUnmergeBackup,
   IMemberUnmergePreviewResult,
@@ -29,19 +26,13 @@
   MemberRoleUnmergeStrategy,
   OrganizationIdentityType,
   IMemberRoleWithOrganization,
+  MemberAttributeType,
 } from '@crowd/types'
 import { randomUUID } from 'crypto'
 import lodash from 'lodash'
 import moment from 'moment-timezone'
 import validator from 'validator'
-<<<<<<< HEAD
 import { getActivityCountOfMemberIdentities } from '@crowd/data-access-layer'
-import OrganizationRepository from '@/database/repositories/organizationRepository'
-import { MergeActionsRepository } from '@/database/repositories/mergeActionsRepository'
-import MemberOrganizationRepository from '@/database/repositories/memberOrganizationRepository'
-import { ServiceType } from '@/conf/configTypes'
-=======
-import { captureApiChange, memberEditIdentitiesAction, memberMergeAction } from '@crowd/audit-logs'
 import {
   addMemberNotes,
   addMemberTags,
@@ -57,7 +48,10 @@
   removeMemberTasks,
 } from '@crowd/data-access-layer/src/members'
 import { findMemberAffiliations } from '@crowd/data-access-layer/src/member_segment_affiliations'
->>>>>>> ab5fa33c
+import OrganizationRepository from '@/database/repositories/organizationRepository'
+import { MergeActionsRepository } from '@/database/repositories/mergeActionsRepository'
+import MemberOrganizationRepository from '@/database/repositories/memberOrganizationRepository'
+import { ServiceType } from '@/conf/configTypes'
 import { TEMPORAL_CONFIG } from '@/conf'
 import { GITHUB_TOKEN_CONFIG } from '../conf'
 import { IRepositoryOptions } from '../database/repositories/IRepositoryOptions'
@@ -1871,36 +1865,6 @@
     )
   }
 
-<<<<<<< HEAD
-  async findByIdOpensearch(id: string, segmentId?: string) {
-    return MemberRepository.findByIdOpensearch(id, this.options, segmentId)
-  }
-
-  async query(data) {
-    if (await isFeatureEnabled(FeatureFlag.SEGMENTS, this.options)) {
-      if (data.segments.length !== 1) {
-        throw new Error400(
-          `This operation can have exactly one segment. Found ${data.segments.length} segments.`,
-        )
-      }
-    } else {
-      data.segments = [(await new SegmentRepository(this.options).getDefaultSegment()).id]
-    }
-
-    const memberAttributeSettings = (
-      await MemberAttributeSettingsRepository.findAndCountAll({}, this.options)
-    ).rows
-
-    return MemberRepository.findAndCountAllOpensearch(
-      {
-        limit: data.limit,
-        offset: data.offset,
-        filter: data.filter,
-        orderBy: data.orderBy || undefined,
-        countOnly: data.countOnly || false,
-        attributesSettings: memberAttributeSettings,
-        segments: data.segments,
-=======
   async query(data, exportMode = false) {
     const memberAttributeSettings = (
       await MemberAttributeSettingsRepository.findAndCountAll({}, this.options)
@@ -1923,14 +1887,11 @@
           identities: true,
         },
         exportMode,
->>>>>>> ab5fa33c
       },
       this.options,
     )
   }
 
-<<<<<<< HEAD
-=======
   async queryForCsv(data) {
     data.limit = 10000000000000
     const found = await this.query(data, true)
@@ -1964,7 +1925,6 @@
     return {}
   }
 
->>>>>>> ab5fa33c
   async findMembersWithMergeSuggestions(args) {
     return MemberRepository.findMembersWithMergeSuggestions(args, this.options)
   }
