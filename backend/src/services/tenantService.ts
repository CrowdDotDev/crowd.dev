import lodash from 'lodash'
import { TENANT_MODE } from '../config/index'
import TenantRepository from '../database/repositories/tenantRepository'
import TenantUserRepository from '../database/repositories/tenantUserRepository'
import Error400 from '../errors/Error400'
import SequelizeRepository from '../database/repositories/sequelizeRepository'
import PermissionChecker from './user/permissionChecker'
import Permissions from '../security/permissions'
import Error404 from '../errors/Error404'
import Roles from '../security/roles'
import SettingsService from './settingsService'
import Plans from '../security/plans'
import { IServiceOptions } from './IServiceOptions'
import MemberService from './memberService'
import * as microserviceTypes from '../database/utils/keys/microserviceTypes'
import defaultReport from '../jsons/default-report.json'
import dashboardWidgets from '../jsons/dashboard-widgets.json'

import ReportRepository from '../database/repositories/reportRepository'
import WidgetRepository from '../database/repositories/widgetRepository'
import MicroserviceRepository from '../database/repositories/microserviceRepository'
import ConversationRepository from '../database/repositories/conversationRepository'
<<<<<<< HEAD
import MemberAttributeSettingsService from './memberAttributeSettingsService'
import { DefaultMemberAttributes } from '../database/attributes/member/default'
=======
import { TenantMode } from '../config/configTypes'
>>>>>>> 6ec2d2b9

export default class TenantService {
  options: IServiceOptions

  constructor(options) {
    this.options = options
  }

  /**
   * Creates the default tenant or joins the default with
   * roles passed.
   * If default roles are empty, the admin will have to asign the roles
   * to new users.
   */
  async createOrJoinDefault({ roles }, transaction) {
    const tenant = await TenantRepository.findDefault({
      ...this.options,
      transaction,
    })

    if (tenant) {
      const tenantUser = await TenantUserRepository.findByTenantAndUser(
        tenant.id,
        this.options.currentUser.id,
        {
          ...this.options,
          transaction,
        },
      )

      // In this situation, the user has used the invitation token
      // and it is already part of the tenant
      if (tenantUser) {
        return undefined
      }

      return TenantUserRepository.create(tenant, this.options.currentUser, roles, {
        ...this.options,
        transaction,
      })
    }

    const record = await TenantRepository.create(
      { name: 'default', url: 'default' },
      {
        ...this.options,
        transaction,
      },
    )

    await SettingsService.findOrCreateDefault({
      ...this.options,
      currentTenant: record,
      transaction,
    })

    const tenantUserRepoRecord = await TenantUserRepository.create(
      record,
      this.options.currentUser,
      [Roles.values.admin],
      {
        ...this.options,
        transaction,
      },
    )

    return tenantUserRepoRecord
  }

  async joinWithDefaultRolesOrAskApproval({ roles, tenantId }, { transaction }) {
    const tenant = await TenantRepository.findById(tenantId, {
      ...this.options,
      transaction,
    })

    const tenantUser = await TenantUserRepository.findByTenantAndUser(
      tenant.id,
      this.options.currentUser.id,
      {
        ...this.options,
        transaction,
      },
    )

    if (tenantUser) {
      // If found the invited tenant user via email
      // accepts the invitation
      if (tenantUser.status === 'invited') {
        return TenantUserRepository.acceptInvitation(tenantUser.invitationToken, {
          ...this.options,
          transaction,
        })
      }

      // In this case the tenant user already exists
      // and it's accepted or with empty permissions
      return undefined
    }

    return TenantUserRepository.create(tenant, this.options.currentUser, roles, {
      ...this.options,
      transaction,
    })
  }

  // In case this user has been invited
  // but havent used the invitation token
  async joinDefaultUsingInvitedEmail(transaction) {
    const tenant = await TenantRepository.findDefault({
      ...this.options,
      transaction,
    })

    if (!tenant) {
      return undefined
    }

    const tenantUser = await TenantUserRepository.findByTenantAndUser(
      tenant.id,
      this.options.currentUser.id,
      {
        ...this.options,
        transaction,
      },
    )

    if (!tenantUser || tenantUser.status !== 'invited') {
      return undefined
    }

    return TenantUserRepository.acceptInvitation(tenantUser.invitationToken, {
      ...this.options,
      transaction,
    })
  }

  async create(data) {
    const transaction = await SequelizeRepository.createTransaction(this.options.database)

    try {
      if (TENANT_MODE === TenantMode.SINGLE) {
        const count = await TenantRepository.count(null, {
          ...this.options,
          transaction,
        })

        if (count > 0) {
          throw new Error400(this.options.language, 'tenant.exists')
        }
      }

      const record = await TenantRepository.create(data, {
        ...this.options,
        transaction,
      })

      await SettingsService.findOrCreateDefault({
        ...this.options,
        currentTenant: record,
        transaction,
      })

      const memberAttributeSettingsService = new MemberAttributeSettingsService({
        ...this.options,
        currentTenant: record,
      })

      // create default member attribute settings
      await memberAttributeSettingsService.createPredefined(DefaultMemberAttributes, transaction)

      await TenantUserRepository.create(record, this.options.currentUser, [Roles.values.admin], {
        ...this.options,
        transaction,
      })

      // create default microservices for the tenant
      await MicroserviceRepository.create(
        { type: microserviceTypes.checkMerge },
        { ...this.options, transaction, currentTenant: record },
      )
      await MicroserviceRepository.create(
        { type: microserviceTypes.membersScore },
        { ...this.options, transaction, currentTenant: record },
      )

      // create default report for the tenant
      const report = await ReportRepository.create(
        {
          name: defaultReport.name,
          public: defaultReport.public,
        },
        { ...this.options, transaction, currentTenant: record },
      )

      for (const widgetToCreate of defaultReport.widgets) {
        await WidgetRepository.create(
          {
            ...widgetToCreate,
            report: report.id,
          },
          { ...this.options, transaction, currentTenant: record },
        )
      }

      // create dashboard widgets
      for (const widgetType of dashboardWidgets) {
        await WidgetRepository.create(
          { type: widgetType },
          { ...this.options, transaction, currentTenant: record },
        )
      }

      await SequelizeRepository.commitTransaction(transaction)

      return record
    } catch (error) {
      await SequelizeRepository.rollbackTransaction(transaction)
      throw error
    }
  }

  async update(id, data) {
    const transaction = await SequelizeRepository.createTransaction(this.options.database)

    try {
      let record = await TenantRepository.findById(id, {
        ...this.options,
        transaction,
        currentTenant: { id },
      })

      if (data.hasSampleData === undefined) {
        data.hasSampleData = record.hasSampleData
      }

      new PermissionChecker({
        ...this.options,
        currentTenant: { id },
      }).validateHas(Permissions.values.tenantEdit)

      // if tenant already has some published conversations, updating url is not allowed
      if (data.url && data.url !== record.url) {
        const publishedConversations = await ConversationRepository.findAndCountAll(
          { filter: { published: true } },
          { ...this.options, transaction, currentTenant: record },
        )

        if (publishedConversations.count > 0) {
          throw new Error400(this.options.language, 'tenant.errors.publishedConversationExists')
        }
      }

      record = await TenantRepository.update(id, data, {
        ...this.options,
        transaction,
        currentTenant: record,
      })

      await SequelizeRepository.commitTransaction(transaction)

      return record
    } catch (error) {
      await SequelizeRepository.rollbackTransaction(transaction)
      throw error
    }
  }

  async updatePlanUser(id, planStripeCustomerId, planUserId) {
    const transaction = await SequelizeRepository.createTransaction(this.options.database)

    try {
      await TenantRepository.updatePlanUser(id, planStripeCustomerId, planUserId, {
        ...this.options,
        transaction,
        currentTenant: { id },
        bypassPermissionValidation: true,
      })

      await SequelizeRepository.commitTransaction(transaction)
    } catch (error) {
      await SequelizeRepository.rollbackTransaction(transaction)
      throw error
    }
  }

  async updatePlanToFree(planStripeCustomerId) {
    return this.updatePlanStatus(planStripeCustomerId, Plans.values.free, 'active')
  }

  async updatePlanStatus(planStripeCustomerId, plan, planStatus) {
    const transaction = await SequelizeRepository.createTransaction(this.options.database)

    try {
      await TenantRepository.updatePlanStatus(planStripeCustomerId, plan, planStatus, {
        ...this.options,
        transaction,
        bypassPermissionValidation: true,
      })

      await SequelizeRepository.commitTransaction(transaction)
    } catch (error) {
      await SequelizeRepository.rollbackTransaction(transaction)
      throw error
    }
  }

  async destroyAll(ids) {
    const transaction = await SequelizeRepository.createTransaction(this.options.database)

    try {
      for (const id of ids) {
        const tenant = await TenantRepository.findById(id, {
          ...this.options,
          transaction,
          currentTenant: { id },
        })

        new PermissionChecker({
          ...this.options,
          currentTenant: tenant,
        }).validateHas(Permissions.values.tenantDestroy)

        if (!Plans.allowTenantDestroy(tenant.plan, tenant.planStatus)) {
          throw new Error400(this.options.language, 'tenant.planActive')
        }

        await TenantRepository.destroy(id, {
          ...this.options,
          transaction,
          currentTenant: { id },
        })
      }

      await SequelizeRepository.commitTransaction(transaction)
    } catch (error) {
      await SequelizeRepository.rollbackTransaction(transaction)
      throw error
    }
  }

  async findById(id, options?) {
    options = options || {}

    return TenantRepository.findById(id, {
      ...this.options,
      ...options,
    })
  }

  async findByUrl(url, options?) {
    options = options || {}

    return TenantRepository.findByUrl(url, {
      ...this.options,
      ...options,
    })
  }

  async findAllAutocomplete(search, limit) {
    return TenantRepository.findAllAutocomplete(search, limit, this.options)
  }

  async findAndCountAll(args) {
    return TenantRepository.findAndCountAll(args, this.options)
  }

  /**
   * Find all tenants bypassing default user filter
   * @param args filter argument
   * @returns count and rows of found tenants
   */
  static async _findAndCountAllForEveryUser(args) {
    const options = await SequelizeRepository.getDefaultIRepositoryOptions()
    const filterUsers = false

    return TenantRepository.findAndCountAll(args, options, filterUsers)
  }

  async acceptInvitation(token, forceAcceptOtherEmail = false) {
    const transaction = await SequelizeRepository.createTransaction(this.options.database)

    try {
      const tenantUser = await TenantUserRepository.findByInvitationToken(token, {
        ...this.options,
        transaction,
      })

      if (!tenantUser || tenantUser.status !== 'invited') {
        throw new Error404()
      }

      const isNotCurrentUserEmail = tenantUser.user.id !== this.options.currentUser.id

      if (!forceAcceptOtherEmail && isNotCurrentUserEmail) {
        throw new Error400(
          this.options.language,
          'tenant.invitation.notSameEmail',
          tenantUser.user.email,
          this.options.currentUser.email,
        )
      }

      await TenantUserRepository.acceptInvitation(token, {
        ...this.options,
        currentTenant: { id: tenantUser.tenant.id },
        transaction,
      })

      await SequelizeRepository.commitTransaction(transaction)

      return tenantUser.tenant
    } catch (error) {
      await SequelizeRepository.rollbackTransaction(transaction)

      throw error
    }
  }

  async declineInvitation(token) {
    const transaction = await SequelizeRepository.createTransaction(this.options.database)

    try {
      const tenantUser = await TenantUserRepository.findByInvitationToken(token, {
        ...this.options,
        transaction,
      })

      if (!tenantUser || tenantUser.status !== 'invited') {
        throw new Error404()
      }

      await TenantUserRepository.destroy(tenantUser.tenant.id, this.options.currentUser.id, {
        ...this.options,
        transaction,
        currentTenant: { id: tenantUser.tenant.id },
      })

      await SequelizeRepository.commitTransaction(transaction)
    } catch (error) {
      await SequelizeRepository.rollbackTransaction(transaction)

      throw error
    }
  }

  async import(data, importHash) {
    if (!importHash) {
      throw new Error400(this.options.language, 'importer.errors.importHashRequired')
    }

    if (await this._isImportHashExistent(importHash)) {
      throw new Error400(this.options.language, 'importer.errors.importHashExistent')
    }

    const dataToCreate = {
      ...data,
      importHash,
    }

    return this.create(dataToCreate)
  }

  async _isImportHashExistent(importHash) {
    const count = await TenantRepository.count(
      {
        importHash,
      },
      this.options,
    )

    return count > 0
  }

  /**
   * Return a list of all the memberToMerge suggestions available in the
   * tenant's members
   */
  async findMembersToMerge() {
    const memberService = new MemberService(this.options)
    const { rows } = await memberService.findMembersWithMergeSuggestions()

    return rows
      .map((item) => {
        item.toMerge = item.toMerge.map((i) => i.get({ plain: true }))

        return item.get({ plain: true })
      })
      .reduce((acc, item) => {
        for (const toMergeMember of item.toMerge) {
          const tp = [toMergeMember, item]
          if (
            lodash.find(acc, (pair) => pair[0].id === tp[0].id && pair[1].id === tp[1].id) ===
            undefined
          ) {
            acc.push([item, toMergeMember])
          }
        }
        return acc
      }, [])
  }
}<|MERGE_RESOLUTION|>--- conflicted
+++ resolved
@@ -20,12 +20,9 @@
 import WidgetRepository from '../database/repositories/widgetRepository'
 import MicroserviceRepository from '../database/repositories/microserviceRepository'
 import ConversationRepository from '../database/repositories/conversationRepository'
-<<<<<<< HEAD
 import MemberAttributeSettingsService from './memberAttributeSettingsService'
 import { DefaultMemberAttributes } from '../database/attributes/member/default'
-=======
 import { TenantMode } from '../config/configTypes'
->>>>>>> 6ec2d2b9
 
 export default class TenantService {
   options: IServiceOptions
@@ -163,7 +160,7 @@
   }
 
   async create(data) {
-    const transaction = await SequelizeRepository.createTransaction(this.options.database)
+    const transaction = await SequelizeRepository.createTransaction(this.options)
 
     try {
       if (TENANT_MODE === TenantMode.SINGLE) {
@@ -248,7 +245,7 @@
   }
 
   async update(id, data) {
-    const transaction = await SequelizeRepository.createTransaction(this.options.database)
+    const transaction = await SequelizeRepository.createTransaction(this.options)
 
     try {
       let record = await TenantRepository.findById(id, {
@@ -294,7 +291,7 @@
   }
 
   async updatePlanUser(id, planStripeCustomerId, planUserId) {
-    const transaction = await SequelizeRepository.createTransaction(this.options.database)
+    const transaction = await SequelizeRepository.createTransaction(this.options)
 
     try {
       await TenantRepository.updatePlanUser(id, planStripeCustomerId, planUserId, {
@@ -316,7 +313,7 @@
   }
 
   async updatePlanStatus(planStripeCustomerId, plan, planStatus) {
-    const transaction = await SequelizeRepository.createTransaction(this.options.database)
+    const transaction = await SequelizeRepository.createTransaction(this.options)
 
     try {
       await TenantRepository.updatePlanStatus(planStripeCustomerId, plan, planStatus, {
@@ -333,7 +330,7 @@
   }
 
   async destroyAll(ids) {
-    const transaction = await SequelizeRepository.createTransaction(this.options.database)
+    const transaction = await SequelizeRepository.createTransaction(this.options)
 
     try {
       for (const id of ids) {
@@ -405,7 +402,7 @@
   }
 
   async acceptInvitation(token, forceAcceptOtherEmail = false) {
-    const transaction = await SequelizeRepository.createTransaction(this.options.database)
+    const transaction = await SequelizeRepository.createTransaction(this.options)
 
     try {
       const tenantUser = await TenantUserRepository.findByInvitationToken(token, {
@@ -445,7 +442,7 @@
   }
 
   async declineInvitation(token) {
-    const transaction = await SequelizeRepository.createTransaction(this.options.database)
+    const transaction = await SequelizeRepository.createTransaction(this.options)
 
     try {
       const tenantUser = await TenantUserRepository.findByInvitationToken(token, {
