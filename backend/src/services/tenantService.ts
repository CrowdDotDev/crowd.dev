--- conflicted
+++ resolved
@@ -23,15 +23,8 @@
 import { DefaultMemberAttributes } from '../database/attributes/member/default'
 import { TenantMode } from '../conf/configTypes'
 import TaskRepository from '../database/repositories/taskRepository'
-<<<<<<< HEAD
-import isFeatureEnabled from '../feature-flags/isFeatureEnabled'
-import { FeatureFlag } from '../types/common'
-import SegmentRepository from '../database/repositories/segmentRepository'
-import { SegmentStatus } from '../types/segmentTypes'
-=======
 import { SegmentData, SegmentStatus } from '../types/segmentTypes'
 import SegmentService from './segmentService'
->>>>>>> f0b0aec6
 
 export default class TenantService {
   options: IServiceOptions
@@ -193,32 +186,6 @@
         transaction,
       })
 
-<<<<<<< HEAD
-      let segment
-
-      // create default segment (if segments feature is not enabled)
-      if (!(await isFeatureEnabled(FeatureFlag.SEGMENTS, this.options))) {
-        const slug = data.url || (await TenantRepository.generateTenantUrl(data.name, this.options))
-        segment = await new SegmentRepository({
-          ...this.options,
-          currentTenant: record,
-          transaction,
-        }).create({
-          name: data.name,
-          url: data.url,
-          parentName: data.name,
-          grandparentName: data.name,
-          slug,
-          parentSlug: slug,
-          grandparentSlug: slug,
-          status: SegmentStatus.ACTIVE,
-          sourceId: null,
-          sourceParentId: null,
-        })
-      }
-
-      this.options.currentSegments = segment ? [segment] : []
-=======
       const segment = await new SegmentService({
         ...this.options,
         currentTenant: record,
@@ -231,7 +198,6 @@
       } as SegmentData)
 
       this.options.currentSegments = [(segment as any).projects[0].subprojects[0]]
->>>>>>> f0b0aec6
 
       await SettingsService.findOrCreateDefault({
         ...this.options,
