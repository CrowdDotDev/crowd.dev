import { Transaction } from 'sequelize/types'
import { Blob } from 'buffer'
import { PlatformType } from '../types/integrationEnums'
import Error400 from '../errors/Error400'
import SequelizeRepository from '../database/repositories/sequelizeRepository'
import { detectSentiment, detectSentimentBatch } from './aws'
import { IServiceOptions } from './IServiceOptions'
import merge from './helpers/merge'
import ActivityRepository from '../database/repositories/activityRepository'
import MemberRepository from '../database/repositories/memberRepository'
import MemberService from './memberService'
import ConversationService from './conversationService'
import telemetryTrack from '../segment/telemetryTrack'
import ConversationSettingsService from './conversationSettingsService'
import { IS_TEST_ENV, IS_DEV_ENV } from '../config'
import { logExecutionTime } from '../utils/logging'
import { sendNewActivityNodeSQSMessage } from '../serverless/utils/nodeWorkerSQS'
import { LoggingBase } from './loggingBase'
import MemberAttributeSettingsRepository from '../database/repositories/memberAttributeSettingsRepository'
import SettingsRepository from '../database/repositories/settingsRepository'
import SettingsService from './settingsService'
import { mapUsernameToIdentities } from '../database/repositories/types/memberTypes'

export default class ActivityService extends LoggingBase {
  options: IServiceOptions

  constructor(options: IServiceOptions) {
    super(options)
    this.options = options
  }

  /**
   * Upsert an activity. If the member exists, it updates it. If it does not exist, it creates it.
   * The update is done with a deep merge of the original and the new activities.
   * @param data Activity data
   * data.sourceId is the platform specific id given by the platform.
   * data.sourceParentId is the platform specific parentId given by the platform
   * We save both ids to create relationships with other activities.
   * When a sourceParentId is present in upsert, all sourceIds are searched to find the activity entity where sourceId = sourceParentId
   * Found activity's(parent) id(uuid) is written to the new activities parentId.
   * If data.sourceParentId is not present, we try finding children activities of current activity
   * where sourceParentId = data.sourceId. Found activity's parentId and conversations gets updated accordingly
   * @param existing If the activity already exists, the activity. If it doesn't or we don't know, false
   * @returns The upserted activity
   */
  async upsert(data, existing: boolean | any = false) {
    const transaction = await SequelizeRepository.createTransaction(this.options)

    try {
      if (data.member) {
        data.member = await MemberRepository.filterIdInTenant(data.member, {
          ...this.options,
          transaction,
        })
      }

      // check type exists, if doesn't exist, create a placeholder type with activity type key
      if (
        data.platform &&
        data.type &&
        !SettingsRepository.activityTypeExists(data.platform, data.type, this.options)
      ) {
        await SettingsService.createActivityType({ type: data.type }, this.options, data.platform)
      }

      // check if channel exists in settings for respective platform. If not, update by adding channel to settings
      if (data.platform && data.channel) {
        await SettingsService.updateActivityChannels(data, this.options)
      }

      // If a sourceParentId is sent, try to find it in our db
      if ('sourceParentId' in data && data.sourceParentId) {
        const parent = await ActivityRepository.findOne(
          { sourceId: data.sourceParentId },
          { ...this.options, transaction },
        )
        if (parent) {
          data.parent = await ActivityRepository.filterIdInTenant(parent.id, {
            ...this.options,
            transaction,
          })
        } else {
          data.parent = null
        }
      }

      if (!existing) {
        existing = await this._activityExists(data, transaction)
      }

      let record
      if (existing) {
        const { id } = existing
        delete existing.id
        const toUpdate = merge(existing, data, {
          // eslint-disable-next-line @typescript-eslint/no-unused-vars
          timestamp: (oldValue, _newValue) => oldValue,
        })
        record = await ActivityRepository.update(id, toUpdate, {
          ...this.options,
          transaction,
        })
      } else {
        if (!data.sentiment) {
          const sentiment = await this.getSentiment(data)
          data.sentiment = sentiment
        }

        if (!data.username && data.platform === PlatformType.OTHER) {
          const { displayName } = await MemberRepository.findById(data.member, {
            ...this.options,
            transaction,
          })
          // Get the first key of the username object as a string
          data.username = displayName
        }

        record = await ActivityRepository.create(data, {
          ...this.options,
          transaction,
        })

        // Only track activity's platform and timestamp and memberId. It is completely annonymous.
        telemetryTrack(
          'Activity created',
          {
            id: record.id,
            platform: record.platform,
            timestamp: record.timestamp,
            memberId: record.memberId,
            createdAt: record.createdAt,
          },
          this.options,
        )

        // newly created activity can be a parent or a child (depending on the insert order)
        // if child
        if (data.parent) {
          record = await this.addToConversation(record.id, data.parent, transaction)
        } else if ('sourceId' in data && data.sourceId) {
          // if it's not a child, it may be a parent of previously added activities
          const children = await ActivityRepository.findAndCountAll(
            { filter: { sourceParentId: data.sourceId } },
            { ...this.options, transaction },
          )

          for (const child of children.rows) {
            // update children with newly created parentId
            await ActivityRepository.update(
              child.id,
              { parent: record.id },
              { ...this.options, transaction },
            )

            // manage conversations for each child
            await this.addToConversation(child.id, record.id, transaction)
          }
        }
      }

      await SequelizeRepository.commitTransaction(transaction)

      if (!existing) {
        try {
          await sendNewActivityNodeSQSMessage(this.options.currentTenant.id, record)
        } catch (err) {
          this.log.error(
            err,
            { activityId: record.id },
            'Error triggering new activity automation!',
          )
        }
      }

      return record
    } catch (error) {
      if (error.name && error.name.includes('Sequelize')) {
        this.log.error(
          error,
          {
            query: error.sql,
            errorMessage: error.original.message,
          },
          'Error during activity upsert!',
        )
      } else {
        this.log.error(error, 'Error during activity upsert!')
      }

      await SequelizeRepository.rollbackTransaction(transaction)

      SequelizeRepository.handleUniqueFieldError(error, this.options.language, 'activity')

      throw error
    }
  }

  /**
   * Get the sentiment of an activity from its body and title.
   * Only first 5000 bytes of text are passed through because of AWS Comprehend restrictions.
   * @param data Activity data. Includes body and title.
   * @returns The sentiment of the combination of body and title. Between -1 and 1.
   */
  async getSentiment(data) {
    if (IS_TEST_ENV) {
      return {
        positive: 0.42,
        negative: 0.42,
        neutral: 0.42,
        mixed: 0.42,
        label: 'positive',
        sentiment: 0.42,
      }
    }
    if (IS_DEV_ENV) {
      if (data.body === '' || data.body === undefined) {
        return {}
      }
      // Return a random number between 0 and 100
      const score = Math.floor(Math.random() * 100)
      let label = 'neutral'
      if (score < 33) {
        label = 'negative'
      } else if (score > 66) {
        label = 'positive'
      }
      return {
        positive: Math.floor(Math.random() * 100),
        negative: Math.floor(Math.random() * 100),
        neutral: Math.floor(Math.random() * 100),
        mixed: Math.floor(Math.random() * 100),
        sentiment: score,
        label,
      }
    }

    try {
      data.body = data.body ?? ''
      data.title = data.title ?? ''

      // Concatenate title and body
      const text = `${data.title} ${data.body}`.trim()

      return text === '' ? {} : await detectSentiment(text)
    } catch (err) {
      this.log.error(
        { err, data },
        'Error getting sentiment of activity - Setting sentiment to empty object.',
      )
      return {}
    }
  }

  /**
   * Get the sentiment of an array of activities form its' body and title
   * Only first 5000 bytes of text are passed through because of AWS Comprehend restrictions.
   * @param activityArray activity array
   * @returns list of sentiments ordered same as input array
   */
  async getSentimentBatch(activityArray) {
    const ALLOWED_MAX_BYTE_LENGTH = 4500
    let textArray = await Promise.all(
      activityArray.map(async (i) => {
        let text = `${i.title} ${i.body}`.trim()
        let blob = new Blob([text])
        if (blob.size > ALLOWED_MAX_BYTE_LENGTH) {
          blob = blob.slice(0, ALLOWED_MAX_BYTE_LENGTH)
          text = await blob.text()
        }
        return text
      }),
    )

    const MAX_BATCH_SIZE = 25

    const promiseArray = []

    if (textArray.length > MAX_BATCH_SIZE) {
      while (textArray.length > MAX_BATCH_SIZE) {
        promiseArray.push(detectSentimentBatch(textArray.slice(0, MAX_BATCH_SIZE)))
        textArray = textArray.slice(MAX_BATCH_SIZE)
      }
      // insert last small chunk
      if (textArray.length > 0) promiseArray.push(detectSentimentBatch(textArray))
    } else {
      promiseArray.push(textArray)
    }

    const values = await logExecutionTime(
      () => Promise.all(promiseArray),
      this.log,
      'sentiment-api-request',
    )

    return values.reduce((acc, i) => {
      acc.push(...i)
      return acc
    }, [])
  }

  /**
   * Adds an activity to a conversation.
   * If parent already has a conversation, adds child to parent's conversation
   * If parent doesn't have a conversation, and child has one,
   * adds parent to child's conversation.
   * If both of them doesn't have a conversation yet, creates one and adds both to the conversation.
   * @param {string} id id of the activity
   * @param parentId id of the parent activity
   * @param {Transaction} transaction
   * @returns updated activity plain object
   */

  async addToConversation(id: string, parentId: string, transaction: Transaction) {
    const parent = await ActivityRepository.findById(parentId, { ...this.options, transaction })
    const child = await ActivityRepository.findById(id, { ...this.options, transaction })
    const conversationService = new ConversationService({ ...this.options, transaction })

    let record
    let conversation

    // check if parent is in a conversation already
    if (parent.conversationId) {
      conversation = await conversationService.findById(parent.conversationId)
      record = await ActivityRepository.update(
        id,
        { conversationId: parent.conversationId },
        { ...this.options, transaction },
      )
    } else if (child.conversationId) {
      // if child is already in a conversation
      conversation = await conversationService.findById(child.conversationId)

      record = child

      // if conversation is not already published, update conversation info with new parent
      if (!conversation.published) {
        const newConversationTitle = await conversationService.generateTitle(
          parent.title || parent.body,
          ActivityService.hasHtmlActivities(parent.platform),
        )

        conversation = await conversationService.update(conversation.id, {
          title: newConversationTitle,
          slug: await conversationService.generateSlug(newConversationTitle),
        })
      }

      // add parent to the conversation
      await ActivityRepository.update(
        parent.id,

        { conversationId: conversation.id },
        { ...this.options, transaction },
      )
    } else {
      // neither child nor parent is in a conversation, create one from parent
      const conversationTitle = await conversationService.generateTitle(
        parent.title || parent.body,
        ActivityService.hasHtmlActivities(parent.platform),
      )
      const conversationSettings = await ConversationSettingsService.findOrCreateDefault(
        this.options,
      )
      const channel = ConversationService.getChannelFromActivity(parent)

      const published = ConversationService.shouldAutoPublishConversation(
        conversationSettings,
        parent.platform,
        channel,
      )

      conversation = await conversationService.create({
        title: conversationTitle,
        published,
        slug: await conversationService.generateSlug(conversationTitle),
        platform: parent.platform,
      })
      await ActivityRepository.update(
        parentId,
        { conversationId: conversation.id },
        { ...this.options, transaction },
      )
      record = await ActivityRepository.update(
        id,
        { conversationId: conversation.id },
        { ...this.options, transaction },
      )
    }

    if (conversation.published) {
      await conversationService.loadIntoSearchEngine(record.conversationId, transaction)
    }

    return record
  }

  /**
   * Check if an activity exists. An activity is considered unique by sourceId & tenantId
   * @param data Data to be added to the database
   * @param transaction DB transaction
   * @returns The existing activity if it exists, false otherwise
   */
  async _activityExists(data, transaction) {
    // An activity is unique by it's sourceId and tenantId
    const exists = await ActivityRepository.findOne(
      {
        sourceId: data.sourceId,
      },
      {
        ...this.options,
        transaction,
      },
    )
    return exists || false
  }

  async createWithMember(data) {
    const logger = this.options.log

    const errorDetails: any = {}

    const transaction = await SequelizeRepository.createTransaction(this.options)
    const memberService = new MemberService(this.options)

    try {
      data.member.username = mapUsernameToIdentities(data.member.username, data.platform)

      const platforms = Object.keys(data.member.username)
      if (platforms.length === 0) {
        throw new Error('Member must have at least one platform username set!')
      }

      if (!data.username) {
        data.username = data.member.username[data.platform][0].username
      }

      let activityExists = await this._activityExists(data, transaction)

<<<<<<< HEAD
      const existingMember = activityExists
        ? await memberService.findById(activityExists.memberId, true, false)
        : false

=======
      const memberService = new MemberService(this.options)

      let existingMember = activityExists
        ? await memberService.findById(activityExists.memberId, true, false)
        : false

      if (existingMember) {
        // let's look just in case for an existing member and if they are different we should log them because they will probably fail to insert
        const tempExisting = await memberService.memberExists(data.member.username, data.platform)

        if (!tempExisting) {
          logger.warn(
            {
              existingMemberId: existingMember.id,
              username: data.username,
              platform: data.platform,
              activityType: data.type,
            },
            'We have found an existing member but actually we could not find him by username and platform!',
          )
          errorDetails.reason = 'activity_service_createWithMember_existing_member_not_found'
          errorDetails.details = {
            existingMemberId: existingMember.id,
            existingActivityId: activityExists.id,
            username: data.username,
            platform: data.platform,
            activityType: data.type,
          }
        } else if (existingMember.id !== tempExisting.id) {
          logger.warn(
            {
              existingMemberId: existingMember.id,
              actualExistingMemberId: tempExisting.id,
              existingActivityId: activityExists.id,
              username: data.username,
              platform: data.platform,
              activityType: data.type,
            },
            'We found a member with the same username and platform but different id! Deleting the activity and continuing as if the activity did not exist.',
          )

          await ActivityRepository.destroy(activityExists.id, this.options, true)
          activityExists = false
          existingMember = false
        }
      }

>>>>>>> 715e26f2
      const member = await memberService.upsert(
        {
          ...data.member,
          platform: data.platform,
          joinedAt: activityExists ? activityExists.timestamp : data.timestamp,
        },
        existingMember,
      )

      if (data.objectMember) {
        if (typeof data.objectMember.username === 'string') {
          data.objectMember.username = {
            [data.platform]: {
              username: data.objectMember.username,
            },
          }
        }

        const objectMemberPlatforms = Object.keys(data.objectMember.username)

        if (objectMemberPlatforms.length === 0) {
          throw new Error('Object member must have at least one platform username set!')
        }

        for (const platform of objectMemberPlatforms) {
          if (typeof data.objectMember.username[platform] === 'string') {
            data.objectMember.username[platform] = {
              username: data.objectMember.username[platform],
            }
          }
        }

        const objectMember = await memberService.upsert({
          ...data.objectMember,
          platform: data.platform,
          joinedAt: data.timestamp,
        })

        if (!data.objectMemberUsername) {
          data.objectMemberUsername = data.objectMember.username[data.platform].username
        }

        data.objectMember = objectMember.id
      }

      data.member = member.id

      const record = await this.upsert(data, activityExists)

      await SequelizeRepository.commitTransaction(transaction)

      return record
    } catch (error) {
      const reason = errorDetails.reason || undefined
      const details = errorDetails.details || undefined

      if (error.name && error.name.includes('Sequelize')) {
        this.log.error(
          error,
          {
            query: error.sql,
            errorMessage: error.original.message,
            reason,
            details,
          },
          'Error during activity create with member!',
        )
      } else {
        this.log.error(error, { reason, details }, 'Error during activity create with member!')
      }
      await SequelizeRepository.rollbackTransaction(transaction)

      SequelizeRepository.handleUniqueFieldError(error, this.options.language, 'activity')

      throw { ...error, reason, details }
    }
  }

  async update(id, data) {
    const transaction = await SequelizeRepository.createTransaction(this.options)

    try {
      data.member = await MemberRepository.filterIdInTenant(data.member, {
        ...this.options,
        transaction,
      })

      if (data.parent) {
        data.parent = await ActivityRepository.filterIdInTenant(data.parent, {
          ...this.options,
          transaction,
        })
      }

      const record = await ActivityRepository.update(id, data, {
        ...this.options,
        transaction,
      })

      await SequelizeRepository.commitTransaction(transaction)

      return record
    } catch (error) {
      if (error.name && error.name.includes('Sequelize')) {
        this.log.error(
          error,
          {
            query: error.sql,
            errorMessage: error.original.message,
          },
          'Error during activity update!',
        )
      } else {
        this.log.error(error, 'Error during activity update!')
      }
      await SequelizeRepository.rollbackTransaction(transaction)

      SequelizeRepository.handleUniqueFieldError(error, this.options.language, 'activity')

      throw error
    }
  }

  async destroyAll(ids) {
    const transaction = await SequelizeRepository.createTransaction(this.options)

    try {
      for (const id of ids) {
        await ActivityRepository.destroy(id, {
          ...this.options,
          transaction,
        })
      }

      await SequelizeRepository.commitTransaction(transaction)
    } catch (error) {
      await SequelizeRepository.rollbackTransaction(transaction)
      throw error
    }
  }

  async findById(id) {
    return ActivityRepository.findById(id, this.options)
  }

  async findAllAutocomplete(search, limit) {
    return ActivityRepository.findAllAutocomplete(search, limit, this.options)
  }

  async findAndCountAll(args) {
    return ActivityRepository.findAndCountAll(args, this.options)
  }

  async query(data) {
    const memberAttributeSettings = (
      await MemberAttributeSettingsRepository.findAndCountAll({}, this.options)
    ).rows
    const advancedFilter = data.filter
    const orderBy = data.orderBy
    const limit = data.limit
    const offset = data.offset
    return ActivityRepository.findAndCountAll(
      { advancedFilter, orderBy, limit, offset, attributesSettings: memberAttributeSettings },
      this.options,
    )
  }

  async import(data, importHash) {
    if (!importHash) {
      throw new Error400(this.options.language, 'importer.errors.importHashRequired')
    }

    if (await this._isImportHashExistent(importHash)) {
      throw new Error400(this.options.language, 'importer.errors.importHashExistent')
    }

    const dataToCreate = {
      ...data,
      importHash,
    }

    return this.upsert(dataToCreate)
  }

  async _isImportHashExistent(importHash) {
    const count = await ActivityRepository.count(
      {
        importHash,
      },
      this.options,
    )

    return count > 0
  }

  static hasHtmlActivities(platform: PlatformType): boolean {
    switch (platform) {
      case PlatformType.DEVTO:
        return true
      default:
        return false
    }
  }
}<|MERGE_RESOLUTION|>--- conflicted
+++ resolved
@@ -436,12 +436,6 @@
 
       let activityExists = await this._activityExists(data, transaction)
 
-<<<<<<< HEAD
-      const existingMember = activityExists
-        ? await memberService.findById(activityExists.memberId, true, false)
-        : false
-
-=======
       const memberService = new MemberService(this.options)
 
       let existingMember = activityExists
@@ -489,7 +483,6 @@
         }
       }
 
->>>>>>> 715e26f2
       const member = await memberService.upsert(
         {
           ...data.member,
