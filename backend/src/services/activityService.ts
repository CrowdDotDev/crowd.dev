import { LoggerBase, logExecutionTime } from '@crowd/logging'
import { Blob } from 'buffer'
import vader from 'crowd-sentiment'
import { Transaction } from 'sequelize/types'
import { PlatformType } from '@crowd/types'
import { IS_DEV_ENV, IS_TEST_ENV, GITHUB_CONFIG } from '../conf'
import ActivityRepository from '../database/repositories/activityRepository'
import MemberAttributeSettingsRepository from '../database/repositories/memberAttributeSettingsRepository'
import MemberRepository from '../database/repositories/memberRepository'
import SegmentRepository from '../database/repositories/segmentRepository'
import SequelizeRepository from '../database/repositories/sequelizeRepository'
import { mapUsernameToIdentities } from '../database/repositories/types/memberTypes'
import Error400 from '../errors/Error400'
import telemetryTrack from '../segment/telemetryTrack'
import { sendNewActivityNodeSQSMessage } from '../serverless/utils/nodeWorkerSQS'
import { getSearchSyncWorkerEmitter } from '../serverless/utils/serviceSQS'
import { IServiceOptions } from './IServiceOptions'
import { detectSentiment, detectSentimentBatch } from './aws'
import ConversationService from './conversationService'
import ConversationSettingsService from './conversationSettingsService'
import merge from './helpers/merge'
import MemberService from './memberService'
<<<<<<< HEAD
=======
import { getSearchSyncWorkerEmitter } from '../serverless/utils/serviceSQS'
import SegmentRepository from '../database/repositories/segmentRepository'
>>>>>>> b166b66a
import SegmentService from './segmentService'

const IS_GITHUB_COMMIT_DATA_ENABLED = GITHUB_CONFIG.isCommitDataEnabled === 'true'

export default class ActivityService extends LoggerBase {
  options: IServiceOptions

  constructor(options: IServiceOptions) {
    super(options.log)
    this.options = options
  }

  /**
   * Upsert an activity. If the member exists, it updates it. If it does not exist, it creates it.
   * The update is done with a deep merge of the original and the new activities.
   * @param data Activity data
   * data.sourceId is the platform specific id given by the platform.
   * data.sourceParentId is the platform specific parentId given by the platform
   * We save both ids to create relationships with other activities.
   * When a sourceParentId is present in upsert, all sourceIds are searched to find the activity entity where sourceId = sourceParentId
   * Found activity's(parent) id(uuid) is written to the new activities parentId.
   * If data.sourceParentId is not present, we try finding children activities of current activity
   * where sourceParentId = data.sourceId. Found activity's parentId and conversations gets updated accordingly
   * @param existing If the activity already exists, the activity. If it doesn't or we don't know, false
   * @returns The upserted activity
   */
  async upsert(
    data,
    existing: boolean | any = false,
    fireCrowdWebhooks: boolean = true,
    fireSync: boolean = true,
  ) {
    const transaction = await SequelizeRepository.createTransaction(this.options)
    const searchSyncEmitter = await getSearchSyncWorkerEmitter()
    const repositoryOptions = { ...this.options, transaction }

    try {
      if (data.member) {
        data.member = await MemberRepository.filterIdInTenant(data.member, repositoryOptions)
      }

      // check type exists, if doesn't exist, create a placeholder type with activity type key
      if (
        data.platform &&
        data.type &&
        !SegmentRepository.activityTypeExists(data.platform, data.type, repositoryOptions)
      ) {
        await new SegmentService(repositoryOptions).createActivityType(
          { type: data.type },
          data.platform,
        )
        await SegmentService.refreshSegments(repositoryOptions)
      }

      // check if channel exists in settings for respective platform. If not, update by adding channel to settings
      if (data.platform && data.channel) {
        await new SegmentService(repositoryOptions).updateActivityChannels(data)
        await SegmentService.refreshSegments(repositoryOptions)
      }

      // If a sourceParentId is sent, try to find it in our db
      if ('sourceParentId' in data && data.sourceParentId) {
        const parent = await ActivityRepository.findOne(
          { sourceId: data.sourceParentId },
          repositoryOptions,
        )
        if (parent) {
          data.parent = await ActivityRepository.filterIdInTenant(parent.id, repositoryOptions)
        } else {
          data.parent = null
        }
      }

      if (!existing) {
        existing = await this._activityExists(data, transaction)
      }

      let record
      if (existing) {
        const { id } = existing
        delete existing.id
        const toUpdate = merge(existing, data, {
          // eslint-disable-next-line @typescript-eslint/no-unused-vars
          timestamp: (oldValue, _newValue) => oldValue,
          attributes: (oldValue, newValue) => {
            if (oldValue && newValue) {
              const out = { ...oldValue, ...newValue }
              // If either of the two has isMainBranch set to true, then set it to true
              if (oldValue.isMainBranch || newValue.isMainBranch) {
                out.isMainBranch = true
              }
              return out
            }
            return newValue
          },
          // eslint-disable-next-line @typescript-eslint/no-unused-vars
          organizationId: (oldValue, _newValue) => oldValue,
        })
        record = await ActivityRepository.update(id, toUpdate, repositoryOptions)
        if (data.parent) {
          await this.addToConversation(record.id, data.parent, transaction)
        }
      } else {
        if (!data.sentiment) {
          const sentiment = await this.getSentiment(data)
          data.sentiment = sentiment
        }

        if (!data.username && data.platform === PlatformType.OTHER) {
          const { displayName } = await MemberRepository.findById(data.member, repositoryOptions)
          // Get the first key of the username object as a string
          data.username = displayName
        }

        record = await ActivityRepository.create(data, repositoryOptions)
<<<<<<< HEAD

=======
>>>>>>> b166b66a
        // Only track activity's platform and timestamp and memberId. It is completely annonymous.
        telemetryTrack(
          'Activity created',
          {
            id: record.id,
            platform: record.platform,
            timestamp: record.timestamp,
            memberId: record.memberId,
            createdAt: record.createdAt,
          },
          this.options,
        )

        // newly created activity can be a parent or a child (depending on the insert order)
        // if child
        if (data.parent) {
          record = await this.addToConversation(record.id, data.parent, transaction)
        } else if ('sourceId' in data && data.sourceId) {
          // if it's not a child, it may be a parent of previously added activities
          const children = await ActivityRepository.findAndCountAll(
            { filter: { sourceParentId: data.sourceId } },
            repositoryOptions,
          )

          for (const child of children.rows) {
            // update children with newly created parentId
            await ActivityRepository.update(child.id, { parent: record.id }, repositoryOptions)

            // manage conversations for each child
            await this.addToConversation(child.id, record.id, transaction)
          }
        }
      }

      await SequelizeRepository.commitTransaction(transaction)

      if (fireSync) {
        await searchSyncEmitter.triggerMemberSync(
          this.options.currentTenant.id,
          data.member ? data.member.id : data.memberId,
        )
<<<<<<< HEAD
        await searchSyncEmitter.triggerActivitySync(this.options.currentTenant.id, record.id)
=======
>>>>>>> b166b66a
      }

      if (!existing && fireCrowdWebhooks) {
        try {
          await sendNewActivityNodeSQSMessage(this.options.currentTenant.id, record.id)
        } catch (err) {
          this.log.error(
            err,
            { activityId: record.id },
            'Error triggering new activity automation!',
          )
        }
      }

      if (!fireCrowdWebhooks) {
        this.log.info('Ignoring outgoing webhooks because of fireCrowdWebhooks!')
      }

      return record
    } catch (error) {
      if (error.name && error.name.includes('Sequelize')) {
        this.log.error(
          error,
          {
            query: error.sql,
            errorMessage: error.original.message,
          },
          'Error during activity upsert!',
        )
      } else {
        this.log.error(error, 'Error during activity upsert!')
      }

      await SequelizeRepository.rollbackTransaction(transaction)

      SequelizeRepository.handleUniqueFieldError(error, this.options.language, 'activity')

      throw error
    }
  }

  /**
   * Get the sentiment of an activity from its body and title.
   * Only first 5000 bytes of text are passed through because of AWS Comprehend restrictions.
   * @param data Activity data. Includes body and title.
   * @returns The sentiment of the combination of body and title. Between -1 and 1.
   */
  async getSentiment(data) {
    if (IS_TEST_ENV) {
      return {
        positive: 0.42,
        negative: 0.42,
        neutral: 0.42,
        mixed: 0.42,
        label: 'positive',
        sentiment: 0.42,
      }
    }
    if (IS_DEV_ENV) {
      if (data.body === '' || data.body === undefined) {
        return {}
      }
      // Return a random number between 0 and 100
      const score = Math.floor(Math.random() * 100)
      let label = 'neutral'
      if (score < 33) {
        label = 'negative'
      } else if (score > 66) {
        label = 'positive'
      }
      return {
        positive: Math.floor(Math.random() * 100),
        negative: Math.floor(Math.random() * 100),
        neutral: Math.floor(Math.random() * 100),
        mixed: Math.floor(Math.random() * 100),
        sentiment: score,
        label,
      }
    }

    // When we implement Kern.ais's sentiment, we will get rid of this. In the meantime, we use Vader
    // because we don't have an agreement with LF for comprehend.
    if (IS_GITHUB_COMMIT_DATA_ENABLED) {
      const text = data.sourceParentId ? data.body : `${data.title} ${data.body}`
      const sentiment = vader.SentimentIntensityAnalyzer.polarity_scores(text)
      const compound = Math.round(((sentiment.compound + 1) / 2) * 100)
      // Some activities are inherently different, we might want to dampen their sentiment

      let label = 'neutral'
      if (compound < 33) {
        label = 'negative'
      } else if (compound > 66) {
        label = 'positive'
      }

      return {
        positive: Math.round(sentiment.pos * 100),
        negative: Math.round(sentiment.neg * 100),
        neutral: Math.round(sentiment.neu * 100),
        mixed: Math.round(sentiment.neu * 100),
        sentiment: compound,
        label,
      }
    }

    try {
      data.body = data.body ?? ''
      data.title = data.title ?? ''

      // Concatenate title and body
      const text = `${data.title} ${data.body}`.trim()

      return text === '' ? {} : await detectSentiment(text)
    } catch (err) {
      this.log.error(
        { err, data },
        'Error getting sentiment of activity - Setting sentiment to empty object.',
      )
      return {}
    }
  }

  /**
   * Get the sentiment of an array of activities form its' body and title
   * Only first 5000 bytes of text are passed through because of AWS Comprehend restrictions.
   * @param activityArray activity array
   * @returns list of sentiments ordered same as input array
   */
  async getSentimentBatch(activityArray) {
    const ALLOWED_MAX_BYTE_LENGTH = 4500
    let textArray = await Promise.all(
      activityArray.map(async (i) => {
        let text = `${i.title} ${i.body}`.trim()
        let blob = new Blob([text])
        if (blob.size > ALLOWED_MAX_BYTE_LENGTH) {
          blob = blob.slice(0, ALLOWED_MAX_BYTE_LENGTH)
          text = await blob.text()
        }
        return text
      }),
    )

    const MAX_BATCH_SIZE = 25

    const promiseArray = []

    if (textArray.length > MAX_BATCH_SIZE) {
      while (textArray.length > MAX_BATCH_SIZE) {
        promiseArray.push(detectSentimentBatch(textArray.slice(0, MAX_BATCH_SIZE)))
        textArray = textArray.slice(MAX_BATCH_SIZE)
      }
      // insert last small chunk
      if (textArray.length > 0) promiseArray.push(detectSentimentBatch(textArray))
    } else {
      promiseArray.push(textArray)
    }

    const values = await logExecutionTime(
      () => Promise.all(promiseArray),
      this.log,
      'sentiment-api-request',
    )

    return values.reduce((acc, i) => {
      acc.push(...i)
      return acc
    }, [])
  }

  /**
   * Adds an activity to a conversation.
   * If parent already has a conversation, adds child to parent's conversation
   * If parent doesn't have a conversation, and child has one,
   * adds parent to child's conversation.
   * If both of them doesn't have a conversation yet, creates one and adds both to the conversation.
   * @param {string} id id of the activity
   * @param parentId id of the parent activity
   * @param {Transaction} transaction
   * @returns updated activity plain object
   */

  async addToConversation(id: string, parentId: string, transaction: Transaction) {
    const searchSyncEmitter = await getSearchSyncWorkerEmitter()

    const parent = await ActivityRepository.findById(parentId, { ...this.options, transaction })
    const child = await ActivityRepository.findById(id, { ...this.options, transaction })
    const conversationService = new ConversationService({
      ...this.options,
      transaction,
    } as IServiceOptions)

    let record
    let conversation

    // check if parent is in a conversation already
    if (parent.conversationId) {
      conversation = await conversationService.findById(parent.conversationId)
      record = await ActivityRepository.update(
        id,
        { conversationId: parent.conversationId },
        { ...this.options, transaction },
      )
      await searchSyncEmitter.triggerActivitySync(this.options.currentTenant.id, id)
    } else if (child.conversationId) {
      // if child is already in a conversation
      conversation = await conversationService.findById(child.conversationId)

      record = child

      // if conversation is not already published, update conversation info with new parent
      if (!conversation.published) {
        const newConversationTitle = await conversationService.generateTitle(
          parent.title || parent.body,
          ActivityService.hasHtmlActivities(parent.platform),
        )

        conversation = await conversationService.update(conversation.id, {
          title: newConversationTitle,
          slug: await conversationService.generateSlug(newConversationTitle),
        })
      }

      // add parent to the conversation
      await ActivityRepository.update(
        parent.id,

        { conversationId: conversation.id },
        { ...this.options, transaction },
      )
      await searchSyncEmitter.triggerActivitySync(this.options.currentTenant.id, parent.id)
    } else {
      // neither child nor parent is in a conversation, create one from parent
      const conversationTitle = await conversationService.generateTitle(
        parent.title || parent.body,
        ActivityService.hasHtmlActivities(parent.platform),
      )
      const conversationSettings = await ConversationSettingsService.findOrCreateDefault(
        this.options,
      )
      const channel = ConversationService.getChannelFromActivity(parent)

      const published = ConversationService.shouldAutoPublishConversation(
        conversationSettings,
        parent.platform,
        channel,
      )

      conversation = await conversationService.create({
        title: conversationTitle,
        published,
        slug: await conversationService.generateSlug(conversationTitle),
        platform: parent.platform,
      })
      await ActivityRepository.update(
        parentId,
        { conversationId: conversation.id },
        { ...this.options, transaction },
      )
      await searchSyncEmitter.triggerActivitySync(this.options.currentTenant.id, parentId)
      record = await ActivityRepository.update(
        id,
        { conversationId: conversation.id },
        { ...this.options, transaction },
      )
      await searchSyncEmitter.triggerActivitySync(this.options.currentTenant.id, id)
    }

    return record
  }

  /**
   * Check if an activity exists. An activity is considered unique by sourceId & tenantId
   * @param data Data to be added to the database
   * @param transaction DB transaction
   * @returns The existing activity if it exists, false otherwise
   */
  async _activityExists(data, transaction) {
    // An activity is unique by it's sourceId and tenantId
    const exists = await ActivityRepository.findOne(
      {
        sourceId: data.sourceId,
      },
      {
        ...this.options,
        transaction,
      },
    )
    return exists || false
  }

  async createWithMember(data, fireCrowdWebhooks: boolean = true) {
    const logger = this.options.log
    const searchSyncEmitter = await getSearchSyncWorkerEmitter()

    const segment = await SequelizeRepository.getStrictlySingleActiveSegment(this.options)

    const errorDetails: any = {}

    const transaction = await SequelizeRepository.createTransaction(this.options)
    const memberService = new MemberService(this.options)

    try {
      data.member.username = mapUsernameToIdentities(data.member.username, data.platform)

      const platforms = Object.keys(data.member.username)
      if (platforms.length === 0) {
        throw new Error('Member must have at least one platform username set!')
      }

      if (!data.username) {
        data.username = data.member.username[data.platform][0].username
      }

      logger.trace(
        { type: data.type, platform: data.platform, username: data.username },
        'Creating activity with member!',
      )

      let activityExists = await this._activityExists(data, transaction)

      let existingMember = activityExists
        ? await memberService.findById(activityExists.memberId, true, false)
        : false

      if (existingMember) {
        // let's look just in case for an existing member and if they are different we should log them because they will probably fail to insert
        const tempExisting = await memberService.memberExists(data.member.username, data.platform)

        if (!tempExisting) {
          logger.warn(
            {
              existingMemberId: existingMember.id,
              username: data.username,
              platform: data.platform,
              activityType: data.type,
            },
            'We have found an existing member but actually we could not find him by username and platform!',
          )
          errorDetails.reason = 'activity_service_createWithMember_existing_member_not_found'
          errorDetails.details = {
            existingMemberId: existingMember.id,
            existingActivityId: activityExists.id,
            username: data.username,
            platform: data.platform,
            activityType: data.type,
          }
        } else if (existingMember.id !== tempExisting.id) {
          logger.warn(
            {
              existingMemberId: existingMember.id,
              actualExistingMemberId: tempExisting.id,
              existingActivityId: activityExists.id,
              username: data.username,
              platform: data.platform,
              activityType: data.type,
            },
            'We found a member with the same username and platform but different id! Deleting the activity and continuing as if the activity did not exist.',
          )

          await ActivityRepository.destroy(activityExists.id, this.options, true)
          await searchSyncEmitter.triggerRemoveActivity(
            this.options.currentTenant.id,
            activityExists.id,
          )
          activityExists = false
          existingMember = false
        }
      }

      const member = await memberService.upsert(
        {
          ...data.member,
          platform: data.platform,
          joinedAt: activityExists ? activityExists.timestamp : data.timestamp,
        },
        existingMember,
        fireCrowdWebhooks,
        false,
      )

      if (data.objectMember) {
        if (typeof data.objectMember.username === 'string') {
          data.objectMember.username = {
            [data.platform]: {
              username: data.objectMember.username,
            },
          }
        }

        const objectMemberPlatforms = Object.keys(data.objectMember.username)

        if (objectMemberPlatforms.length === 0) {
          throw new Error('Object member must have at least one platform username set!')
        }

        for (const platform of objectMemberPlatforms) {
          if (typeof data.objectMember.username[platform] === 'string') {
            data.objectMember.username[platform] = {
              username: data.objectMember.username[platform],
            }
          }
        }

        const objectMember = await memberService.upsert(
          {
            ...data.objectMember,
            platform: data.platform,
            joinedAt: data.timestamp,
          },
          false,
          fireCrowdWebhooks,
        )

        if (!data.objectMemberUsername) {
          data.objectMemberUsername = data.objectMember.username[data.platform].username
        }

        data.objectMember = objectMember.id
      }

      data.member = member.id

      if (member.organizations.length > 0) {
        // check member has any affiliation set for current segment

        const affiliations = member.affiliations.filter((a) => a.segmentId === segment.id)

        if (affiliations.length > 0) {
          data.organizationId = affiliations[0].organizationId
        } else {
          // set it to the first organization of member
          data.organizationId = member.organizations[0].id
        }
      }

      const record = await this.upsert(data, activityExists, fireCrowdWebhooks, false)

      await SequelizeRepository.commitTransaction(transaction)

      await searchSyncEmitter.triggerMemberSync(this.options.currentTenant.id, member.id)
      await searchSyncEmitter.triggerActivitySync(this.options.currentTenant.id, record.id)

      if (data.objectMember) {
        await searchSyncEmitter.triggerMemberSync(this.options.currentTenant.id, data.objectMember)
      }

      return record
    } catch (error) {
      const reason = errorDetails.reason || undefined
      const details = errorDetails.details || undefined

      if (error.name && error.name.includes('Sequelize') && error.original) {
        this.log.error(
          error,
          {
            query: error.sql,
            errorMessage: error.original.message,
            reason,
            details,
          },
          'Error during activity create with member!',
        )
      } else {
        this.log.error(error, { reason, details }, 'Error during activity create with member!')
      }
      await SequelizeRepository.rollbackTransaction(transaction)

      SequelizeRepository.handleUniqueFieldError(error, this.options.language, 'activity')

      throw { ...error, reason, details }
    }
  }

  async update(id, data) {
    const searchSyncEmitter = await getSearchSyncWorkerEmitter()

    const transaction = await SequelizeRepository.createTransaction(this.options)
    const searchSyncEmitter = await getSearchSyncWorkerEmitter()

    try {
      data.member = await MemberRepository.filterIdInTenant(data.member, {
        ...this.options,
        transaction,
      })

      if (data.parent) {
        data.parent = await ActivityRepository.filterIdInTenant(data.parent, {
          ...this.options,
          transaction,
        })
      }

      const record = await ActivityRepository.update(id, data, {
        ...this.options,
        transaction,
      })

      await SequelizeRepository.commitTransaction(transaction)

<<<<<<< HEAD
      await searchSyncEmitter.triggerActivitySync(this.options.currentTenant.id, record.id)
=======
      await searchSyncEmitter.triggerMemberSync(
        this.options.currentTenant.id,
        record.member ? record.member.id : record.memberId,
      )
>>>>>>> b166b66a
      return record
    } catch (error) {
      if (error.name && error.name.includes('Sequelize')) {
        this.log.error(
          error,
          {
            query: error.sql,
            errorMessage: error.original.message,
          },
          'Error during activity update!',
        )
      } else {
        this.log.error(error, 'Error during activity update!')
      }
      await SequelizeRepository.rollbackTransaction(transaction)

      SequelizeRepository.handleUniqueFieldError(error, this.options.language, 'activity')

      throw error
    }
  }

  async destroyAll(ids) {
    const searchSyncEmitter = await getSearchSyncWorkerEmitter()

    const transaction = await SequelizeRepository.createTransaction(this.options)

    try {
      for (const id of ids) {
        await ActivityRepository.destroy(id, {
          ...this.options,
          transaction,
        })
      }

      await SequelizeRepository.commitTransaction(transaction)
    } catch (error) {
      await SequelizeRepository.rollbackTransaction(transaction)
      throw error
    }

    for (const id of ids) {
      await searchSyncEmitter.triggerRemoveActivity(this.options.currentTenant.id, id)
    }
  }

  async findById(id) {
    return ActivityRepository.findById(id, this.options)
  }

  async findAllAutocomplete(search, limit) {
    return ActivityRepository.findAllAutocomplete(search, limit, this.options)
  }

  async findAndCountAll(args) {
    return ActivityRepository.findAndCountAll(args, this.options)
  }

  async query(data) {
    const memberAttributeSettings = (
      await MemberAttributeSettingsRepository.findAndCountAll({}, this.options)
    ).rows
    const advancedFilter = data.filter
    const orderBy = data.orderBy
    const limit = data.limit
    const offset = data.offset
    return ActivityRepository.findAndCountAll(
      { advancedFilter, orderBy, limit, offset, attributesSettings: memberAttributeSettings },
      this.options,
    )
  }

  async import(data, importHash) {
    if (!importHash) {
      throw new Error400(this.options.language, 'importer.errors.importHashRequired')
    }

    if (await this._isImportHashExistent(importHash)) {
      throw new Error400(this.options.language, 'importer.errors.importHashExistent')
    }

    const dataToCreate = {
      ...data,
      importHash,
    }

    return this.upsert(dataToCreate)
  }

  async _isImportHashExistent(importHash) {
    const count = await ActivityRepository.count(
      {
        importHash,
      },
      this.options,
    )

    return count > 0
  }

  static hasHtmlActivities(platform: PlatformType): boolean {
    switch (platform) {
      case PlatformType.DEVTO:
        return true
      default:
        return false
    }
  }
}<|MERGE_RESOLUTION|>--- conflicted
+++ resolved
@@ -20,11 +20,6 @@
 import ConversationSettingsService from './conversationSettingsService'
 import merge from './helpers/merge'
 import MemberService from './memberService'
-<<<<<<< HEAD
-=======
-import { getSearchSyncWorkerEmitter } from '../serverless/utils/serviceSQS'
-import SegmentRepository from '../database/repositories/segmentRepository'
->>>>>>> b166b66a
 import SegmentService from './segmentService'
 
 const IS_GITHUB_COMMIT_DATA_ENABLED = GITHUB_CONFIG.isCommitDataEnabled === 'true'
@@ -140,10 +135,7 @@
         }
 
         record = await ActivityRepository.create(data, repositoryOptions)
-<<<<<<< HEAD
-
-=======
->>>>>>> b166b66a
+
         // Only track activity's platform and timestamp and memberId. It is completely annonymous.
         telemetryTrack(
           'Activity created',
@@ -185,10 +177,7 @@
           this.options.currentTenant.id,
           data.member ? data.member.id : data.memberId,
         )
-<<<<<<< HEAD
         await searchSyncEmitter.triggerActivitySync(this.options.currentTenant.id, record.id)
-=======
->>>>>>> b166b66a
       }
 
       if (!existing && fireCrowdWebhooks) {
@@ -391,7 +380,6 @@
         { conversationId: parent.conversationId },
         { ...this.options, transaction },
       )
-      await searchSyncEmitter.triggerActivitySync(this.options.currentTenant.id, id)
     } else if (child.conversationId) {
       // if child is already in a conversation
       conversation = await conversationService.findById(child.conversationId)
@@ -453,7 +441,6 @@
         { conversationId: conversation.id },
         { ...this.options, transaction },
       )
-      await searchSyncEmitter.triggerActivitySync(this.options.currentTenant.id, id)
     }
 
     return record
@@ -663,8 +650,6 @@
   }
 
   async update(id, data) {
-    const searchSyncEmitter = await getSearchSyncWorkerEmitter()
-
     const transaction = await SequelizeRepository.createTransaction(this.options)
     const searchSyncEmitter = await getSearchSyncWorkerEmitter()
 
@@ -688,14 +673,11 @@
 
       await SequelizeRepository.commitTransaction(transaction)
 
-<<<<<<< HEAD
       await searchSyncEmitter.triggerActivitySync(this.options.currentTenant.id, record.id)
-=======
       await searchSyncEmitter.triggerMemberSync(
         this.options.currentTenant.id,
         record.member ? record.member.id : record.memberId,
       )
->>>>>>> b166b66a
       return record
     } catch (error) {
       if (error.name && error.name.includes('Sequelize')) {
