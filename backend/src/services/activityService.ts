--- conflicted
+++ resolved
@@ -436,8 +436,6 @@
       )
 
       if (data.objectMember) {
-<<<<<<< HEAD
-=======
         if (typeof data.objectMember.username === 'string') {
           data.objectMember.username = {
             [data.platform]: {
@@ -460,20 +458,16 @@
           }
         }
 
->>>>>>> 73cac101
         const objectMember = await memberService.upsert({
           ...data.objectMember,
           platform: data.platform,
           joinedAt: data.timestamp,
         })
-<<<<<<< HEAD
-=======
 
         if (!data.objectMemberUsername) {
           data.objectMemberUsername = data.objectMember.username[data.platform].username
         }
 
->>>>>>> 73cac101
         data.objectMember = objectMember.id
       }
 
