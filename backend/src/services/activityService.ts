--- conflicted
+++ resolved
@@ -94,7 +94,6 @@
         const toUpdate = merge(existing, data, {
           // eslint-disable-next-line @typescript-eslint/no-unused-vars
           timestamp: (oldValue, _newValue) => oldValue,
-<<<<<<< HEAD
           attributes: (oldValue, newValue) => {
             if (oldValue && newValue) {
               const out = { ...oldValue, ...newValue }
@@ -106,10 +105,8 @@
             }
             return newValue
           },
-=======
           // eslint-disable-next-line @typescript-eslint/no-unused-vars
           organizationId: (oldValue, _newValue) => oldValue,
->>>>>>> 980263df
         })
         record = await ActivityRepository.update(id, toUpdate, repositoryOptions)
         if (data.parent) {
