import { Error400, singleOrDefault } from '@crowd/common'
import {
  addActivityToConversation,
  deleteActivities,
  insertActivities,
  queryActivities,
  updateActivity,
} from '@crowd/data-access-layer'
import { ActivityDisplayService } from '@crowd/integrations'
import { LoggerBase, logExecutionTime } from '@crowd/logging'
import { WorkflowIdReusePolicy } from '@crowd/temporal'
<<<<<<< HEAD
import { PlatformType, SegmentData, SyncMode, TemporalWorkflowId } from '@crowd/types'
=======
import {
  PlatformType,
  TemporalWorkflowId,
  SegmentData,
  IMemberIdentity,
  IntegrationResultType,
} from '@crowd/types'
>>>>>>> d3772647
import { Blob } from 'buffer'
import vader from 'crowd-sentiment'
import { Transaction } from 'sequelize/types'
import OrganizationRepository from '@/database/repositories/organizationRepository'
import { IRepositoryOptions } from '@/database/repositories/IRepositoryOptions'
import { GITHUB_CONFIG, IS_DEV_ENV, IS_TEST_ENV, TEMPORAL_CONFIG } from '../conf'
import ActivityRepository from '../database/repositories/activityRepository'
import MemberRepository from '../database/repositories/memberRepository'
import SegmentRepository from '../database/repositories/segmentRepository'
import SequelizeRepository from '../database/repositories/sequelizeRepository'
import {
  UsernameIdentities,
  mapUsernameToIdentities,
} from '../database/repositories/types/memberTypes'
import telemetryTrack from '../segment/telemetryTrack'
import { IServiceOptions } from './IServiceOptions'
import { detectSentiment, detectSentimentBatch } from './aws'
import ConversationService from './conversationService'
import merge from './helpers/merge'
import MemberAffiliationService from './memberAffiliationService'
import SearchSyncService from './searchSyncService'
import SegmentService from './segmentService'
import { getDataSinkWorkerEmitter } from '@/serverless/utils/serviceSQS'

const IS_GITHUB_COMMIT_DATA_ENABLED = GITHUB_CONFIG.isCommitDataEnabled === 'true'

export default class ActivityService extends LoggerBase {
  options: IServiceOptions

  constructor(options: IServiceOptions) {
    super(options.log)
    this.options = options
  }

  /**
   * Upsert an activity. If the member exists, it updates it. If it does not exist, it creates it.
   * The update is done with a deep merge of the original and the new activities.
   * @param data Activity data
   * data.sourceId is the platform specific id given by the platform.
   * data.sourceParentId is the platform specific parentId given by the platform
   * We save both ids to create relationships with other activities.
   * When a sourceParentId is present in upsert, all sourceIds are searched to find the activity entity where sourceId = sourceParentId
   * Found activity's(parent) id(uuid) is written to the new activities parentId.
   * If data.sourceParentId is not present, we try finding children activities of current activity
   * where sourceParentId = data.sourceId. Found activity's parentId and conversations gets updated accordingly
   * @param existing If the activity already exists, the activity. If it doesn't or we don't know, false
   * @returns The upserted activity
   */
  async upsert(
    data,
    existing: boolean | any = false,
    fireCrowdWebhooks: boolean = true,
    fireSync: boolean = true,
  ) {
    const transaction = await SequelizeRepository.createTransaction(this.options)
    const searchSyncService = new SearchSyncService(this.options)
    const repositoryOptions = { ...this.options, transaction }

    try {
      if (data.member) {
        data.member = await MemberRepository.filterIdInTenant(data.member, repositoryOptions)
      }

      // check type exists, if doesn't exist, create a placeholder type with activity type key
      if (
        data.platform &&
        data.type &&
        !SegmentRepository.activityTypeExists(data.platform, data.type, repositoryOptions)
      ) {
        await new SegmentService(repositoryOptions).createActivityType(
          { type: data.type },
          data.platform,
        )
        await SegmentService.refreshSegments(repositoryOptions)
      }

      // check if channel exists in settings for respective platform. If not, update by adding channel to settings
      if (data.platform && data.channel) {
        await new SegmentService(repositoryOptions).updateActivityChannels(data)
        await SegmentService.refreshSegments(repositoryOptions)
      }

      // If a sourceParentId is sent, try to find it in our db
      if ('sourceParentId' in data && data.sourceParentId) {
        const parent = await ActivityRepository.findOne(
          {
            filter: {
              and: [{ sourceId: { eq: data.sourceParentId } }],
            },
          },
          repositoryOptions,
        )
        if (parent) {
          data.parent = await ActivityRepository.filterIdInTenant(parent.id, repositoryOptions)
        } else {
          data.parent = null
        }
      }

      if (!existing) {
        existing = await this._activityExists(data, transaction)
      }

      let record
      if (existing) {
        const { id } = existing
        delete existing.id
        const toUpdate = merge(existing, data, {
          // eslint-disable-next-line @typescript-eslint/no-unused-vars
          timestamp: (oldValue, _newValue) => oldValue,
          attributes: (oldValue, newValue) => {
            if (oldValue && newValue) {
              const out = { ...oldValue, ...newValue }
              // If either of the two has isMainBranch set to true, then set it to true
              if (oldValue.isMainBranch || newValue.isMainBranch) {
                out.isMainBranch = true
              }
              return out
            }
            return newValue
          },
          // eslint-disable-next-line @typescript-eslint/no-unused-vars
          organizationId: (oldValue, _newValue) => oldValue,
        })
        await updateActivity(this.options.qdb, id, toUpdate)
        record = await ActivityRepository.update(id, toUpdate, repositoryOptions)
        if (data.parent) {
          await this.addToConversation(record.id, data.parent, transaction)
        }
      } else {
        if (!data.sentiment) {
          const sentiment = await this.getSentiment(data)
          data.sentiment = sentiment
        }

        if (
          !data.username &&
          (data.platform === PlatformType.OTHER ||
            // we have some custom platform types in db that are not in enum
            !Object.values(PlatformType).includes(data.platform))
        ) {
          const { displayName } = await MemberRepository.findById(data.member, repositoryOptions)
          // Get the first key of the username object as a string
          data.username = displayName
        }

        const memberAffilationService = new MemberAffiliationService(this.options)
        data.organizationId = await memberAffilationService.findAffiliation(
          data.member,
          data.timestamp,
        )

        record = await ActivityRepository.create(data, repositoryOptions)
        await insertActivities([{ ...data, id: record.id }])

        // Only track activity's platform and timestamp and memberId. It is completely annonymous.
        telemetryTrack(
          'Activity created',
          {
            id: record.id,
            platform: record.platform,
            timestamp: record.timestamp,
            memberId: record.memberId,
            createdAt: record.createdAt,
          },
          this.options,
        )

        // newly created activity can be a parent or a child (depending on the insert order)
        // if child
        if (data.parent) {
          record = await this.addToConversation(record.id, data.parent, transaction)
        } else if ('sourceId' in data && data.sourceId) {
          // if it's not a child, it may be a parent of previously added activities
          const children = await queryActivities(repositoryOptions.qdb, {
            tenantId: record.tenantId,
            segmentIds: [record.segmentId],
            filter: { and: [{ sourceParentId: { eq: data.sourceId } }] },
          })

          for (const child of children.rows) {
            // update children with newly created parentId
            await updateActivity(this.options.qdb, child.id, { ...record, parentId: record.id })
            await ActivityRepository.update(child.id, { parent: record.id }, repositoryOptions)

            // manage conversations for each child
            await this.addToConversation(child.id, record.id, transaction)
          }
        }
      }

      await SequelizeRepository.commitTransaction(transaction)

      if (fireSync) {
        await searchSyncService.triggerMemberSync(this.options.currentTenant.id, record.memberId)
      }

      if (!existing && fireCrowdWebhooks) {
        try {
          const handle = await this.options.temporal.workflow.start(
            'processNewActivityAutomation',
            {
              workflowId: `${TemporalWorkflowId.NEW_ACTIVITY_AUTOMATION}/${record.id}`,
              taskQueue: TEMPORAL_CONFIG.automationsTaskQueue,
              workflowIdReusePolicy:
                WorkflowIdReusePolicy.WORKFLOW_ID_REUSE_POLICY_REJECT_DUPLICATE,
              retry: {
                maximumAttempts: 100,
              },
              args: [
                {
                  tenantId: this.options.currentTenant.id,
                  activityId: record.id,
                },
              ],
              searchAttributes: {
                TenantId: [this.options.currentTenant.id],
              },
            },
          )
          this.log.info(
            { workflowId: handle.workflowId },
            'Started temporal workflow to process new activity automation!',
          )
        } catch (err) {
          this.log.error(
            err,
            { activityId: record.id },
            'Error triggering new activity automation!',
          )
        }
      }

      if (!fireCrowdWebhooks) {
        this.log.info('Ignoring outgoing webhooks because of fireCrowdWebhooks!')
      }

      return record
    } catch (error) {
      if (error.name && error.name.includes('Sequelize')) {
        this.log.error(
          error,
          {
            query: error.sql,
            errorMessage: error.original.message,
          },
          'Error during activity upsert!',
        )
      } else {
        this.log.error(error, 'Error during activity upsert!')
      }

      await SequelizeRepository.rollbackTransaction(transaction)

      SequelizeRepository.handleUniqueFieldError(error, this.options.language, 'activity')

      throw error
    }
  }

  /**
   * Get the sentiment of an activity from its body and title.
   * Only first 5000 bytes of text are passed through because of AWS Comprehend restrictions.
   * @param data Activity data. Includes body and title.
   * @returns The sentiment of the combination of body and title. Between -1 and 1.
   */
  async getSentiment(data) {
    if (IS_TEST_ENV) {
      return {
        positive: 0.42,
        negative: 0.42,
        neutral: 0.42,
        mixed: 0.42,
        label: 'positive',
        sentiment: 0.42,
      }
    }
    if (IS_DEV_ENV) {
      if (data.body === '' || data.body === undefined) {
        return {}
      }
      // Return a random number between 0 and 100
      const score = Math.floor(Math.random() * 100)
      let label = 'neutral'
      if (score < 33) {
        label = 'negative'
      } else if (score > 66) {
        label = 'positive'
      }
      return {
        positive: Math.floor(Math.random() * 100),
        negative: Math.floor(Math.random() * 100),
        neutral: Math.floor(Math.random() * 100),
        mixed: Math.floor(Math.random() * 100),
        sentiment: score,
        label,
      }
    }

    // When we implement Kern.ais's sentiment, we will get rid of this. In the meantime, we use Vader
    // because we don't have an agreement with LF for comprehend.
    if (IS_GITHUB_COMMIT_DATA_ENABLED) {
      const text = data.sourceParentId ? data.body : `${data.title} ${data.body}`
      const sentiment = vader.SentimentIntensityAnalyzer.polarity_scores(text)
      const compound = Math.round(((sentiment.compound + 1) / 2) * 100)
      // Some activities are inherently different, we might want to dampen their sentiment

      let label = 'neutral'
      if (compound < 33) {
        label = 'negative'
      } else if (compound > 66) {
        label = 'positive'
      }

      return {
        positive: Math.round(sentiment.pos * 100),
        negative: Math.round(sentiment.neg * 100),
        neutral: Math.round(sentiment.neu * 100),
        mixed: Math.round(sentiment.neu * 100),
        sentiment: compound,
        label,
      }
    }

    try {
      data.body = data.body ?? ''
      data.title = data.title ?? ''

      // Concatenate title and body
      const text = `${data.title} ${data.body}`.trim()

      return text === '' ? {} : await detectSentiment(text)
    } catch (err) {
      this.log.error(
        { err, data },
        'Error getting sentiment of activity - Setting sentiment to empty object.',
      )
      return {}
    }
  }

  /**
   * Get the sentiment of an array of activities form its' body and title
   * Only first 5000 bytes of text are passed through because of AWS Comprehend restrictions.
   * @param activityArray activity array
   * @returns list of sentiments ordered same as input array
   */
  async getSentimentBatch(activityArray) {
    const ALLOWED_MAX_BYTE_LENGTH = 4500
    let textArray = await Promise.all(
      activityArray.map(async (i) => {
        let text = `${i.title} ${i.body}`.trim()
        let blob = new Blob([text])
        if (blob.size > ALLOWED_MAX_BYTE_LENGTH) {
          blob = blob.slice(0, ALLOWED_MAX_BYTE_LENGTH)
          text = await blob.text()
        }
        return text
      }),
    )

    const MAX_BATCH_SIZE = 25

    const promiseArray = []

    if (textArray.length > MAX_BATCH_SIZE) {
      while (textArray.length > MAX_BATCH_SIZE) {
        promiseArray.push(detectSentimentBatch(textArray.slice(0, MAX_BATCH_SIZE)))
        textArray = textArray.slice(MAX_BATCH_SIZE)
      }
      // insert last small chunk
      if (textArray.length > 0) promiseArray.push(detectSentimentBatch(textArray))
    } else {
      promiseArray.push(textArray)
    }

    const values = await logExecutionTime(
      () => Promise.all(promiseArray),
      this.log,
      'sentiment-api-request',
    )

    return values.reduce((acc, i) => {
      acc.push(...i)
      return acc
    }, [])
  }

  /**
   * Adds an activity to a conversation.
   * If parent already has a conversation, adds child to parent's conversation
   * If parent doesn't have a conversation, and child has one,
   * adds parent to child's conversation.
   * If both of them doesn't have a conversation yet, creates one and adds both to the conversation.
   * @param {string} id id of the activity
   * @param parentId id of the parent activity
   * @param {Transaction} transaction
   * @returns updated activity plain object
   */

  async addToConversation(id: string, parentId: string, transaction: Transaction) {
    const parent = await ActivityRepository.findById(parentId, { ...this.options, transaction })
    const child = await ActivityRepository.findById(id, { ...this.options, transaction })
    const conversationService = new ConversationService({
      ...this.options,
      transaction,
    } as IServiceOptions)

    let record
    let conversation

    // check if parent is in a conversation already
    if (parent.conversationId) {
      conversation = await conversationService.findById(parent.conversationId)
      record = await ActivityRepository.update(
        id,
        { conversationId: parent.conversationId },
        { ...this.options, transaction },
      )
    } else if (child.conversationId) {
      // if child is already in a conversation
      conversation = await conversationService.findById(child.conversationId)

      record = child

      // if conversation is not already published, update conversation info with new parent
      if (!conversation.published) {
        const newConversationTitle = await conversationService.generateTitle(
          parent.title || parent.body,
          ActivityService.hasHtmlActivities(parent.platform),
        )

        conversation = await conversationService.update(conversation.id, {
          title: newConversationTitle,
          slug: await conversationService.generateSlug(newConversationTitle),
        })
      }

      // add parent to the conversation
      await ActivityRepository.update(
        parent.id,

        { conversationId: conversation.id },
        { ...this.options, transaction },
      )
      await addActivityToConversation(this.options.qdb, parent.id, conversation.id)
    } else {
      // neither child nor parent is in a conversation, create one from parent
      const conversationTitle = await conversationService.generateTitle(
        parent.title || parent.body,
        ActivityService.hasHtmlActivities(parent.platform),
      )
      conversation = await conversationService.create({
        title: conversationTitle,
        published: false,
        slug: await conversationService.generateSlug(conversationTitle),
        platform: parent.platform,
      })
      await ActivityRepository.update(
        parentId,
        { conversationId: conversation.id },
        { ...this.options, transaction },
      )
      record = await ActivityRepository.update(
        id,
        { conversationId: conversation.id },
        { ...this.options, transaction },
      )
    }

    return record
  }

  /**
   * Check if an activity exists. An activity is considered unique by sourceId & tenantId
   * @param data Data to be added to the database
   * @param transaction DB transaction
   * @returns The existing activity if it exists, false otherwise
   */
  async _activityExists(data, transaction) {
    const options: IRepositoryOptions = { ...this.options, transaction }
    // An activity is unique by it's sourceId and tenantId
    const exists = await ActivityRepository.findOne(
      {
        filter: {
          and: [{ sourceId: { eq: data.sourceId } }],
        },
      },
      options,
    )
    return exists || false
  }

  async createWithMember(data) {
    const logger = this.options.log
    const dataSinkWorkerEmitter = await getDataSinkWorkerEmitter()

    try {
      data.member.username = mapUsernameToIdentities(data.member.username, data.platform)

      if (!data.username) {
        data.username = data.member.username[data.platform][0].value
      }

      logger.trace(
        { type: data.type, platform: data.platform, username: data.username },
        'Processing activity with member!',
      )

      data.member.identities = ActivityService.processMemberIdentities(data.member, data.platform)
      data.isContribution = data.isContribution || false

      // prepare objectMember for dataSinkWorker
      if (data.objectMember) {
        data.objectMember.username = mapUsernameToIdentities(
          data.objectMember.username,
          data.platform,
        )

        if (!data.objectMember.username[data.platform]) {
          throw new Error(`objectMember username for ${data.platform} is missing!`)
        }

        data.objectMemberUsername = data.objectMember.username[data.platform][0].value
        data.objectMember.identities = ActivityService.processMemberIdentities(
          data.objectMember,
          data.platform,
        )
      }

      if (data.member.organizations) {
        data.member.organizations.forEach((org) => {
          org.identities = [
            {
              name: org.name || org.website,
              platform: data.platform,
            },
<<<<<<< HEAD
            'We found a member with the same username and platform but different id! Deleting the activity and continuing as if the activity did not exist.',
          )

          await deleteActivities(this.options.qdb, [activityExists.id])
          await ActivityRepository.destroy(activityExists.id, this.options)
          activityExists = false
          existingMember = false
        }
=======
          ]
        })
>>>>>>> d3772647
      }

      const resultId = await ActivityRepository.createResults(
        {
          type: IntegrationResultType.ACTIVITY,
          data,
        },
        this.options,
      )

<<<<<<< HEAD
      if (data.objectMember) {
        if (typeof data.objectMember.username === 'string') {
          data.objectMember.username = {
            [data.platform]: {
              username: data.objectMember.username,
            },
          }
        }

        const objectMemberPlatforms = Object.keys(data.objectMember.username)

        if (objectMemberPlatforms.length === 0) {
          throw new Error('Object member must have at least one platform username set!')
        }

        for (const platform of objectMemberPlatforms) {
          if (typeof data.objectMember.username[platform] === 'string') {
            data.objectMember.username[platform] = {
              username: data.objectMember.username[platform],
            }
          }
        }

        const objectMember = await memberService.upsert(
          {
            ...data.objectMember,
            platform: data.platform,
            joinedAt: data.timestamp,
          },
          false,
          fireCrowdWebhooks,
        )

        if (!data.objectMemberUsername) {
          data.objectMemberUsername = data.objectMember.username[data.platform].username
        }

        data.objectMember = objectMember.id
      }

      data.member = member.id

      const memberAffilationService = new MemberAffiliationService(this.options)
      data.organizationId = await memberAffilationService.findAffiliation(member.id, data.timestamp)

      const record = await this.upsert(data, activityExists, fireCrowdWebhooks, false)

      await SequelizeRepository.commitTransaction(transaction)

      await searchSyncService.triggerMemberSync(this.options.currentTenant.id, record.memberId)

      if (data.objectMember) {
        await searchSyncService.triggerMemberSync(this.options.currentTenant.id, data.objectMember)
      }
=======
      logger.trace(
        { type: data.type, platform: data.platform, username: data.username, processedData: data },
        'Sending activity with member to data-sink-worker!',
      )
>>>>>>> d3772647

      await dataSinkWorkerEmitter.triggerResultProcessing(
        this.options.currentTenant.id,
        data.platform,
        resultId,
        resultId,
        true,
      )
    } catch (error) {
      this.log.error(error, 'Error during activity create with member!')
      throw error
    }
  }

  async update(id, data) {
    const transaction = await SequelizeRepository.createTransaction(this.options)
    const searchSyncService = new SearchSyncService(this.options)

    try {
      data.member = await MemberRepository.filterIdInTenant(data.member, {
        ...this.options,
        transaction,
      })

      if (data.parent) {
        data.parent = await ActivityRepository.filterIdInTenant(data.parent, {
          ...this.options,
          transaction,
        })
      }

      const record = await ActivityRepository.update(id, data, {
        ...this.options,
        transaction,
      })

      await SequelizeRepository.commitTransaction(transaction)

      await searchSyncService.triggerMemberSync(this.options.currentTenant.id, record.memberId)
      return record
    } catch (error) {
      if (error.name && error.name.includes('Sequelize')) {
        this.log.error(
          error,
          {
            query: error.sql,
            errorMessage: error.original.message,
          },
          'Error during activity update!',
        )
      } else {
        this.log.error(error, 'Error during activity update!')
      }
      await SequelizeRepository.rollbackTransaction(transaction)

      SequelizeRepository.handleUniqueFieldError(error, this.options.language, 'activity')

      throw error
    }
  }

  async destroyAll(ids) {
    const transaction = await SequelizeRepository.createTransaction(this.options)

    try {
      for (const id of ids) {
        await ActivityRepository.destroy(id, {
          ...this.options,
          transaction,
        })
      }

      await deleteActivities(this.options.qdb, ids)
      await SequelizeRepository.commitTransaction(transaction)
    } catch (error) {
      await SequelizeRepository.rollbackTransaction(transaction)
      throw error
    }
  }

  async findById(id) {
    return ActivityRepository.findById(id, this.options)
  }

  async findActivityTypes(segments?: string[]) {
    const segmentService = new SegmentService(this.options)

    let subprojects: SegmentData[]

    if (!segments || segments.length === 0) {
      subprojects = await segmentService.getTenantSubprojects()
    } else {
      subprojects = await segmentService.getSegmentSubprojects(segments)
    }

    return SegmentService.getTenantActivityTypes(subprojects)
  }

  async findActivityChannels(segments?: string[]) {
    const segmentService = new SegmentService(this.options)

    let subprojects: SegmentData[]

    if (!segments || segments.length === 0) {
      subprojects = await segmentService.getTenantSubprojects()
    } else {
      subprojects = await segmentService.getSegmentSubprojects(segments)
    }

    return SegmentService.getTenantActivityChannels(
      subprojects.map((s) => s.id),
      this.options,
    )
  }

  async query(data) {
    const filter = data.filter
    const orderBy = Array.isArray(data.orderBy) ? data.orderBy : [data.orderBy]
    const limit = data.limit
    const offset = data.offset
    const countOnly = data.countOnly ?? false

    const tenantId = SequelizeRepository.getCurrentTenant(this.options).id
    const segmentIds = SequelizeRepository.getSegmentIds(this.options)

    const page = await queryActivities(this.options.qdb, {
      tenantId,
      segmentIds,
      filter,
      orderBy,
      limit,
      offset,
      countOnly,
    })

    const parentIds: string[] = []
    const memberIds: string[] = []
    const organizationIds: string[] = []
    for (const row of page.rows) {
      ;(row as any).display = ActivityDisplayService.getDisplayOptions(
        row,
        SegmentRepository.getActivityTypes(this.options),
      )

      if (row.parentId && !parentIds.includes(row.parentId)) {
        parentIds.push(row.parentId)
      }

      if (row.memberId && !memberIds.includes(row.memberId)) {
        memberIds.push(row.memberId)
      }

      if (row.objectMemberId && !memberIds.includes(row.objectMemberId)) {
        memberIds.push(row.objectMemberId)
      }

      if (row.organizationId && !organizationIds.includes(row.organizationId)) {
        organizationIds.push(row.organizationId)
      }
    }

    const promises = []

    if (memberIds.length > 0) {
      promises.push(
        MemberRepository.findAndCountAllOpensearch(
          {
            filter: {
              and: [{ id: { in: memberIds } }],
            },
            limit: memberIds.length,
          },
          this.options,
        ).then((members) => {
          for (const row of page.rows) {
            ;(row as any).member = singleOrDefault(members.rows, (m) => m.id === row.memberId)
            if (row.objectMemberId) {
              ;(row as any).objectMember = singleOrDefault(
                members.rows,
                (m) => m.id === row.objectMemberId,
              )
            }
          }
        }),
      )
    }

    if (organizationIds.length > 0) {
      promises.push(
        OrganizationRepository.findAndCountAllOpensearch(
          {
            filter: {
              and: [{ id: { in: organizationIds } }],
            },
            limit: organizationIds.length,
          },
          this.options,
        ).then((organizations) => {
          for (const row of page.rows.filter((r) => r.organizationId)) {
            ;(row as any).organization = singleOrDefault(
              organizations.rows,
              (o) => o.id === row.organizationId,
            )
          }
        }),
      )
    }

    if (parentIds.length > 0) {
      promises.push(
        queryActivities(this.options.qdb, {
          filter: {
            and: [{ id: { in: parentIds } }],
          },
          tenantId,
          segmentIds,
          noLimit: true,
        }).then((activities) => {
          for (const row of page.rows.filter((r) => r.parentId)) {
            ;(row as any).parent = singleOrDefault(activities.rows, (a) => a.id === row.parentId)
          }
        }),
      )
    }

    await Promise.all(promises)

    return page
  }

  async import(data, importHash) {
    if (!importHash) {
      throw new Error400(this.options.language, 'importer.errors.importHashRequired')
    }

    if (await this._isImportHashExistent(importHash)) {
      throw new Error400(this.options.language, 'importer.errors.importHashExistent')
    }

    const dataToCreate = {
      ...data,
      importHash,
    }

    return this.upsert(dataToCreate)
  }

  async _isImportHashExistent(importHash: string) {
    const count = await ActivityRepository.findOne(
      {
        filter: {
          and: [{ importHash: { eq: importHash } }],
        },
      },
      this.options,
    )

    return count > 0
  }

  static hasHtmlActivities(platform: PlatformType): boolean {
    switch (platform) {
      case PlatformType.DEVTO:
        return true
      default:
        return false
    }
  }

  static processMemberIdentities(
    member: {
      username: UsernameIdentities
      emails: string[]
    },
    platform: string,
  ): IMemberIdentity[] {
    const identities = []

    if (member.username) {
      Object.keys(member.username).forEach((platform) => {
        identities.push({
          platform,
          value: member.username[platform][0].value,
          type: member.username[platform][0].type,
          verified: true,
        })
      })
    }

    if (member.emails) {
      member.emails.forEach((email) => {
        identities.push({
          platform,
          value: email,
          type: 'email',
          verified: true,
        })
      })
    }

    return identities
  }
}<|MERGE_RESOLUTION|>--- conflicted
+++ resolved
@@ -9,9 +9,6 @@
 import { ActivityDisplayService } from '@crowd/integrations'
 import { LoggerBase, logExecutionTime } from '@crowd/logging'
 import { WorkflowIdReusePolicy } from '@crowd/temporal'
-<<<<<<< HEAD
-import { PlatformType, SegmentData, SyncMode, TemporalWorkflowId } from '@crowd/types'
-=======
 import {
   PlatformType,
   TemporalWorkflowId,
@@ -19,7 +16,6 @@
   IMemberIdentity,
   IntegrationResultType,
 } from '@crowd/types'
->>>>>>> d3772647
 import { Blob } from 'buffer'
 import vader from 'crowd-sentiment'
 import { Transaction } from 'sequelize/types'
@@ -557,19 +553,8 @@
               name: org.name || org.website,
               platform: data.platform,
             },
-<<<<<<< HEAD
-            'We found a member with the same username and platform but different id! Deleting the activity and continuing as if the activity did not exist.',
-          )
-
-          await deleteActivities(this.options.qdb, [activityExists.id])
-          await ActivityRepository.destroy(activityExists.id, this.options)
-          activityExists = false
-          existingMember = false
-        }
-=======
           ]
         })
->>>>>>> d3772647
       }
 
       const resultId = await ActivityRepository.createResults(
@@ -580,67 +565,10 @@
         this.options,
       )
 
-<<<<<<< HEAD
-      if (data.objectMember) {
-        if (typeof data.objectMember.username === 'string') {
-          data.objectMember.username = {
-            [data.platform]: {
-              username: data.objectMember.username,
-            },
-          }
-        }
-
-        const objectMemberPlatforms = Object.keys(data.objectMember.username)
-
-        if (objectMemberPlatforms.length === 0) {
-          throw new Error('Object member must have at least one platform username set!')
-        }
-
-        for (const platform of objectMemberPlatforms) {
-          if (typeof data.objectMember.username[platform] === 'string') {
-            data.objectMember.username[platform] = {
-              username: data.objectMember.username[platform],
-            }
-          }
-        }
-
-        const objectMember = await memberService.upsert(
-          {
-            ...data.objectMember,
-            platform: data.platform,
-            joinedAt: data.timestamp,
-          },
-          false,
-          fireCrowdWebhooks,
-        )
-
-        if (!data.objectMemberUsername) {
-          data.objectMemberUsername = data.objectMember.username[data.platform].username
-        }
-
-        data.objectMember = objectMember.id
-      }
-
-      data.member = member.id
-
-      const memberAffilationService = new MemberAffiliationService(this.options)
-      data.organizationId = await memberAffilationService.findAffiliation(member.id, data.timestamp)
-
-      const record = await this.upsert(data, activityExists, fireCrowdWebhooks, false)
-
-      await SequelizeRepository.commitTransaction(transaction)
-
-      await searchSyncService.triggerMemberSync(this.options.currentTenant.id, record.memberId)
-
-      if (data.objectMember) {
-        await searchSyncService.triggerMemberSync(this.options.currentTenant.id, data.objectMember)
-      }
-=======
       logger.trace(
         { type: data.type, platform: data.platform, username: data.username, processedData: data },
         'Sending activity with member to data-sink-worker!',
       )
->>>>>>> d3772647
 
       await dataSinkWorkerEmitter.triggerResultProcessing(
         this.options.currentTenant.id,
