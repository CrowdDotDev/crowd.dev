--- conflicted
+++ resolved
@@ -11,11 +11,8 @@
 import ConversationService from './conversationService'
 import telemetryTrack from '../segment/telemetryTrack'
 import ConversationSettingsService from './conversationSettingsService'
-<<<<<<< HEAD
 import { getConfig } from '../config'
-=======
 import { sendNewActivityNodeSQSMessage } from '../serverless/microservices/nodejs/nodeMicroserviceSQS'
->>>>>>> 7e0fb69b
 
 export default class ActivityService {
   options: IServiceOptions
@@ -226,11 +223,7 @@
     } else {
       // neither child nor parent is in a conversation, create one from parent
       const conversationTitle = await conversationService.generateTitle(
-<<<<<<< HEAD
         parent.title || parent.body,
-=======
-        parent.crowdInfo.title ? parent.crowdInfo.title : parent.crowdInfo.body,
->>>>>>> 7e0fb69b
         ActivityService.hasHtmlActivities(parent.platform),
       )
       const conversationSettings = await ConversationSettingsService.findOrCreateDefault(
