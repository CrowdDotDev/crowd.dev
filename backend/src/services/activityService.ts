--- conflicted
+++ resolved
@@ -17,13 +17,10 @@
 import ConversationSettingsService from './conversationSettingsService'
 import merge from './helpers/merge'
 import MemberService from './memberService'
-<<<<<<< HEAD
 import SettingsService from './settingsService'
 import { getSearchSyncWorkerEmitter } from '../serverless/utils/serviceSQS'
-=======
 import SegmentRepository from '../database/repositories/segmentRepository'
 import SegmentService from './segmentService'
->>>>>>> 65fe2eaf
 
 export default class ActivityService extends LoggerBase {
   options: IServiceOptions
@@ -54,11 +51,8 @@
     fireSync: boolean = true,
   ) {
     const transaction = await SequelizeRepository.createTransaction(this.options)
-<<<<<<< HEAD
     const searchSyncEmitter = await getSearchSyncWorkerEmitter()
-=======
     const repositoryOptions = { ...this.options, transaction }
->>>>>>> 65fe2eaf
 
     try {
       if (data.member) {
@@ -109,11 +103,7 @@
           // eslint-disable-next-line @typescript-eslint/no-unused-vars
           timestamp: (oldValue, _newValue) => oldValue,
         })
-<<<<<<< HEAD
-        record = await ActivityRepository.update(id, toUpdate, {
-          ...this.options,
-          transaction,
-        })
+        record = await ActivityRepository.update(id, toUpdate, repositoryOptions)
 
         if (fireSync) {
           await searchSyncEmitter.triggerMemberSync(
@@ -121,9 +111,6 @@
             data.member ? data.member.id : data.memberId,
           )
         }
-=======
-        record = await ActivityRepository.update(id, toUpdate, repositoryOptions)
->>>>>>> 65fe2eaf
       } else {
         if (!data.sentiment) {
           const sentiment = await this.getSentiment(data)
