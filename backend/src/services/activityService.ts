--- conflicted
+++ resolved
@@ -1,10 +1,6 @@
 import { Transaction } from 'sequelize/types'
-<<<<<<< HEAD
+import { Blob } from 'buffer'
 import { PlatformType } from '../types/integrationEnums'
-=======
-import { Blob } from 'buffer'
-import { PlatformType } from '../utils/platforms'
->>>>>>> dd5fa466
 import Error400 from '../errors/Error400'
 import SequelizeRepository from '../database/repositories/sequelizeRepository'
 import { detectSentiment, detectSentimentBatch } from './aws'
