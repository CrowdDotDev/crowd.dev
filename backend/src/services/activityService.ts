import { LoggerBase, logExecutionTime } from '@crowd/logging'
import { PlatformType } from '@crowd/types'
import { Blob } from 'buffer'
import vader from 'crowd-sentiment'
import { Transaction } from 'sequelize/types'
<<<<<<< HEAD
import { IS_DEV_ENV, IS_TEST_ENV } from '../conf'
=======
import { PlatformType } from '@crowd/types'
import { IS_DEV_ENV, IS_TEST_ENV, GITHUB_CONFIG } from '../conf'
>>>>>>> 848d0d7b
import ActivityRepository from '../database/repositories/activityRepository'
import MemberAttributeSettingsRepository from '../database/repositories/memberAttributeSettingsRepository'
import MemberRepository from '../database/repositories/memberRepository'
import SegmentRepository from '../database/repositories/segmentRepository'
import SequelizeRepository from '../database/repositories/sequelizeRepository'
import { mapUsernameToIdentities } from '../database/repositories/types/memberTypes'
import Error400 from '../errors/Error400'
import telemetryTrack from '../segment/telemetryTrack'
import { sendNewActivityNodeSQSMessage } from '../serverless/utils/nodeWorkerSQS'
import { getSearchSyncWorkerEmitter } from '../serverless/utils/serviceSQS'
import { IServiceOptions } from './IServiceOptions'
import { detectSentiment, detectSentimentBatch } from './aws'
import ConversationService from './conversationService'
import ConversationSettingsService from './conversationSettingsService'
import merge from './helpers/merge'
import MemberService from './memberService'
<<<<<<< HEAD
import SegmentService from './segmentService'
=======
import SegmentRepository from '../database/repositories/segmentRepository'
import SegmentService from './segmentService'

const IS_GITHUB_COMMIT_DATA_ENABLED = GITHUB_CONFIG.isCommitDataEnabled === 'true'
>>>>>>> 848d0d7b

export default class ActivityService extends LoggerBase {
  options: IServiceOptions

  constructor(options: IServiceOptions) {
    super(options.log)
    this.options = options
  }

  /**
   * Upsert an activity. If the member exists, it updates it. If it does not exist, it creates it.
   * The update is done with a deep merge of the original and the new activities.
   * @param data Activity data
   * data.sourceId is the platform specific id given by the platform.
   * data.sourceParentId is the platform specific parentId given by the platform
   * We save both ids to create relationships with other activities.
   * When a sourceParentId is present in upsert, all sourceIds are searched to find the activity entity where sourceId = sourceParentId
   * Found activity's(parent) id(uuid) is written to the new activities parentId.
   * If data.sourceParentId is not present, we try finding children activities of current activity
   * where sourceParentId = data.sourceId. Found activity's parentId and conversations gets updated accordingly
   * @param existing If the activity already exists, the activity. If it doesn't or we don't know, false
   * @returns The upserted activity
   */
  async upsert(
    data,
    existing: boolean | any = false,
    fireCrowdWebhooks: boolean = true,
    fireSync: boolean = true,
  ) {
    const transaction = await SequelizeRepository.createTransaction(this.options)
<<<<<<< HEAD
    const searchSyncEmitter = await getSearchSyncWorkerEmitter()
=======
>>>>>>> 848d0d7b
    const repositoryOptions = { ...this.options, transaction }

    try {
      if (data.member) {
        data.member = await MemberRepository.filterIdInTenant(data.member, repositoryOptions)
      }

      // check type exists, if doesn't exist, create a placeholder type with activity type key
      if (
        data.platform &&
        data.type &&
        !SegmentRepository.activityTypeExists(data.platform, data.type, repositoryOptions)
      ) {
        await new SegmentService(repositoryOptions).createActivityType(
          { type: data.type },
          data.platform,
        )
        await SegmentService.refreshSegments(repositoryOptions)
      }

      // check if channel exists in settings for respective platform. If not, update by adding channel to settings
      if (data.platform && data.channel) {
        await new SegmentService(repositoryOptions).updateActivityChannels(data)
        await SegmentService.refreshSegments(repositoryOptions)
      }

      // If a sourceParentId is sent, try to find it in our db
      if ('sourceParentId' in data && data.sourceParentId) {
        const parent = await ActivityRepository.findOne(
          { sourceId: data.sourceParentId },
          repositoryOptions,
        )
        if (parent) {
          data.parent = await ActivityRepository.filterIdInTenant(parent.id, repositoryOptions)
        } else {
          data.parent = null
        }
      }

      if (!existing) {
        existing = await this._activityExists(data, transaction)
      }

      let record
      if (existing) {
        const { id } = existing
        delete existing.id
        const toUpdate = merge(existing, data, {
          // eslint-disable-next-line @typescript-eslint/no-unused-vars
          timestamp: (oldValue, _newValue) => oldValue,
          attributes: (oldValue, newValue) => {
            if (oldValue && newValue) {
              const out = { ...oldValue, ...newValue }
              // If either of the two has isMainBranch set to true, then set it to true
              if (oldValue.isMainBranch || newValue.isMainBranch) {
                out.isMainBranch = true
              }
              return out
            }
            return newValue
          },
          // eslint-disable-next-line @typescript-eslint/no-unused-vars
          organizationId: (oldValue, _newValue) => oldValue,
        })
        record = await ActivityRepository.update(id, toUpdate, repositoryOptions)
<<<<<<< HEAD
=======
        if (data.parent) {
          await this.addToConversation(record.id, data.parent, transaction)
        }
>>>>>>> 848d0d7b
      } else {
        if (!data.sentiment) {
          const sentiment = await this.getSentiment(data)
          data.sentiment = sentiment
        }

        if (!data.username && data.platform === PlatformType.OTHER) {
          const { displayName } = await MemberRepository.findById(data.member, repositoryOptions)
          // Get the first key of the username object as a string
          data.username = displayName
        }

        record = await ActivityRepository.create(data, repositoryOptions)

        // Only track activity's platform and timestamp and memberId. It is completely annonymous.
        telemetryTrack(
          'Activity created',
          {
            id: record.id,
            platform: record.platform,
            timestamp: record.timestamp,
            memberId: record.memberId,
            createdAt: record.createdAt,
          },
          this.options,
        )

        // newly created activity can be a parent or a child (depending on the insert order)
        // if child
        if (data.parent) {
          record = await this.addToConversation(record.id, data.parent, transaction)
        } else if ('sourceId' in data && data.sourceId) {
          // if it's not a child, it may be a parent of previously added activities
          const children = await ActivityRepository.findAndCountAll(
            { filter: { sourceParentId: data.sourceId } },
            repositoryOptions,
          )

          for (const child of children.rows) {
            // update children with newly created parentId
            await ActivityRepository.update(child.id, { parent: record.id }, repositoryOptions)

            // manage conversations for each child
            await this.addToConversation(child.id, record.id, transaction)
          }
        }
      }

      await SequelizeRepository.commitTransaction(transaction)

      if (fireSync) {
        await searchSyncEmitter.triggerMemberSync(
          this.options.currentTenant.id,
          data.member ? data.member.id : data.memberId,
        )
        await searchSyncEmitter.triggerActivitySync(this.options.currentTenant.id, record.id)
      }

      if (!existing && fireCrowdWebhooks) {
        try {
          await sendNewActivityNodeSQSMessage(this.options.currentTenant.id, record.id)
        } catch (err) {
          this.log.error(
            err,
            { activityId: record.id },
            'Error triggering new activity automation!',
          )
        }
      }

      if (!fireCrowdWebhooks) {
        this.log.info('Ignoring outgoing webhooks because of fireCrowdWebhooks!')
      }

      return record
    } catch (error) {
      if (error.name && error.name.includes('Sequelize')) {
        this.log.error(
          error,
          {
            query: error.sql,
            errorMessage: error.original.message,
          },
          'Error during activity upsert!',
        )
      } else {
        this.log.error(error, 'Error during activity upsert!')
      }

      await SequelizeRepository.rollbackTransaction(transaction)

      SequelizeRepository.handleUniqueFieldError(error, this.options.language, 'activity')

      throw error
    }
  }

  /**
   * Get the sentiment of an activity from its body and title.
   * Only first 5000 bytes of text are passed through because of AWS Comprehend restrictions.
   * @param data Activity data. Includes body and title.
   * @returns The sentiment of the combination of body and title. Between -1 and 1.
   */
  async getSentiment(data) {
    if (IS_TEST_ENV) {
      return {
        positive: 0.42,
        negative: 0.42,
        neutral: 0.42,
        mixed: 0.42,
        label: 'positive',
        sentiment: 0.42,
      }
    }
    if (IS_DEV_ENV) {
      if (data.body === '' || data.body === undefined) {
        return {}
      }
      // Return a random number between 0 and 100
      const score = Math.floor(Math.random() * 100)
      let label = 'neutral'
      if (score < 33) {
        label = 'negative'
      } else if (score > 66) {
        label = 'positive'
      }
      return {
        positive: Math.floor(Math.random() * 100),
        negative: Math.floor(Math.random() * 100),
        neutral: Math.floor(Math.random() * 100),
        mixed: Math.floor(Math.random() * 100),
        sentiment: score,
        label,
      }
    }

    // When we implement Kern.ais's sentiment, we will get rid of this. In the meantime, we use Vader
    // because we don't have an agreement with LF for comprehend.
    if (IS_GITHUB_COMMIT_DATA_ENABLED) {
      const text = data.sourceParentId ? data.body : `${data.title} ${data.body}`
      const sentiment = vader.SentimentIntensityAnalyzer.polarity_scores(text)
      const compound = Math.round(((sentiment.compound + 1) / 2) * 100)
      // Some activities are inherently different, we might want to dampen their sentiment

      let label = 'neutral'
      if (compound < 33) {
        label = 'negative'
      } else if (compound > 66) {
        label = 'positive'
      }

      return {
        positive: Math.round(sentiment.pos * 100),
        negative: Math.round(sentiment.neg * 100),
        neutral: Math.round(sentiment.neu * 100),
        mixed: Math.round(sentiment.neu * 100),
        sentiment: compound,
        label,
      }
    }

    try {
      data.body = data.body ?? ''
      data.title = data.title ?? ''

      // Concatenate title and body
      const text = `${data.title} ${data.body}`.trim()

      return text === '' ? {} : await detectSentiment(text)
    } catch (err) {
      this.log.error(
        { err, data },
        'Error getting sentiment of activity - Setting sentiment to empty object.',
      )
      return {}
    }
  }

  /**
   * Get the sentiment of an array of activities form its' body and title
   * Only first 5000 bytes of text are passed through because of AWS Comprehend restrictions.
   * @param activityArray activity array
   * @returns list of sentiments ordered same as input array
   */
  async getSentimentBatch(activityArray) {
    const ALLOWED_MAX_BYTE_LENGTH = 4500
    let textArray = await Promise.all(
      activityArray.map(async (i) => {
        let text = `${i.title} ${i.body}`.trim()
        let blob = new Blob([text])
        if (blob.size > ALLOWED_MAX_BYTE_LENGTH) {
          blob = blob.slice(0, ALLOWED_MAX_BYTE_LENGTH)
          text = await blob.text()
        }
        return text
      }),
    )

    const MAX_BATCH_SIZE = 25

    const promiseArray = []

    if (textArray.length > MAX_BATCH_SIZE) {
      while (textArray.length > MAX_BATCH_SIZE) {
        promiseArray.push(detectSentimentBatch(textArray.slice(0, MAX_BATCH_SIZE)))
        textArray = textArray.slice(MAX_BATCH_SIZE)
      }
      // insert last small chunk
      if (textArray.length > 0) promiseArray.push(detectSentimentBatch(textArray))
    } else {
      promiseArray.push(textArray)
    }

    const values = await logExecutionTime(
      () => Promise.all(promiseArray),
      this.log,
      'sentiment-api-request',
    )

    return values.reduce((acc, i) => {
      acc.push(...i)
      return acc
    }, [])
  }

  /**
   * Adds an activity to a conversation.
   * If parent already has a conversation, adds child to parent's conversation
   * If parent doesn't have a conversation, and child has one,
   * adds parent to child's conversation.
   * If both of them doesn't have a conversation yet, creates one and adds both to the conversation.
   * @param {string} id id of the activity
   * @param parentId id of the parent activity
   * @param {Transaction} transaction
   * @returns updated activity plain object
   */

  async addToConversation(id: string, parentId: string, transaction: Transaction) {
    const searchSyncEmitter = await getSearchSyncWorkerEmitter()

    const parent = await ActivityRepository.findById(parentId, { ...this.options, transaction })
    const child = await ActivityRepository.findById(id, { ...this.options, transaction })
    const conversationService = new ConversationService({
      ...this.options,
      transaction,
    } as IServiceOptions)

    let record
    let conversation

    // check if parent is in a conversation already
    if (parent.conversationId) {
      conversation = await conversationService.findById(parent.conversationId)
      record = await ActivityRepository.update(
        id,
        { conversationId: parent.conversationId },
        { ...this.options, transaction },
      )
      await searchSyncEmitter.triggerActivitySync(this.options.currentTenant.id, id)
    } else if (child.conversationId) {
      // if child is already in a conversation
      conversation = await conversationService.findById(child.conversationId)

      record = child

      // if conversation is not already published, update conversation info with new parent
      if (!conversation.published) {
        const newConversationTitle = await conversationService.generateTitle(
          parent.title || parent.body,
          ActivityService.hasHtmlActivities(parent.platform),
        )

        conversation = await conversationService.update(conversation.id, {
          title: newConversationTitle,
          slug: await conversationService.generateSlug(newConversationTitle),
        })
      }

      // add parent to the conversation
      await ActivityRepository.update(
        parent.id,

        { conversationId: conversation.id },
        { ...this.options, transaction },
      )
      await searchSyncEmitter.triggerActivitySync(this.options.currentTenant.id, parent.id)
    } else {
      // neither child nor parent is in a conversation, create one from parent
      const conversationTitle = await conversationService.generateTitle(
        parent.title || parent.body,
        ActivityService.hasHtmlActivities(parent.platform),
      )
      const conversationSettings = await ConversationSettingsService.findOrCreateDefault(
        this.options,
      )
      const channel = ConversationService.getChannelFromActivity(parent)

      const published = ConversationService.shouldAutoPublishConversation(
        conversationSettings,
        parent.platform,
        channel,
      )

      conversation = await conversationService.create({
        title: conversationTitle,
        published,
        slug: await conversationService.generateSlug(conversationTitle),
        platform: parent.platform,
      })
      await ActivityRepository.update(
        parentId,
        { conversationId: conversation.id },
        { ...this.options, transaction },
      )
      await searchSyncEmitter.triggerActivitySync(this.options.currentTenant.id, parentId)
      record = await ActivityRepository.update(
        id,
        { conversationId: conversation.id },
        { ...this.options, transaction },
      )
      await searchSyncEmitter.triggerActivitySync(this.options.currentTenant.id, id)
    }

    return record
  }

  /**
   * Check if an activity exists. An activity is considered unique by sourceId & tenantId
   * @param data Data to be added to the database
   * @param transaction DB transaction
   * @returns The existing activity if it exists, false otherwise
   */
  async _activityExists(data, transaction) {
    // An activity is unique by it's sourceId and tenantId
    const exists = await ActivityRepository.findOne(
      {
        sourceId: data.sourceId,
      },
      {
        ...this.options,
        transaction,
      },
    )
    return exists || false
  }

  async createWithMember(data, fireCrowdWebhooks: boolean = true) {
    const logger = this.options.log
    const searchSyncEmitter = await getSearchSyncWorkerEmitter()

    const segment = await SequelizeRepository.getStrictlySingleActiveSegment(this.options)

    const errorDetails: any = {}

    const transaction = await SequelizeRepository.createTransaction(this.options)
    const memberService = new MemberService(this.options)

    try {
      data.member.username = mapUsernameToIdentities(data.member.username, data.platform)

      const platforms = Object.keys(data.member.username)
      if (platforms.length === 0) {
        throw new Error('Member must have at least one platform username set!')
      }

      if (!data.username) {
        data.username = data.member.username[data.platform][0].username
      }

      logger.trace(
        { type: data.type, platform: data.platform, username: data.username },
        'Creating activity with member!',
      )

      let activityExists = await this._activityExists(data, transaction)

      let existingMember = activityExists
        ? await memberService.findById(activityExists.memberId, true, false)
        : false

      if (existingMember) {
        // let's look just in case for an existing member and if they are different we should log them because they will probably fail to insert
        const tempExisting = await memberService.memberExists(data.member.username, data.platform)

        if (!tempExisting) {
          logger.warn(
            {
              existingMemberId: existingMember.id,
              username: data.username,
              platform: data.platform,
              activityType: data.type,
            },
            'We have found an existing member but actually we could not find him by username and platform!',
          )
          errorDetails.reason = 'activity_service_createWithMember_existing_member_not_found'
          errorDetails.details = {
            existingMemberId: existingMember.id,
            existingActivityId: activityExists.id,
            username: data.username,
            platform: data.platform,
            activityType: data.type,
          }
        } else if (existingMember.id !== tempExisting.id) {
          logger.warn(
            {
              existingMemberId: existingMember.id,
              actualExistingMemberId: tempExisting.id,
              existingActivityId: activityExists.id,
              username: data.username,
              platform: data.platform,
              activityType: data.type,
            },
            'We found a member with the same username and platform but different id! Deleting the activity and continuing as if the activity did not exist.',
          )

          await ActivityRepository.destroy(activityExists.id, this.options, true)
          await searchSyncEmitter.triggerRemoveActivity(this.options.currentTenant.id, activityExists.id)
          activityExists = false
          existingMember = false
        }
      }

      const member = await memberService.upsert(
        {
          ...data.member,
          platform: data.platform,
          joinedAt: activityExists ? activityExists.timestamp : data.timestamp,
        },
        existingMember,
        fireCrowdWebhooks,
        false,
      )

      if (data.objectMember) {
        if (typeof data.objectMember.username === 'string') {
          data.objectMember.username = {
            [data.platform]: {
              username: data.objectMember.username,
            },
          }
        }

        const objectMemberPlatforms = Object.keys(data.objectMember.username)

        if (objectMemberPlatforms.length === 0) {
          throw new Error('Object member must have at least one platform username set!')
        }

        for (const platform of objectMemberPlatforms) {
          if (typeof data.objectMember.username[platform] === 'string') {
            data.objectMember.username[platform] = {
              username: data.objectMember.username[platform],
            }
          }
        }

        const objectMember = await memberService.upsert(
          {
            ...data.objectMember,
            platform: data.platform,
            joinedAt: data.timestamp,
          },
          false,
          fireCrowdWebhooks,
        )

        if (!data.objectMemberUsername) {
          data.objectMemberUsername = data.objectMember.username[data.platform].username
        }

        data.objectMember = objectMember.id
      }

      data.member = member.id

<<<<<<< HEAD
      const record = await this.upsert(data, activityExists, fireCrowdWebhooks, false)
=======
      if (member.organizations.length > 0) {
        // check member has any affiliation set for current segment

        const affiliations = member.affiliations.filter((a) => a.segmentId === segment.id)

        if (affiliations.length > 0) {
          data.organizationId = affiliations[0].organizationId
        } else {
          // set it to the first organization of member
          data.organizationId = member.organizations[0].id
        }
      }

      const record = await this.upsert(data, activityExists, fireCrowdWebhooks)
>>>>>>> 848d0d7b

      await SequelizeRepository.commitTransaction(transaction)

      await searchSyncEmitter.triggerMemberSync(this.options.currentTenant.id, member.id)
      await searchSyncEmitter.triggerActivitySync(this.options.currentTenant.id, record.id)

      if (data.objectMember) {
        await searchSyncEmitter.triggerMemberSync(this.options.currentTenant.id, data.objectMember)
      }


      return record
    } catch (error) {
      const reason = errorDetails.reason || undefined
      const details = errorDetails.details || undefined

      if (error.name && error.name.includes('Sequelize') && error.original) {
        this.log.error(
          error,
          {
            query: error.sql,
            errorMessage: error.original.message,
            reason,
            details,
          },
          'Error during activity create with member!',
        )
      } else {
        this.log.error(error, { reason, details }, 'Error during activity create with member!')
      }
      await SequelizeRepository.rollbackTransaction(transaction)

      SequelizeRepository.handleUniqueFieldError(error, this.options.language, 'activity')

      throw { ...error, reason, details }
    }
  }

  async update(id, data) {
    const searchSyncEmitter = await getSearchSyncWorkerEmitter()

    const transaction = await SequelizeRepository.createTransaction(this.options)

    try {
      data.member = await MemberRepository.filterIdInTenant(data.member, {
        ...this.options,
        transaction,
      })

      if (data.parent) {
        data.parent = await ActivityRepository.filterIdInTenant(data.parent, {
          ...this.options,
          transaction,
        })
      }

      const record = await ActivityRepository.update(id, data, {
        ...this.options,
        transaction,
      })

      await SequelizeRepository.commitTransaction(transaction)

      await searchSyncEmitter.triggerActivitySync(this.options.currentTenant.id, record.id)
      return record
    } catch (error) {
      if (error.name && error.name.includes('Sequelize')) {
        this.log.error(
          error,
          {
            query: error.sql,
            errorMessage: error.original.message,
          },
          'Error during activity update!',
        )
      } else {
        this.log.error(error, 'Error during activity update!')
      }
      await SequelizeRepository.rollbackTransaction(transaction)

      SequelizeRepository.handleUniqueFieldError(error, this.options.language, 'activity')

      throw error
    }
  }

  async destroyAll(ids) {
    const searchSyncEmitter = await getSearchSyncWorkerEmitter()

    const transaction = await SequelizeRepository.createTransaction(this.options)

    try {
      for (const id of ids) {
        await ActivityRepository.destroy(id, {
          ...this.options,
          transaction,
        })
      }

      await SequelizeRepository.commitTransaction(transaction)
    } catch (error) {
      await SequelizeRepository.rollbackTransaction(transaction)
      throw error
    }

    for (const id of ids) {
      await searchSyncEmitter.triggerRemoveActivity(this.options.currentTenant.id, id)
    }
  }

  async findById(id) {
    return ActivityRepository.findById(id, this.options)
  }

  async findAllAutocomplete(search, limit) {
    return ActivityRepository.findAllAutocomplete(search, limit, this.options)
  }

  async findAndCountAll(args) {
    return ActivityRepository.findAndCountAll(args, this.options)
  }

  async query(data) {
    const memberAttributeSettings = (
      await MemberAttributeSettingsRepository.findAndCountAll({}, this.options)
    ).rows
    const advancedFilter = data.filter
    const orderBy = data.orderBy
    const limit = data.limit
    const offset = data.offset
    return ActivityRepository.findAndCountAll(
      { advancedFilter, orderBy, limit, offset, attributesSettings: memberAttributeSettings },
      this.options,
    )
  }

  async import(data, importHash) {
    if (!importHash) {
      throw new Error400(this.options.language, 'importer.errors.importHashRequired')
    }

    if (await this._isImportHashExistent(importHash)) {
      throw new Error400(this.options.language, 'importer.errors.importHashExistent')
    }

    const dataToCreate = {
      ...data,
      importHash,
    }

    return this.upsert(dataToCreate)
  }

  async _isImportHashExistent(importHash) {
    const count = await ActivityRepository.count(
      {
        importHash,
      },
      this.options,
    )

    return count > 0
  }

  static hasHtmlActivities(platform: PlatformType): boolean {
    switch (platform) {
      case PlatformType.DEVTO:
        return true
      default:
        return false
    }
  }
}<|MERGE_RESOLUTION|>--- conflicted
+++ resolved
@@ -1,14 +1,9 @@
 import { LoggerBase, logExecutionTime } from '@crowd/logging'
-import { PlatformType } from '@crowd/types'
 import { Blob } from 'buffer'
 import vader from 'crowd-sentiment'
 import { Transaction } from 'sequelize/types'
-<<<<<<< HEAD
-import { IS_DEV_ENV, IS_TEST_ENV } from '../conf'
-=======
 import { PlatformType } from '@crowd/types'
 import { IS_DEV_ENV, IS_TEST_ENV, GITHUB_CONFIG } from '../conf'
->>>>>>> 848d0d7b
 import ActivityRepository from '../database/repositories/activityRepository'
 import MemberAttributeSettingsRepository from '../database/repositories/memberAttributeSettingsRepository'
 import MemberRepository from '../database/repositories/memberRepository'
@@ -25,14 +20,9 @@
 import ConversationSettingsService from './conversationSettingsService'
 import merge from './helpers/merge'
 import MemberService from './memberService'
-<<<<<<< HEAD
 import SegmentService from './segmentService'
-=======
-import SegmentRepository from '../database/repositories/segmentRepository'
-import SegmentService from './segmentService'
 
 const IS_GITHUB_COMMIT_DATA_ENABLED = GITHUB_CONFIG.isCommitDataEnabled === 'true'
->>>>>>> 848d0d7b
 
 export default class ActivityService extends LoggerBase {
   options: IServiceOptions
@@ -63,10 +53,7 @@
     fireSync: boolean = true,
   ) {
     const transaction = await SequelizeRepository.createTransaction(this.options)
-<<<<<<< HEAD
     const searchSyncEmitter = await getSearchSyncWorkerEmitter()
-=======
->>>>>>> 848d0d7b
     const repositoryOptions = { ...this.options, transaction }
 
     try {
@@ -132,12 +119,9 @@
           organizationId: (oldValue, _newValue) => oldValue,
         })
         record = await ActivityRepository.update(id, toUpdate, repositoryOptions)
-<<<<<<< HEAD
-=======
         if (data.parent) {
           await this.addToConversation(record.id, data.parent, transaction)
         }
->>>>>>> 848d0d7b
       } else {
         if (!data.sentiment) {
           const sentiment = await this.getSentiment(data)
@@ -554,7 +538,10 @@
           )
 
           await ActivityRepository.destroy(activityExists.id, this.options, true)
-          await searchSyncEmitter.triggerRemoveActivity(this.options.currentTenant.id, activityExists.id)
+          await searchSyncEmitter.triggerRemoveActivity(
+            this.options.currentTenant.id,
+            activityExists.id,
+          )
           activityExists = false
           existingMember = false
         }
@@ -613,9 +600,6 @@
 
       data.member = member.id
 
-<<<<<<< HEAD
-      const record = await this.upsert(data, activityExists, fireCrowdWebhooks, false)
-=======
       if (member.organizations.length > 0) {
         // check member has any affiliation set for current segment
 
@@ -629,8 +613,7 @@
         }
       }
 
-      const record = await this.upsert(data, activityExists, fireCrowdWebhooks)
->>>>>>> 848d0d7b
+      const record = await this.upsert(data, activityExists, fireCrowdWebhooks, false)
 
       await SequelizeRepository.commitTransaction(transaction)
 
@@ -640,7 +623,6 @@
       if (data.objectMember) {
         await searchSyncEmitter.triggerMemberSync(this.options.currentTenant.id, data.objectMember)
       }
-
 
       return record
     } catch (error) {
