/* eslint-disable no-continue */
import { uniq } from 'lodash'

import { Error400, dateIntersects, groupBy } from '@crowd/common'
import { findMaintainerRoles } from '@crowd/data-access-layer/src/maintainers'
import { fetchManySegments } from '@crowd/data-access-layer/src/segments'
import { LoggerBase } from '@crowd/logging'
import {
  IChangeAffiliationOverrideData,
  IMemberAffiliation,
  IMemberOrganizationAffiliationOverride,
} from '@crowd/types'

import MemberAffiliationsRepository from '@/database/repositories/member/memberAffiliationsRepository'
import MemberOrganizationAffiliationOverridesRepository from '@/database/repositories/member/memberOrganizationAffiliationOverridesRepository'
import MemberOrganizationsRepository from '@/database/repositories/member/memberOrganizationsRepository'
import SequelizeRepository from '@/database/repositories/sequelizeRepository'

import { IServiceOptions } from '../IServiceOptions'
import MemberAffiliationService from '../memberAffiliationService'

import MemberOrganizationsService from './memberOrganizationsService'

export default class MemberAffiliationsService extends LoggerBase {
  options: IServiceOptions

  constructor(options: IServiceOptions) {
    super(options.log)
    this.options = options
  }

  // Member affiliations list
  async list(memberId: string): Promise<IMemberAffiliation[]> {
    const affiliations: IMemberAffiliation[] = await MemberAffiliationsRepository.list(
      memberId,
      this.options,
    )

    await (async function addMaintainerRoles(options: IServiceOptions, rows: IMemberAffiliation[]) {
      const qx = SequelizeRepository.getQueryExecutor(options)
      const maintainerRoles = await findMaintainerRoles(qx, [memberId])
      const segmentIds = uniq(maintainerRoles.map((m) => m.segmentId))
      const segmentsInfo = await fetchManySegments(qx, segmentIds)

      const groupedMaintainers = groupBy(maintainerRoles, (m) => m.segmentId)
      rows.forEach((row: any) => {
        row.maintainerRoles = (groupedMaintainers.get(row.segmentId) || []).map((role) => {
          const segmentInfo = segmentsInfo.find((s) => s.id === role.segmentId)
          return {
            ...role,
            segmentName: segmentInfo?.name,
          }
        })
      })
    })(this.options, affiliations)

    return affiliations
  }

  // Member multiple identity creation
  async upsertMultiple(
    memberId: string,
    data: Partial<IMemberAffiliation>[],
  ): Promise<IMemberAffiliation[]> {
    const tenantId = SequelizeRepository.getCurrentTenant(this.options).id
    return MemberAffiliationsRepository.upsertMultiple(tenantId, memberId, data, this.options)
  }

  async changeAffiliationOverride(
    data: IChangeAffiliationOverrideData,
  ): Promise<IMemberOrganizationAffiliationOverride> {
    if (data.isPrimaryWorkExperience) {
<<<<<<< HEAD
      // check if any other work experience in intersecting date range was marked as primary
      // we don't allow this because "isPrimaryWorkExperience" decides which work exp to pick on date conflicts
      const allWorkExperiencesOfMember = (
        await MemberOrganizationsRepository.list(data.memberId, this.options)
      ).map((mo) => mo.memberOrganizations)
=======
      const memberOrgService = new MemberOrganizationsService(this.options)
      // check if any other work experience in intersecting date range was marked as primary
      // we don't allow this because "isPrimaryWorkExperience" decides which work exp to pick on date conflicts
      const allWorkExperiencesOfMember = (await memberOrgService.list(data.memberId)).map(
        (mo) => mo.memberOrganizations,
      )
>>>>>>> 675e974b

      const currentlyEditedWorkExperience = allWorkExperiencesOfMember.find(
        (w) => w.id === data.memberOrganizationId,
      )

      const primaryWorkExperiencesOfMember = allWorkExperiencesOfMember.filter(
        (w) => w.affiliationOverride.isPrimaryWorkExperience,
      )

      if (currentlyEditedWorkExperience.affiliationOverride.isPrimaryWorkExperience === false) {
        for (const existingPrimaryWorkExp of primaryWorkExperiencesOfMember) {
          if (
            dateIntersects(
              existingPrimaryWorkExp.dateStart as string,
              existingPrimaryWorkExp.dateEnd as string,
              currentlyEditedWorkExperience.dateStart as string,
              currentlyEditedWorkExperience.dateEnd as string,
            )
          ) {
            throw new Error400(
              this.options.language,
              `Date range conflicts with another primary work experience id = ${existingPrimaryWorkExp.id}`,
            )
          }
        }
      }
    }

    const override = MemberOrganizationAffiliationOverridesRepository.changeOverride(
      data,
      this.options,
    )
    await MemberAffiliationService.startAffiliationRecalculation(data.memberId, [], this.options)
    return override
  }
}<|MERGE_RESOLUTION|>--- conflicted
+++ resolved
@@ -13,7 +13,6 @@
 
 import MemberAffiliationsRepository from '@/database/repositories/member/memberAffiliationsRepository'
 import MemberOrganizationAffiliationOverridesRepository from '@/database/repositories/member/memberOrganizationAffiliationOverridesRepository'
-import MemberOrganizationsRepository from '@/database/repositories/member/memberOrganizationsRepository'
 import SequelizeRepository from '@/database/repositories/sequelizeRepository'
 
 import { IServiceOptions } from '../IServiceOptions'
@@ -70,20 +69,12 @@
     data: IChangeAffiliationOverrideData,
   ): Promise<IMemberOrganizationAffiliationOverride> {
     if (data.isPrimaryWorkExperience) {
-<<<<<<< HEAD
-      // check if any other work experience in intersecting date range was marked as primary
-      // we don't allow this because "isPrimaryWorkExperience" decides which work exp to pick on date conflicts
-      const allWorkExperiencesOfMember = (
-        await MemberOrganizationsRepository.list(data.memberId, this.options)
-      ).map((mo) => mo.memberOrganizations)
-=======
       const memberOrgService = new MemberOrganizationsService(this.options)
       // check if any other work experience in intersecting date range was marked as primary
       // we don't allow this because "isPrimaryWorkExperience" decides which work exp to pick on date conflicts
       const allWorkExperiencesOfMember = (await memberOrgService.list(data.memberId)).map(
         (mo) => mo.memberOrganizations,
       )
->>>>>>> 675e974b
 
       const currentlyEditedWorkExperience = allWorkExperiencesOfMember.find(
         (w) => w.id === data.memberOrganizationId,
