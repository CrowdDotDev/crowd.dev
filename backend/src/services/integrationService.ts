import { createAppAuth } from '@octokit/auth-app'
import { request } from '@octokit/request'
import moment from 'moment'
<<<<<<< HEAD
import axios, { AxiosRequestConfig } from 'axios'
=======
import axios, { AxiosRequestConfig, AxiosResponse } from 'axios'
>>>>>>> 592bde78
import { PlatformType } from '@crowd/types'
import {
  HubspotFieldMapperFactory,
  getHubspotProperties,
  getHubspotTokenInfo,
  IHubspotOnboardingSettings,
  IHubspotProperty,
  HubspotEntity,
  IHubspotTokenInfo,
  HubspotEndpoint,
  IHubspotManualSyncPayload,
  getHubspotLists,
} from '@crowd/integrations'
import { ILinkedInOrganization } from '../serverless/integrations/types/linkedinTypes'
import { DISCORD_CONFIG, GITHUB_CONFIG, IS_TEST_ENV, KUBE_MODE, NANGO_CONFIG } from '../conf/index'
import Error400 from '../errors/Error400'
import { IServiceOptions } from './IServiceOptions'
import SequelizeRepository from '../database/repositories/sequelizeRepository'
import IntegrationRepository from '../database/repositories/integrationRepository'
import Error542 from '../errors/Error542'
import track from '../segment/track'
import { getInstalledRepositories } from '../serverless/integrations/usecases/github/rest/getInstalledRepositories'
import { sendNodeWorkerMessage } from '../serverless/utils/nodeWorkerSQS'
import { NodeWorkerIntegrationProcessMessage } from '../types/mq/nodeWorkerIntegrationProcessMessage'
import telemetryTrack from '../segment/telemetryTrack'
import getToken from '../serverless/integrations/usecases/nango/getToken'
import { getOrganizations } from '../serverless/integrations/usecases/linkedin/getOrganizations'
import Error404 from '../errors/Error404'
import IntegrationRunRepository from '../database/repositories/integrationRunRepository'
import { IntegrationRunState } from '../types/integrationRunTypes'
import {
  getIntegrationRunWorkerEmitter,
  getIntegrationSyncWorkerEmitter,
  getSearchSyncWorkerEmitter,
} from '../serverless/utils/serviceSQS'
import MemberAttributeSettingsRepository from '../database/repositories/memberAttributeSettingsRepository'
import TenantRepository from '../database/repositories/tenantRepository'
import MemberService from './memberService'
import OrganizationService from './organizationService'
import MemberSyncRemoteRepository from '@/database/repositories/memberSyncRemoteRepository'
import OrganizationSyncRemoteRepository from '@/database/repositories/organizationSyncRemoteRepository'
import MemberRepository from '@/database/repositories/memberRepository'
import {
  GroupsioIntegrationData,
  GroupsioGetToken,
  GroupsioVerifyGroup,
} from '@/serverless/integrations/usecases/groupsio/types'

const discordToken = DISCORD_CONFIG.token || DISCORD_CONFIG.token2

export default class IntegrationService {
  options: IServiceOptions

  constructor(options) {
    this.options = options
  }

  async createOrUpdate(data, transaction?: any) {
    try {
      const record = await IntegrationRepository.findByPlatform(data.platform, {
        ...this.options,
        transaction,
      })
      const updatedRecord = await this.update(record.id, data, transaction)
      if (!IS_TEST_ENV) {
        track(
          'Integration Updated',
          {
            id: data.id,
            platform: data.platform,
            status: data.status,
          },
          { ...this.options },
        )
      }
      return updatedRecord
    } catch (error) {
      if (error.code === 404) {
        const record = await this.create(data, transaction)
        if (!IS_TEST_ENV) {
          track(
            'Integration Created',
            {
              id: data.id,
              platform: data.platform,
              status: data.status,
            },
            { ...this.options },
          )
          telemetryTrack(
            'Integration created',
            {
              id: record.id,
              createdAt: record.createdAt,
              platform: record.platform,
            },
            this.options,
          )
        }
        return record
      }
      throw error
    }
  }

  /**
   * Find all active integrations for a tenant
   * @returns The active integrations for a tenant
   */
  async getAllActiveIntegrations() {
    return IntegrationRepository.findAndCountAll({ filter: { status: 'done' } }, this.options)
  }

  async findByPlatform(platform) {
    return IntegrationRepository.findByPlatform(platform, this.options)
  }

  async findAllByPlatform(platform) {
    return IntegrationRepository.findAllByPlatform(platform, this.options)
  }

  async create(data, transaction?: any) {
    try {
      const record = await IntegrationRepository.create(data, {
        ...this.options,
        transaction,
      })

      return record
    } catch (error) {
      SequelizeRepository.handleUniqueFieldError(error, this.options.language, 'integration')
      throw error
    }
  }

  async update(id, data, transaction?: any) {
    try {
      const record = await IntegrationRepository.update(id, data, {
        ...this.options,
        transaction,
      })

      return record
    } catch (err) {
      SequelizeRepository.handleUniqueFieldError(err, this.options.language, 'integration')

      throw err
    }
  }

  async destroyAll(ids) {
    const transaction = await SequelizeRepository.createTransaction(this.options)

    try {
      for (const id of ids) {
        await IntegrationRepository.destroy(id, {
          ...this.options,
          transaction,
        })
      }

      await SequelizeRepository.commitTransaction(transaction)
    } catch (error) {
      await SequelizeRepository.rollbackTransaction(transaction)
      throw error
    }
  }

  async findById(id) {
    return IntegrationRepository.findById(id, this.options)
  }

  async findAllAutocomplete(search, limit) {
    return IntegrationRepository.findAllAutocomplete(search, limit, this.options)
  }

  async findAndCountAll(args) {
    return IntegrationRepository.findAndCountAll(args, this.options)
  }

  async query(data) {
    const advancedFilter = data.filter
    const orderBy = data.orderBy
    const limit = data.limit
    const offset = data.offset
    return IntegrationRepository.findAndCountAll(
      { advancedFilter, orderBy, limit, offset },
      this.options,
    )
  }

  async import(data, importHash) {
    const transaction = await SequelizeRepository.createTransaction(this.options)

    try {
      if (!importHash) {
        throw new Error400(this.options.language, 'importer.errors.importHashRequired')
      }

      if (await this._isImportHashExistent(importHash)) {
        throw new Error400(this.options.language, 'importer.errors.importHashExistent')
      }

      const dataToCreate = {
        ...data,
        importHash,
      }

      const result = this.create(dataToCreate, transaction)

      await SequelizeRepository.commitTransaction(transaction)

      return await result
    } catch (err) {
      await SequelizeRepository.rollbackTransaction(transaction)

      throw err
    }
  }

  async _isImportHashExistent(importHash) {
    const count = await IntegrationRepository.count(
      {
        importHash,
      },
      this.options,
    )

    return count > 0
  }

  /**
   * Returns installation access token for a Github App installation
   * @param installId Install id of the Github app
   * @returns Installation authentication token
   */
  static async getInstallToken(installId) {
    let privateKey = GITHUB_CONFIG.privateKey

    if (KUBE_MODE) {
      privateKey = Buffer.from(privateKey, 'base64').toString('ascii')
    }

    const auth = createAppAuth({
      appId: GITHUB_CONFIG.appId,
      privateKey,
      clientId: GITHUB_CONFIG.clientId,
      clientSecret: GITHUB_CONFIG.clientSecret,
    })

    // Retrieve installation access token
    const installationAuthentication = await auth({
      type: 'installation',
      installationId: installId,
    })

    return installationAuthentication.token
  }

  /**
   * Adds GitHub integration to a tenant and calls the onboarding SOA endpoint
   * @param code Temporary code generated by GitHub after authorize
   * @param installId Install id of the Crowd GitHub app
   * @param setupAction
   * @returns integration object
   */
  async connectGithub(code, installId, setupAction = 'install') {
    const transaction = await SequelizeRepository.createTransaction(this.options)

    let integration
    try {
      if (setupAction === 'request') {
        return await this.createOrUpdate(
          {
            platform: PlatformType.GITHUB,
            status: 'waiting-approval',
          },
          transaction,
        )
      }

      const GITHUB_AUTH_ACCESSTOKEN_URL = 'https://github.com/login/oauth/access_token'
      // Getting the GitHub client ID and secret from the .env file.
      const CLIENT_ID = GITHUB_CONFIG.clientId
      const CLIENT_SECRET = GITHUB_CONFIG.clientSecret
      // Post to GitHub to get token
      const tokenResponse = await axios({
        method: 'post',
        url: GITHUB_AUTH_ACCESSTOKEN_URL,
        data: {
          client_id: CLIENT_ID,
          client_secret: CLIENT_SECRET,
          code,
        },
      })

      // Doing some processing on the token
      let token = tokenResponse.data
      token = token.slice(token.search('=') + 1, token.search('&'))

      try {
        const requestWithAuth = request.defaults({
          headers: {
            authorization: `token ${token}`,
          },
        })
        await requestWithAuth('GET /user')
      } catch {
        throw new Error542(
          `Invalid token for GitHub integration. Code: ${code}, setupAction: ${setupAction}. Token: ${token}`,
        )
      }

      // Using try/catch since we want to return an error if the installation is not validated properly
      // Fetch install token from GitHub, this will allow us to get the
      // repos that the user gave us access to
      const installToken = await IntegrationService.getInstallToken(installId)

      const repos = await getInstalledRepositories(installToken)

      // TODO: I will do this later. For now they can add it manually.
      // // If the git integration is configured, we add the repos to the git config
      // let isGitintegrationConfigured
      // try {
      //   await this.findByPlatform(PlatformType.GIT)
      //   isGitintegrationConfigured = true
      // } catch (err) {
      //   isGitintegrationConfigured = false
      // }
      // if (isGitintegrationConfigured) {
      //   const gitRemotes = await this.gitGetRemotes()
      //   await this.gitConnectOrUpdate({
      //     remotes: [...gitRemotes, ...repos.map((repo) => repo.cloneUrl)],
      //   })
      // }

      integration = await this.createOrUpdate(
        {
          platform: PlatformType.GITHUB,
          token,
          settings: { repos, updateMemberAttributes: true },
          integrationIdentifier: installId,
          status: 'in-progress',
        },
        transaction,
      )

      await SequelizeRepository.commitTransaction(transaction)
    } catch (err) {
      await SequelizeRepository.rollbackTransaction(transaction)
      throw err
    }

    this.options.log.info(
      { tenantId: integration.tenantId },
      'Sending GitHub message to int-run-worker!',
    )
    const emitter = await getIntegrationRunWorkerEmitter()
    await emitter.triggerIntegrationRun(
      integration.tenantId,
      integration.platform,
      integration.id,
      true,
    )

    return integration
  }

  /**
   * Adds discord integration to a tenant
   * @param guildId Guild id of the discord server
   * @returns integration object
   */
  async discordConnect(guildId) {
    const transaction = await SequelizeRepository.createTransaction(this.options)

    let integration

    try {
      this.options.log.info('Creating Discord integration!')
      integration = await this.createOrUpdate(
        {
          platform: PlatformType.DISCORD,
          integrationIdentifier: guildId,
          token: discordToken,
          settings: { channels: [], updateMemberAttributes: true },
          status: 'in-progress',
        },
        transaction,
      )

      await SequelizeRepository.commitTransaction(transaction)
    } catch (err) {
      await SequelizeRepository.rollbackTransaction(transaction)
      throw err
    }

    this.options.log.info(
      { tenantId: integration.tenantId },
      'Sending Discord message to int-run-worker!',
    )
    const emitter = await getIntegrationRunWorkerEmitter()
    await emitter.triggerIntegrationRun(
      integration.tenantId,
      integration.platform,
      integration.id,
      true,
    )

    return integration
  }

  async linkedinOnboard(organizationId) {
    let integration
    try {
      integration = await IntegrationRepository.findByPlatform(PlatformType.LINKEDIN, {
        ...this.options,
      })
    } catch (err) {
      this.options.log.error(err, 'Error while fetching LinkedIn integration from DB!')
      throw new Error404()
    }

    let valid = false
    for (const org of integration.settings.organizations) {
      if (org.id === organizationId) {
        org.inUse = true
        valid = true
        break
      }
    }

    if (!valid) {
      this.options.log.error(`No organization with id ${organizationId} found!`)
      throw new Error404(this.options.language, 'errors.linkedin.noOrganizationFound')
    }

    if (integration.status === 'pending-action') {
      const transaction = await SequelizeRepository.createTransaction(this.options)

      try {
        integration = await this.createOrUpdate(
          {
            platform: PlatformType.LINKEDIN,
            status: 'in-progress',
            settings: integration.settings,
          },
          transaction,
        )

        await SequelizeRepository.commitTransaction(transaction)
      } catch (err) {
        await SequelizeRepository.rollbackTransaction(transaction)
        throw err
      }

      const emitter = await getIntegrationRunWorkerEmitter()
      await emitter.triggerIntegrationRun(
        integration.tenantId,
        integration.platform,
        integration.id,
        true,
      )

      return integration
    }

    this.options.log.error('LinkedIn integration is not in pending-action status!')
    throw new Error404(this.options.language, 'errors.linkedin.cantOnboardWrongStatus')
  }

  async hubspotStopSyncMember(payload: IHubspotManualSyncPayload) {
    if (!payload.memberId) {
      throw new Error('memberId is required in the payload while syncing member to hubspot!')
    }

    const transaction = await SequelizeRepository.createTransaction(this.options)

    try {
      const memberService = new MemberService(this.options)

      const member = await memberService.findById(payload.memberId)

      const memberSyncRemoteRepository = new MemberSyncRemoteRepository({
        ...this.options,
        transaction,
      })
      await memberSyncRemoteRepository.stopMemberManualSync(member.id)

      await SequelizeRepository.commitTransaction(transaction)
    } catch (err) {
      this.options.log.error(err, 'Error while stopping hubspot member sync!')
      await SequelizeRepository.rollbackTransaction(transaction)
      throw err
    }
  }

  async hubspotSyncMember(payload: IHubspotManualSyncPayload) {
    if (!payload.memberId) {
      throw new Error('memberId is required in the payload while syncing member to hubspot!')
    }

    const transaction = await SequelizeRepository.createTransaction(this.options)

    let integration
    let member
    let memberSyncRemote

    try {
      integration = await IntegrationRepository.findByPlatform(PlatformType.HUBSPOT, {
        ...this.options,
        transaction,
      })

      member = await MemberRepository.findById(payload.memberId, { ...this.options, transaction })

      const memberSyncRemoteRepo = new MemberSyncRemoteRepository({ ...this.options, transaction })

      memberSyncRemote = await memberSyncRemoteRepo.markMemberForSyncing({
        integrationId: integration.id,
        memberId: member.id,
        metaData: null,
        syncFrom: 'manual',
        lastSyncedAt: null,
      })

      integration = await this.createOrUpdate(
        {
          platform: PlatformType.HUBSPOT,
          settings: {
            ...integration.settings,
            syncRemoteEnabled: true,
          },
        },
        transaction,
      )

      await SequelizeRepository.commitTransaction(transaction)
    } catch (err) {
      this.options.log.error(err, 'Error while starting Hubspot member sync!')
      await SequelizeRepository.rollbackTransaction(transaction)
      throw err
    }

    const integrationSyncWorkerEmitter = await getIntegrationSyncWorkerEmitter()
    await integrationSyncWorkerEmitter.triggerSyncMember(
      this.options.currentTenant.id,
      integration.id,
      payload.memberId,
      memberSyncRemote.id,
    )

    // send it to opensearch because in member.update we bypass while passing transactions
    const searchSyncEmitter = await getSearchSyncWorkerEmitter()
    await searchSyncEmitter.triggerMemberSync(this.options.currentTenant.id, member.id)
  }

  async hubspotStopSyncOrganization(payload: IHubspotManualSyncPayload) {
    if (!payload.organizationId) {
      throw new Error(
        'organizationId is required in the payload while stopping organization sync to hubspot!',
      )
    }

    const transaction = await SequelizeRepository.createTransaction(this.options)

    try {
      const organizationService = new OrganizationService(this.options)

      const organization = await organizationService.findById(payload.organizationId)

      const organizationSyncRemoteRepository = new OrganizationSyncRemoteRepository({
        ...this.options,
        transaction,
      })
      await organizationSyncRemoteRepository.stopOrganizationManualSync(organization.id)
    } catch (err) {
      this.options.log.error(err, 'Error while stopping Hubspot organization sync!')
      await SequelizeRepository.rollbackTransaction(transaction)
      throw err
    }
  }

  async hubspotSyncOrganization(payload: IHubspotManualSyncPayload) {
    if (!payload.organizationId) {
      throw new Error(
        'organizationId is required in the payload while syncing organization to hubspot!',
      )
    }

    const transaction = await SequelizeRepository.createTransaction(this.options)

    let integration
    let organization
    let organizationSyncRemote

    try {
      integration = await IntegrationRepository.findByPlatform(PlatformType.HUBSPOT, {
        ...this.options,
        transaction,
      })

      const organizationService = new OrganizationService(this.options)

      organization = await organizationService.findById(payload.organizationId)

      const organizationSyncRemoteRepo = new OrganizationSyncRemoteRepository({
        ...this.options,
        transaction,
      })

      organizationSyncRemote = await organizationSyncRemoteRepo.markOrganizationForSyncing({
        integrationId: integration.id,
        organizationId: organization.id,
        metaData: null,
        syncFrom: 'manual',
        lastSyncedAt: null,
      })

      integration = await this.createOrUpdate(
        {
          platform: PlatformType.HUBSPOT,
          settings: {
            ...integration.settings,
            syncRemoteEnabled: true,
          },
        },
        transaction,
      )

      await SequelizeRepository.commitTransaction(transaction)

      const integrationSyncWorkerEmitter = await getIntegrationSyncWorkerEmitter()
      await integrationSyncWorkerEmitter.triggerSyncOrganization(
        this.options.currentTenant.id,
        integration.id,
        payload.organizationId,
        organizationSyncRemote.id,
      )
    } catch (err) {
      this.options.log.error(err, 'Error while starting Hubspot organization sync!')
      await SequelizeRepository.rollbackTransaction(transaction)
      throw err
    }
  }

  async hubspotOnboard(onboardSettings: IHubspotOnboardingSettings) {
    if (onboardSettings.enabledFor.length === 0) {
      throw new Error400(this.options.language, 'errors.hubspot.missingEnabledEntities')
    }

    if (
      !onboardSettings.attributesMapping.members &&
      !onboardSettings.attributesMapping.organizations
    ) {
      throw new Error400(this.options.language, 'errors.hubspot.missingAttributesMapping')
    }

    if (
      onboardSettings.enabledFor.includes(HubspotEntity.MEMBERS) &&
      !onboardSettings.attributesMapping.members
    ) {
      throw new Error400(this.options.language, 'errors.hubspot.missingAttributesMapping')
    }

    if (
      onboardSettings.enabledFor.includes(HubspotEntity.ORGANIZATIONS) &&
      !onboardSettings.attributesMapping.organizations
    ) {
      throw new Error400(this.options.language, 'errors.hubspot.missingAttributesMapping')
    }

    const tenantId = this.options.currentTenant.id

    let integration

    try {
      integration = await IntegrationRepository.findByPlatform(PlatformType.HUBSPOT, {
        ...this.options,
      })
    } catch (err) {
      this.options.log.error(err, 'Error while fetching HubSpot integration from DB!')
      throw new Error404()
    }

    const memberAttributeSettings = (
      await MemberAttributeSettingsRepository.findAndCountAll({}, this.options)
    ).rows

    const platforms = (await TenantRepository.getAvailablePlatforms(tenantId, this.options)).map(
      (p) => p.platform,
    )

    const hubspotId = integration.settings.hubspotId

    const memberMapper = HubspotFieldMapperFactory.getFieldMapper(
      HubspotEntity.MEMBERS,
      hubspotId,
      memberAttributeSettings,
      platforms,
    )
    const organizationMapper = HubspotFieldMapperFactory.getFieldMapper(
      HubspotEntity.ORGANIZATIONS,
      hubspotId,
    )

    // validate members
    if (onboardSettings.attributesMapping.members) {
      for (const field of Object.keys(onboardSettings.attributesMapping.members)) {
        const hubspotProperty: IHubspotProperty =
          integration.settings.hubspotProperties.members.find(
            (p) => p.name === onboardSettings.attributesMapping.members[field],
          )
        if (!memberMapper.isFieldMappableToHubspotType(field, hubspotProperty.type)) {
          throw new Error(
            `Member field ${field} has incompatible type with hubspot property ${hubspotProperty.name}`,
          )
        }
      }
    }

    // validate organizations
    if (onboardSettings.attributesMapping.organizations) {
      for (const field of Object.keys(onboardSettings.attributesMapping.organizations)) {
        const hubspotProperty: IHubspotProperty =
          integration.settings.hubspotProperties.organizations.find(
            (p) => p.name === onboardSettings.attributesMapping.organizations[field],
          )
        if (!organizationMapper.isFieldMappableToHubspotType(field, hubspotProperty.type)) {
          throw new Error(
            `Organization field ${field} has incompatible type with hubspot property ${hubspotProperty.name}`,
          )
        }
      }
    }

    const transaction = await SequelizeRepository.createTransaction(this.options)

    // save attribute mapping and enabledFor
    try {
      integration = await this.createOrUpdate(
        {
          platform: PlatformType.HUBSPOT,
          settings: {
            ...integration.settings,
            attributesMapping: onboardSettings.attributesMapping,
            enabledFor: onboardSettings.enabledFor,
            crowdAttributes: memberAttributeSettings,
            platforms,
          },
          status: 'in-progress',
        },
        transaction,
      )
      await SequelizeRepository.commitTransaction(transaction)
    } catch (err) {
      await SequelizeRepository.rollbackTransaction(transaction)
      throw err
    }

    // Send queue message that starts the hubspot integration
    const emitter = await getIntegrationRunWorkerEmitter()
    await emitter.triggerIntegrationRun(
      integration.tenantId,
      integration.platform,
      integration.id,
      true,
    )
  }

  async hubspotGetLists() {
    const tenantId = this.options.currentTenant.id
    const nangoId = `${tenantId}-${PlatformType.HUBSPOT}`

    let token: string
    try {
      token = await getToken(nangoId, PlatformType.HUBSPOT, this.options.log)
    } catch (err) {
      this.options.log.error(err, 'Error while verifying HubSpot tenant token in Nango!')
      throw new Error400(this.options.language, 'errors.noNangoToken.message')
    }

    if (!token) {
      throw new Error400(this.options.language, 'errors.noNangoToken.message')
    }

    const context = {
      log: this.options.log,
      serviceSettings: {
        nangoId,
        nangoUrl: NANGO_CONFIG.url,
        nangoSecretKey: NANGO_CONFIG.secretKey,
      },
    }

    const memberLists = await getHubspotLists(nangoId, context)

    return {
      members: memberLists,
      organizations: [], // hubspot doesn't support company lists yet
    }
  }

  async hubspotGetMappableFields() {
    const memberAttributeSettings = (
      await MemberAttributeSettingsRepository.findAndCountAll({}, this.options)
    ).rows

    const identities = await TenantRepository.getAvailablePlatforms(
      this.options.currentTenant.id,
      this.options,
    )

    // hubspotId is not used while getting the typemap, we can send it null
    const memberMapper = HubspotFieldMapperFactory.getFieldMapper(
      HubspotEntity.MEMBERS,
      null,
      memberAttributeSettings,
      identities.map((i) => i.platform),
    )
    const organizationMapper = HubspotFieldMapperFactory.getFieldMapper(
      HubspotEntity.ORGANIZATIONS,
      null,
    )

    return {
      members: memberMapper.getTypeMap(),
      organizations: organizationMapper.getTypeMap(),
    }
  }

  async hubspotUpdateProperties(): Promise<IHubspotProperty[]> {
    const tenantId = this.options.currentTenant.id
    const nangoId = `${tenantId}-${PlatformType.HUBSPOT}`

    let integration

    try {
      integration = await IntegrationRepository.findByPlatform(PlatformType.HUBSPOT, {
        ...this.options,
      })
    } catch (err) {
      this.options.log.error(err, 'Error while fetching HubSpot integration from DB!')
      throw new Error404()
    }

    let token: string
    try {
      token = await getToken(nangoId, PlatformType.HUBSPOT, this.options.log)
    } catch (err) {
      this.options.log.error(err, 'Error while verifying HubSpot tenant token in Nango!')
      throw new Error400(this.options.language, 'errors.noNangoToken.message')
    }

    if (!token) {
      throw new Error400(this.options.language, 'errors.noNangoToken.message')
    }

    const transaction = await SequelizeRepository.createTransaction(this.options)

    const context = {
      log: this.options.log,
      serviceSettings: {
        nangoId,
        nangoUrl: NANGO_CONFIG.url,
        nangoSecretKey: NANGO_CONFIG.secretKey,
      },
    }

    const hubspotMemberProperties = await getHubspotProperties(
      nangoId,
      HubspotEndpoint.CONTACTS,
      context,
    )
    const hubspotOrganizationProperties = await getHubspotProperties(
      nangoId,
      HubspotEndpoint.COMPANIES,
      context,
    )

    try {
      integration = await this.createOrUpdate(
        {
          platform: PlatformType.HUBSPOT,
          settings: {
            ...integration.settings,
            updateMemberAttributes: true,
            hubspotProperties: {
              [HubspotEntity.MEMBERS]: hubspotMemberProperties,
              [HubspotEntity.ORGANIZATIONS]: hubspotOrganizationProperties,
            },
          },
        },
        transaction,
      )
      await SequelizeRepository.commitTransaction(transaction)
    } catch (err) {
      await SequelizeRepository.rollbackTransaction(transaction)
      throw err
    }

    return integration.settings.hubspotProperties
  }

  async hubspotConnect() {
    const tenantId = this.options.currentTenant.id
    const nangoId = `${tenantId}-${PlatformType.HUBSPOT}`

    let token: string
    try {
      token = await getToken(nangoId, PlatformType.HUBSPOT, this.options.log)
    } catch (err) {
      this.options.log.error(err, 'Error while verifying HubSpot tenant token in Nango!')
      throw new Error400(this.options.language, 'errors.noNangoToken.message')
    }

    if (!token) {
      throw new Error400(this.options.language, 'errors.noNangoToken.message')
    }

    const transaction = await SequelizeRepository.createTransaction(this.options)
    let integration

    const context = {
      log: this.options.log,
      serviceSettings: {
        nangoId,
        nangoUrl: NANGO_CONFIG.url,
        nangoSecretKey: NANGO_CONFIG.secretKey,
      },
    }

    const hubspotMemberProperties: IHubspotProperty[] = await getHubspotProperties(
      nangoId,
      HubspotEndpoint.CONTACTS,
      context,
    )

    const hubspotOrganizationProperties: IHubspotProperty[] = await getHubspotProperties(
      nangoId,
      HubspotEndpoint.COMPANIES,
      context,
    )

    const hubspotInfo: IHubspotTokenInfo = await getHubspotTokenInfo(nangoId, context)

    try {
      integration = await this.createOrUpdate(
        {
          platform: PlatformType.HUBSPOT,
          settings: {
            updateMemberAttributes: true,
            hubspotProperties: {
              [HubspotEntity.MEMBERS]: hubspotMemberProperties,
              [HubspotEntity.ORGANIZATIONS]: hubspotOrganizationProperties,
            },
            hubspotId: hubspotInfo.hub_id,
          },
          status: 'pending-action',
        },
        transaction,
      )
      await SequelizeRepository.commitTransaction(transaction)
    } catch (err) {
      await SequelizeRepository.rollbackTransaction(transaction)
      throw err
    }

    return integration
  }

  async linkedinConnect() {
    const tenantId = this.options.currentTenant.id
    const nangoId = `${tenantId}-${PlatformType.LINKEDIN}`

    let token: string
    try {
      token = await getToken(nangoId, PlatformType.LINKEDIN, this.options.log)
    } catch (err) {
      this.options.log.error(err, 'Error while verifying LinkedIn tenant token in Nango!')
      throw new Error400(this.options.language, 'errors.noNangoToken.message')
    }

    if (!token) {
      throw new Error400(this.options.language, 'errors.noNangoToken.message')
    }

    // fetch organizations
    let organizations: ILinkedInOrganization[]
    try {
      organizations = await getOrganizations(nangoId, this.options.log)
    } catch (err) {
      this.options.log.error(err, 'Error while fetching LinkedIn organizations!')
      throw new Error400(this.options.language, 'errors.linkedin.noOrganization')
    }

    if (organizations.length === 0) {
      this.options.log.error('No organization found for LinkedIn integration!')
      throw new Error400(this.options.language, 'errors.linkedin.noOrganization')
    }

    let status = 'pending-action'
    if (organizations.length === 1) {
      status = 'in-progress'
      organizations[0].inUse = true
    }

    const transaction = await SequelizeRepository.createTransaction(this.options)
    let integration

    try {
      integration = await this.createOrUpdate(
        {
          platform: PlatformType.LINKEDIN,
          settings: { organizations, updateMemberAttributes: true },
          status,
        },
        transaction,
      )
      await SequelizeRepository.commitTransaction(transaction)
    } catch (err) {
      await SequelizeRepository.rollbackTransaction(transaction)
      throw err
    }

    if (status === 'in-progress') {
      const emitter = await getIntegrationRunWorkerEmitter()
      await emitter.triggerIntegrationRun(
        integration.tenantId,
        integration.platform,
        integration.id,
        true,
      )
    }

    return integration
  }

  /**
   * Creates the Reddit integration and starts the onboarding
   * @param subreddits Subreddits to track
   * @returns integration object
   */
  async redditOnboard(subreddits) {
    const transaction = await SequelizeRepository.createTransaction(this.options)

    let integration

    try {
      this.options.log.info('Creating reddit integration!')
      integration = await this.createOrUpdate(
        {
          platform: PlatformType.REDDIT,
          settings: { subreddits, updateMemberAttributes: true },
          status: 'in-progress',
        },
        transaction,
      )

      await SequelizeRepository.commitTransaction(transaction)
    } catch (err) {
      await SequelizeRepository.rollbackTransaction(transaction)
      throw err
    }

    this.options.log.info(
      { tenantId: integration.tenantId },
      'Sending reddit message to int-run-worker!',
    )
    const emitter = await getIntegrationRunWorkerEmitter()
    await emitter.triggerIntegrationRun(
      integration.tenantId,
      integration.platform,
      integration.id,
      true,
    )

    return integration
  }

  /**
   * Adds/updates Dev.to integration
   * @param integrationData  to create the integration object
   * @returns integration object
   */
  async devtoConnectOrUpdate(integrationData) {
    const transaction = await SequelizeRepository.createTransaction(this.options)
    let integration

    try {
      this.options.log.info('Creating devto integration!')
      integration = await this.createOrUpdate(
        {
          platform: PlatformType.DEVTO,
          settings: {
            users: integrationData.users,
            organizations: integrationData.organizations,
            articles: [],
            updateMemberAttributes: true,
          },
          status: 'in-progress',
        },
        transaction,
      )
      await SequelizeRepository.commitTransaction(transaction)
    } catch (err) {
      await SequelizeRepository.rollbackTransaction(transaction)
      throw err
    }

    this.options.log.info(
      { tenantId: integration.tenantId },
      'Sending devto message to int-run-worker!',
    )
    const emitter = await getIntegrationRunWorkerEmitter()
    await emitter.triggerIntegrationRun(
      integration.tenantId,
      integration.platform,
      integration.id,
      true,
    )

    return integration
  }

  /**
   * Adds/updates Git integration
   * @param integrationData  to create the integration object
   * @returns integration object
   */
  async gitConnectOrUpdate(integrationData) {
    const transaction = await SequelizeRepository.createTransaction(this.options)
    let integration
    try {
      integration = await this.createOrUpdate(
        {
          platform: PlatformType.GIT,
          settings: {
            remotes: integrationData.remotes,
          },
          status: 'done',
        },
        transaction,
      )

      await SequelizeRepository.commitTransaction(transaction)
    } catch (err) {
      await SequelizeRepository.rollbackTransaction(transaction)
      throw err
    }
    return integration
  }

  /**
   * Get all remotes for the Git integration, by segment
   * @returns Remotes for the Git integration
   */
  async gitGetRemotes() {
    try {
      const integrations = await this.findAllByPlatform(PlatformType.GIT)
      return integrations.reduce((acc, integration) => {
        const {
          segmentId,
          settings: { remotes },
        } = integration
        acc[segmentId] = remotes
        return acc
      }, {})
    } catch (err) {
      throw new Error400(this.options.language, 'errors.git.noIntegration')
    }
  }

  /**
   * Adds/updates Hacker News integration
   * @param integrationData  to create the integration object
   * @returns integration object
   */
  async hackerNewsConnectOrUpdate(integrationData) {
    const transaction = await SequelizeRepository.createTransaction(this.options)
    let integration

    try {
      integration = await this.createOrUpdate(
        {
          platform: PlatformType.HACKERNEWS,
          settings: {
            keywords: integrationData.keywords,
            urls: integrationData.urls,
            updateMemberAttributes: true,
          },
          status: 'in-progress',
        },
        transaction,
      )

      await SequelizeRepository.commitTransaction(transaction)
    } catch (err) {
      await SequelizeRepository.rollbackTransaction(transaction)
      throw err
    }

    this.options.log.info(
      { tenantId: integration.tenantId },
      'Sending HackerNews message to int-run-worker!',
    )
    const emitter = await getIntegrationRunWorkerEmitter()
    await emitter.triggerIntegrationRun(
      integration.tenantId,
      integration.platform,
      integration.id,
      true,
    )

    return integration
  }

  /**
   * Adds/updates slack integration
   * @param integrationData to create the integration object
   * @returns integration object
   */
  async slackCallback(integrationData) {
    integrationData.settings = integrationData.settings || {}
    integrationData.settings.updateMemberAttributes = true

    const transaction = await SequelizeRepository.createTransaction(this.options)
    let integration

    try {
      this.options.log.info('Creating Slack integration!')
      integration = await this.createOrUpdate(
        {
          platform: PlatformType.SLACK,
          ...integrationData,
          status: 'in-progress',
        },
        transaction,
      )

      await SequelizeRepository.commitTransaction(transaction)
    } catch (err) {
      await SequelizeRepository.rollbackTransaction(transaction)
      throw err
    }

    this.options.log.info(
      { tenantId: integration.tenantId },
      'Sending Slack message to int-run-worker!',
    )

    const isOnboarding: boolean = !('channels' in integration.settings)
    const emitter = await getIntegrationRunWorkerEmitter()
    await emitter.triggerIntegrationRun(
      integration.tenantId,
      integration.platform,
      integration.id,
      isOnboarding,
    )

    return integration
  }

  /**
   * Adds/updates twitter integration
   * @param integrationData to create the integration object
   * @returns integration object
   */
  async twitterCallback(integrationData) {
    const { profileId, token, refreshToken } = integrationData
    const hashtags =
      !integrationData.hashtags || integrationData.hashtags === '' ? [] : integrationData.hashtags

    const transaction = await SequelizeRepository.createTransaction(this.options)
    let integration
    let run

    try {
      integration = await this.createOrUpdate(
        {
          platform: PlatformType.TWITTER,
          integrationIdentifier: profileId,
          token,
          refreshToken,
          limitCount: 0,
          limitLastResetAt: moment().format('YYYY-MM-DD HH:mm:ss'),
          status: 'in-progress',
          settings: {
            followers: [],
            hashtags: typeof hashtags === 'string' ? hashtags.split(',') : hashtags,
            updateMemberAttributes: true,
          },
        },
        transaction,
      )

      run = await new IntegrationRunRepository({ ...this.options, transaction }).create({
        integrationId: integration.id,
        tenantId: integration.tenantId,
        onboarding: true,
        state: IntegrationRunState.PENDING,
      })
      await SequelizeRepository.commitTransaction(transaction)
    } catch (err) {
      await SequelizeRepository.rollbackTransaction(transaction)
      throw err
    }

    await sendNodeWorkerMessage(
      integration.tenantId,
      new NodeWorkerIntegrationProcessMessage(run.id),
    )

    return integration
  }

  /**
   * Adds/updates Stack Overflow integration
   * @param integrationData  to create the integration object
   * @returns integration object
   */
  async stackOverflowConnectOrUpdate(integrationData) {
    const transaction = await SequelizeRepository.createTransaction(this.options)
    let integration

    try {
      this.options.log.info('Creating Stack Overflow integration!')
      integration = await this.createOrUpdate(
        {
          platform: PlatformType.STACKOVERFLOW,
          settings: {
            tags: integrationData.tags,
            keywords: integrationData.keywords,
            updateMemberAttributes: true,
          },
          status: 'in-progress',
        },
        transaction,
      )

      await SequelizeRepository.commitTransaction(transaction)
    } catch (err) {
      await SequelizeRepository.rollbackTransaction(transaction)
      throw err
    }

    this.options.log.info(
      { tenantId: integration.tenantId },
      'Sending StackOverflow message to int-run-worker!',
    )
    const emitter = await getIntegrationRunWorkerEmitter()
    await emitter.triggerIntegrationRun(
      integration.tenantId,
      integration.platform,
      integration.id,
      true,
    )

    return integration
  }

  /**
   * Adds/updates Discourse integration
   * @param integrationData  to create the integration object
   * @returns integration object
   */
  async discourseConnectOrUpdate(integrationData) {
    const transaction = await SequelizeRepository.createTransaction(this.options)
    let integration
    let run

    try {
      integration = await this.createOrUpdate(
        {
          platform: PlatformType.DISCOURSE,
          settings: {
            apiKey: integrationData.apiKey,
            apiUsername: integrationData.apiUsername,
            forumHostname: integrationData.forumHostname,
            webhookSecret: integrationData.webhookSecret,
            updateMemberAttributes: true,
          },
          status: 'in-progress',
        },
        transaction,
      )

      run = await new IntegrationRunRepository({ ...this.options, transaction }).create({
        integrationId: integration.id,
        tenantId: integration.tenantId,
        onboarding: true,
        state: IntegrationRunState.PENDING,
      })
      await SequelizeRepository.commitTransaction(transaction)
    } catch (err) {
      await SequelizeRepository.rollbackTransaction(transaction)
      throw err
    }

    await sendNodeWorkerMessage(
      integration.tenantId,
      new NodeWorkerIntegrationProcessMessage(run.id),
    )

    return integration
  }

<<<<<<< HEAD
  async connectYoutube(integrationData) {
    this.options.log.info('Creating youtube integration!!')
    let uploadPlaylistId = null
    let channelId = null 
    let keywords = []
    let shouldVerifyChannelId = true

    const isValidKeyword = integrationData.keywords && Array.isArray(integrationData.keywords)
    if (isValidKeyword && integrationData.keywords.length > 0) {
      keywords = integrationData.keywords
      shouldVerifyChannelId = false

      if (integrationData.keywords.length > 5) {
        throw new Error400('The maximum number of keywords is 5')
      }
    }

    if (shouldVerifyChannelId) {
      try {
        const channelDetailsConfig: AxiosRequestConfig = {
          method: 'get',
          url: `https://www.googleapis.com/youtube/v3/channels`,
          params: {
            key: integrationData.apiKey,
            id: integrationData.channelId,
            part: 'contentDetails',
          }
        }

        const response = (await axios(channelDetailsConfig)).data
        const channelDetails = response.items[0] 
        channelId = channelDetails.id
        uploadPlaylistId = channelDetails.contentDetails.relatedPlaylists.uploads
      } catch (err) {
        throw new Error400(`The channel: ${integrationData.channelId} with the api key: ${integrationData.apiKey} is not valid`)
      }
    }

    let integration
    const transaction = await SequelizeRepository.createTransaction(this.options)

    try {
      integration = await this.createOrUpdate(
        {
          platform: PlatformType.YOUTUBE,
          settings: {
            apiKey: integrationData.apiKey,
            uploadPlaylistId,
            channelId,
            keywords
=======
  async groupsioConnectOrUpdate(integrationData: GroupsioIntegrationData) {
    const transaction = await SequelizeRepository.createTransaction(this.options)
    let integration

    // integration data should have the following fields
    // email, token, array of groups
    // we shouldn't store password and 2FA token in the database
    // user should update them every time thety change something

    try {
      this.options.log.info('Creating Groups.io integration!')
      integration = await this.createOrUpdate(
        {
          platform: PlatformType.GROUPSIO,
          settings: {
            email: integrationData.email,
            token: integrationData.token,
            groups: integrationData.groupNames,
            updateMemberAttributes: true,
>>>>>>> 592bde78
          },
          status: 'in-progress',
        },
        transaction,
      )

      await SequelizeRepository.commitTransaction(transaction)
    } catch (err) {
      await SequelizeRepository.rollbackTransaction(transaction)
      throw err
    }

    this.options.log.info(
      { tenantId: integration.tenantId },
<<<<<<< HEAD
      'Sending Youtube message to int-run-worker!',
=======
      'Sending Groups.io message to int-run-worker!',
>>>>>>> 592bde78
    )
    const emitter = await getIntegrationRunWorkerEmitter()
    await emitter.triggerIntegrationRun(
      integration.tenantId,
      integration.platform,
      integration.id,
      true,
    )

    return integration
  }
<<<<<<< HEAD
=======

  async groupsioGetToken(data: GroupsioGetToken) {
    const config: AxiosRequestConfig = {
      method: 'post',
      url: 'https://groups.io/api/v1/login',
      params: {
        email: data.email,
        password: data.password,
        twofactor: data.twoFactorCode,
      },
      headers: {
        'Content-Type': 'application/json',
      },
    }

    let response: AxiosResponse

    try {
      response = await axios(config)

      // we need to get cookie from the response

      const cookie = response.headers['set-cookie'][0].split(';')[0]

      return {
        groupsioCookie: cookie,
      }
    } catch (err) {
      if ('two_factor_required' in response.data) {
        throw new Error400(this.options.language, 'errors.groupsio.twoFactorRequired')
      }
      throw new Error400(this.options.language, 'errors.groupsio.invalidCredentials')
    }
  }

  async groupsioVerifyGroup(data: GroupsioVerifyGroup) {
    const groupName = data.groupName

    const config: AxiosRequestConfig = {
      method: 'post',
      url: `https://groups.io/api/v1/gettopics?group_name=${encodeURIComponent(groupName)}`,
      headers: {
        'Content-Type': 'application/json',
        Cookie: data.cookie,
      },
    }

    let response: AxiosResponse

    try {
      response = await axios(config)

      return {
        group: response?.data?.data?.group_id,
      }
    } catch (err) {
      throw new Error400(this.options.language, 'errors.groupsio.invalidGroup')
    }
  }
>>>>>>> 592bde78
}<|MERGE_RESOLUTION|>--- conflicted
+++ resolved
@@ -1,11 +1,7 @@
 import { createAppAuth } from '@octokit/auth-app'
 import { request } from '@octokit/request'
 import moment from 'moment'
-<<<<<<< HEAD
-import axios, { AxiosRequestConfig } from 'axios'
-=======
 import axios, { AxiosRequestConfig, AxiosResponse } from 'axios'
->>>>>>> 592bde78
 import { PlatformType } from '@crowd/types'
 import {
   HubspotFieldMapperFactory,
@@ -1413,58 +1409,6 @@
     return integration
   }
 
-<<<<<<< HEAD
-  async connectYoutube(integrationData) {
-    this.options.log.info('Creating youtube integration!!')
-    let uploadPlaylistId = null
-    let channelId = null 
-    let keywords = []
-    let shouldVerifyChannelId = true
-
-    const isValidKeyword = integrationData.keywords && Array.isArray(integrationData.keywords)
-    if (isValidKeyword && integrationData.keywords.length > 0) {
-      keywords = integrationData.keywords
-      shouldVerifyChannelId = false
-
-      if (integrationData.keywords.length > 5) {
-        throw new Error400('The maximum number of keywords is 5')
-      }
-    }
-
-    if (shouldVerifyChannelId) {
-      try {
-        const channelDetailsConfig: AxiosRequestConfig = {
-          method: 'get',
-          url: `https://www.googleapis.com/youtube/v3/channels`,
-          params: {
-            key: integrationData.apiKey,
-            id: integrationData.channelId,
-            part: 'contentDetails',
-          }
-        }
-
-        const response = (await axios(channelDetailsConfig)).data
-        const channelDetails = response.items[0] 
-        channelId = channelDetails.id
-        uploadPlaylistId = channelDetails.contentDetails.relatedPlaylists.uploads
-      } catch (err) {
-        throw new Error400(`The channel: ${integrationData.channelId} with the api key: ${integrationData.apiKey} is not valid`)
-      }
-    }
-
-    let integration
-    const transaction = await SequelizeRepository.createTransaction(this.options)
-
-    try {
-      integration = await this.createOrUpdate(
-        {
-          platform: PlatformType.YOUTUBE,
-          settings: {
-            apiKey: integrationData.apiKey,
-            uploadPlaylistId,
-            channelId,
-            keywords
-=======
   async groupsioConnectOrUpdate(integrationData: GroupsioIntegrationData) {
     const transaction = await SequelizeRepository.createTransaction(this.options)
     let integration
@@ -1484,7 +1428,6 @@
             token: integrationData.token,
             groups: integrationData.groupNames,
             updateMemberAttributes: true,
->>>>>>> 592bde78
           },
           status: 'in-progress',
         },
@@ -1499,11 +1442,7 @@
 
     this.options.log.info(
       { tenantId: integration.tenantId },
-<<<<<<< HEAD
-      'Sending Youtube message to int-run-worker!',
-=======
       'Sending Groups.io message to int-run-worker!',
->>>>>>> 592bde78
     )
     const emitter = await getIntegrationRunWorkerEmitter()
     await emitter.triggerIntegrationRun(
@@ -1515,8 +1454,6 @@
 
     return integration
   }
-<<<<<<< HEAD
-=======
 
   async groupsioGetToken(data: GroupsioGetToken) {
     const config: AxiosRequestConfig = {
@@ -1576,5 +1513,81 @@
       throw new Error400(this.options.language, 'errors.groupsio.invalidGroup')
     }
   }
->>>>>>> 592bde78
+
+  async connectYoutube(integrationData) {
+    this.options.log.info('Creating youtube integration!!')
+    let uploadPlaylistId = null
+    let channelId = null 
+    let keywords = []
+    let shouldVerifyChannelId = true
+
+    const isValidKeyword = integrationData.keywords && Array.isArray(integrationData.keywords)
+    if (isValidKeyword && integrationData.keywords.length > 0) {
+      keywords = integrationData.keywords
+      shouldVerifyChannelId = false
+
+      if (integrationData.keywords.length > 5) {
+        throw new Error400('The maximum number of keywords is 5')
+      }
+    }
+
+    if (shouldVerifyChannelId) {
+      try {
+        const channelDetailsConfig: AxiosRequestConfig = {
+          method: 'get',
+          url: `https://www.googleapis.com/youtube/v3/channels`,
+            params: {
+            key: integrationData.apiKey,
+            id: integrationData.channelId,
+            part: 'contentDetails',
+          }
+        }
+
+        const response = (await axios(channelDetailsConfig)).data
+        const channelDetails = response.items[0] 
+        channelId = channelDetails.id
+        uploadPlaylistId = channelDetails.contentDetails.relatedPlaylists.uploads
+      } catch (err) {
+        throw new Error400(`The channel: ${integrationData.channelId} with the api key: ${integrationData.apiKey} is not valid`)
+      }
+    }
+
+    let integration
+    const transaction = await SequelizeRepository.createTransaction(this.options)
+
+    try {
+      integration = await this.createOrUpdate(
+        {
+          platform: PlatformType.YOUTUBE,
+          settings: {
+            apiKey: integrationData.apiKey,
+            uploadPlaylistId,
+            channelId,
+            keywords
+          },
+          status: 'in-progress',
+        },
+        transaction,
+      )
+
+      await SequelizeRepository.commitTransaction(transaction)
+    } catch (err) {
+      await SequelizeRepository.rollbackTransaction(transaction)
+      throw err
+    }
+
+    this.options.log.info(
+      { tenantId: integration.tenantId },
+      'Sending Youtube message to int-run-worker!',
+    )
+    const emitter = await getIntegrationRunWorkerEmitter()
+    await emitter.triggerIntegrationRun(
+      integration.tenantId,
+      integration.platform,
+      integration.id,
+      true,
+    )
+
+    return integration
+  }
 }