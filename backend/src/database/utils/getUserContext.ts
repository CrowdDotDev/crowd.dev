import { IRepositoryOptions } from '../repositories/IRepositoryOptions'
import SegmentRepository from '../repositories/segmentRepository'
import SequelizeRepository from '../repositories/sequelizeRepository'
import TenantRepository from '../repositories/tenantRepository'
import UserRepository from '../repositories/userRepository'

/**
 * Gets the IRepositoryOptions for given tenantId
 * Tries to inject user context of the given tenant as well (if tenant is associated with a user)
 * Useful when working outside express contexts(serverless)
 * @param tenantId
 * @returns IRepositoryOptions injected with currentTenant and currentUser
 */
export default async function getUserContext(
  tenantId: string,
  userId?: string,
<<<<<<< HEAD
  segmentId?: string,
=======
  segmentIds?: string[],
>>>>>>> f0b0aec6
): Promise<IRepositoryOptions> {
  const options = await SequelizeRepository.getDefaultIRepositoryOptions()
  const tenant = await TenantRepository.findById(tenantId, {
    ...options,
  })
  options.currentTenant = tenant

  let user = null

  const segments = []

  if (userId) {
    user = await UserRepository.findById(userId, {
      ...options,
      currentTenant: tenant,
      bypassPermissionValidation: true,
    })
  } else {
    const tenantUsers = await tenant.getUsers()

    if (tenantUsers.length > 0) {
      user = await UserRepository.findById(tenantUsers[0].userId, {
        ...options,
        currentTenant: tenant,
        bypassPermissionValidation: true,
      })
    }
  }

<<<<<<< HEAD
  if (segmentId) {
    const segment = await new SegmentRepository(options).findById(segmentId)
    segments.push(segment)
  }
=======
  const segments =
    segmentIds && segmentIds.length
      ? await new SegmentRepository(options).findInIds(segmentIds)
      : []
>>>>>>> f0b0aec6

  // Inject user and tenant to IRepositoryOptions
  return SequelizeRepository.getDefaultIRepositoryOptions(user, tenant, segments)
}<|MERGE_RESOLUTION|>--- conflicted
+++ resolved
@@ -14,11 +14,7 @@
 export default async function getUserContext(
   tenantId: string,
   userId?: string,
-<<<<<<< HEAD
-  segmentId?: string,
-=======
   segmentIds?: string[],
->>>>>>> f0b0aec6
 ): Promise<IRepositoryOptions> {
   const options = await SequelizeRepository.getDefaultIRepositoryOptions()
   const tenant = await TenantRepository.findById(tenantId, {
@@ -27,8 +23,6 @@
   options.currentTenant = tenant
 
   let user = null
-
-  const segments = []
 
   if (userId) {
     user = await UserRepository.findById(userId, {
@@ -48,17 +42,10 @@
     }
   }
 
-<<<<<<< HEAD
-  if (segmentId) {
-    const segment = await new SegmentRepository(options).findById(segmentId)
-    segments.push(segment)
-  }
-=======
   const segments =
     segmentIds && segmentIds.length
       ? await new SegmentRepository(options).findInIds(segmentIds)
       : []
->>>>>>> f0b0aec6
 
   // Inject user and tenant to IRepositoryOptions
   return SequelizeRepository.getDefaultIRepositoryOptions(user, tenant, segments)
