--- conflicted
+++ resolved
@@ -5,9 +5,6 @@
 /**
  * Initializes the connection to the Database
  */
-<<<<<<< HEAD
-export async function databaseInit(queryTimeoutMilliseconds: number = 30000) {
-=======
 export async function databaseInit(
   queryTimeoutMilliseconds: number = 30000,
   forceNewInstance: boolean = false,
@@ -16,7 +13,6 @@
     return models(queryTimeoutMilliseconds)
   }
 
->>>>>>> 0cae1464
   if (!cached) {
     cached = models(queryTimeoutMilliseconds)
   }
