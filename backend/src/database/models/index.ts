--- conflicted
+++ resolved
@@ -28,11 +28,7 @@
         write: { host: DB_CONFIG.writeHost },
       },
       pool: {
-<<<<<<< HEAD
-        max: 10,
-=======
         max: SERVICE === configTypes.ServiceType.API ? 200 : 20,
->>>>>>> 0e09d75f
         min: 0,
         acquire: 30000,
         idle: 10000,
