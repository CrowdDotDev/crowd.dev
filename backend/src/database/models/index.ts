/**
 * This module creates the Sequelize to the database and
 * exports all the models.
 */
import Sequelize, { DataTypes } from 'sequelize'
import { getConfig } from '../../config'

const { highlight } = require('cli-highlight')

function models() {
  const database = {} as any

  const sequelize = new (<any>Sequelize)(
    getConfig().DATABASE_DATABASE,
    getConfig().DATABASE_USERNAME,
    getConfig().DATABASE_PASSWORD,
    {
      dialect: getConfig().DATABASE_DIALECT,
      port: getConfig().DATABASE_PORT ? getConfig().DATABASE_PORT : '5432',
      replication: {
        read: [{ host: getConfig().DATABASE_HOST_READ }],
        write: { host: getConfig().DATABASE_HOST_WRITE },
      },
      pool: {
        max: 200,
        min: 0,
        acquire: 30000,
        idle: 10000,
      },
      logging:
        getConfig().DATABASE_LOGGING === 'true'
          ? (log) =>
              console.log(
                highlight(log, {
                  language: 'sql',
                  ignoreIllegals: true,
                }),
              )
          : false,
    },
  )

  const modelClasses = [
    require('./activity').default,
    require('./auditLog').default,
    require('./member').default,
    require('./file').default,
    require('./integration').default,
    require('./report').default,
    require('./settings').default,
    require('./tag').default,
    require('./tenant').default,
    require('./tenantUser').default,
    require('./user').default,
    require('./widget').default,
    require('./microservice').default,
    require('./conversation').default,
    require('./conversationSettings').default,
    require('./eagleEyeContent').default,
<<<<<<< HEAD
    require('./organization').default,
    require('./memberAttributeSettings').default,
    require('./task').default,
    require('./note').default,
=======
    require('./automation').default,
    require('./automationExecution').default,
>>>>>>> 7e0fb69b
  ]

  for (const notInitmodel of modelClasses) {
    const model = notInitmodel(sequelize, DataTypes)
    database[model.name] = model
  }

  Object.keys(database).forEach((modelName) => {
    if (database[modelName].associate) {
      database[modelName].associate(database)
    }
  })

  database.sequelize = sequelize
  database.Sequelize = Sequelize

  return database
}

export default models<|MERGE_RESOLUTION|>--- conflicted
+++ resolved
@@ -57,15 +57,12 @@
     require('./conversation').default,
     require('./conversationSettings').default,
     require('./eagleEyeContent').default,
-<<<<<<< HEAD
+    require('./automation').default,
+    require('./automationExecution').default,
     require('./organization').default,
     require('./memberAttributeSettings').default,
     require('./task').default,
     require('./note').default,
-=======
-    require('./automation').default,
-    require('./automationExecution').default,
->>>>>>> 7e0fb69b
   ]
 
   for (const notInitmodel of modelClasses) {
