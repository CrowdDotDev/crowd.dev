import { DataTypes } from 'sequelize'

export default (sequelize) => {
  const report = sequelize.define(
    'report',
    {
      id: {
        type: DataTypes.UUID,
        defaultValue: DataTypes.UUIDV4,
        primaryKey: true,
      },
      public: {
        type: DataTypes.BOOLEAN,
        allowNull: false,
        defaultValue: false,
      },
      isTemplate: {
        type: DataTypes.BOOLEAN,
        allowNull: false,
        defaultValue: false,
      },
      name: {
        type: DataTypes.TEXT,
        allowNull: false,
      },
      importHash: {
        type: DataTypes.STRING(255),
        allowNull: true,
        validate: {
          len: [0, 255],
        },
      },
      viewedBy: {
        type: DataTypes.ARRAY(DataTypes.TEXT),
      },
    },
    {
      indexes: [
        {
          unique: true,
          fields: ['importHash', 'tenantId'],
          where: {
            deletedAt: null,
          },
        },
      ],
      timestamps: true,
      paranoid: true,
    },
  )

  report.associate = (models) => {
    models.report.hasMany(models.widget, {
      as: 'widgets',
      constraints: false,
      foreignKey: 'reportId',
      onDelete: 'cascade',
    })

    models.report.belongsTo(models.tenant, {
      as: 'tenant',
      foreignKey: {
        allowNull: false,
      },
    })

    models.report.belongsTo(models.segment, {
      as: 'segment',
<<<<<<< HEAD
      foreignKey: {
        allowNull: false,
      },
=======
>>>>>>> 848d0d7b
    })

    models.report.belongsTo(models.user, {
      as: 'createdBy',
    })

    models.report.belongsTo(models.user, {
      as: 'updatedBy',
    })
  }

  return report
}<|MERGE_RESOLUTION|>--- conflicted
+++ resolved
@@ -66,12 +66,6 @@
 
     models.report.belongsTo(models.segment, {
       as: 'segment',
-<<<<<<< HEAD
-      foreignKey: {
-        allowNull: false,
-      },
-=======
->>>>>>> 848d0d7b
     })
 
     models.report.belongsTo(models.user, {
