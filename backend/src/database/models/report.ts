import { DataTypes } from 'sequelize'

export default (sequelize) => {
  const report = sequelize.define(
    'report',
    {
      id: {
        type: DataTypes.UUID,
        defaultValue: DataTypes.UUIDV4,
        primaryKey: true,
      },
      public: {
        type: DataTypes.BOOLEAN,
        allowNull: false,
        defaultValue: false,
      },
      isTemplate: {
        type: DataTypes.BOOLEAN,
        allowNull: false,
        defaultValue: false,
      },
      name: {
        type: DataTypes.TEXT,
        allowNull: false,
      },
      importHash: {
        type: DataTypes.STRING(255),
        allowNull: true,
        validate: {
          len: [0, 255],
        },
      },
      viewedBy: {
        type: DataTypes.ARRAY(DataTypes.TEXT),
      },
    },
    {
      indexes: [
        {
          unique: true,
          fields: ['importHash', 'tenantId'],
          where: {
            deletedAt: null,
          },
        },
      ],
      timestamps: true,
      paranoid: true,
    },
  )

  report.associate = (models) => {
    models.report.hasMany(models.widget, {
      as: 'widgets',
      constraints: false,
      foreignKey: 'reportId',
      onDelete: 'cascade',
    })

    models.report.belongsTo(models.tenant, {
      as: 'tenant',
      foreignKey: {
        allowNull: false,
      },
    })

    models.report.belongsTo(models.segment, {
      as: 'segment',
<<<<<<< HEAD
      foreignKey: {
        allowNull: false,
      },
=======
>>>>>>> f0b0aec6
    })

    models.report.belongsTo(models.user, {
      as: 'createdBy',
    })

    models.report.belongsTo(models.user, {
      as: 'updatedBy',
    })
  }

  return report
}<|MERGE_RESOLUTION|>--- conflicted
+++ resolved
@@ -66,12 +66,6 @@
 
     models.report.belongsTo(models.segment, {
       as: 'segment',
-<<<<<<< HEAD
-      foreignKey: {
-        allowNull: false,
-      },
-=======
->>>>>>> f0b0aec6
     })
 
     models.report.belongsTo(models.user, {
