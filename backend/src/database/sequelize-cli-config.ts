--- conflicted
+++ resolved
@@ -1,20 +1,11 @@
-import { IS_TEST_ENV, IS_STAGING_ENV, IS_PROD_ENV, DB_CONFIG } from '../config/index'
+import { IS_TEST_ENV, IS_STAGING_ENV, IS_PROD_ENV, DB_CONFIG } from '../config'
 
 const dbEnvVars = {
-<<<<<<< HEAD
   username: DB_CONFIG.username,
   password: DB_CONFIG.password,
   database: DB_CONFIG.database,
   host: DB_CONFIG.writeHost,
   dialect: DB_CONFIG.dialect,
-=======
-  username: process.env.DATABASE_USERNAME,
-  password: process.env.DATABASE_PASSWORD,
-  database: process.env.DATABASE_DATABASE,
-  host: process.env.DATABASE_HOST_WRITE,
-  dialect: process.env.DATABASE_DIALECT,
-  logging: true,
->>>>>>> 8fb58946
 }
 
 let currentEnvironmentVariables = {}
