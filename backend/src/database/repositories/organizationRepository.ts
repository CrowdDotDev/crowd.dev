--- conflicted
+++ resolved
@@ -1148,8 +1148,6 @@
 
     let yieldChunk: IOrganizationMergeSuggestion[] = []
 
-<<<<<<< HEAD
-=======
     const prefixLength = (string: string) => {
       if (string.length > 5 && string.length < 8) {
         return 6
@@ -1158,7 +1156,6 @@
       return 10
     }
 
->>>>>>> 42c6a84a
     const normalizeScore = (max: number, min: number, score: number): number => {
       if (score > 100) {
         return 1
@@ -1188,19 +1185,9 @@
     const queryBody = {
       from: 0,
       size: BATCH_SIZE,
-      query: {
-        bool: {
-          must: [
-            {
-              term: {
-                uuid_tenantId: tenant.id,
-              },
-            },
-          ],
-        },
-      },
+      query: {},
       sort: {
-        [`date_createdAt`]: 'desc',
+        [`uuid_organizationId`]: 'asc',
       },
       collapse: {
         field: 'uuid_organizationId',
@@ -1208,14 +1195,10 @@
       _source: ['uuid_organizationId', 'nested_identities', 'uuid_arr_noMergeIds'],
     }
 
-    let organizations: IOrganizationPartialAggregatesOpensearch[]
-    let offset: number
+    let organizations: IOrganizationPartialAggregatesOpensearch[] = []
+    let lastUuid: string
 
     do {
-<<<<<<< HEAD
-      offset = organizations ? offset + BATCH_SIZE : 0
-      queryBody.from = offset
-=======
       if (organizations.length > 0) {
         queryBody.query = {
           bool: {
@@ -1286,7 +1269,6 @@
           },
         }
       }
->>>>>>> 42c6a84a
 
       organizations =
         (
@@ -1295,6 +1277,10 @@
             body: queryBody,
           })
         ).body?.hits?.hits || []
+
+      if (organizations.length > 0) {
+        lastUuid = organizations[organizations.length - 1]._source.uuid_organizationId
+      }
 
       for (const organization of organizations) {
         if (
@@ -1367,19 +1353,6 @@
           let hasFuzzySearch = false
 
           for (const identity of organization._source.nested_identities) {
-<<<<<<< HEAD
-            // weak identity search
-            identitiesPartialQuery.should[0].nested.query.bool.should.push({
-              bool: {
-                must: [
-                  { match: { [`nested_weakIdentities.string_name`]: identity.string_name } },
-                  {
-                    match: { [`nested_weakIdentities.string_platform`]: identity.string_platform },
-                  },
-                ],
-              },
-            })
-=======
             if (identity.string_name.length > 0) {
               // weak identity search
               identitiesPartialQuery.should[0].nested.query.bool.should.push({
@@ -1394,39 +1367,11 @@
                   ],
                 },
               })
->>>>>>> 42c6a84a
-
-            // fuzzy search for identities
-            identitiesPartialQuery.should[1].nested.query.bool.should.push({
-              match: {
-                [`nested_identities.string_name`]: {
-                  query: identity.string_name,
-                  prefix_length: 1,
-                  fuzziness: 'auto',
-                },
-              },
-            })
-
-<<<<<<< HEAD
-            // wildcard search for identities
-            identitiesPartialQuery.should[1].nested.query.bool.should.push({
-              wildcard: {
-                [`nested_identities.string_name`]: {
-                  value: `${identity.string_name}*`,
-                },
-              },
-            })
-
-            // also check for prefix of 5 if identity is longer then 5 characters
-            if (identity.string_name.length > 5) {
-              identitiesPartialQuery.should[1].nested.query.bool.should.push({
-                prefix: {
-                  [`nested_identities.string_name`]: {
-                    value: identity.string_name.slice(0, 5),
-                  },
-                },
-              })
-=======
+
+              // some identities have https? in the beginning, resulting in false positive suggestions
+              // remove these when making fuzzy, wildcard and prefix searches
+              const cleanedIdentityName = identity.string_name.replace(/^https?:\/\//, '')
+
               // only do fuzzy/wildcard/partial search when identity name is not all numbers (like linkedin organization profiles)
               if (Number.isNaN(Number(identity.string_name))) {
                 hasFuzzySearch = true
@@ -1452,7 +1397,6 @@
                   })
                 }
               }
->>>>>>> 42c6a84a
             }
           }
 
@@ -1561,11 +1505,7 @@
         ORDER BY Greatest(Hashtext(Concat(org.id, otm."toMergeId")), Hashtext(Concat(otm."toMergeId", org.id))), org.id
       ) AS "organizationsToMerge" 
     ORDER BY 
-<<<<<<< HEAD
-      "organizationsToMerge"."createdAt" DESC 
-=======
       "organizationsToMerge"."similarity" DESC, "organizationsToMerge".id 
->>>>>>> 42c6a84a
     LIMIT :limit OFFSET :offset
     `,
       {
@@ -1996,7 +1936,6 @@
     }
 
     const query = `
-<<<<<<< HEAD
       WITH
         ${extraCTEs}
         member_data AS (
@@ -2015,26 +1954,6 @@
         ),
         organization_segments AS (
           select "organizationId", array_agg("segmentId") as "segments"
-=======
-    with leaf_segment_ids as (${segmentsSubQuery}),
-    member_data as (select a."organizationId",
-        count(distinct a."memberId")                                                        as "memberCount",
-        count(distinct a.id)                                                        as "activityCount",
-        case
-            when array_agg(distinct a.platform) = array [null] then array []::text[]
-            else array_agg(distinct a.platform) end                                 as "activeOn",
-        max(a.timestamp)                                                            as "lastActive",
-        min(a.timestamp) filter ( where a.timestamp <> '1970-01-01T00:00:00.000Z' ) as "joinedAt"
-    from leaf_segment_ids ls
-          join activities a
-                    on a."segmentId" = ls.id and a."organizationId" = :id and
-                      a."deletedAt" is null
-          join "organizationSegments" os on a."segmentId" = os."segmentId" and os."organizationId" = :id
-          join members m on a."memberId" = m.id and m."deletedAt" is null
-          join "memberOrganizations" mo on m.id = mo."memberId" and mo."organizationId" = :id and mo."dateEnd" is null
-    group by a."organizationId"),
-    organization_segments as (select "organizationId", array_agg("segmentId") as "segments"
->>>>>>> 42c6a84a
           from "organizationSegments"
           where "organizationId" = :id
           group by "organizationId"
