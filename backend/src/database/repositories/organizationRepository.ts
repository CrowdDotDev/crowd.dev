--- conflicted
+++ resolved
@@ -362,7 +362,6 @@
 
     const results = await sequelize.query(
       `
-<<<<<<< HEAD
     WITH activity_counts AS (
         SELECT mo."organizationId", COUNT(a.id) AS "activityCount"
         FROM "memberOrganizations" mo
@@ -423,68 +422,6 @@
         o.id = :id and
         o."tenantId"  = :tenantId;
     `,
-=======
-          WITH
-              activity_counts AS (
-                  SELECT "organizationId", COUNT(a.id) AS "activityCount"
-                  FROM "memberOrganizations" mo
-                  LEFT JOIN activities a ON a."memberId" = mo."memberId"
-                  WHERE mo."organizationId" = :id
-                  GROUP BY "organizationId"
-              ),
-              member_counts AS (
-                  SELECT "organizationId", COUNT(DISTINCT "memberId") AS "memberCount"
-                  FROM "memberOrganizations"
-                  WHERE "organizationId" = :id
-                  GROUP BY "organizationId"
-              ),
-              active_on AS (
-                  SELECT "organizationId", ARRAY_AGG(DISTINCT platform) AS "activeOn"
-                  FROM "memberOrganizations" mo
-                  JOIN activities a ON a."memberId" = mo."memberId"
-                  WHERE mo."organizationId" = :id
-                  GROUP BY "organizationId"
-              ),
-              identities AS (
-                  SELECT "organizationId", ARRAY_AGG(DISTINCT platform) AS "identities"
-                  FROM "memberOrganizations" mo
-                  JOIN "memberIdentities" mi ON mi."memberId" = mo."memberId"
-                  WHERE mo."organizationId" = :id
-                  GROUP BY "organizationId"
-              ),
-              last_active AS (
-                  SELECT "organizationId", MAX(timestamp) AS "lastActive", MIN(timestamp) AS "joinedAt"
-                  FROM "memberOrganizations" mo
-                  JOIN activities a ON a."memberId" = mo."memberId"
-                  WHERE mo."organizationId" = :id
-                  GROUP BY "organizationId"
-              ),
-              org_segments AS (
-                  SELECT "organizationId", ARRAY_AGG("segmentId") AS "segments"
-                  FROM "organizationSegments"
-                  WHERE "organizationId" = :id
-                  GROUP BY "organizationId"
-              )
-          SELECT
-              o.*,
-              COALESCE(ac."activityCount", 0)::INTEGER AS "activityCount",
-              COALESCE(mc."memberCount", 0)::INTEGER AS "memberCount",
-              COALESCE(ao."activeOn", '{}') AS "activeOn",
-              COALESCE(id."identities", '{}') AS "identities",
-              COALESCE(os."segments", '{}') AS "segments",
-              a."lastActive",
-              a."joinedAt"
-          FROM organizations o
-          LEFT JOIN activity_counts ac ON ac."organizationId" = o.id
-          LEFT JOIN member_counts mc ON mc."organizationId" = o.id
-          LEFT JOIN active_on ao ON ao."organizationId" = o.id
-          LEFT JOIN identities id ON id."organizationId" = o.id
-          LEFT JOIN last_active a ON a."organizationId" = o.id
-          LEFT JOIN org_segments os ON os."organizationId" = o.id
-          WHERE o.id = :id
-            AND o."tenantId" = :tenantId;
-      `,
->>>>>>> fe7e6ab0
       {
         replacements: {
           id,
