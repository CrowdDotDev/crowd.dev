import {
  captureApiChange,
  organizationCreateAction,
  organizationEditIdentitiesAction,
  organizationUpdateAction,
} from '@crowd/audit-logs'
import { Error400, Error404, Error409, PageData, RawQueryParser } from '@crowd/common'
import {
  addOrgIdentity,
  cleanUpOrgIdentities,
  fetchOrgIdentities,
} from '@crowd/data-access-layer/src/org_identities'
import { FieldTranslatorFactory, OpensearchQueryParser } from '@crowd/opensearch'
import {
  FeatureFlag,
  IEnrichableOrganization,
  IMemberRenderFriendlyRole,
  IMemberRoleWithOrganization,
  IOrganization,
  IOrganizationIdentity,
  IOrganizationMergeSuggestion,
  MergeActionState,
  MergeActionType,
  OpenSearchIndex,
  SegmentData,
  SegmentProjectGroupNestedData,
  SegmentProjectNestedData,
} from '@crowd/types'
import lodash, { chunk, uniq } from 'lodash'
import Sequelize, { QueryTypes } from 'sequelize'
import validator from 'validator'
<<<<<<< HEAD
import {
  countMembersWithActivities,
  getActiveOrganizations,
  queryActivities,
} from '@crowd/data-access-layer'
=======
import { findManyLfxMemberships } from '@crowd/data-access-layer/src/lfx_memberships'
>>>>>>> f49e444b
import SequelizeRepository from './sequelizeRepository'
import AuditLogRepository from './auditLogRepository'
import isFeatureEnabled from '@/feature-flags/isFeatureEnabled'
import { IRepositoryOptions } from './IRepositoryOptions'
import SegmentRepository from './segmentRepository'
import { IActiveOrganizationData, IActiveOrganizationFilter } from './types/organizationTypes'
import {
  IFetchOrganizationMergeSuggestionArgs,
  SimilarityScoreRange,
} from '@/types/mergeSuggestionTypes'

const { Op } = Sequelize

interface IOrganizationId {
  id: string
}

interface IOrganizationNoMerge {
  organizationId: string
  noMergeId: string
}

class OrganizationRepository {
  public static QUERY_FILTER_COLUMN_MAP: Map<string, string> = new Map([
    // id fields
    ['id', 'o.id'],
    ['segmentId', 'osa."segmentId"'],

    // basic fields for filtering
    ['size', 'o.size'],
    ['industry', 'o.industry'],
    ['employees', 'o."employees"'],
    ['lastEnrichedAt', 'o."lastEnrichedAt"'],
    ['founded', 'o."founded"'],
    ['headline', 'o."headline"'],
    ['location', 'o."location"'],
    ['tags', 'o."tags"'],
    ['type', 'o."type"'],
    ['isTeamOrganization', 'o."isTeamOrganization"'],

    // basic fields for querying
    ['displayName', 'o."displayName"'],
    ['website', 'o."website"'],
    ['revenueRange', 'o."revenueRange"'],
    ['employeeGrowthRate', 'o."employeeGrowthRate"'],

    // derived fields
    ['employeeChurnRate12Month', `(o."employeeChurnRate"->>'12_month')::decimal`],
    ['employeeGrowthRate12Month', `(o."employeeGrowthRate"->>'12_month')::decimal`],
    ['revenueRangeMin', `(o."revenueRange"->>'min')::integer`],
    ['revenueRangeMax', `(o."revenueRange"->>'max')::integer`],

    // aggregated fields
    ['activityCount', 'osa."activityCount"'],
    ['memberCount', 'osa."memberCount"'],
    ['activeOn', 'osa."activeOn"'],
    ['joinedAt', 'osa."joinedAt"'],
    ['lastActive', 'osa."lastActive"'],

    // joined fields
    ['identities', 'i."identities"'],

    // org fields for display
    ['twitter', 'o."twitter"'],
    ['naics', 'o."naics"'],
    ['profiles', 'o."profiles"'],
    ['ticker', 'o."ticker"'],
    ['address', 'o."address"'],
    ['geoLocation', 'o."geoLocation"'],
    ['employeeCountByCountry', 'o."employeeCountByCountry"'],
    ['twitter', 'o."twitter"'],
    ['linkedin', 'o."linkedin"'],
    ['crunchbase', 'o."crunchbase"'],
    ['github', 'o."github"'],
    ['description', 'o."description"'],
    ['affiliatedProfiles', 'o."affiliatedProfiles"'],
    ['allSubsidiaries', 'o."allSubsidiaries"'],
    ['alternativeDomains', 'o."alternativeDomains"'],
    ['alternativeNames', 'o."alternativeNames"'],
    ['averageEmployeeTenure', 'o."averageEmployeeTenure"'],
    ['averageTenureByLevel', 'o."averageTenureByLevel"'],
    ['averageTenureByRole', 'o."averageTenureByRole"'],
    ['directSubsidiaries', 'o."directSubsidiaries"'],
    ['employeeChurnRate', 'o."employeeChurnRate"'],
    ['employeeCountByMonth', 'o."employeeCountByMonth"'],
    ['employeeCountByMonthByLevel', 'o."employeeCountByMonthByLevel"'],
    ['employeeCountByMonthByRole', 'o."employeeCountByMonthByRole"'],
    ['gicsSector', 'o."gicsSector"'],
    ['grossAdditionsByMonth', 'o."grossAdditionsByMonth"'],
    ['grossDeparturesByMonth', 'o."grossDeparturesByMonth"'],
    ['ultimateParent', 'o."ultimateParent"'],
    ['immediateParent', 'o."immediateParent"'],
  ])

  static async filterByPayingTenant(
    tenantId: string,
    limit: number,
    options: IRepositoryOptions,
  ): Promise<IEnrichableOrganization[]> {
    const database = SequelizeRepository.getSequelize(options)
    const transaction = SequelizeRepository.getTransaction(options)
    const query = `
    with org_activities as (select a."organizationId", count(a.id) as "orgActivityCount"
                        from activities a
                        where a."tenantId" = :tenantId
                          and a."deletedAt" is null
                        group by a."organizationId"
                        having count(id) > 0),
     identities as (select oi."organizationId", jsonb_agg(oi) as "identities"
                    from "organizationIdentities" oi
                    where oi."tenantId" = :tenantId
                    group by oi."organizationId")
    select org.id,
          i.identities,
          org."displayName",
          org."location",
          org."website",
          org."lastEnrichedAt",
          org."twitter",
          org."employees",
          org."size",
          org."founded",
          org."industry",
          org."naics",
          org."profiles",
          org."headline",
          org."ticker",
          org."type",
          org."address",
          org."geoLocation",
          org."employeeCountByCountry",
          org."twitter",
          org."linkedin",
          org."crunchbase",
          org."github",
          org."description",
          org."revenueRange",
          org."tags",
          org."affiliatedProfiles",
          org."allSubsidiaries",
          org."alternativeDomains",
          org."alternativeNames",
          org."averageEmployeeTenure",
          org."averageTenureByLevel",
          org."averageTenureByRole",
          org."directSubsidiaries",
          org."employeeChurnRate",
          org."employeeCountByMonth",
          org."employeeGrowthRate",
          org."employeeCountByMonthByLevel",
          org."employeeCountByMonthByRole",
          org."gicsSector",
          org."grossAdditionsByMonth",
          org."grossDeparturesByMonth",
          org."ultimateParent",
          org."immediateParent",
          activity."orgActivityCount"
    from "organizations" as org
            join org_activities activity on activity."organizationId" = org."id"
            join identities i on i."organizationId" = org.id
    where :tenantId = org."tenantId"
      and (org."lastEnrichedAt" is null or date_part('month', age(now(), org."lastEnrichedAt")) >= 6)
    order by org."lastEnrichedAt" asc, org."website", activity."orgActivityCount" desc, org."createdAt" desc
    limit :limit
    `
    const orgs: IEnrichableOrganization[] = await database.query(query, {
      type: QueryTypes.SELECT,
      transaction,
      replacements: {
        tenantId,
        limit,
      },
    })
    return orgs
  }

  static async filterByActiveLastYear(
    tenantId: string,
    limit: number,
    options: IRepositoryOptions,
  ): Promise<IEnrichableOrganization[]> {
    const database = SequelizeRepository.getSequelize(options)
    const transaction = SequelizeRepository.getTransaction(options)
    const query = `
    with org_activities as (select a."organizationId", count(a.id) as "orgActivityCount"
                        from activities a
                        where a."tenantId" = :tenantId
                          and a."deletedAt" is null
                          and a."createdAt" > (CURRENT_DATE - INTERVAL '1 year')
                        group by a."organizationId"
                        having count(id) > 0),
     identities as (select oi."organizationId", jsonb_agg(oi) as "identities"
                    from "organizationIdentities" oi
                    where oi."tenantId" = :tenantId
                    group by oi."organizationId")
    select org.id,
          i.identities,
          org."displayName",
          org."location",
          org."website",
          org."lastEnrichedAt",
          org."twitter",
          org."employees",
          org."size",
          org."founded",
          org."industry",
          org."naics",
          org."profiles",
          org."headline",
          org."ticker",
          org."type",
          org."address",
          org."geoLocation",
          org."employeeCountByCountry",
          org."twitter",
          org."linkedin",
          org."crunchbase",
          org."github",
          org."description",
          org."revenueRange",
          org."tags",
          org."affiliatedProfiles",
          org."allSubsidiaries",
          org."alternativeDomains",
          org."alternativeNames",
          org."averageEmployeeTenure",
          org."averageTenureByLevel",
          org."averageTenureByRole",
          org."directSubsidiaries",
          org."employeeChurnRate",
          org."employeeCountByMonth",
          org."employeeGrowthRate",
          org."employeeCountByMonthByLevel",
          org."employeeCountByMonthByRole",
          org."gicsSector",
          org."grossAdditionsByMonth",
          org."grossDeparturesByMonth",
          org."ultimateParent",
          org."immediateParent",
          activity."orgActivityCount"
    from "organizations" as org
            join org_activities activity on activity."organizationId" = org."id"
            join identities i on i."organizationId" = org.id
    where :tenantId = org."tenantId"
    order by org."lastEnrichedAt" asc, org."website", activity."orgActivityCount" desc, org."createdAt" desc
    limit :limit
    `
    const orgs: IEnrichableOrganization[] = await database.query(query, {
      type: QueryTypes.SELECT,
      transaction,
      replacements: {
        tenantId,
        limit,
      },
    })
    return orgs
  }

  static async create(data, options: IRepositoryOptions) {
    const currentUser = SequelizeRepository.getCurrentUser(options)

    const tenant = SequelizeRepository.getCurrentTenant(options)

    const transaction = SequelizeRepository.getTransaction(options)

    if (!data.displayName) {
      data.displayName = data.identities[0].name
    }
    const toInsert = {
      ...lodash.pick(data, [
        'displayName',
        'description',
        'emails',
        'phoneNumbers',
        'logo',
        'tags',
        'website',
        'location',
        'github',
        'twitter',
        'linkedin',
        'crunchbase',
        'employees',
        'revenueRange',
        'importHash',
        'isTeamOrganization',
        'employeeCountByCountry',
        'type',
        'ticker',
        'headline',
        'profiles',
        'naics',
        'industry',
        'founded',
        'size',
        'lastEnrichedAt',
        'manuallyCreated',
        'affiliatedProfiles',
        'allSubsidiaries',
        'alternativeDomains',
        'alternativeNames',
        'averageEmployeeTenure',
        'averageTenureByLevel',
        'averageTenureByRole',
        'directSubsidiaries',
        'employeeChurnRate',
        'employeeCountByMonth',
        'employeeGrowthRate',
        'employeeCountByMonthByLevel',
        'employeeCountByMonthByRole',
        'gicsSector',
        'grossAdditionsByMonth',
        'grossDeparturesByMonth',
        'ultimateParent',
        'immediateParent',
      ]),

      tenantId: tenant.id,
      createdById: currentUser.id,
      updatedById: currentUser.id,
    }

    const record = await options.database.organization.create(toInsert, {
      transaction,
    })

    await captureApiChange(
      options,
      organizationCreateAction(record.id, async (captureState) => {
        captureState(toInsert)
      }),
    )

    await record.setMembers(data.members || [], {
      transaction,
    })

    if (data.identities && data.identities.length > 0) {
      await OrganizationRepository.setIdentities(record.id, data.identities, options)
    }

    await OrganizationRepository.includeOrganizationToSegments(record.id, options)

    await this._createAuditLog(AuditLogRepository.CREATE, record, data, options)

    return this.findById(record.id, options)
  }

  static async bulkUpdate<T extends any[]>(
    data: T,
    fields: string[],
    options: IRepositoryOptions,
    isEnrichment: boolean = false,
  ): Promise<T> {
    const transaction = SequelizeRepository.getTransaction(options)

    // Ensure every organization has a non-undefine primary ID
    const isValid = new Set(data.filter((org) => org.id).map((org) => org.id)).size !== data.length
    if (isValid) return [] as T

    if (isEnrichment) {
      // Fetch existing organizations
      const existingOrgs = await options.database.organization.findAll({
        where: {
          id: {
            [options.database.Sequelize.Op.in]: data.map((org) => org.id),
          },
        },
      })

      // Append new tags to existing tags instead of overwriting
      if (fields.includes('tags')) {
        // @ts-ignore
        data = data.map((org) => {
          const existingOrg = existingOrgs.find((o) => o.id === org.id)
          if (existingOrg && existingOrg.tags) {
            // Merge existing and new tags without duplicates
            const incomingTags = org.tags || []
            org.tags = lodash.uniq([...existingOrg.tags, ...incomingTags])
          }
          return org
        })
      }
    }

    // Using bulk insert to update on duplicate primary ID
    try {
      const orgs = await options.database.organization.bulkCreate(data, {
        fields: ['id', 'tenantId', ...fields],
        updateOnDuplicate: fields,
        returning: fields,
        transaction,
      })
      return orgs
    } catch (error) {
      options.log.error('Error while bulk updating organizations!', error)
      throw error
    }
  }

  static async checkIdentities(
    data: IOrganization,
    options: IRepositoryOptions,
    organizationId?: string,
  ): Promise<void> {
    // convert non-existing weak identities to strong ones
    if (data.weakIdentities && data.weakIdentities.length > 0) {
      const strongNotOwnedIdentities = await OrganizationRepository.findIdentities(
        data.weakIdentities,
        options,
        organizationId,
      )

      const strongIdentities = []

      // find weak identities in the payload that doesn't exist as a strong identity yet
      for (const weakIdentity of data.weakIdentities) {
        if (!strongNotOwnedIdentities.has(`${weakIdentity.platform}:${weakIdentity.name}`)) {
          strongIdentities.push(weakIdentity)
        }
      }

      // exclude identities that are converted to a strong one from weakIdentities
      if (strongIdentities.length > 0) {
        data.weakIdentities = data.weakIdentities.filter(
          (i) =>
            strongIdentities.find((s) => s.platform === i.platform && s.name === i.name) ===
            undefined,
        )
        // push new strong identities to the payload
        for (const identity of strongIdentities) {
          if (
            data.identities.find(
              (i) => i.platform === identity.platform && i.name === identity.name,
            ) === undefined
          ) {
            data.identities.push(identity)
          }
        }
      }
    }

    // convert already existing strong identities to weak ones
    if (data.identities && data.identities.length > 0) {
      const strongNotOwnedIdentities = await OrganizationRepository.findIdentities(
        data.identities,
        options,
        organizationId,
      )

      const weakIdentities: IOrganizationIdentity[] = []

      // find strong identities in payload that already exist in some other organization, and convert these to weak
      for (const identity of data.identities) {
        if (strongNotOwnedIdentities.has(`${identity.platform}:${identity.name}`)) {
          weakIdentities.push(identity)
        }
      }

      // exclude identities that are converted to a weak one from strong identities
      if (weakIdentities.length > 0) {
        data.identities = data.identities.filter(
          (i) =>
            weakIdentities.find((w) => w.platform === i.platform && w.name === i.name) ===
            undefined,
        )

        // push new weak identities to the payload
        for (const weakIdentity of weakIdentities) {
          if (!data.weakIdentities) {
            data.weakIdentities = []
          }

          if (
            data.weakIdentities.find(
              (w) => w.platform === weakIdentity.platform && w.name === weakIdentity.name,
            ) === undefined
          ) {
            data.weakIdentities.push(weakIdentity)
          }
        }
      }
    }
  }

  static async includeOrganizationToSegments(organizationId: string, options: IRepositoryOptions) {
    const seq = SequelizeRepository.getSequelize(options)

    const transaction = SequelizeRepository.getTransaction(options)

    let bulkInsertOrganizationSegments = `INSERT INTO "organizationSegments" ("organizationId","segmentId", "tenantId", "createdAt") VALUES `
    const replacements = {
      organizationId,
      tenantId: options.currentTenant.id,
    }

    for (let idx = 0; idx < options.currentSegments.length; idx++) {
      bulkInsertOrganizationSegments += ` (:organizationId, :segmentId${idx}, :tenantId, now()) `

      replacements[`segmentId${idx}`] = options.currentSegments[idx].id

      if (idx !== options.currentSegments.length - 1) {
        bulkInsertOrganizationSegments += `,`
      }
    }

    bulkInsertOrganizationSegments += ` ON CONFLICT DO NOTHING`

    await seq.query(bulkInsertOrganizationSegments, {
      replacements,
      type: QueryTypes.INSERT,
      transaction,
    })
  }

  static async excludeOrganizationsFromSegments(
    organizationIds: string[],
    options: IRepositoryOptions,
  ) {
    const seq = SequelizeRepository.getSequelize(options)

    const transaction = SequelizeRepository.getTransaction(options)

    const bulkDeleteOrganizationSegments = `DELETE FROM "organizationSegments" WHERE "organizationId" in (:organizationIds) and "segmentId" in (:segmentIds);`

    await seq.query(bulkDeleteOrganizationSegments, {
      replacements: {
        organizationIds,
        segmentIds: SequelizeRepository.getSegmentIds(options),
      },
      type: QueryTypes.DELETE,
      transaction,
    })
  }

  static async excludeOrganizationsFromAllSegments(
    organizationIds: string[],
    options: IRepositoryOptions,
  ) {
    const seq = SequelizeRepository.getSequelize(options)

    const transaction = SequelizeRepository.getTransaction(options)

    const bulkDeleteOrganizationSegments = `DELETE FROM "organizationSegments" WHERE "organizationId" in (:organizationIds);`

    await seq.query(bulkDeleteOrganizationSegments, {
      replacements: {
        organizationIds,
      },
      type: QueryTypes.DELETE,
      transaction,
    })
  }

  static ORGANIZATION_UPDATE_COLUMNS = [
    'displayName',
    'description',
    'emails',
    'phoneNumbers',
    'logo',
    'tags',
    'website',
    'location',
    'github',
    'twitter',
    'linkedin',
    'crunchbase',
    'employees',
    'revenueRange',
    'importHash',
    'isTeamOrganization',
    'employeeCountByCountry',
    'type',
    'ticker',
    'headline',
    'profiles',
    'naics',
    'industry',
    'founded',
    'size',
    'employees',
    'twitter',
    'lastEnrichedAt',
    'affiliatedProfiles',
    'allSubsidiaries',
    'alternativeDomains',
    'alternativeNames',
    'averageEmployeeTenure',
    'averageTenureByLevel',
    'averageTenureByRole',
    'directSubsidiaries',
    'employeeChurnRate',
    'employeeCountByMonth',
    'employeeGrowthRate',
    'employeeCountByMonthByLevel',
    'employeeCountByMonthByRole',
    'gicsSector',
    'grossAdditionsByMonth',
    'grossDeparturesByMonth',
    'ultimateParent',
    'immediateParent',
    'attributes',
    'weakIdentities',
  ]

  static isEqual = {
    displayName: (a, b) => a === b,
    description: (a, b) => a === b,
    emails: (a, b) => lodash.isEqual((a || []).sort(), (b || []).sort()),
    phoneNumbers: (a, b) => lodash.isEqual((a || []).sort(), (b || []).sort()),
    logo: (a, b) => a === b,
    website: (a, b) => a === b,
    location: (a, b) => a === b,
    isTeamOrganization: (a, b) => a === b,
    attributes: (a, b) => lodash.isEqual(a, b),
    weakIdentities: (a, b) => lodash.isEqual(a, b),
  }

  static async update(
    id,
    data,
    options: IRepositoryOptions,
    overrideIdentities = false,
    manualChange = false,
  ) {
    const currentUser = SequelizeRepository.getCurrentUser(options)

    const transaction = SequelizeRepository.getTransaction(options)

    const currentTenant = SequelizeRepository.getCurrentTenant(options)

    const record = await captureApiChange(
      options,
      organizationUpdateAction(id, async (captureOldState, captureNewState) => {
        const record = await options.database.organization.findOne({
          where: {
            id,
            tenantId: currentTenant.id,
          },
          transaction,
        })

        if (!record) {
          throw new Error404()
        }

        captureOldState(record.get({ plain: true }))

        // check if website already exists in another organization in the same tenant
        if (data.website) {
          const existingOrg = await options.database.organization.findOne({
            where: {
              website: data.website,
              tenantId: currentTenant.id,
            },
            transaction,
          })

          // ensure that it's not the same organization
          if (existingOrg && existingOrg.id !== record.id) {
            throw new Error409(options.language, 'errors.alreadyExists', existingOrg.id)
          }
        }

        // exclude syncRemote attributes, since these are populated from organizationSyncRemote table
        if (data.attributes?.syncRemote) {
          delete data.attributes.syncRemote
        }

        if (manualChange) {
          const manuallyChangedFields: string[] = record.manuallyChangedFields || []

          for (const column of this.ORGANIZATION_UPDATE_COLUMNS) {
            let changed = false

            // only check fields that are in the data object that will be updated
            if (column in data) {
              if (
                record[column] !== null &&
                column in data &&
                (data[column] === null || data[column] === undefined)
              ) {
                // column was removed in the update -> will be set to null by sequelize
                changed = true
              } else if (
                record[column] === null &&
                data[column] !== null &&
                data[column] !== undefined &&
                // also ignore empty arrays
                (!Array.isArray(data[column]) || data[column].length > 0)
              ) {
                // column was null before now it's not anymore
                changed = true
              } else if (
                this.isEqual[column] &&
                this.isEqual[column](record[column], data[column]) === false
              ) {
                // column value has changed
                changed = true
              }
            }

            if (changed && !manuallyChangedFields.includes(column)) {
              manuallyChangedFields.push(column)
            }
          }

          data.manuallyChangedFields = manuallyChangedFields
        } else {
          // ignore columns that were manually changed
          // by rewriting them with db data
          const manuallyChangedFields: string[] = record.manuallyChangedFields || []
          for (const manuallyChangedColumn of manuallyChangedFields) {
            data[manuallyChangedColumn] = record[manuallyChangedColumn]
          }

          data.manuallyChangedFields = manuallyChangedFields
        }

        const updatedData = {
          ...lodash.pick(data, this.ORGANIZATION_UPDATE_COLUMNS),
          updatedById: currentUser.id,
          manuallyChangedFields: data.manuallyChangedFields,
        }
        captureNewState(updatedData)
        await options.database.organization.update(updatedData, {
          where: {
            id: record.id,
          },
          transaction,
        })

        return record
      }),
      !manualChange, // skip audit log if not a manual change
    )
    if (data.members) {
      await record.setMembers(data.members || [], {
        transaction,
      })
    }

    if (
      data.isTeamOrganization === true ||
      data.isTeamOrganization === 'true' ||
      data.isTeamOrganization === false ||
      data.isTeamOrganization === 'false'
    ) {
      await this.setOrganizationIsTeam(record.id, data.isTeamOrganization, options)
    }

    if (data.segments) {
      await OrganizationRepository.includeOrganizationToSegments(record.id, options)
    }

    await captureApiChange(
      options,
      organizationEditIdentitiesAction(id, async (captureOldState, captureNewState) => {
        const qx = SequelizeRepository.getQueryExecutor(options, transaction)
        const initialIdentities = await fetchOrgIdentities(qx, id)

        function convertIdentitiesForAudit(identities) {
          return identities.reduce((acc, r) => {
            if (!acc[r.platform]) {
              acc[r.platform] = []
            }

            acc[r.platform].push(r.name)
            acc[r.platform] = lodash.uniq(acc[r.platform])
            acc[r.platform] = acc[r.platform].sort()

            return acc
          }, {})
        }

        captureOldState(convertIdentitiesForAudit(initialIdentities))

        if (data.identities && data.identities.length > 0) {
          if (overrideIdentities) {
            captureNewState(
              convertIdentitiesForAudit(
                data.identities.map((i) => ({ platform: i.platform, name: i.name })),
              ),
            )
            await this.setIdentities(id, data.identities, options)
          } else {
            captureNewState(convertIdentitiesForAudit([...initialIdentities, ...data.identities]))
            await OrganizationRepository.addIdentities(id, data.identities, options)
          }
        }
      }),
    )

    await this._createAuditLog(AuditLogRepository.UPDATE, record, data, options)

    return this.findById(record.id, options)
  }

  /**
   * Marks/unmarks an organization's members as team members
   * @param organizationId
   * @param isTeam
   * @param options
   */
  static async setOrganizationIsTeam(
    organizationId: string,
    isTeam: boolean,
    options: IRepositoryOptions,
  ): Promise<void> {
    const transaction = SequelizeRepository.getTransaction(options)

    await options.database.sequelize.query(
      `update members as m
      set attributes = jsonb_set("attributes", '{isTeamMember}', '{"default": ${isTeam}}'::jsonb)
      from "memberOrganizations" as mo
      where mo."memberId" = m.id
      and mo."organizationId" = :organizationId
      and mo."deletedAt" is null
      and m."tenantId" = :tenantId;
   `,
      {
        replacements: {
          isTeam,
          organizationId,
          tenantId: options.currentTenant.id,
        },
        type: QueryTypes.UPDATE,
        transaction,
      },
    )
  }

  static async destroy(
    id,
    options: IRepositoryOptions,
    force = false,
    destroyIfOnlyNoSegmentsLeft = true,
  ) {
    const transaction = SequelizeRepository.getTransaction(options)

    const currentTenant = SequelizeRepository.getCurrentTenant(options)

    const record = await options.database.organization.findOne({
      where: {
        id,
        tenantId: currentTenant.id,
      },
      transaction,
    })

    if (!record) {
      throw new Error404()
    }

    if (destroyIfOnlyNoSegmentsLeft) {
      await OrganizationRepository.excludeOrganizationsFromSegments([id], {
        ...options,
        transaction,
      })
      const org = await this.findById(id, options)

      if (org.segments.length === 0) {
        await record.destroy({
          transaction,
          force,
        })
      }
    } else {
      await OrganizationRepository.excludeOrganizationsFromAllSegments([id], {
        ...options,
        transaction,
      })

      await record.destroy({
        transaction,
        force,
      })
    }

    await this._createAuditLog(AuditLogRepository.DELETE, record, record, options)
  }

  static async setIdentities(
    organizationId: string,
    identities: IOrganizationIdentity[],
    options: IRepositoryOptions,
  ): Promise<void> {
    const transaction = SequelizeRepository.getTransaction(options)
    const currentTenant = SequelizeRepository.getCurrentTenant(options)

    const qx = SequelizeRepository.getQueryExecutor(options, transaction)

    await cleanUpOrgIdentities(qx, { organizationId, tenantId: currentTenant.id })

    await OrganizationRepository.addIdentities(organizationId, identities, options)
  }

  static async addIdentities(
    organizationId: string,
    identities: IOrganizationIdentity[],
    options: IRepositoryOptions,
  ) {
    for (const identity of identities) {
      await OrganizationRepository.addIdentity(organizationId, identity, options)
    }
  }

  static async addIdentity(
    organizationId: string,
    identity: IOrganizationIdentity,
    options: IRepositoryOptions,
  ): Promise<void> {
    const transaction = SequelizeRepository.getTransaction(options)
    const currentTenant = SequelizeRepository.getCurrentTenant(options)

    const qx = SequelizeRepository.getQueryExecutor(options, transaction)

    await addOrgIdentity(qx, {
      organizationId,
      platform: identity.platform,
      sourceId: identity.sourceId || null,
      url: identity.url || null,
      tenantId: currentTenant.id,
      integrationId: identity.integrationId || null,
      name: identity.name,
    })
  }

  static async getIdentities(
    organizationIds: string[],
    options: IRepositoryOptions,
  ): Promise<IOrganizationIdentity[]> {
    const transaction = SequelizeRepository.getTransaction(options)
    const sequelize = SequelizeRepository.getSequelize(options)
    const currentTenant = SequelizeRepository.getCurrentTenant(options)

    const results = await sequelize.query(
      `
      select "sourceId", "platform", "name", "integrationId", "organizationId" from "organizationIdentities"
      where "tenantId" = :tenantId and "organizationId" in (:organizationIds)
    `,
      {
        replacements: {
          organizationIds,
          tenantId: currentTenant.id,
        },
        type: QueryTypes.SELECT,
        transaction,
      },
    )

    return results as IOrganizationIdentity[]
  }

  static async moveIdentitiesBetweenOrganizations(
    fromOrganizationId: string,
    toOrganizationId: string,
    identitiesToMove: IOrganizationIdentity[],
    options: IRepositoryOptions,
  ): Promise<void> {
    const transaction = SequelizeRepository.getTransaction(options)

    const seq = SequelizeRepository.getSequelize(options)

    const tenant = SequelizeRepository.getCurrentTenant(options)

    const query = `
      update "organizationIdentities"
      set
        "organizationId" = :newOrganizationId
      where
        "tenantId" = :tenantId and
        "organizationId" = :oldOrganizationId and
        platform = :platform and
        name = :name;
    `

    for (const identity of identitiesToMove) {
      // eslint-disable-next-line @typescript-eslint/no-unused-vars
      const [_, count] = await seq.query(query, {
        replacements: {
          tenantId: tenant.id,
          oldOrganizationId: fromOrganizationId,
          newOrganizationId: toOrganizationId,
          platform: identity.platform,
          name: identity.name,
        },
        type: QueryTypes.UPDATE,
        transaction,
      })

      if (count !== 1) {
        throw new Error('One row should be updated!')
      }
    }
  }

  static async addNoMerge(
    organizationId: string,
    noMergeId: string,
    options: IRepositoryOptions,
  ): Promise<void> {
    const seq = SequelizeRepository.getSequelize(options)
    const transaction = SequelizeRepository.getTransaction(options)

    const query = `
    insert into "organizationNoMerge" ("organizationId", "noMergeId", "createdAt", "updatedAt")
    values
    (:organizationId, :noMergeId, now(), now()),
    (:noMergeId, :organizationId, now(), now())
    on conflict do nothing;
  `

    try {
      await seq.query(query, {
        replacements: {
          organizationId,
          noMergeId,
        },
        type: QueryTypes.INSERT,
        transaction,
      })
    } catch (error) {
      options.log.error('Error adding organizations no merge!', error)
      throw error
    }
  }

  static async removeToMerge(
    organizationId: string,
    toMergeId: string,
    options: IRepositoryOptions,
  ): Promise<void> {
    const seq = SequelizeRepository.getSequelize(options)
    const transaction = SequelizeRepository.getTransaction(options)

    const query = `
    delete from "organizationToMerge"
    where ("organizationId" = :organizationId and "toMergeId" = :toMergeId) or ("organizationId" = :toMergeId and "toMergeId" = :organizationId);
  `

    try {
      await seq.query(query, {
        replacements: {
          organizationId,
          toMergeId,
        },
        type: QueryTypes.DELETE,
        transaction,
      })
    } catch (error) {
      options.log.error('Error while removing organizations to merge!', error)
      throw error
    }
  }

  static async findNonExistingIds(ids: string[], options: IRepositoryOptions): Promise<string[]> {
    const transaction = SequelizeRepository.getTransaction(options)
    const seq = SequelizeRepository.getSequelize(options)

    let idValues = ``

    for (let i = 0; i < ids.length; i++) {
      idValues += `('${ids[i]}'::uuid)`

      if (i !== ids.length - 1) {
        idValues += ','
      }
    }

    const query = `WITH id_list (id) AS (
      VALUES
          ${idValues}
        )
        SELECT id
        FROM id_list
        WHERE NOT EXISTS (
            SELECT 1
            FROM organizations o
            WHERE o.id = id_list.id
        );`

    try {
      const results: IOrganizationId[] = await seq.query(query, {
        type: QueryTypes.SELECT,
        transaction,
      })

      return results.map((r) => r.id)
    } catch (error) {
      options.log.error('error while getting non existing organizations from db', error)
      throw error
    }
  }

  static async findNoMergeIds(id: string, options: IRepositoryOptions): Promise<string[]> {
    const transaction = SequelizeRepository.getTransaction(options)
    const seq = SequelizeRepository.getSequelize(options)

    const query = `select onm."organizationId", onm."noMergeId" from "organizationNoMerge" onm
                  where onm."organizationId" = :id or onm."noMergeId" = :id;`

    try {
      const results: IOrganizationNoMerge[] = await seq.query(query, {
        type: QueryTypes.SELECT,
        replacements: {
          id,
        },
        transaction,
      })

      return Array.from(
        results.reduce((acc, r) => {
          if (id === r.organizationId) {
            acc.add(r.noMergeId)
          } else if (id === r.noMergeId) {
            acc.add(r.organizationId)
          }
          return acc
        }, new Set<string>()),
      )
    } catch (error) {
      options.log.error('error while getting non existing organizations from db', error)
      throw error
    }
  }

  static async addToMerge(
    suggestions: IOrganizationMergeSuggestion[],
    options: IRepositoryOptions,
  ): Promise<void> {
    const transaction = SequelizeRepository.getTransaction(options)
    const seq = SequelizeRepository.getSequelize(options)

    // Remove possible duplicates
    suggestions = lodash.uniqWith(suggestions, (a, b) =>
      lodash.isEqual(lodash.sortBy(a.organizations), lodash.sortBy(b.organizations)),
    )

    // check all suggestion ids exists in the db
    const uniqueOrganizationIds = Array.from(
      suggestions.reduce((acc, suggestion) => {
        acc.add(suggestion.organizations[0])
        acc.add(suggestion.organizations[1])
        return acc
      }, new Set<string>()),
    )

    // filter non existing org ids from suggestions
    const nonExistingIds = await OrganizationRepository.findNonExistingIds(
      uniqueOrganizationIds,
      options,
    )

    suggestions = suggestions.filter(
      (s) =>
        !nonExistingIds.includes(s.organizations[0]) &&
        !nonExistingIds.includes(s.organizations[1]),
    )

    // Process suggestions in chunks of 100 or less
    const suggestionChunks: IOrganizationMergeSuggestion[][] = chunk(suggestions, 100)

    const insertValues = (
      organizationId: string,
      toMergeId: string,
      similarity: number | null,
      index: number,
    ) => {
      const idPlaceholder = (key: string) => `${key}${index}`
      return {
        query: `(:${idPlaceholder('organizationId')}, :${idPlaceholder(
          'toMergeId',
        )}, :${idPlaceholder('similarity')}, NOW(), NOW())`,
        replacements: {
          [idPlaceholder('organizationId')]: organizationId,
          [idPlaceholder('toMergeId')]: toMergeId,
          [idPlaceholder('similarity')]: similarity === null ? null : similarity,
        },
      }
    }

    for (const suggestionChunk of suggestionChunks) {
      const placeholders: string[] = []
      let replacements: Record<string, unknown> = {}

      suggestionChunk.forEach((suggestion, index) => {
        const { query, replacements: chunkReplacements } = insertValues(
          suggestion.organizations[0],
          suggestion.organizations[1],
          suggestion.similarity,
          index,
        )
        placeholders.push(query)
        replacements = { ...replacements, ...chunkReplacements }
      })

      const query = `
        INSERT INTO "organizationToMerge" ("organizationId", "toMergeId", "similarity", "createdAt", "updatedAt")
        VALUES ${placeholders.join(', ')}
        on conflict do nothing;
      `
      try {
        await seq.query(query, {
          replacements,
          type: QueryTypes.INSERT,
          transaction,
        })
      } catch (error) {
        options.log.error('error adding organizations to merge', error)
        throw error
      }
    }
  }

  static async countOrganizationMergeSuggestions(
    organizationFilter: string,
    similarityFilter: string,
    displayNameFilter: string,
    replacements: {
      segmentIds: string[]
      organizationId?: string
      displayName?: string
      mergeActionType: MergeActionType
      mergeActionStatus: MergeActionState
      tenantId: string
    },
    options: IRepositoryOptions,
  ): Promise<number> {
    const result = await options.database.sequelize.query(
      `
      WITH
      cte AS (
        SELECT
          Greatest(Hashtext(Concat(org.id, otm."toMergeId")), Hashtext(Concat(otm."toMergeId", org.id))) as hash,
          org.id,
          otm."toMergeId",
          org."createdAt",
          otm."similarity"
        FROM organizations org
        JOIN "organizationToMerge" otm ON org.id = otm."organizationId"
        JOIN "organization_segments_mv" os1 ON os1."organizationId" = org.id
        JOIN "organization_segments_mv" os2 ON os2."organizationId" = otm."toMergeId"
        join organizations o1 on o1.id = org.id
        join organizations o2 on o2.id = otm."toMergeId"
        LEFT JOIN "mergeActions" ma
          ON ma.type = :mergeActionType
          AND ma."tenantId" = :tenantId
          AND (
            (ma."primaryId" = org.id AND ma."secondaryId" = otm."toMergeId")
            OR (ma."primaryId" = otm."toMergeId" AND ma."secondaryId" = org.id)
          )
        WHERE org."tenantId" = :tenantId
          AND os1."segmentId" IN (:segmentIds)
          AND os2."segmentId" IN (:segmentIds)
          AND (ma.id IS NULL OR ma.state = :mergeActionStatus)
          ${organizationFilter}
          ${similarityFilter}
          ${displayNameFilter}
      )
      SELECT COUNT(DISTINCT hash) AS total_count
      FROM cte
      `,
      {
        replacements,
        type: QueryTypes.SELECT,
      },
    )

    return result[0]?.total_count || 0
  }

  static async findOrganizationsWithMergeSuggestions(
    args: IFetchOrganizationMergeSuggestionArgs,
    options: IRepositoryOptions,
  ) {
    const HIGH_CONFIDENCE_LOWER_BOUND = 0.9
    const MEDIUM_CONFIDENCE_LOWER_BOUND = 0.7

    let segmentIds: string[]

    if (args.filter?.projectIds) {
      segmentIds = (
        await new SegmentRepository(options).getSegmentSubprojects(args.filter.projectIds)
      ).map((s) => s.id)
    } else if (args.filter?.subprojectIds) {
      segmentIds = args.filter.subprojectIds
    } else {
      segmentIds = SequelizeRepository.getSegmentIds(options)
    }

    let similarityFilter = ''
    const similarityConditions = []

    for (const similarity of args.filter?.similarity || []) {
      if (similarity === SimilarityScoreRange.HIGH) {
        similarityConditions.push(`(otm.similarity >= ${HIGH_CONFIDENCE_LOWER_BOUND})`)
      } else if (similarity === SimilarityScoreRange.MEDIUM) {
        similarityConditions.push(
          `(otm.similarity >= ${MEDIUM_CONFIDENCE_LOWER_BOUND} and otm.similarity < ${HIGH_CONFIDENCE_LOWER_BOUND})`,
        )
      } else if (similarity === SimilarityScoreRange.LOW) {
        similarityConditions.push(`(otm.similarity < ${MEDIUM_CONFIDENCE_LOWER_BOUND})`)
      }
    }

    if (similarityConditions.length > 0) {
      similarityFilter = ` and (${similarityConditions.join(' or ')})`
    }

    const organizationFilter = args.filter?.organizationId
      ? ` AND ("otm"."organizationId" = :organizationId OR "otm"."toMergeId" = :organizationId)`
      : ''

    const displayNameFilter = args.filter?.displayName
      ? ` and (o1."displayName" ilike :displayName OR o2."displayName" ilike :displayName)`
      : ''

    let order =
      '"organizationsToMerge".similarity desc, "organizationsToMerge"."id", "organizationsToMerge"."toMergeId"'

    if (args.orderBy?.length > 0) {
      order = ''
      for (const orderBy of args.orderBy) {
        const [field, direction] = orderBy.split('_')
        if (['similarity'].includes(field) && ['asc', 'desc'].includes(direction.toLowerCase())) {
          order += `"organizationsToMerge".${field} ${direction}, `
        }
      }

      order += '"organizationsToMerge"."id", "organizationsToMerge"."toMergeId"'
    }

    if (args.countOnly) {
      const totalCount = await this.countOrganizationMergeSuggestions(
        organizationFilter,
        similarityFilter,
        displayNameFilter,
        {
          segmentIds,
          displayName: args?.filter?.displayName ? `${args.filter.displayName}%` : undefined,
          organizationId: args?.filter?.organizationId,
          mergeActionType: MergeActionType.ORG,
          mergeActionStatus: MergeActionState.ERROR,
          tenantId: options.currentTenant.id,
        },
        options,
      )

      return { count: totalCount }
    }

    const orgs = await options.database.sequelize.query(
      `WITH
      cte AS (
        SELECT
          Greatest(Hashtext(Concat(org.id, otm."toMergeId")), Hashtext(Concat(otm."toMergeId", org.id))) as hash,
          org.id,
          otm."toMergeId",
          org."createdAt",
          otm."similarity",
          o1."displayName" as "primaryDisplayName",
          o1.logo as "primaryLogo",
          o2."displayName" as "secondaryDisplayName",
          o2.logo as "secondaryLogo"
        FROM organizations org
        JOIN "organizationToMerge" otm ON org.id = otm."organizationId"
        JOIN "organization_segments_mv" os1 ON os1."organizationId" = org.id
        JOIN "organization_segments_mv" os2 ON os2."organizationId" = otm."toMergeId"
        join organizations o1 on o1.id = org.id
        join organizations o2 on o2.id = otm."toMergeId"
        LEFT JOIN "mergeActions" ma
          ON ma.type = :mergeActionType
          AND ma."tenantId" = :tenantId
          AND (
            (ma."primaryId" = org.id AND ma."secondaryId" = otm."toMergeId")
            OR (ma."primaryId" = otm."toMergeId" AND ma."secondaryId" = org.id)
          )
        WHERE org."tenantId" = :tenantId
          AND os1."segmentId" IN (:segmentIds)
          AND os2."segmentId" IN (:segmentIds)
          AND (ma.id IS NULL OR ma.state = :mergeActionStatus)
          ${organizationFilter}
          ${similarityFilter}
          ${displayNameFilter}
      ),

      count_cte AS (
        SELECT COUNT(DISTINCT hash) AS total_count
        FROM cte
      ),

      final_select AS (
        SELECT DISTINCT ON (hash)
          id,
          "toMergeId",
          "primaryDisplayName",
          "primaryLogo",
          "secondaryDisplayName",
          "secondaryLogo",
          "createdAt",
          "similarity"
        FROM cte
        ORDER BY hash, id
      )

      SELECT
        "organizationsToMerge".id,
        "organizationsToMerge"."toMergeId",
        "organizationsToMerge"."primaryDisplayName",
        "organizationsToMerge"."primaryLogo",
        "organizationsToMerge"."secondaryDisplayName",
        "organizationsToMerge"."secondaryLogo",
        count_cte."total_count",
        "organizationsToMerge"."similarity"
      FROM
        final_select AS "organizationsToMerge",
        count_cte
      ORDER BY
        ${order}
      LIMIT :limit OFFSET :offset
    `,
      {
        replacements: {
          tenantId: options.currentTenant.id,
          segmentIds,
          limit: args.limit,
          offset: args.offset,
          displayName: args?.filter?.displayName ? `${args.filter.displayName}%` : undefined,
          mergeActionType: MergeActionType.ORG,
          mergeActionStatus: MergeActionState.ERROR,
          organizationId: args?.filter?.organizationId,
        },
        type: QueryTypes.SELECT,
      },
    )

    if (orgs.length > 0) {
      let result

      if (args.detail) {
        const organizationPromises = []
        const toMergePromises = []

        for (const org of orgs) {
          organizationPromises.push(OrganizationRepository.findById(org.id, options))
          toMergePromises.push(OrganizationRepository.findById(org.toMergeId, options))
        }

        const organizationResults = await Promise.all(organizationPromises)
        const organizationToMergeResults = await Promise.all(toMergePromises)

        result = organizationResults.map((i, idx) => ({
          organizations: [i, organizationToMergeResults[idx]],
          similarity: orgs[idx].similarity,
        }))
      } else {
        result = orgs.map((o) => ({
          organizations: [
            {
              id: o.id,
              displayName: o.primaryDisplayName,
              logo: o.primaryLogo,
            },
            {
              id: o.toMergeId,
              displayName: o.secondaryDisplayName,
              logo: o.secondaryLogo,
            },
          ],
          similarity: o.similarity,
        }))
      }

      const qx = SequelizeRepository.getQueryExecutor(options)
      const organizationIds = uniq(result.map((r) => r.organizations[0].id))
      const lfxMemberships = await findManyLfxMemberships(qx, {
        organizationIds,
        tenantId: options.currentTenant.id,
        segmentIds,
      })
      result.forEach((r) => {
        r.organizations.forEach((org) => {
          org.lfxMembership = lfxMemberships.find((m) => m.organizationId === org.id)
        })
      })

      return { rows: result, count: orgs[0].total_count, limit: args.limit, offset: args.offset }
    }

    return {
      rows: [{ organizations: [], similarity: 0 }],
      count: 0,
      limit: args.limit,
      offset: args.offset,
    }
  }

  static async getOrganizationSegments(
    organizationId: string,
    options: IRepositoryOptions,
  ): Promise<SegmentData[]> {
    const transaction = SequelizeRepository.getTransaction(options)
    const seq = SequelizeRepository.getSequelize(options)
    const segmentRepository = new SegmentRepository(options)

    const query = `
        SELECT "segmentId"
        FROM "organizationSegments"
        WHERE "organizationId" = :organizationId
        ORDER BY "createdAt";
    `

    const data = await seq.query(query, {
      replacements: {
        organizationId,
      },
      type: QueryTypes.SELECT,
      transaction,
    })

    const segmentIds = (data as any[]).map((item) => item.segmentId)
    const segments = await segmentRepository.findInIds(segmentIds)

    return segments
  }

  static async findByIdentities(
    identities: IOrganizationIdentity[],
    options: IRepositoryOptions,
  ): Promise<IOrganization> {
    const transaction = SequelizeRepository.getTransaction(options)
    const sequelize = SequelizeRepository.getSequelize(options)
    const currentTenant = SequelizeRepository.getCurrentTenant(options)

    const identityConditions = identities
      .map(
        (identity, index) => `
            (oi.platform = :platform${index} and oi.name = :name${index})
        `,
      )
      .join(' or ')

    const results = await sequelize.query(
      `
      with
          "organizationsWithIdentity" as (
              select oi."organizationId"
              from "organizationIdentities" oi
              where ${identityConditions}
          ),
          "organizationsWithCounts" as (
            select o.id, count(oi."organizationId") as total_counts
            from organizations o
            join "organizationIdentities" oi on o.id = oi."organizationId"
            where o.id in (select "organizationId" from "organizationsWithIdentity")
            group by o.id
          )
          select o.id,
                  o.description,
                  o.emails,
                  o.logo,
                  o.tags,
                  o.github,
                  o.twitter,
                  o.linkedin,
                  o.crunchbase,
                  o.employees,
                  o.location,
                  o.website,
                  o.type,
                  o.size,
                  o.headline,
                  o.industry,
                  o.founded,
                  o.attributes
          from organizations o
          inner join "organizationsWithCounts" oc on o.id = oc.id
          where o."tenantId" = :tenantId
          order by oc.total_counts desc
          limit 1;
      `,
      {
        replacements: {
          tenantId: currentTenant.id,
          ...identities.reduce(
            (acc, identity, index) => ({
              ...acc,
              [`platform${index}`]: identity.platform,
              [`name${index}`]: identity.name,
            }),
            {},
          ),
        },
        type: QueryTypes.SELECT,
        transaction,
      },
    )

    if (results.length === 0) {
      return null
    }

    const result = results[0] as IOrganization

    return result
  }

  static async findByIdentity(
    identity: IOrganizationIdentity,
    options: IRepositoryOptions,
  ): Promise<IOrganization> {
    const transaction = SequelizeRepository.getTransaction(options)
    const sequelize = SequelizeRepository.getSequelize(options)
    const currentTenant = SequelizeRepository.getCurrentTenant(options)

    const results = await sequelize.query(
      `
      with
          "organizationsWithIdentity" as (
              select oi."organizationId"
              from "organizationIdentities" oi
              where
                    oi.platform = :platform
                    and oi.name = :name
          )
          select o.id,
                  o.description,
                  o.emails,
                  o.logo,
                  o.tags,
                  o.github,
                  o.twitter,
                  o.linkedin,
                  o.crunchbase,
                  o.employees,
                  o.location,
                  o.website,
                  o.type,
                  o.size,
                  o.headline,
                  o.industry,
                  o.founded,
                  o.attributes
          from organizations o
          where o."tenantId" = :tenantId
          and o.id in (select "organizationId" from "organizationsWithIdentity");
      `,
      {
        replacements: {
          tenantId: currentTenant.id,
          name: identity.name,
          platform: identity.platform,
        },
        type: QueryTypes.SELECT,
        transaction,
      },
    )

    if (results.length === 0) {
      return null
    }

    const result = results[0] as IOrganization

    return result
  }

  static async findByDomain(domain: string, options: IRepositoryOptions): Promise<IOrganization> {
    const transaction = SequelizeRepository.getTransaction(options)
    const sequelize = SequelizeRepository.getSequelize(options)
    const currentTenant = SequelizeRepository.getCurrentTenant(options)

    const results = await sequelize.query(
      `
      SELECT
      o.id,
      o.description,
      o.emails,
      o.logo,
      o.tags,
      o.github,
      o.twitter,
      o.linkedin,
      o.crunchbase,
      o.employees,
      o.location,
      o.website,
      o.type,
      o.size,
      o.headline,
      o.industry,
      o.founded,
      o.attributes,
      o."weakIdentities"
    FROM
      organizations o
    WHERE
      o."tenantId" = :tenantId AND
      o.website = :domain
      `,
      {
        replacements: {
          tenantId: currentTenant.id,
          domain,
        },
        type: QueryTypes.SELECT,
        transaction,
      },
    )

    if (results.length === 0) {
      return null
    }

    const result = results[0] as IOrganization

    return result
  }

  static async findIdentities(
    identities: IOrganizationIdentity[],
    options: IRepositoryOptions,
    organizationId?: string,
  ): Promise<Map<string, string>> {
    const transaction = SequelizeRepository.getTransaction(options)
    const sequelize = SequelizeRepository.getSequelize(options)
    const currentTenant = SequelizeRepository.getCurrentTenant(options)

    // eslint-disable-next-line @typescript-eslint/no-explicit-any
    const params = {
      tenantId: currentTenant.id,
    } as any

    const condition = organizationId ? 'and "organizationId" <> :organizationId' : ''

    if (organizationId) {
      params.organizationId = organizationId
    }

    const identityParams = identities
      .map((identity, index) => `(:platform${index}, :name${index})`)
      .join(', ')

    identities.forEach((identity, index) => {
      params[`platform${index}`] = identity.platform
      params[`name${index}`] = identity.name
    })

    const results = (await sequelize.query(
      `
      with input_identities (platform, name) as (
        values ${identityParams}
      )
      select "organizationId", i.platform, i.name
      from "organizationIdentities" oi
        inner join input_identities i on oi.platform = i.platform and oi.name = i.name
      where oi."tenantId" = :tenantId ${condition}
    `,
      {
        replacements: params,
        type: QueryTypes.SELECT,
        transaction,
      },
    )) as IOrganizationIdentity[]

    const resultMap = new Map<string, string>()
    results.forEach((row) => {
      resultMap.set(`${row.platform}:${row.name}`, row.organizationId)
    })

    return resultMap
  }

  static async findById(id: string, options: IRepositoryOptions, segmentId?: string) {
    const { rows } = await OrganizationRepository.findAndCountAll(
      {
        filter: { id: { eq: id } },
        limit: 1,
        offset: 0,
        segments: [segmentId],
      },
      options,
    )

    return rows[0]
  }

  static async findByName(name, options: IRepositoryOptions) {
    const transaction = SequelizeRepository.getTransaction(options)

    const include = []

    const currentTenant = SequelizeRepository.getCurrentTenant(options)

    const record = await options.database.organization.findOne({
      where: {
        name,
        tenantId: currentTenant.id,
      },
      include,
      transaction,
    })

    if (!record) {
      return null
    }

    return record.get({ plain: true })
  }

  static async findByUrl(url, options: IRepositoryOptions) {
    const transaction = SequelizeRepository.getTransaction(options)

    const include = []

    const currentTenant = SequelizeRepository.getCurrentTenant(options)

    const record = await options.database.organization.findOne({
      where: {
        url,
        tenantId: currentTenant.id,
      },
      include,
      transaction,
    })

    if (!record) {
      return null
    }

    return record.get({ plain: true })
  }

  static async findOrCreateByDomain(domain, options: IRepositoryOptions) {
    const transaction = SequelizeRepository.getTransaction(options)
    const currentTenant = SequelizeRepository.getCurrentTenant(options)

    // Check if organization exists
    let organization = await options.database.organization.findOne({
      attributes: ['id'],
      where: {
        website: domain,
        tenantId: currentTenant.id,
      },
      transaction,
    })

    if (!organization) {
      const data = {
        displayName: domain,
        website: domain,
        identities: [
          {
            name: domain,
            platform: 'email',
          },
        ],
        tenantId: currentTenant.id,
      }
      organization = await this.create(data, options)
    }

    return organization.id
  }

  static async filterIdInTenant(id, options: IRepositoryOptions) {
    return lodash.get(await this.filterIdsInTenant([id], options), '[0]', null)
  }

  static async filterIdsInTenant(ids, options: IRepositoryOptions) {
    if (!ids || !ids.length) {
      return []
    }

    const currentTenant = SequelizeRepository.getCurrentTenant(options)

    const where = {
      id: {
        [Op.in]: ids,
      },
      tenantId: currentTenant.id,
    }

    const records = await options.database.organization.findAll({
      attributes: ['id'],
      where,
    })

    return records.map((record) => record.id)
  }

  static async destroyBulk(ids, options: IRepositoryOptions, force = false) {
    const transaction = SequelizeRepository.getTransaction(options)

    const currentTenant = SequelizeRepository.getCurrentTenant(options)

    await OrganizationRepository.excludeOrganizationsFromSegments(ids, {
      ...options,
      transaction,
    })

    await options.database.organization.destroy({
      where: {
        id: ids,
        tenantId: currentTenant.id,
      },
      force,
      transaction,
    })
  }

  static async count(filter, options: IRepositoryOptions) {
    const transaction = SequelizeRepository.getTransaction(options)

    const tenant = SequelizeRepository.getCurrentTenant(options)

    return options.database.organization.count({
      where: {
        ...filter,
        tenantId: tenant.id,
      },
      transaction,
    })
  }

  static async findOrganizationActivities(
    organizationId: string,
    limit: number,
    offset: number,
    options: IRepositoryOptions,
  ): Promise<any[]> {
    const seq = SequelizeRepository.getSequelize(options)

    const results = await seq.query(
      `select "id", "organizationId"
        from "activities"
        where "organizationId" = :organizationId
        order by "createdAt"
        limit :limit offset :offset`,
      {
        replacements: {
          organizationId,
          limit,
          offset,
        },
        type: QueryTypes.SELECT,
      },
    )

    return results
  }

  static async findByIdOpensearch(
    id: string,
    options: IRepositoryOptions,
    segmentId?: string,
  ): Promise<any> {
    const segments = segmentId ? [segmentId] : SequelizeRepository.getSegmentIds(options)

    const response = await this.findAndCountAllOpensearch(
      {
        filter: {
          and: [
            {
              id: {
                eq: id,
              },
            },
          ],
        },
        isProfileQuery: true,
        limit: 1,
        offset: 0,
        segments,
      },
      options,
    )

    if (response.count === 0) {
      throw new Error404()
    }

    const result = response.rows[0]

    // Parse attributes that are indexed as strings
    if (result.attributes) {
      result.attributes = JSON.parse(result.attributes)
    }

    return result
  }

  static async findAndCountAllOpensearch(
    {
      filter = {} as any,
      limit = 20,
      offset = 0,
      orderBy = 'joinedAt_DESC',
      countOnly = false,
      segments = [] as string[],
      customSortFunction = undefined,
      isProfileQuery = false,
    },
    options: IRepositoryOptions,
  ): Promise<PageData<any>> {
    if (orderBy.length === 0) {
      orderBy = 'joinedAt_DESC'
    }

    const tenant = SequelizeRepository.getCurrentTenant(options)

    const segmentsEnabled = await isFeatureEnabled(FeatureFlag.SEGMENTS, options)

    const segment = segments[0]

    const translator = FieldTranslatorFactory.getTranslator(OpenSearchIndex.ORGANIZATIONS)

    if (!isProfileQuery && filter.and) {
      filter.and.push({
        or: [
          {
            manuallyCreated: {
              eq: true,
            },
          },
          {
            activityCount: {
              gt: 0,
            },
          },
        ],
      })
    }

    const parsed = OpensearchQueryParser.parse(
      { filter, limit, offset, orderBy },
      OpenSearchIndex.ORGANIZATIONS,
      translator,
    )

    // add tenant filter to parsed query
    parsed.query.bool.must.push({
      term: {
        uuid_tenantId: tenant.id,
      },
    })

    if (segmentsEnabled && segment) {
      // add segment filter
      parsed.query.bool.must.push({
        term: {
          uuid_segmentId: segment,
        },
      })
    }

    // exclude empty filters if any
    parsed.query.bool.must = parsed.query.bool.must.filter((obj) => {
      // Check if the object has a non-empty 'term' property
      if (obj.term) {
        return Object.keys(obj.term).length !== 0
      }
      return true
    })

    if (customSortFunction) {
      parsed.sort = customSortFunction
    }

    const countResponse = await options.opensearch.count({
      index: OpenSearchIndex.ORGANIZATIONS,
      body: { query: parsed.query },
    })

    if (countOnly) {
      return {
        rows: [],
        count: countResponse.body.count,
        limit,
        offset,
      }
    }

    const response = await options.opensearch.search({
      index: OpenSearchIndex.ORGANIZATIONS,
      body: parsed,
    })

    const translatedRows = response.body.hits.hits.map((o) =>
      translator.translateObjectToCrowd(o._source),
    )

    return { rows: translatedRows, count: countResponse.body.count, limit, offset }
  }

  static async findAndCountActiveOpensearch(
    filter: IActiveOrganizationFilter,
    limit: number,
    offset: number,
    orderBy: string,
    options: IRepositoryOptions,
    segments: string[] = [],
  ): Promise<PageData<IActiveOrganizationData>> {
    const tenant = SequelizeRepository.getCurrentTenant(options)

    if (segments.length !== 1) {
      throw new Error400(
        `This operation can have exactly one segment. Found ${segments.length} segments.`,
      )
    }

    const originalSegment = segments[0]

    const segmentRepository = new SegmentRepository(options)

    const segment = await segmentRepository.findById(originalSegment)

    if (segment === null) {
      return {
        rows: [],
        count: 0,
        limit,
        offset,
      }
    }

    if (SegmentRepository.isProjectGroup(segment)) {
      segments = (segment as SegmentProjectGroupNestedData).projects.reduce((acc, p) => {
        acc.push(...p.subprojects.map((sp) => sp.id))
        return acc
      }, [])
    } else if (SegmentRepository.isProject(segment)) {
      segments = (segment as SegmentProjectNestedData).subprojects.map((sp) => sp.id)
    } else {
      segments = [originalSegment]
    }

    const activeOrgsResults = await getActiveOrganizations(options.qdb, {
      timestampFrom: new Date(Date.parse(filter.activityTimestampFrom)),
      timestampTo: new Date(Date.parse(filter.activityTimestampTo)),
      tenantId: tenant.id,
      platforms: filter.platforms ? filter.platforms : undefined,
      segmentIds: segments,
      offset: 0,
      limit: 10000,
      orderByDirection: orderBy.split('_')[1].toLowerCase() === 'desc' ? 'desc' : 'asc',
      orderBy: orderBy.startsWith('activityCount') ? 'activityCount' : 'activeDaysCount',
    })

    const organizationIds = []
    const organizationMap = {}

    for (const res of activeOrgsResults) {
      organizationIds.push(res.organizationId)
      organizationMap[res.organizationId] = {
        activityCount: res.activityCount,
        activeDaysCount: res.activeDaysCount,
      }
    }

    if (organizationIds.length === 0) {
      return {
        rows: [],
        count: 0,
        limit,
        offset,
      }
    }

    const organizationQueryPayload = {
      and: [
        {
          id: {
            in: organizationIds,
          },
        },
      ],
    } as any

    if (filter.isTeamOrganization === true) {
      organizationQueryPayload.and.push({
        isTeamOrganization: {
          eq: true,
        },
      })
    } else if (filter.isTeamOrganization === false) {
      organizationQueryPayload.and.push({
        isTeamOrganization: {
          not: true,
        },
      })
    }

    // to retain the sort came from activity query
    const customSortFunction = {
      _script: {
        type: 'number',
        script: {
          lang: 'painless',
          source: `
              def organizationId = doc['uuid_organizationId'].value;
              return params.organizationIds.indexOf(organizationId);
            `,
          params: {
            organizationIds: organizationIds.map((i) => `${i}`),
          },
        },
        order: 'asc',
      },
    }

    const organizations = await this.findAndCountAllOpensearch(
      {
        filter: organizationQueryPayload,
        segments: [originalSegment],
        countOnly: false,
        limit,
        offset,
        customSortFunction,
      },
      options,
    )

    const qx = SequelizeRepository.getQueryExecutor(options)
    const lfxMemberships = await findManyLfxMemberships(qx, {
      tenantId: options.currentTenant.id,
      organizationIds,
      segmentIds: [originalSegment],
    })

    return {
      rows: organizations.rows.map((o) => {
        o.activityCount = organizationMap[o.id].activityCount.value
        o.activeDaysCount = organizationMap[o.id].activeDaysCount.value
        o.lfxMembership = lfxMemberships.find((m) => m.organizationId === o.id)
        return o
      }),
      count: organizations.count,
      offset,
      limit,
    }
  }

  static async findAndCountAll(
    {
      filter = {} as any,
      limit = 20,
      offset = 0,
      orderBy = 'joinedAt_DESC',
      segments = [] as string[],
      fields = [...OrganizationRepository.QUERY_FILTER_COLUMN_MAP.keys()],
    },
    options: IRepositoryOptions,
  ) {
    if (segments.length !== 1) {
      throw new Error400(
        options.language,
        `This operation can have exactly one segment. Found ${segments.length} segments.`,
      )
    }

    const segment = await new SegmentRepository(options).findById(segments[0])

    if (segment === null) {
      options.log.info('No segment found for organization')
      return {
        rows: [],
        count: 0,
        limit,
        offset,
      }
    }

    const params = {
      limit,
      offset,
      tenantId: options.currentTenant.id,
      segmentId: segment.id,
    }

    const filterString = RawQueryParser.parseFilters(
      filter,
      OrganizationRepository.QUERY_FILTER_COLUMN_MAP,
      [],
      params,
      true,
    )

    const order = (function prepareOrderBy(orderBy = 'lastActive_DESC') {
      const orderSplit = orderBy.split('_')

      const orderField = OrganizationRepository.QUERY_FILTER_COLUMN_MAP.get(orderSplit[0])
      if (!orderField) {
        return 'osa."lastActive" DESC'
      }
      const orderDirection = ['DESC', 'ASC'].includes(orderSplit[1]) ? orderSplit[1] : 'DESC'

      return `${orderField} ${orderDirection}`
    })(orderBy)

    const qx = SequelizeRepository.getQueryExecutor(options)

    function createQuery(fields) {
      return `
        WITH
          identities AS (
            SELECT
              oi."organizationId",
              jsonb_agg(oi) AS "identities"
            FROM "organizationIdentities" oi
            WHERE oi."tenantId" = $(tenantId)
            GROUP BY oi."organizationId"
          )
        SELECT
          ${fields}
        FROM organizations o
        JOIN "organizationSegmentsAgg" osa ON osa."organizationId" = o.id
        LEFT JOIN identities i ON o.id = i."organizationId"
        WHERE osa."segmentId" = $(segmentId)
          AND o."tenantId" = $(tenantId)
          AND (${filterString})
      `
    }

    const [rows, count] = await Promise.all([
      qx.select(
        `
          ${createQuery(
            (function prepareFields(fields) {
              return fields
                .map((f) => {
                  const mappedField = OrganizationRepository.QUERY_FILTER_COLUMN_MAP.get(f)
                  if (!mappedField) {
                    throw new Error400(options.language, `Invalid field: ${f}`)
                  }

                  return mappedField
                })
                .join(',\n')
            })(fields),
          )}
          ORDER BY ${order}
          LIMIT $(limit)
          OFFSET $(offset)
        `,
        params,
      ),
      qx.selectOne(createQuery('COUNT(*)'), params),
    ])

    return { rows, count: parseInt(count.count, 10), limit, offset }
  }

  static async findAllAutocomplete(query, limit, options: IRepositoryOptions) {
    const tenant = SequelizeRepository.getCurrentTenant(options)
    const segmentIds = SequelizeRepository.getSegmentIds(options)

    const records = await options.database.sequelize.query(
      `
        SELECT
            DISTINCT
            o."id",
            o."displayName" AS label,
            o."logo",
            o."displayName" ILIKE :queryExact AS exact
        FROM "organizations" AS o
        JOIN "organizationSegments" os ON os."organizationId" = o.id
        WHERE o."deletedAt" IS NULL
          AND o."tenantId" = :tenantId
          AND (o."displayName" ILIKE :queryLike OR o.id = :uuid)
          AND os."segmentId" IN (:segmentIds)
          AND os."tenantId" = :tenantId
        ORDER BY o."displayName" ILIKE :queryExact DESC, o."displayName"
        LIMIT :limit;
      `,
      {
        replacements: {
          limit: limit ? Number(limit) : 20,
          tenantId: tenant.id,
          segmentIds,
          queryLike: `%${query}%`,
          queryExact: query,
          uuid: validator.isUUID(query) ? query : null,
        },
        type: QueryTypes.SELECT,
        raw: true,
      },
    )

    return records
  }

  static async findByIds(ids: string[], options: IRepositoryOptions) {
    const records = await options.database.sequelize.query(
      `
        SELECT
            o."id",
            o."displayName",
            o."logo"
        FROM "organizations" AS o
        WHERE o."id" IN (:ids);
      `,
      {
        replacements: {
          ids,
        },
        type: QueryTypes.SELECT,
        raw: true,
      },
    )

    return records
  }

  static async _createAuditLog(action, record, data, options: IRepositoryOptions) {
    let values = {}

    if (data) {
      values = {
        ...record.get({ plain: true }),
        memberIds: data.members,
      }
    }

    await AuditLogRepository.log(
      {
        entityName: 'organization',
        entityId: record.id,
        action,
        values,
      },
      options,
    )
  }

  static calculateRenderFriendlyOrganizations(
    memberOrganizations: IMemberRoleWithOrganization[],
  ): IMemberRenderFriendlyRole[] {
    const organizations: IMemberRenderFriendlyRole[] = []

    for (const role of memberOrganizations) {
      organizations.push({
        id: role.organizationId,
        displayName: role.organizationName,
        logo: role.organizationLogo,
        memberOrganizations: role,
      })
    }

    return organizations
  }

  static async getActivityCountInPlatform(
    organizationId: string,
    platform: string,
    options: IRepositoryOptions,
  ): Promise<number> {
    const result = await queryActivities(options.qdb, {
      countOnly: true,
      tenantId: options.currentTenant.id,
      filter: {
        and: [
          {
            organizationId: {
              eq: organizationId,
            },
            platform: {
              eq: platform,
            },
          },
        ],
      },
    })

    return result.count
  }

  static async getMemberCountInPlatform(
    organizationId: string,
    platform: string,
    options: IRepositoryOptions,
  ): Promise<number> {
    const rows = await countMembersWithActivities(options.qdb, {
      tenantId: options.currentTenant.id,
      organizationId,
      platform,
    })

    let count = 0
    rows.forEach((row) => {
      count += Number(row.count)
    })

    return count
  }

  static async removeIdentitiesFromOrganization(
    organizationId: string,
    identities: IOrganizationIdentity[],
    options: IRepositoryOptions,
  ): Promise<void> {
    const transaction = SequelizeRepository.getTransaction(options)

    const seq = SequelizeRepository.getSequelize(options)

    const query = `
      delete from "organizationIdentities" where "organizationId" = :organizationId and platform = :platform and name = :name;
    `

    for (const identity of identities) {
      await seq.query(query, {
        replacements: {
          organizationId,
          name: identity.name,
          platform: identity.platform,
        },
        type: QueryTypes.DELETE,
        transaction,
      })
    }
  }
}

export default OrganizationRepository<|MERGE_RESOLUTION|>--- conflicted
+++ resolved
@@ -29,15 +29,11 @@
 import lodash, { chunk, uniq } from 'lodash'
 import Sequelize, { QueryTypes } from 'sequelize'
 import validator from 'validator'
-<<<<<<< HEAD
 import {
   countMembersWithActivities,
   getActiveOrganizations,
   queryActivities,
 } from '@crowd/data-access-layer'
-=======
-import { findManyLfxMemberships } from '@crowd/data-access-layer/src/lfx_memberships'
->>>>>>> f49e444b
 import SequelizeRepository from './sequelizeRepository'
 import AuditLogRepository from './auditLogRepository'
 import isFeatureEnabled from '@/feature-flags/isFeatureEnabled'
