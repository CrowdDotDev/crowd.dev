<<<<<<< HEAD
import lodash, { chunk } from 'lodash'
=======
import lodash from 'lodash'
import validator from 'validator'
>>>>>>> c748d3fc
import { FieldTranslatorFactory, OpensearchQueryParser } from '@crowd/opensearch'
import { PageData } from '@crowd/common'
import {
  IEnrichableOrganization,
  IMemberOrganization,
  IOrganization,
  IOrganizationIdentity,
  IOrganizationMergeSuggestion,
  OpenSearchIndex,
  SyncStatus,
} from '@crowd/types'
import Sequelize, { QueryTypes } from 'sequelize'
import SequelizeRepository from './sequelizeRepository'
import AuditLogRepository from './auditLogRepository'
import SequelizeFilterUtils from '../utils/sequelizeFilterUtils'
import Error404 from '../../errors/Error404'
import { IRepositoryOptions } from './IRepositoryOptions'
import QueryParser from './filters/queryParser'
import { QueryOutput } from './filters/queryTypes'
import OrganizationSyncRemoteRepository from './organizationSyncRemoteRepository'
import isFeatureEnabled from '@/feature-flags/isFeatureEnabled'
import { FeatureFlag } from '@/types/common'
import { SegmentData } from '@/types/segmentTypes'
import SegmentRepository from './segmentRepository'

const { Op } = Sequelize

interface IOrganizationWithIdentitiesOpensearch {
  _source: {
    uuid_organizationId: string
    nested_identities: {
      string_platform: string
      string_name: string
    }[]
  }
}

interface IOrganizationIdOpensearch {
  _source: {
    uuid_organizationId: string
  }
}

class OrganizationRepository {
  static async filterByPayingTenant(
    tenantId: string,
    limit: number,
    options: IRepositoryOptions,
  ): Promise<IEnrichableOrganization[]> {
    const database = SequelizeRepository.getSequelize(options)
    const transaction = SequelizeRepository.getTransaction(options)
    const query = `
    with org_activities as (select a."organizationId", count(a.id) as "orgActivityCount"
                        from activities a
                        where a."tenantId" = :tenantId
                          and a."deletedAt" is null
                          and a."isContribution" = true
                        group by a."organizationId"
                        having count(id) > 0),
     identities as (select oi."organizationId", jsonb_agg(oi) as "identities"
                    from "organizationIdentities" oi
                    where oi."tenantId" = :tenantId
                    group by oi."organizationId")
    select org.id,
          i.identities,
          org."displayName",
          org."location",
          org."website",
          org."lastEnrichedAt",
          org."twitter",
          org."employees",
          org."size",
          org."founded",
          org."industry",
          org."naics",
          org."profiles",
          org."headline",
          org."ticker",
          org."type",
          org."address",
          org."geoLocation",
          org."employeeCountByCountry",
          org."twitter",
          org."linkedin",
          org."crunchbase",
          org."github",
          org."description",
          org."revenueRange",
          org."tags",
          org."affiliatedProfiles",
          org."allSubsidiaries",
          org."alternativeDomains",
          org."alternativeNames",
          org."averageEmployeeTenure",
          org."averageTenureByLevel",
          org."averageTenureByRole",
          org."directSubsidiaries",
          org."employeeChurnRate",
          org."employeeCountByMonth",
          org."employeeGrowthRate",
          org."employeeCountByMonthByLevel",
          org."employeeCountByMonthByRole",
          org."gicsSector",
          org."grossAdditionsByMonth",
          org."grossDeparturesByMonth",
          org."ultimateParent",
          org."immediateParent",
          activity."orgActivityCount"
    from "organizations" as org
            join org_activities activity on activity."organizationId" = org."id"
            join identities i on i."organizationId" = org.id
    where :tenantId = org."tenantId"
      and (org."lastEnrichedAt" is null or date_part('month', age(now(), org."lastEnrichedAt")) >= 6)
    order by org."lastEnrichedAt" asc, org."website", activity."orgActivityCount" desc, org."createdAt" desc
    limit :limit
    `
    const orgs: IEnrichableOrganization[] = await database.query(query, {
      type: QueryTypes.SELECT,
      transaction,
      replacements: {
        tenantId,
        limit,
      },
    })
    return orgs
  }

  static async create(data, options: IRepositoryOptions) {
    const currentUser = SequelizeRepository.getCurrentUser(options)

    const tenant = SequelizeRepository.getCurrentTenant(options)

    const transaction = SequelizeRepository.getTransaction(options)

    if (!data.displayName) {
      data.displayName = data.identities[0].name
    }

    const record = await options.database.organization.create(
      {
        ...lodash.pick(data, [
          'displayName',
          'description',
          'emails',
          'phoneNumbers',
          'logo',
          'tags',
          'website',
          'location',
          'github',
          'twitter',
          'linkedin',
          'crunchbase',
          'employees',
          'revenueRange',
          'importHash',
          'isTeamOrganization',
          'employeeCountByCountry',
          'type',
          'ticker',
          'headline',
          'profiles',
          'naics',
          'industry',
          'founded',
          'size',
          'lastEnrichedAt',
          'manuallyCreated',
          'affiliatedProfiles',
          'allSubsidiaries',
          'alternativeDomains',
          'alternativeNames',
          'averageEmployeeTenure',
          'averageTenureByLevel',
          'averageTenureByRole',
          'directSubsidiaries',
          'employeeChurnRate',
          'employeeCountByMonth',
          'employeeGrowthRate',
          'employeeCountByMonthByLevel',
          'employeeCountByMonthByRole',
          'gicsSector',
          'grossAdditionsByMonth',
          'grossDeparturesByMonth',
          'ultimateParent',
          'immediateParent',
        ]),

        tenantId: tenant.id,
        createdById: currentUser.id,
        updatedById: currentUser.id,
      },
      {
        transaction,
      },
    )

    await record.setMembers(data.members || [], {
      transaction,
    })

    if (data.identities && data.identities.length > 0) {
      await OrganizationRepository.setIdentities(record.id, data.identities, options)
    }

    await OrganizationRepository.includeOrganizationToSegments(record.id, options)

    await this._createAuditLog(AuditLogRepository.CREATE, record, data, options)

    return this.findById(record.id, options)
  }

  static async bulkUpdate<T extends any[]>(
    data: T,
    fields: string[],
    options: IRepositoryOptions,
    isEnrichment: boolean = false,
  ): Promise<T> {
    const transaction = SequelizeRepository.getTransaction(options)

    // Ensure every organization has a non-undefine primary ID
    const isValid = new Set(data.filter((org) => org.id).map((org) => org.id)).size !== data.length
    if (isValid) return [] as T

    if (isEnrichment) {
      // Fetch existing organizations
      const existingOrgs = await options.database.organization.findAll({
        where: {
          id: {
            [options.database.Sequelize.Op.in]: data.map((org) => org.id),
          },
        },
      })

      // Append new tags to existing tags instead of overwriting
      if (fields.includes('tags')) {
        // @ts-ignore
        data = data.map((org) => {
          const existingOrg = existingOrgs.find((o) => o.id === org.id)
          if (existingOrg && existingOrg.tags) {
            // Merge existing and new tags without duplicates
            org.tags = lodash.uniq([...existingOrg.tags, ...org.tags])
          }
          return org
        })
      }
    }
    // Using bulk insert to update on duplicate primary ID
    const orgs = await options.database.organization.bulkCreate(data, {
      fields: ['id', 'tenantId', ...fields],
      updateOnDuplicate: fields,
      returning: fields,
      transaction,
    })
    return orgs
  }

  static async checkIdentities(
    data: IOrganization,
    options: IRepositoryOptions,
    organizationId?: string,
  ): Promise<void> {
    // convert non-existing weak identities to strong ones
    if (data.weakIdentities && data.weakIdentities.length > 0) {
      const strongNotOwnedIdentities = await OrganizationRepository.findIdentities(
        data.weakIdentities,
        options,
        organizationId,
      )

      const strongIdentities = []

      // find weak identities in the payload that doesn't exist as a strong identity yet
      for (const weakIdentity of data.weakIdentities) {
        if (!strongNotOwnedIdentities.has(`${weakIdentity.platform}:${weakIdentity.name}`)) {
          strongIdentities.push(weakIdentity)
        }
      }

      // exclude identities that are converted to a strong one from weakIdentities
      if (strongIdentities.length > 0) {
        data.weakIdentities = data.weakIdentities.filter(
          (i) =>
            strongIdentities.find((s) => s.platform === i.platform && s.name === i.name) ===
            undefined,
        )
        // push new strong identities to the payload
        for (const identity of strongIdentities) {
          if (
            data.identities.find(
              (i) => i.platform === identity.platform && i.name === identity.name,
            ) === undefined
          ) {
            data.identities.push(identity)
          }
        }
      }
    }

    // convert already existing strong identities to weak ones
    if (data.identities && data.identities.length > 0) {
      const strongNotOwnedIdentities = await OrganizationRepository.findIdentities(
        data.identities,
        options,
        organizationId,
      )

      const weakIdentities: IOrganizationIdentity[] = []

      // find strong identities in payload that already exist in some other organization, and convert these to weak
      for (const identity of data.identities) {
        if (strongNotOwnedIdentities.has(`${identity.platform}:${identity.name}`)) {
          weakIdentities.push(identity)
        }
      }

      // exclude identities that are converted to a weak one from strong identities
      if (weakIdentities.length > 0) {
        data.identities = data.identities.filter(
          (i) =>
            weakIdentities.find((w) => w.platform === i.platform && w.name === i.name) ===
            undefined,
        )

        // push new weak identities to the payload
        for (const weakIdentity of weakIdentities) {
          if (!data.weakIdentities) {
            data.weakIdentities = []
          }

          if (
            data.weakIdentities.find(
              (w) => w.platform === weakIdentity.platform && w.name === weakIdentity.name,
            ) === undefined
          ) {
            data.weakIdentities.push(weakIdentity)
          }
        }
      }
    }
  }

  static async includeOrganizationToSegments(organizationId: string, options: IRepositoryOptions) {
    const seq = SequelizeRepository.getSequelize(options)

    const transaction = SequelizeRepository.getTransaction(options)

    let bulkInsertOrganizationSegments = `INSERT INTO "organizationSegments" ("organizationId","segmentId", "tenantId", "createdAt") VALUES `
    const replacements = {
      organizationId,
      tenantId: options.currentTenant.id,
    }

    for (let idx = 0; idx < options.currentSegments.length; idx++) {
      bulkInsertOrganizationSegments += ` (:organizationId, :segmentId${idx}, :tenantId, now()) `

      replacements[`segmentId${idx}`] = options.currentSegments[idx].id

      if (idx !== options.currentSegments.length - 1) {
        bulkInsertOrganizationSegments += `,`
      }
    }

    bulkInsertOrganizationSegments += ` ON CONFLICT DO NOTHING`

    await seq.query(bulkInsertOrganizationSegments, {
      replacements,
      type: QueryTypes.INSERT,
      transaction,
    })
  }

  static async excludeOrganizationsFromSegments(
    organizationIds: string[],
    options: IRepositoryOptions,
  ) {
    const seq = SequelizeRepository.getSequelize(options)

    const transaction = SequelizeRepository.getTransaction(options)

    const bulkDeleteOrganizationSegments = `DELETE FROM "organizationSegments" WHERE "organizationId" in (:organizationIds) and "segmentId" in (:segmentIds);`

    await seq.query(bulkDeleteOrganizationSegments, {
      replacements: {
        organizationIds,
        segmentIds: SequelizeRepository.getSegmentIds(options),
      },
      type: QueryTypes.DELETE,
      transaction,
    })
  }

  static async removeMemberRole(role: IMemberOrganization, options: IRepositoryOptions) {
    const seq = SequelizeRepository.getSequelize(options)
    const transaction = SequelizeRepository.getTransaction(options)

    let deleteMemberRole = `DELETE FROM "memberOrganizations" 
                                            WHERE 
                                            "organizationId" = :organizationId and 
                                            "memberId" = :memberId`

    const replacements = {
      organizationId: role.organizationId,
      memberId: role.memberId,
    } as any

    if (role.dateStart === null) {
      deleteMemberRole += ` and "dateStart" is null `
    } else {
      deleteMemberRole += ` and "dateStart" = :dateStart `
      replacements.dateStart = (role.dateStart as Date).toISOString()
    }

    if (role.dateEnd === null) {
      deleteMemberRole += ` and "dateEnd" is null `
    } else {
      deleteMemberRole += ` and "dateEnd" = :dateEnd `
      replacements.dateEnd = (role.dateEnd as Date).toISOString()
    }

    await seq.query(deleteMemberRole, {
      replacements,
      type: QueryTypes.DELETE,
      transaction,
    })
  }

  static async addMemberRole(
    role: IMemberOrganization,
    options: IRepositoryOptions,
  ): Promise<void> {
    const transaction = SequelizeRepository.getTransaction(options)
    const sequelize = SequelizeRepository.getSequelize(options)

    const query = `
          insert into "memberOrganizations" ("memberId", "organizationId", "createdAt", "updatedAt", "title", "dateStart", "dateEnd", "source")
          values (:memberId, :organizationId, NOW(), NOW(), :title, :dateStart, :dateEnd, :source)
          on conflict do nothing;
    `

    await sequelize.query(query, {
      replacements: {
        memberId: role.memberId,
        organizationId: role.organizationId,
        title: role.title || null,
        dateStart: role.dateStart,
        dateEnd: role.dateEnd,
        source: role.source || null,
      },
      type: QueryTypes.INSERT,
      transaction,
    })
  }

  static async update(id, data, options: IRepositoryOptions) {
    const currentUser = SequelizeRepository.getCurrentUser(options)

    const transaction = SequelizeRepository.getTransaction(options)

    const currentTenant = SequelizeRepository.getCurrentTenant(options)

    let record = await options.database.organization.findOne({
      where: {
        id,
        tenantId: currentTenant.id,
      },
      transaction,
    })

    if (!record) {
      throw new Error404()
    }

    // exclude syncRemote attributes, since these are populated from organizationSyncRemote table
    if (data.attributes?.syncRemote) {
      delete data.attributes.syncRemote
    }

    record = await record.update(
      {
        ...lodash.pick(data, [
          'displayName',
          'description',
          'emails',
          'phoneNumbers',
          'logo',
          'tags',
          'website',
          'location',
          'github',
          'twitter',
          'linkedin',
          'crunchbase',
          'employees',
          'revenueRange',
          'importHash',
          'isTeamOrganization',
          'employeeCountByCountry',
          'type',
          'ticker',
          'headline',
          'profiles',
          'naics',
          'industry',
          'founded',
          'size',
          'employees',
          'twitter',
          'lastEnrichedAt',
          'affiliatedProfiles',
          'allSubsidiaries',
          'alternativeDomains',
          'alternativeNames',
          'averageEmployeeTenure',
          'averageTenureByLevel',
          'averageTenureByRole',
          'directSubsidiaries',
          'employeeChurnRate',
          'employeeCountByMonth',
          'employeeGrowthRate',
          'employeeCountByMonthByLevel',
          'employeeCountByMonthByRole',
          'gicsSector',
          'grossAdditionsByMonth',
          'grossDeparturesByMonth',
          'ultimateParent',
          'immediateParent',
          'attributes',
          'weakIdentities',
        ]),
        updatedById: currentUser.id,
      },
      {
        transaction,
      },
    )
    if (data.members) {
      await record.setMembers(data.members || [], {
        transaction,
      })
    }

    if (
      data.isTeamOrganization === true ||
      data.isTeamOrganization === 'true' ||
      data.isTeamOrganization === false ||
      data.isTeamOrganization === 'false'
    ) {
      await this.setOrganizationIsTeam(record.id, data.isTeamOrganization, options)
    }

    if (data.segments) {
      await OrganizationRepository.includeOrganizationToSegments(record.id, {
        ...options,
        transaction,
      })
    }

    if (data.identities && data.identities.length > 0) {
      await this.setIdentities(id, data.identities, options)
    }

    await this._createAuditLog(AuditLogRepository.UPDATE, record, data, options)

    return this.findById(record.id, options)
  }

  /**
   * Marks/unmarks an organization's members as team members
   * @param organizationId
   * @param isTeam
   * @param options
   */
  static async setOrganizationIsTeam(
    organizationId: string,
    isTeam: boolean,
    options: IRepositoryOptions,
  ): Promise<void> {
    await options.database.sequelize.query(
      `update members as m
      set attributes = jsonb_set("attributes", '{isTeamMember}', '{"default": ${isTeam}}'::jsonb)
      from "memberOrganizations" as mo
      where mo."memberId" = m.id
      and mo."organizationId" = :organizationId
      and mo."deletedAt" is null
      and m."tenantId" = :tenantId;
   `,
      {
        replacements: {
          isTeam,
          organizationId,
          tenantId: options.currentTenant.id,
        },
        type: QueryTypes.UPDATE,
      },
    )
  }

  static async destroy(id, options: IRepositoryOptions, force = false) {
    const transaction = SequelizeRepository.getTransaction(options)

    const currentTenant = SequelizeRepository.getCurrentTenant(options)

    await OrganizationRepository.excludeOrganizationsFromSegments([id], {
      ...options,
      transaction,
    })
    const org = await this.findById(id, options)

    if (org.segments.length === 0) {
      const record = await options.database.organization.findOne({
        where: {
          id,
          tenantId: currentTenant.id,
        },
        transaction,
      })

      if (!record) {
        throw new Error404()
      }

      await record.destroy({
        transaction,
        force,
      })

      await this._createAuditLog(AuditLogRepository.DELETE, record, record, options)
    }
  }

  static async setIdentities(
    organizationId: string,
    identities: IOrganizationIdentity[],
    options: IRepositoryOptions,
  ): Promise<void> {
    const transaction = SequelizeRepository.getTransaction(options)
    const sequelize = SequelizeRepository.getSequelize(options)
    const currentTenant = SequelizeRepository.getCurrentTenant(options)

    await sequelize.query(
      `delete from "organizationIdentities" where "organizationId" = :organizationId and "tenantId" = :tenantId`,
      {
        replacements: {
          organizationId,
          tenantId: currentTenant.id,
        },
        type: QueryTypes.DELETE,
        transaction,
      },
    )

    for (const identity of identities) {
      await this.addIdentity(organizationId, identity, options)
    }
  }

  static async addIdentity(
    organizationId: string,
    identity: IOrganizationIdentity,
    options: IRepositoryOptions,
  ): Promise<void> {
    const transaction = SequelizeRepository.getTransaction(options)
    const sequelize = SequelizeRepository.getSequelize(options)
    const currentTenant = SequelizeRepository.getCurrentTenant(options)

    const query = `
          insert into 
              "organizationIdentities"("organizationId", "platform", "name", "url", "sourceId", "tenantId", "integrationId", "createdAt")
          values 
              (:organizationId, :platform, :name, :url, :sourceId, :tenantId, :integrationId, now())
          on conflict do nothing;
    `

    await sequelize.query(query, {
      replacements: {
        organizationId,
        platform: identity.platform,
        sourceId: identity.sourceId || null,
        url: identity.url || null,
        tenantId: currentTenant.id,
        integrationId: identity.integrationId || null,
        name: identity.name,
      },
      type: QueryTypes.INSERT,
      transaction,
    })
  }

  static async getIdentities(
    organizationIds: string[],
    options: IRepositoryOptions,
  ): Promise<IOrganizationIdentity[]> {
    const transaction = SequelizeRepository.getTransaction(options)
    const sequelize = SequelizeRepository.getSequelize(options)
    const currentTenant = SequelizeRepository.getCurrentTenant(options)

    const results = await sequelize.query(
      `
      select "sourceId", "platform", "name", "integrationId", "organizationId" from "organizationIdentities"
      where "tenantId" = :tenantId and "organizationId" in (:organizationIds) 
    `,
      {
        replacements: {
          organizationIds,
          tenantId: currentTenant.id,
        },
        type: QueryTypes.SELECT,
        transaction,
      },
    )

    return results as IOrganizationIdentity[]
  }

  static async moveIdentitiesBetweenOrganizations(
    fromOrganizationId: string,
    toOrganizationId: string,
    identitiesToMove: IOrganizationIdentity[],
    options: IRepositoryOptions,
  ): Promise<void> {
    const transaction = SequelizeRepository.getTransaction(options)

    const seq = SequelizeRepository.getSequelize(options)

    const tenant = SequelizeRepository.getCurrentTenant(options)

    const query = `
      update "organizationIdentities" 
      set 
        "organizationId" = :newOrganizationId
      where 
        "tenantId" = :tenantId and 
        "organizationId" = :oldOrganizationId and 
        platform = :platform and 
        name = :name;
    `

    for (const identity of identitiesToMove) {
      // eslint-disable-next-line @typescript-eslint/no-unused-vars
      const [_, count] = await seq.query(query, {
        replacements: {
          tenantId: tenant.id,
          oldOrganizationId: fromOrganizationId,
          newOrganizationId: toOrganizationId,
          platform: identity.platform,
          name: identity.name,
        },
        type: QueryTypes.UPDATE,
        transaction,
      })

      if (count !== 1) {
        throw new Error('One row should be updated!')
      }
    }
  }

  static async addToMerge(
    suggestions: IOrganizationMergeSuggestion[],
    options: IRepositoryOptions,
  ): Promise<void> {
    const transaction = SequelizeRepository.getTransaction(options)
    const seq = SequelizeRepository.getSequelize(options)

    // Remove possible duplicates
    suggestions = lodash.uniqWith(suggestions, (a, b) =>
      lodash.isEqual(lodash.sortBy(a.organizations), lodash.sortBy(b.organizations)),
    )

    // Process suggestions in chunks of 100 or less
    const suggestionChunks:IOrganizationMergeSuggestion[][] = chunk(suggestions, 100)

    const insertValues = (
      organizationId: string,
      toMergeId: string,
      similarity: number | null,
      index: number,
    ) => {
      const idPlaceholder = (key: string) => `${key}${index}`
      return {
        query: `(:${idPlaceholder('organizationId')}, :${idPlaceholder('toMergeId')}, :${idPlaceholder(
          'similarity',
        )}, NOW(), NOW())`,
        replacements: {
          [idPlaceholder('organizationId')]: organizationId,
          [idPlaceholder('toMergeId')]: toMergeId,
          [idPlaceholder('similarity')]: similarity === null ? null : similarity,
        },
      }
    }

    for (const suggestionChunk of suggestionChunks) {
      const placeholders: string[] = []
      let replacements: Record<string, unknown> = {}

      suggestionChunk.forEach((suggestion, index) => {
        const { query, replacements: chunkReplacements } = insertValues(
          suggestion.organizations[0],
          suggestion.organizations[1],
          suggestion.similarity,
          index,
        )
        placeholders.push(query)
        replacements = { ...replacements, ...chunkReplacements }
      })

      const query = `
        INSERT INTO "organizationToMerge" ("organizationId", "toMergeId", "similarity", "createdAt", "updatedAt")
        VALUES ${placeholders.join(', ')}
        on conflict do nothing;
      `
      try {
        await seq.query(query, {
          replacements,
          type: QueryTypes.INSERT,
          transaction,
        })
      } catch (error) {
        options.log.error('error adding organizations to merge', error)
        throw error
      }
    }
  }

  static async findMembersBelongToBothOrganizations(
    organizationId1: string,
    organizationId2: string,
    options: IRepositoryOptions,
  ): Promise<IMemberOrganization[]> {
    const transaction = SequelizeRepository.getTransaction(options)
    const sequelize = SequelizeRepository.getSequelize(options)

    const results = await sequelize.query(
      `
      SELECT  mo.*
      FROM "memberOrganizations" AS mo
      WHERE mo."deletedAt" is null and
         mo."memberId" IN (
          SELECT "memberId"
          FROM "memberOrganizations"
          WHERE "organizationId" = :organizationId1
      )
      AND mo."memberId" IN (
          SELECT "memberId"
          FROM "memberOrganizations"
          WHERE "organizationId" = :organizationId2);
    `,
      {
        replacements: {
          organizationId1,
          organizationId2,
        },
        type: QueryTypes.SELECT,
        transaction,
      },
    )

    return results as IMemberOrganization[]
  }

  static async moveActivitiesBetweenOrganizations(
    fromOrganizationId: string,
    toOrganizationId: string,
    options: IRepositoryOptions,
  ): Promise<void> {
    const transaction = SequelizeRepository.getTransaction(options)

    const seq = SequelizeRepository.getSequelize(options)

    const tenant = SequelizeRepository.getCurrentTenant(options)

    const query = `
      update "activities" 
      set 
        "organizationId" = :newOrganizationId
      where 
        "tenantId" = :tenantId and 
        "organizationId" = :oldOrganizationId 
    `

    await seq.query(query, {
      replacements: {
        tenantId: tenant.id,
        oldOrganizationId: fromOrganizationId,
        newOrganizationId: toOrganizationId,
      },
      type: QueryTypes.UPDATE,
      transaction,
    })
  }

  static async* getMergeSuggestions(
    options: IRepositoryOptions,
  ): AsyncGenerator<IOrganizationMergeSuggestion[], void, undefined> {
    const BATCH_SIZE = 100

    const YIELD_CHUNK_SIZE = 1

    let yieldChunk: IOrganizationMergeSuggestion[] = []

    const fuzziness = (text: string): number => {
      if (text.length < 3){
        return 0
      }

      if (text.length >= 3 && text.length <= 6) {
        return 1
      }

      return 2
    }

    const tenant = SequelizeRepository.getCurrentTenant(options)

    const queryBody = {
      from: 0,
      size: BATCH_SIZE,
      sort: {
        [`date_createdAt`]: 'desc',
      },
      collapse: {
        field: 'uuid_organizationId',
      },
      _source: ['uuid_organizationId', 'nested_identities'],
    }

    let organizations: IOrganizationWithIdentitiesOpensearch[]
    let offset: number

    do {
      offset = organizations ? offset + BATCH_SIZE : 0
      queryBody.from = offset

      console.log("current offset: ")
      console.log(offset)

      organizations =
        (
          await options.opensearch.search({
            index: OpenSearchIndex.ORGANIZATIONS,
            body: queryBody,
          })
        ).body?.hits?.hits || []

      for (const organization of organizations) {
        const identitiesPartialQuery = {
          should: [
            {
              nested: {
                path: 'nested_weakIdentities',
                query: {
                  bool: {
                    should: [],
                    boost: 10,
                    minimum_should_match: 1,
                  },
                },
              },
            },
            {
              nested: {
                path: 'nested_identities',
                query: {
                  bool: {
                    should: [],
                    boost: 1,
                    minimum_should_match: 1,
                  },
                },
              },
            },
          ],
          // minimum_should_match: 1,
          must_not: [
            {
              term: {
                uuid_organizationId: organization._source.uuid_organizationId,
              },
            },
          ],
          must: [
            {
              term: {
                uuid_tenantId: tenant.id,
              },
            },
          ],
        }

        for (const identity of organization._source.nested_identities) {
          identitiesPartialQuery.should[0].nested.query.bool.should.push({
            bool: {
              must: [
                { match: { [`nested_weakIdentities.string_name`]: identity.string_name } },
                { match: { [`nested_weakIdentities.string_platform`]: identity.string_platform } },
              ],
            },
          })

          identitiesPartialQuery.should[1].nested.query.bool.should.push({
            match: {
              [`nested_identities.string_name`]: {
                query: identity.string_name,
                prefix_length: 1,
                fuzziness: fuzziness(identity.string_name),
              },
            },
          })
        }

        const sameOrganizationsQueryBody = {
          query: {
            bool: identitiesPartialQuery,
          },
          collapse: {
            field: 'uuid_organizationId',
          },
          _source: ['uuid_organizationId'],
        }

        console.log(sameOrganizationsQueryBody)

        const organizationsToMerge: IOrganizationIdOpensearch[] =
          (
            await options.opensearch.search({
              index: OpenSearchIndex.ORGANIZATIONS,
              body: sameOrganizationsQueryBody,
            })
          ).body?.hits?.hits || []

        for (const organizationToMerge of organizationsToMerge) {
          console.log(
            `ADD TO MERGE! MAIN: ${organization._source.uuid_organizationId} <-> ${organizationToMerge._source.uuid_organizationId}`,
          )
          yieldChunk.push({
            similarity: 50,
            organizations: [organization._source.uuid_organizationId, organizationToMerge._source.uuid_organizationId]
          })
        }

        if (yieldChunk.length >= YIELD_CHUNK_SIZE) {
          yield yieldChunk
          console.log("CHUNK YIELDED EMPTYING !")
          yieldChunk = []
          console.log("CURRENT OFFSET: ")
          console.log(offset)
        }
      }

      // console.log(organizations)
    } while (organizations.length > 0)

    if (yieldChunk.length > 0) {
      yield yieldChunk
    }

    // get org-identity pairs from opensearch

    // for each org
    // 1. get no-merges of the org
    // 2. query opensearch to find same orgs with weakIdentities and orgId <> noMergeId
    // 3. return payload
  }

  static async moveMembersBetweenOrganizations(
    fromOrganizationId: string,
    toOrganizationId: string,
    options: IRepositoryOptions,
  ): Promise<void> {
    const seq = SequelizeRepository.getSequelize(options)

    const transaction = SequelizeRepository.getTransaction(options)

    let removeRoles: IMemberOrganization[] = []

    let addRoles: IMemberOrganization[] = []

    // first, handle members that belong to both organizations,
    // then make a full update on remaining org2 members (that doesn't belong to o1)
    const memberRolesWithBothOrganizations = await this.findMembersBelongToBothOrganizations(
      fromOrganizationId,
      toOrganizationId,
      options,
    )

    const primaryOrganizationMemberRoles = memberRolesWithBothOrganizations.filter(
      (m) => m.organizationId === toOrganizationId,
    )
    const secondaryOrganizationMemberRoles = memberRolesWithBothOrganizations.filter(
      (m) => m.organizationId === fromOrganizationId,
    )

    for (const memberOrganization of secondaryOrganizationMemberRoles) {
      // if dateEnd and dateStart isn't available, we don't need to move but delete it from org2
      if (memberOrganization.dateStart === null && memberOrganization.dateEnd === null) {
        removeRoles.push(memberOrganization)
      }
      // it's a current role, also check org1 to see which one starts earlier
      else if (memberOrganization.dateStart !== null && memberOrganization.dateEnd === null) {
        const currentRoles = primaryOrganizationMemberRoles.filter(
          (mo) =>
            mo.memberId === memberOrganization.memberId &&
            mo.dateStart !== null &&
            mo.dateEnd === null,
        )
        if (currentRoles.length === 0) {
          // no current role in org1, add the memberOrganization to org1
          addRoles.push(memberOrganization)
        } else if (currentRoles.length === 1) {
          const currentRole = currentRoles[0]
          if (new Date(memberOrganization.dateStart) <= new Date(currentRoles[0].dateStart)) {
            // add a new role with earlier dateStart
            addRoles.push({
              id: currentRole.id,
              dateStart: (memberOrganization.dateStart as Date).toISOString(),
              dateEnd: null,
              memberId: currentRole.memberId,
              organizationId: currentRole.organizationId,
              title: currentRole.title,
              source: currentRole.source,
            })

            // remove current role
            removeRoles.push(currentRole)
          }

          // delete role from org2
          removeRoles.push(memberOrganization)
        } else {
          throw new Error(`Member ${memberOrganization.memberId} has more than one current roles.`)
        }
      } else if (memberOrganization.dateStart === null && memberOrganization.dateEnd !== null) {
        throw new Error(`Member organization with dateEnd and without dateStart!`)
      } else {
        // both dateStart and dateEnd exists
        const foundIntersectingRoles = primaryOrganizationMemberRoles.filter((mo) => {
          const primaryStart = new Date(mo.dateStart)
          const primaryEnd = new Date(mo.dateEnd)
          const secondaryStart = new Date(memberOrganization.dateStart)
          const secondaryEnd = new Date(memberOrganization.dateEnd)

          return (
            mo.memberId === memberOrganization.memberId &&
            ((secondaryStart < primaryStart && secondaryEnd > primaryStart) ||
              (primaryStart < secondaryStart && secondaryEnd < primaryEnd) ||
              (secondaryStart < primaryStart && secondaryEnd > primaryEnd) ||
              (primaryStart < secondaryStart && secondaryEnd > primaryEnd))
          )
        })

        // rebuild dateRanges using intersecting roles coming from primary and secondary organizations
        const startDates = [...foundIntersectingRoles, memberOrganization].map((org) =>
          new Date(org.dateStart).getTime(),
        )
        const endDates = [...foundIntersectingRoles, memberOrganization].map((org) =>
          new Date(org.dateEnd).getTime(),
        )

        addRoles.push({
          dateStart: new Date(Math.min.apply(null, startDates)).toISOString(),
          dateEnd: new Date(Math.max.apply(null, endDates)).toISOString(),
          memberId: memberOrganization.memberId,
          organizationId: toOrganizationId,
          title:
            foundIntersectingRoles.length > 0
              ? foundIntersectingRoles[0].title
              : memberOrganization.title,
          source:
            foundIntersectingRoles.length > 0
              ? foundIntersectingRoles[0].source
              : memberOrganization.source,
        })

        // we'll delete all roles that intersect with incoming org member roles and create a merged role
        for (const r of foundIntersectingRoles) {
          removeRoles.push(r)
        }
      }

      for (const removeRole of removeRoles) {
        await this.removeMemberRole(removeRole, options)
      }

      for (const addRole of addRoles) {
        await this.addMemberRole(addRole, options)
      }

      addRoles = []
      removeRoles = []
    }

    // update rest of the o2 members
    await seq.query(
      `
      UPDATE "memberOrganizations"
        SET "organizationId" = :toOrganizationId
        WHERE "organizationId" = :fromOrganizationId 
        AND "deletedAt" IS NULL
        AND "memberId" NOT IN (
            SELECT "memberId" 
            FROM "memberOrganizations" 
            WHERE "organizationId" = :toOrganizationId
        );
      `,
      {
        replacements: {
          toOrganizationId,
          fromOrganizationId,
        },
        type: QueryTypes.UPDATE,
        transaction,
      },
    )
  }

  static async getOrganizationSegments(
    organizationId: string,
    options: IRepositoryOptions,
  ): Promise<SegmentData[]> {
    const transaction = SequelizeRepository.getTransaction(options)
    const seq = SequelizeRepository.getSequelize(options)
    const segmentRepository = new SegmentRepository(options)

    const query = `
        SELECT "segmentId"
        FROM "organizationSegments"
        WHERE "organizationId" = :organizationId
        ORDER BY "createdAt";
    `

    const data = await seq.query(query, {
      replacements: {
        organizationId,
      },
      type: QueryTypes.SELECT,
      transaction,
    })

    const segmentIds = (data as any[]).map((item) => item.segmentId)
    const segments = await segmentRepository.findInIds(segmentIds)

    return segments
  }

  static async findByIdentity(
    identity: IOrganizationIdentity,
    options: IRepositoryOptions,
  ): Promise<IOrganization> {
    const transaction = SequelizeRepository.getTransaction(options)
    const sequelize = SequelizeRepository.getSequelize(options)
    const currentTenant = SequelizeRepository.getCurrentTenant(options)

    const results = await sequelize.query(
      `
      with
          "organizationsWithIdentity" as (
              select oi."organizationId"
              from "organizationIdentities" oi
              where 
                    oi.platform = :platform
                    and oi.name = :name
          )
          select o.id,
                  o.description,
                  o.emails,
                  o.logo,
                  o.tags,
                  o.github,
                  o.twitter,
                  o.linkedin,
                  o.crunchbase,
                  o.employees,
                  o.location,
                  o.website,
                  o.type,
                  o.size,
                  o.headline,
                  o.industry,
                  o.founded,
                  o.attributes
          from organizations o
          where o."tenantId" = :tenantId
          and o.id in (select "organizationId" from "organizationsWithIdentity");
      `,
      {
        replacements: {
          tenantId: currentTenant.id,
          name: identity.name,
          platform: identity.platform,
        },
        type: QueryTypes.SELECT,
        transaction,
      },
    )

    if (results.length === 0) {
      return null
    }

    const result = results[0] as IOrganization

    return result
  }

  static async findByDomain(domain: string, options: IRepositoryOptions): Promise<IOrganization> {
    const transaction = SequelizeRepository.getTransaction(options)
    const sequelize = SequelizeRepository.getSequelize(options)
    const currentTenant = SequelizeRepository.getCurrentTenant(options)

    const results = await sequelize.query(
      `
      SELECT
      o.id,
      o.description,
      o.emails,
      o.logo,
      o.tags,
      o.github,
      o.twitter,
      o.linkedin,
      o.crunchbase,
      o.employees,
      o.location,
      o.website,
      o.type,
      o.size,
      o.headline,
      o.industry,
      o.founded,
      o.attributes,
      o."weakIdentities"
    FROM
      organizations o
    WHERE
      o."tenantId" = :tenantId AND 
      o.website = :domain
      `,
      {
        replacements: {
          tenantId: currentTenant.id,
          domain,
        },
        type: QueryTypes.SELECT,
        transaction,
      },
    )

    if (results.length === 0) {
      return null
    }

    const result = results[0] as IOrganization

    return result
  }

  static async findIdentities(
    identities: IOrganizationIdentity[],
    options: IRepositoryOptions,
    organizationId?: string,
  ): Promise<Map<string, string>> {
    const transaction = SequelizeRepository.getTransaction(options)
    const sequelize = SequelizeRepository.getSequelize(options)
    const currentTenant = SequelizeRepository.getCurrentTenant(options)

    // eslint-disable-next-line @typescript-eslint/no-explicit-any
    const params = {
      tenantId: currentTenant.id,
    } as any

    const condition = organizationId ? 'and "organizationId" <> :organizationId' : ''

    if (organizationId) {
      params.organizationId = organizationId
    }

    const identityParams = identities
      .map((identity, index) => `(:platform${index}, :name${index})`)
      .join(', ')

    identities.forEach((identity, index) => {
      params[`platform${index}`] = identity.platform
      params[`name${index}`] = identity.name
    })

    const results = (await sequelize.query(
      `
      with input_identities (platform, name) as (
        values ${identityParams}
      )
      select "organizationId", i.platform, i.name
      from "organizationIdentities" oi
        inner join input_identities i on oi.platform = i.platform and oi.name = i.name
      where oi."tenantId" = :tenantId ${condition}
    `,
      {
        replacements: params,
        type: QueryTypes.SELECT,
        transaction,
      },
    )) as IOrganizationIdentity[]

    const resultMap = new Map<string, string>()
    results.forEach((row) => {
      resultMap.set(`${row.platform}:${row.name}`, row.organizationId)
    })

    return resultMap
  }

  static async findById(id: string, options: IRepositoryOptions, segmentId?: string) {
    const transaction = SequelizeRepository.getTransaction(options)
    const sequelize = SequelizeRepository.getSequelize(options)

    const currentTenant = SequelizeRepository.getCurrentTenant(options)

    const replacements: Record<string, unknown> = {
      id,
      tenantId: currentTenant.id,
    }

    // query for all leaf segment ids
    let segmentsSubQuery = `
    select id
    from segments
    where "tenantId" = :tenantId and "parentSlug" is not null and "grandparentSlug" is not null
    `

    if (segmentId) {
      // we load data for a specific segment (can be leaf, parent or grand parent id)
      replacements.segmentId = segmentId
      segmentsSubQuery = `
      with input_segment as (select id,
                                    slug,
                                    "parentSlug",
                                    "grandparentSlug"
                            from segments
                            where id = :segmentId
                              and "tenantId" = :tenantId),
                            segment_level as (select case
                                        when "parentSlug" is not null and "grandparentSlug" is not null
                                            then 'child'
                                        when "parentSlug" is not null and "grandparentSlug" is null
                                            then 'parent'
                                        when "parentSlug" is null and "grandparentSlug" is null
                                            then 'grandparent'
                                        end as level,
                                    id,
                                    slug,
                                    "parentSlug",
                                    "grandparentSlug"
                            from input_segment)
                            select s.id
                            from segments s
                            join
                            segment_level sl
                            on
                            (sl.level = 'child' and s.id = sl.id) or
                            (sl.level = 'parent' and s."parentSlug" = sl.slug and s."grandparentSlug" is not null) or
                            (sl.level = 'grandparent' and s."grandparentSlug" = sl.slug)`
    }

    const query = `
    with leaf_segment_ids as (${segmentsSubQuery}),
    member_data as (select a."organizationId",
        count(distinct a."memberId")                                                        as "memberCount",
        count(distinct a.id)                                                        as "activityCount",
        case
            when array_agg(distinct a.platform) = array [null] then array []::text[]
            else array_agg(distinct a.platform) end                                 as "activeOn",
        max(a.timestamp)                                                            as "lastActive",
        min(a.timestamp) filter ( where a.timestamp <> '1970-01-01T00:00:00.000Z' ) as "joinedAt"
    from leaf_segment_ids ls
          join activities a
                    on a."segmentId" = ls.id and a."organizationId" = :id and
                      a."deletedAt" is null
          join members m on a."memberId" = m.id and m."deletedAt" is null
          join "memberOrganizations" mo on m.id = mo."memberId" and mo."organizationId" = :id and mo."dateEnd" is null
    group by a."organizationId"),
    organization_segments as (select "organizationId", array_agg("segmentId") as "segments"
          from "organizationSegments"
          where "organizationId" = :id
          group by "organizationId"),
    identities as (
      SELECT oi."organizationId", jsonb_agg(oi) AS "identities"
      FROM "organizationIdentities" oi
      WHERE oi."organizationId" = :id
      GROUP BY "organizationId"
    )
    select 
      o.*,
      coalesce(md."activityCount", 0)::integer as "activityCount",
      coalesce(md."memberCount", 0)::integer   as "memberCount",
      coalesce(md."activeOn", '{}')            as "activeOn",
      coalesce(i.identities, '{}')            as identities,
      coalesce(os.segments, '{}')              as segments,
      md."lastActive",
      md."joinedAt"
    from organizations o
    left join member_data md on md."organizationId" = o.id
    left join organization_segments os on os."organizationId" = o.id
    left join identities i on i."organizationId" = o.id
    where o.id = :id
    and o."tenantId" = :tenantId;
`

    const results = await sequelize.query(query, {
      replacements,
      type: QueryTypes.SELECT,
      transaction,
    })

    if (results.length === 0) {
      throw new Error404()
    }

    const result = results[0] as any

    const manualSyncRemote = await new OrganizationSyncRemoteRepository({
      ...options,
      transaction,
    }).findOrganizationManualSync(result.id)

    for (const syncRemote of manualSyncRemote) {
      if (result.attributes?.syncRemote) {
        result.attributes.syncRemote[syncRemote.platform] = syncRemote.status === SyncStatus.ACTIVE
      } else {
        result.attributes.syncRemote = {
          [syncRemote.platform]: syncRemote.status === SyncStatus.ACTIVE,
        }
      }
    }

    // compatibility issue
    delete result.searchSyncedAt

    return result
  }

  static async findByName(name, options: IRepositoryOptions) {
    const transaction = SequelizeRepository.getTransaction(options)

    const include = []

    const currentTenant = SequelizeRepository.getCurrentTenant(options)

    const record = await options.database.organization.findOne({
      where: {
        name,
        tenantId: currentTenant.id,
      },
      include,
      transaction,
    })

    if (!record) {
      return null
    }

    return record.get({ plain: true })
  }

  static async findByUrl(url, options: IRepositoryOptions) {
    const transaction = SequelizeRepository.getTransaction(options)

    const include = []

    const currentTenant = SequelizeRepository.getCurrentTenant(options)

    const record = await options.database.organization.findOne({
      where: {
        url,
        tenantId: currentTenant.id,
      },
      include,
      transaction,
    })

    if (!record) {
      return null
    }

    return record.get({ plain: true })
  }

  static async findOrCreateByDomain(domain, options: IRepositoryOptions) {
    const transaction = SequelizeRepository.getTransaction(options)
    const currentTenant = SequelizeRepository.getCurrentTenant(options)

    // Check if organization exists
    let organization = await options.database.organization.findOne({
      attributes: ['id'],
      where: {
        website: domain,
        tenantId: currentTenant.id,
      },
      transaction,
    })

    if (!organization) {
      const data = {
        displayName: domain,
        website: domain,
        identities: [
          {
            name: domain,
            platform: 'email',
          },
        ],
        tenantId: currentTenant.id,
      }
      organization = await this.create(data, options)
    }

    return organization.id
  }

  static async filterIdInTenant(id, options: IRepositoryOptions) {
    return lodash.get(await this.filterIdsInTenant([id], options), '[0]', null)
  }

  static async filterIdsInTenant(ids, options: IRepositoryOptions) {
    if (!ids || !ids.length) {
      return []
    }

    const currentTenant = SequelizeRepository.getCurrentTenant(options)

    const where = {
      id: {
        [Op.in]: ids,
      },
      tenantId: currentTenant.id,
    }

    const records = await options.database.organization.findAll({
      attributes: ['id'],
      where,
    })

    return records.map((record) => record.id)
  }

  static async destroyBulk(ids, options: IRepositoryOptions, force = false) {
    const transaction = SequelizeRepository.getTransaction(options)

    const currentTenant = SequelizeRepository.getCurrentTenant(options)

    await OrganizationRepository.excludeOrganizationsFromSegments(ids, {
      ...options,
      transaction,
    })

    await options.database.organization.destroy({
      where: {
        id: ids,
        tenantId: currentTenant.id,
      },
      force,
      transaction,
    })
  }

  static async count(filter, options: IRepositoryOptions) {
    const transaction = SequelizeRepository.getTransaction(options)

    const tenant = SequelizeRepository.getCurrentTenant(options)

    return options.database.organization.count({
      where: {
        ...filter,
        tenantId: tenant.id,
      },
      transaction,
    })
  }

  static async findOrganizationActivities(
    organizationId: string,
    limit: number,
    offset: number,
    options: IRepositoryOptions,
  ): Promise<any[]> {
    const seq = SequelizeRepository.getSequelize(options)

    const results = await seq.query(
      `select "id", "organizationId"
        from "activities"
        where "organizationId" = :organizationId
        order by "createdAt"
        limit :limit offset :offset`,
      {
        replacements: {
          organizationId,
          limit,
          offset,
        },
        type: QueryTypes.SELECT,
      },
    )

    return results
  }

  static async findAndCountAllOpensearch(
    {
      filter = {} as any,
      limit = 20,
      offset = 0,
      orderBy = 'joinedAt_DESC',
      countOnly = false,
      segments = [] as string[],
      customSortFunction = undefined,
    },
    options: IRepositoryOptions,
  ): Promise<PageData<any>> {
    if (orderBy.length === 0) {
      orderBy = 'joinedAt_DESC'
    }

    const tenant = SequelizeRepository.getCurrentTenant(options)

    const segmentsEnabled = await isFeatureEnabled(FeatureFlag.SEGMENTS, options)

    const segment = segments[0]

    const translator = FieldTranslatorFactory.getTranslator(OpenSearchIndex.ORGANIZATIONS)

    if (filter.and) {
      filter.and.push({
        or: [
          {
            manuallyCreated: {
              eq: true,
            },
          },
          {
            activityCount: {
              gt: 0,
            },
          },
        ],
      })
    }

    const parsed = OpensearchQueryParser.parse(
      { filter, limit, offset, orderBy },
      OpenSearchIndex.ORGANIZATIONS,
      translator,
    )

    // add tenant filter to parsed query
    parsed.query.bool.must.push({
      term: {
        uuid_tenantId: tenant.id,
      },
    })

    if (segmentsEnabled) {
      // add segment filter
      parsed.query.bool.must.push({
        term: {
          uuid_segmentId: segment,
        },
      })
    }

    // exclude empty filters if any
    parsed.query.bool.must = parsed.query.bool.must.filter((obj) => {
      // Check if the object has a non-empty 'term' property
      if (obj.term) {
        return Object.keys(obj.term).length !== 0
      }
      return true
    })

    if (customSortFunction) {
      parsed.sort = customSortFunction
    }

    const countResponse = await options.opensearch.count({
      index: OpenSearchIndex.ORGANIZATIONS,
      body: { query: parsed.query },
    })

    if (countOnly) {
      return {
        rows: [],
        count: countResponse.body.count,
        limit,
        offset,
      }
    }

    const response = await options.opensearch.search({
      index: OpenSearchIndex.ORGANIZATIONS,
      body: parsed,
    })

    const translatedRows = response.body.hits.hits.map((o) =>
      translator.translateObjectToCrowd(o._source),
    )

    return { rows: translatedRows, count: countResponse.body.count, limit, offset }
  }

  static async findAndCountAll(
    {
      filter = {} as any,
      advancedFilter = null as any,
      limit = 0,
      offset = 0,
      orderBy = '',
      includeOrganizationsWithoutMembers = true,
    },
    options: IRepositoryOptions,
  ) {
    let customOrderBy: Array<any> = []

    const include = [
      {
        model: options.database.member,
        as: 'members',
        required: !includeOrganizationsWithoutMembers,
        attributes: [],
        through: {
          attributes: [],
          where: {
            deletedAt: null,
          },
        },
        include: [
          {
            model: options.database.activity,
            as: 'activities',
            attributes: [],
          },
          {
            model: options.database.memberIdentity,
            as: 'memberIdentities',
            attributes: [],
          },
        ],
      },
      {
        model: options.database.segment,
        as: 'segments',
        attributes: [],
        through: {
          attributes: [],
        },
      },
    ]

    const activeOn = Sequelize.literal(
      `array_agg( distinct  ("members->activities".platform) )  filter (where "members->activities".platform is not null)`,
    )

    // TODO: member identitites FIX
    const identities = Sequelize.literal(
      `array_agg( distinct "members->memberIdentities".platform)`,
    )

    const lastActive = Sequelize.literal(`MAX("members->activities".timestamp)`)

    const joinedAt = Sequelize.literal(`
        MIN(
          CASE
            WHEN "members->activities".timestamp != '1970-01-01T00:00:00.000Z'
            THEN "members->activities".timestamp
          END
        )
      `)

    const memberCount = Sequelize.literal(`COUNT(DISTINCT "members".id)::integer`)

    const activityCount = Sequelize.literal(`COUNT("members->activities".id)::integer`)

    const segments = Sequelize.literal(
      `ARRAY_AGG(DISTINCT "segments->organizationSegments"."segmentId")`,
    )

    // If the advanced filter is empty, we construct it from the query parameter filter
    if (!advancedFilter) {
      advancedFilter = { and: [] }

      if (filter.id) {
        advancedFilter.and.push({
          id: filter.id,
        })
      }

      if (filter.displayName) {
        advancedFilter.and.push({
          displayName: {
            textContains: filter.displayName,
          },
        })
      }

      if (filter.description) {
        advancedFilter.and.push({
          description: {
            textContains: filter.description,
          },
        })
      }

      if (filter.emails) {
        if (typeof filter.emails === 'string') {
          filter.emails = filter.emails.split(',')
        }
        advancedFilter.and.push({
          emails: {
            overlap: filter.emails,
          },
        })
      }

      if (filter.phoneNumbers) {
        if (typeof filter.phoneNumbers === 'string') {
          filter.phoneNumbers = filter.phoneNumbers.split(',')
        }
        advancedFilter.and.push({
          phoneNumbers: {
            overlap: filter.phoneNumbers,
          },
        })
      }

      if (filter.tags) {
        if (typeof filter.tags === 'string') {
          filter.tags = filter.tags.split(',')
        }
        advancedFilter.and.push({
          tags: {
            overlap: filter.tags,
          },
        })
      }

      if (filter.twitter) {
        advancedFilter.and.push({
          twitter: {
            textContains: filter.twitter,
          },
        })
      }

      if (filter.linkedin) {
        advancedFilter.and.push({
          linkedin: {
            textContains: filter.linkedin,
          },
        })
      }

      if (filter.crunchbase) {
        advancedFilter.and.push({
          crunchbase: {
            textContains: filter.crunchbase,
          },
        })
      }

      if (filter.employeesRange) {
        const [start, end] = filter.employeesRange

        if (start !== undefined && start !== null && start !== '') {
          advancedFilter.and.push({
            employees: {
              gte: start,
            },
          })
        }

        if (end !== undefined && end !== null && end !== '') {
          advancedFilter.and.push({
            employees: {
              lte: end,
            },
          })
        }
      }

      if (filter.revenueMin) {
        advancedFilter.and.push({
          revenueMin: {
            gte: filter.revenueMin,
          },
        })
      }

      if (filter.revenueMax) {
        advancedFilter.and.push({
          revenueMax: {
            lte: filter.revenueMax,
          },
        })
      }

      if (filter.members) {
        advancedFilter.and.push({
          members: filter.members,
        })
      }

      if (filter.createdAtRange) {
        const [start, end] = filter.createdAtRange

        if (start !== undefined && start !== null && start !== '') {
          advancedFilter.and.push({
            createdAt: {
              gte: start,
            },
          })
        }

        if (end !== undefined && end !== null && end !== '') {
          advancedFilter.and.push({
            createdAt: {
              lte: end,
            },
          })
        }
      }
    }

    customOrderBy = customOrderBy.concat(
      SequelizeFilterUtils.customOrderByIfExists('lastActive', orderBy),
    )
    customOrderBy = customOrderBy.concat(
      SequelizeFilterUtils.customOrderByIfExists('joinedAt', orderBy),
    )
    customOrderBy = customOrderBy.concat(
      SequelizeFilterUtils.customOrderByIfExists('activityCount', orderBy),
    )

    customOrderBy = customOrderBy.concat(
      SequelizeFilterUtils.customOrderByIfExists('memberCount', orderBy),
    )

    const parser = new QueryParser(
      {
        nestedFields: {
          twitter: 'twitter.handle',
          linkedin: 'linkedin.handle',
          crunchbase: 'crunchbase.handle',
          revenueMin: 'revenueRange.min',
          revenueMax: 'revenueRange.max',
          revenue: 'revenueRange.min',
        },
        aggregators: {
          ...SequelizeFilterUtils.getNativeTableFieldAggregations(
            [
              'id',
              'displayName',
              'description',
              'emails',
              'phoneNumbers',
              'logo',
              'tags',
              'website',
              'location',
              'github',
              'twitter',
              'linkedin',
              'crunchbase',
              'employees',
              'revenueRange',
              'importHash',
              'createdAt',
              'updatedAt',
              'deletedAt',
              'tenantId',
              'createdById',
              'updatedById',
              'isTeamOrganization',
              'type',
              'attributes',
              'manuallyCreated',
            ],
            'organization',
          ),
          activeOn,
          identities,
          lastActive,
          joinedAt,
          memberCount,
          activityCount,
          segments,
        },
        manyToMany: {
          members: {
            table: 'organizations',
            model: 'organization',
            relationTable: {
              name: 'memberOrganizations',
              from: 'organizationId',
              to: 'memberId',
            },
          },
          segments: {
            table: 'organizations',
            model: 'organization',
            relationTable: {
              name: 'organizationSegments',
              from: 'organizationId',
              to: 'segmentId',
            },
          },
        },
      },
      options,
    )

    const parsed: QueryOutput = parser.parse({
      filter: advancedFilter,
      orderBy: orderBy || ['createdAt_DESC'],
      limit,
      offset,
    })

    let order = parsed.order

    if (customOrderBy.length > 0) {
      order = [customOrderBy]
    } else if (orderBy) {
      order = [orderBy.split('_')]
    }

    let {
      rows,
      count, // eslint-disable-line prefer-const
    } = await options.database.organization.findAndCountAll({
      ...(parsed.where ? { where: parsed.where } : {}),
      ...(parsed.having ? { having: parsed.having } : {}),
      attributes: [
        ...SequelizeFilterUtils.getLiteralProjections(
          [
            'id',
            'displayName',
            'description',
            'emails',
            'phoneNumbers',
            'logo',
            'tags',
            'website',
            'location',
            'github',
            'twitter',
            'linkedin',
            'crunchbase',
            'employees',
            'revenueRange',
            'importHash',
            'createdAt',
            'updatedAt',
            'deletedAt',
            'tenantId',
            'createdById',
            'updatedById',
            'isTeamOrganization',
            'type',
            'ticker',
            'size',
            'naics',
            'lastEnrichedAt',
            'industry',
            'headline',
            'geoLocation',
            'founded',
            'employeeCountByCountry',
            'address',
            'profiles',
            'attributes',
            'manuallyCreated',
            'affiliatedProfiles',
            'allSubsidiaries',
            'alternativeDomains',
            'alternativeNames',
            'averageEmployeeTenure',
            'averageTenureByLevel',
            'averageTenureByRole',
            'directSubsidiaries',
            'employeeChurnRate',
            'employeeCountByMonth',
            'employeeGrowthRate',
            'employeeCountByMonthByLevel',
            'employeeCountByMonthByRole',
            'gicsSector',
            'grossAdditionsByMonth',
            'grossDeparturesByMonth',
            'ultimateParent',
            'immediateParent',
          ],
          'organization',
        ),
        [activeOn, 'activeOn'],
        [identities, 'identities'],
        [lastActive, 'lastActive'],
        [joinedAt, 'joinedAt'],
        [memberCount, 'memberCount'],
        [activityCount, 'activityCount'],
        [segments, 'segmentIds'],
      ],
      order,
      limit: parsed.limit,
      offset: parsed.offset,
      include,
      subQuery: false,
      group: ['organization.id'],
      transaction: SequelizeRepository.getTransaction(options),
    })

    rows = await this._populateRelationsForRows(rows)

    return { rows, count: count.length, limit: parsed.limit, offset: parsed.offset }
  }

  static async findAllAutocomplete(query, limit, options: IRepositoryOptions) {
    const tenant = SequelizeRepository.getCurrentTenant(options)
    const segmentIds = SequelizeRepository.getSegmentIds(options)

    const records = await options.database.sequelize.query(
      `
        SELECT
            DISTINCT
            o."id",
            o."displayName" AS label,
            o."logo",
            o."displayName" ILIKE :queryExact AS exact
        FROM "organizations" AS o
        JOIN "organizationSegments" os ON os."organizationId" = o.id
        WHERE o."deletedAt" IS NULL
          AND o."tenantId" = :tenantId
          AND (o."displayName" ILIKE :queryLike OR o.id = :uuid)
          AND os."segmentId" IN (:segmentIds)
          AND os."tenantId" = :tenantId
        ORDER BY o."displayName" ILIKE :queryExact DESC, o."displayName"
        LIMIT :limit;
      `,
      {
        replacements: {
          limit: limit ? Number(limit) : 20,
          tenantId: tenant.id,
          segmentIds,
          queryLike: `%${query}%`,
          queryExact: query,
          uuid: validator.isUUID(query) ? query : null,
        },
        type: QueryTypes.SELECT,
        raw: true,
      },
    )

    return records
  }

  static async _createAuditLog(action, record, data, options: IRepositoryOptions) {
    let values = {}

    if (data) {
      values = {
        ...record.get({ plain: true }),
        memberIds: data.members,
      }
    }

    await AuditLogRepository.log(
      {
        entityName: 'organization',
        entityId: record.id,
        action,
        values,
      },
      options,
    )
  }

  static async _populateRelationsForRows(rows) {
    if (!rows) {
      return rows
    }

    return rows.map((record) => {
      const rec = record.get({ plain: true })
      rec.activeOn = rec.activeOn ?? []
      rec.segments = rec.segmentIds ?? []
      delete rec.segmentIds
      return rec
    })
  }
}

export default OrganizationRepository<|MERGE_RESOLUTION|>--- conflicted
+++ resolved
@@ -1,9 +1,5 @@
-<<<<<<< HEAD
 import lodash, { chunk } from 'lodash'
-=======
-import lodash from 'lodash'
 import validator from 'validator'
->>>>>>> c748d3fc
 import { FieldTranslatorFactory, OpensearchQueryParser } from '@crowd/opensearch'
 import { PageData } from '@crowd/common'
 import {
