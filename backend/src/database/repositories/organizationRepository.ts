import lodash from 'lodash'
import { FieldTranslatorFactory, OpensearchQueryParser } from '@crowd/opensearch'
import { PageData } from '@crowd/common'
import { OpenSearchIndex, SyncStatus } from '@crowd/types'
import Sequelize, { QueryTypes } from 'sequelize'
import SequelizeRepository from './sequelizeRepository'
import AuditLogRepository from './auditLogRepository'
import SequelizeFilterUtils from '../utils/sequelizeFilterUtils'
import Error404 from '../../errors/Error404'
import { IRepositoryOptions } from './IRepositoryOptions'
import QueryParser from './filters/queryParser'
import { QueryOutput } from './filters/queryTypes'
import OrganizationSyncRemoteRepository from './organizationSyncRemoteRepository'
import isFeatureEnabled from '@/feature-flags/isFeatureEnabled'
import { FeatureFlag } from '@/types/common'

const { Op } = Sequelize

class OrganizationRepository {
  static async filterByPayingTenant<T extends object>(
    tenantId: string,
    limit: number,
    options: IRepositoryOptions,
  ): Promise<T[]> {
    const database = SequelizeRepository.getSequelize(options)
    const transaction = SequelizeRepository.getTransaction(options)
    const query = `
<<<<<<< HEAD
    with org_activities as (select a."organizationId", count(a.id) as "orgActivityCount"
                            from activities a
                            where a."tenantId" = :tenantId and
                                  a."deletedAt" is null and
                                  a."isContribution" = true
                            group by a."organizationId"
                            having count(id) > 0)
    select org.id
        , cach.id "cachId"
        , org."name"
        , org."displayName"
        , org."location"
        , org."website"
        , org."lastEnrichedAt"
        , org."twitter"
        , org."employees"
        , org."size"
        , org."founded"
        , org."industry"
        , org."naics"
        , org."profiles"
        , org."headline"
        , org."ticker"
        , org."type"
        , org."address"
        , org."geoLocation"
        , org."employeeCountByCountry"
        , org."twitter"
        , org."linkedin"
        , org."linkedin"
        , org."crunchbase"
        , org."github"
        , org."description"
        , org."revenueRange"
        , org."tags"
        , org."affiliatedProfiles"
        , org."allSubsidiaries"
        , org."alternativeDomains"
        , org."alternativeNames"
        , org."averageEmployeeTenure"
        , org."averageTenureByLevel"
        , org."averageTenureByRole"
        , org."directSubsidiaries"
        , org."employeeChurnRate"
        , org."employeeCountByMonth"
        , org."employeeGrowthRate"
        , org."employeeCountByMonthByLevel"
        , org."employeeCountByMonthByRole"
        , org."gicsSector"
        , org."grossAdditionsByMonth"
        , org."grossDeparturesByMonth"
        , org."ultimateParent"
        , org."immediateParent"
        , activity."orgActivityCount"
    from "organizations" as org
            join "organizationCaches" cach on org."name" = cach."name"
            join org_activities activity on activity."organizationId" = org."id"
    where :tenantId = org."tenantId"
      and (org."lastEnrichedAt" is null or date_part('month', age(now(), org."lastEnrichedAt")) >= 6)
    order by org."lastEnrichedAt" asc, org."website", activity."orgActivityCount" desc, org."createdAt" desc
    limit :limit;
=======
      with orgActivities as (
        SELECT activities."organizationId", COUNT(*) "orgActivityCount"
        FROM "activities"
        WHERE activities."organizationId" IS NOT NULL
        GROUP BY activities."organizationId"
        HAVING COUNT(*) > 0
      ) 
      SELECT org.id "id"
      ,cach.id "cachId"
      ,org."name"
      ,org."displayName"
      ,org."location"
      ,org."website"
      ,org."lastEnrichedAt"
      ,org."twitter"
      ,org."employees"
      ,org."size"
      ,org."founded"
      ,org."industry"
      ,org."naics"
      ,org."profiles"
      ,org."headline"
      ,org."ticker"
      ,org."type"
      ,org."address"
      ,org."geoLocation"
      ,org."employeeCountByCountry"
      ,org."twitter"
      ,org."linkedin"
      ,org."linkedin"
      ,org."crunchbase"
      ,org."github"
      ,org."description"
      ,org."revenueRange"
      ,org."tags"
      ,org."affiliatedProfiles"
      ,org."allSubsidiaries"
      ,org."alternativeDomains"
      ,org."alternativeNames"
      ,org."averageEmployeeTenure"
      ,org."averageTenureByLevel"
      ,org."averageTenureByRole"
      ,org."directSubsidiaries"
      ,org."employeeChurnRate"
      ,org."employeeCountByMonth"
      ,org."employeeGrowthRate"
      ,org."employeeCountByMonthByLevel"
      ,org."employeeCountByMonthByRole"
      ,org."gicsSector"
      ,org."grossAdditionsByMonth"
      ,org."grossDeparturesByMonth"
      ,org."ultimateParent"
      ,org."immediateParent"
      ,activity."orgActivityCount"
      FROM "organizations" as org
      JOIN "organizationCaches" cach ON org."name" = cach."name"
      JOIN orgActivities activity ON activity."organizationId" = org."id"
      WHERE :tenantId = org."tenantId" AND (org."lastEnrichedAt" IS NULL OR DATE_PART('month', AGE(NOW(), org."lastEnrichedAt")) >= 6)
      ORDER BY org."lastEnrichedAt" ASC, org."website", activity."orgActivityCount" DESC, org."createdAt" DESC
      LIMIT :limit
    ;
>>>>>>> 02297290
    `
    const orgs: T[] = await database.query(query, {
      type: QueryTypes.SELECT,
      transaction,
      replacements: {
        tenantId,
        limit,
      },
    })
    return orgs
  }

  static async create(data, options: IRepositoryOptions) {
    const currentUser = SequelizeRepository.getCurrentUser(options)

    const tenant = SequelizeRepository.getCurrentTenant(options)

    const transaction = SequelizeRepository.getTransaction(options)

    if (!data.displayName) {
      data.displayName = data.name
    }

    const record = await options.database.organization.create(
      {
        ...lodash.pick(data, [
          'name',
          'displayName',
          'url',
          'description',
          'emails',
          'phoneNumbers',
          'logo',
          'tags',
          'website',
          'location',
          'github',
          'twitter',
          'linkedin',
          'crunchbase',
          'employees',
          'revenueRange',
          'importHash',
          'isTeamOrganization',
          'employeeCountByCountry',
          'type',
          'ticker',
          'headline',
          'profiles',
          'naics',
          'industry',
          'founded',
          'size',
          'lastEnrichedAt',
          'manuallyCreated',
          'affiliatedProfiles',
          'allSubsidiaries',
          'alternativeDomains',
          'alternativeNames',
          'averageEmployeeTenure',
          'averageTenureByLevel',
          'averageTenureByRole',
          'directSubsidiaries',
          'employeeChurnRate',
          'employeeCountByMonth',
          'employeeGrowthRate',
          'employeeCountByMonthByLevel',
          'employeeCountByMonthByRole',
          'gicsSector',
          'grossAdditionsByMonth',
          'grossDeparturesByMonth',
          'ultimateParent',
          'immediateParent',
        ]),

        tenantId: tenant.id,
        createdById: currentUser.id,
        updatedById: currentUser.id,
      },
      {
        transaction,
      },
    )

    await record.setMembers(data.members || [], {
      transaction,
    })

    await OrganizationRepository.includeOrganizationToSegments(record.id, options)

    await this._createAuditLog(AuditLogRepository.CREATE, record, data, options)

    return this.findById(record.id, options)
  }

  static async bulkUpdate<T extends any[]>(
    data: T,
    fields: string[],
    options: IRepositoryOptions,
    isEnrichment: boolean = false,
  ): Promise<T> {
    // Ensure every organization has a non-undefine primary ID
    const isValid = new Set(data.filter((org) => org.id).map((org) => org.id)).size !== data.length
    if (isValid) return [] as T

    if (isEnrichment) {
      // Fetch existing organizations
      const existingOrgs = await options.database.organization.findAll({
        where: {
          id: {
            [options.database.Sequelize.Op.in]: data.map((org) => org.id),
          },
        },
      })

      // Append new tags to existing tags instead of overwriting
      if (fields.includes('tags')) {
        // @ts-ignore
        data = data.map((org) => {
          const existingOrg = existingOrgs.find((o) => o.id === org.id)
          if (existingOrg && existingOrg.tags) {
            // Merge existing and new tags without duplicates
            org.tags = lodash.uniq([...existingOrg.tags, ...org.tags])
          }
          return org
        })
      }
    }
    // Using bulk insert to update on duplicate primary ID
    const orgs = await options.database.organization.bulkCreate(data, {
      fields: ['id', 'tenantId', ...fields],
      updateOnDuplicate: fields,
      returning: fields,
    })
    return orgs
  }

  static async includeOrganizationToSegments(organizationId: string, options: IRepositoryOptions) {
    const seq = SequelizeRepository.getSequelize(options)

    const transaction = SequelizeRepository.getTransaction(options)

    let bulkInsertOrganizationSegments = `INSERT INTO "organizationSegments" ("organizationId","segmentId", "tenantId", "createdAt") VALUES `
    const replacements = {
      organizationId,
      tenantId: options.currentTenant.id,
    }

    for (let idx = 0; idx < options.currentSegments.length; idx++) {
      bulkInsertOrganizationSegments += ` (:organizationId, :segmentId${idx}, :tenantId, now()) `

      replacements[`segmentId${idx}`] = options.currentSegments[idx].id

      if (idx !== options.currentSegments.length - 1) {
        bulkInsertOrganizationSegments += `,`
      }
    }

    bulkInsertOrganizationSegments += ` ON CONFLICT DO NOTHING`

    await seq.query(bulkInsertOrganizationSegments, {
      replacements,
      type: QueryTypes.INSERT,
      transaction,
    })
  }

  static async excludeOrganizationsFromSegments(
    organizationIds: string[],
    options: IRepositoryOptions,
  ) {
    const seq = SequelizeRepository.getSequelize(options)

    const transaction = SequelizeRepository.getTransaction(options)

    const bulkDeleteOrganizationSegments = `DELETE FROM "organizationSegments" WHERE "organizationId" in (:organizationIds) and "segmentId" in (:segmentIds);`

    await seq.query(bulkDeleteOrganizationSegments, {
      replacements: {
        organizationIds,
        segmentIds: SequelizeRepository.getSegmentIds(options),
      },
      type: QueryTypes.DELETE,
      transaction,
    })
  }

  static async update(id, data, options: IRepositoryOptions) {
    const currentUser = SequelizeRepository.getCurrentUser(options)

    const transaction = SequelizeRepository.getTransaction(options)

    const currentTenant = SequelizeRepository.getCurrentTenant(options)

    let record = await options.database.organization.findOne({
      where: {
        id,
        tenantId: currentTenant.id,
      },
      transaction,
    })

    if (!record) {
      throw new Error404()
    }

    // exclude syncRemote attributes, since these are populated from organizationSyncRemote table
    if (data.attributes?.syncRemote) {
      delete data.attributes.syncRemote
    }

    record = await record.update(
      {
        ...lodash.pick(data, [
          'name',
          'displayName',
          'url',
          'description',
          'emails',
          'phoneNumbers',
          'logo',
          'tags',
          'website',
          'location',
          'github',
          'twitter',
          'linkedin',
          'crunchbase',
          'employees',
          'revenueRange',
          'importHash',
          'isTeamOrganization',
          'employeeCountByCountry',
          'type',
          'ticker',
          'headline',
          'profiles',
          'naics',
          'industry',
          'founded',
          'size',
          'employees',
          'twitter',
          'lastEnrichedAt',
          'affiliatedProfiles',
          'allSubsidiaries',
          'alternativeDomains',
          'alternativeNames',
          'averageEmployeeTenure',
          'averageTenureByLevel',
          'averageTenureByRole',
          'directSubsidiaries',
          'employeeChurnRate',
          'employeeCountByMonth',
          'employeeGrowthRate',
          'employeeCountByMonthByLevel',
          'employeeCountByMonthByRole',
          'gicsSector',
          'grossAdditionsByMonth',
          'grossDeparturesByMonth',
          'ultimateParent',
          'immediateParent',
          'attributes',
        ]),
        updatedById: currentUser.id,
      },
      {
        transaction,
      },
    )
    if (data.members) {
      await record.setMembers(data.members || [], {
        transaction,
      })
    }

    if (
      data.isTeamOrganization === true ||
      data.isTeamOrganization === 'true' ||
      data.isTeamOrganization === false ||
      data.isTeamOrganization === 'false'
    ) {
      await this.setOrganizationIsTeam(record.id, data.isTeamOrganization, options)
    }

    if (data.segments) {
      await OrganizationRepository.includeOrganizationToSegments(record.id, {
        ...options,
        transaction,
      })
    }

    await this._createAuditLog(AuditLogRepository.UPDATE, record, data, options)

    return this.findById(record.id, options)
  }

  /**
   * Marks/unmarks an organization's members as team members
   * @param organizationId
   * @param isTeam
   * @param options
   */
  static async setOrganizationIsTeam(
    organizationId: string,
    isTeam: boolean,
    options: IRepositoryOptions,
  ): Promise<void> {
    await options.database.sequelize.query(
      `update members as m
      set attributes = jsonb_set("attributes", '{isTeamMember}', '{"default": ${isTeam}}'::jsonb)
      from "memberOrganizations" as mo
      where mo."memberId" = m.id
      and mo."organizationId" = :organizationId
      and m."tenantId" = :tenantId;
   `,
      {
        replacements: {
          isTeam,
          organizationId,
          tenantId: options.currentTenant.id,
        },
        type: QueryTypes.UPDATE,
      },
    )
  }

  static async destroy(id, options: IRepositoryOptions, force = false) {
    const transaction = SequelizeRepository.getTransaction(options)

    const currentTenant = SequelizeRepository.getCurrentTenant(options)

    await OrganizationRepository.excludeOrganizationsFromSegments([id], {
      ...options,
      transaction,
    })
    const org = await this.findById(id, options)

    if (org.segments.length === 0) {
      const record = await options.database.organization.findOne({
        where: {
          id,
          tenantId: currentTenant.id,
        },
        transaction,
      })

      if (!record) {
        throw new Error404()
      }

      await record.destroy({
        transaction,
        force,
      })

      await this._createAuditLog(AuditLogRepository.DELETE, record, record, options)
    }
  }

  static async findById(id, options: IRepositoryOptions) {
    const transaction = SequelizeRepository.getTransaction(options)
    const sequelize = SequelizeRepository.getSequelize(options)

    const currentTenant = SequelizeRepository.getCurrentTenant(options)

    const results = await sequelize.query(
      `
          WITH
              activity_counts AS (
                SELECT "organizationId", COUNT(id) AS "activityCount"
                FROM activities
                WHERE "organizationId" = :id
                GROUP BY "organizationId"
              ),
              member_counts AS (
                  SELECT "organizationId", COUNT(DISTINCT "memberId") AS "memberCount"
                  FROM "memberOrganizations"
                  WHERE "organizationId" = :id and "dateEnd" is null
                  GROUP BY "organizationId"
              ),
              active_on AS (
                SELECT "organizationId", ARRAY_AGG(DISTINCT platform) AS "activeOn"
                FROM activities
                WHERE "organizationId" = :id
                GROUP BY "organizationId"
            ),
              identities AS (
                  SELECT "organizationId", ARRAY_AGG(DISTINCT platform) AS "identities"
                  FROM "memberOrganizations" mo
                  JOIN "memberIdentities" mi ON mi."memberId" = mo."memberId"
                  WHERE mo."organizationId" = :id
                  GROUP BY "organizationId"
              ),
              last_active AS (
                  SELECT mo."organizationId", MAX(timestamp) AS "lastActive", MIN(timestamp) AS "joinedAt"
                  FROM "memberOrganizations" mo
                  JOIN activities a ON a."memberId" = mo."memberId"
                  WHERE mo."organizationId" = :id
                  GROUP BY mo."organizationId"
              ),
              segments AS (
                  SELECT "organizationId", ARRAY_AGG("segmentId") AS "segments"
                  FROM "organizationSegments"
                  WHERE "organizationId" = :id
                  GROUP BY "organizationId"
              )
          SELECT
              o.*,
              COALESCE(ac."activityCount", 0)::INTEGER AS "activityCount",
              COALESCE(mc."memberCount", 0)::INTEGER AS "memberCount",
              COALESCE(ao."activeOn", '{}') AS "activeOn",
              COALESCE(id."identities", '{}') AS "identities",
              COALESCE(s."segments", '{}') AS "segments",
              a."lastActive",
              a."joinedAt"
          FROM organizations o
          LEFT JOIN activity_counts ac ON ac."organizationId" = o.id
          LEFT JOIN member_counts mc ON mc."organizationId" = o.id
          LEFT JOIN active_on ao ON ao."organizationId" = o.id
          LEFT JOIN identities id ON id."organizationId" = o.id
          LEFT JOIN last_active a ON a."organizationId" = o.id
          LEFT JOIN segments s ON s."organizationId" = o.id
          WHERE o.id = :id
            AND o."tenantId" = :tenantId;
      `,
      {
        replacements: {
          id,
          tenantId: currentTenant.id,
        },
        type: QueryTypes.SELECT,
        transaction,
      },
    )

    if (results.length === 0) {
      throw new Error404()
    }

    const result = results[0] as any

    const manualSyncRemote = await new OrganizationSyncRemoteRepository({
      ...options,
      transaction,
    }).findOrganizationManualSync(result.id)

    for (const syncRemote of manualSyncRemote) {
      if (result.attributes?.syncRemote) {
        result.attributes.syncRemote[syncRemote.platform] = syncRemote.status === SyncStatus.ACTIVE
      } else {
        result.attributes.syncRemote = {
          [syncRemote.platform]: syncRemote.status === SyncStatus.ACTIVE,
        }
      }
    }

    // compatibility issue
    delete result.searchSyncedAt

    return result
  }

  static async findByName(name, options: IRepositoryOptions) {
    const transaction = SequelizeRepository.getTransaction(options)

    const include = []

    const currentTenant = SequelizeRepository.getCurrentTenant(options)

    const record = await options.database.organization.findOne({
      where: {
        name,
        tenantId: currentTenant.id,
      },
      include,
      transaction,
    })

    if (!record) {
      return null
    }

    return record.get({ plain: true })
  }

  static async findByUrl(url, options: IRepositoryOptions) {
    const transaction = SequelizeRepository.getTransaction(options)

    const include = []

    const currentTenant = SequelizeRepository.getCurrentTenant(options)

    const record = await options.database.organization.findOne({
      where: {
        url,
        tenantId: currentTenant.id,
      },
      include,
      transaction,
    })

    if (!record) {
      return null
    }

    return record.get({ plain: true })
  }

  static async findByDomain(domain, options: IRepositoryOptions) {
    const transaction = SequelizeRepository.getTransaction(options)
    const currentTenant = SequelizeRepository.getCurrentTenant(options)

    // Check if organization exists
    const organization = await options.database.organization.findOne({
      where: {
        website: {
          [Sequelize.Op.or]: [
            // Matches URLs having 'http://' or 'https://'
            { [Sequelize.Op.iLike]: `%://${domain}` },
            // Matches URLs having 'www'
            { [Sequelize.Op.iLike]: `%://www.${domain}` },
            // Matches URLs that doesn't have 'http://' or 'https://' and 'www'
            { [Sequelize.Op.iLike]: `${domain}` },
          ],
        },
        tenantId: currentTenant.id,
      },
      transaction,
    })

    if (!organization) {
      return null
    }

    return organization.get({ plain: true })
  }

  static async filterIdInTenant(id, options: IRepositoryOptions) {
    return lodash.get(await this.filterIdsInTenant([id], options), '[0]', null)
  }

  static async filterIdsInTenant(ids, options: IRepositoryOptions) {
    if (!ids || !ids.length) {
      return []
    }

    const currentTenant = SequelizeRepository.getCurrentTenant(options)

    const where = {
      id: {
        [Op.in]: ids,
      },
      tenantId: currentTenant.id,
    }

    const records = await options.database.organization.findAll({
      attributes: ['id'],
      where,
    })

    return records.map((record) => record.id)
  }

  static async destroyBulk(ids, options: IRepositoryOptions, force = false) {
    const transaction = SequelizeRepository.getTransaction(options)

    const currentTenant = SequelizeRepository.getCurrentTenant(options)

    await OrganizationRepository.excludeOrganizationsFromSegments(ids, {
      ...options,
      transaction,
    })

    await options.database.organization.destroy({
      where: {
        id: ids,
        tenantId: currentTenant.id,
      },
      force,
      transaction,
    })
  }

  static async count(filter, options: IRepositoryOptions) {
    const transaction = SequelizeRepository.getTransaction(options)

    const tenant = SequelizeRepository.getCurrentTenant(options)

    return options.database.organization.count({
      where: {
        ...filter,
        tenantId: tenant.id,
      },
      transaction,
    })
  }

  static async findAndCountAllOpensearch(
    {
      filter = {} as any,
      limit = 20,
      offset = 0,
      orderBy = 'joinedAt_DESC',
      countOnly = false,
      segments = [] as string[],
      customSortFunction = undefined,
    },
    options: IRepositoryOptions,
  ): Promise<PageData<any>> {
    if (orderBy.length === 0) {
      orderBy = 'joinedAt_DESC'
    }

    const tenant = SequelizeRepository.getCurrentTenant(options)

    const segmentsEnabled = await isFeatureEnabled(FeatureFlag.SEGMENTS, options)

    const segment = segments[0]

    const translator = FieldTranslatorFactory.getTranslator(OpenSearchIndex.ORGANIZATIONS)

    if (filter.and) {
      filter.and.push({
        or: [
          {
            manuallyCreated: {
              eq: true,
            },
          },
          {
            activityCount: {
              gt: 0,
            },
          },
        ],
      })
    }

    const parsed = OpensearchQueryParser.parse(
      { filter, limit, offset, orderBy },
      OpenSearchIndex.ORGANIZATIONS,
      translator,
    )

    // add tenant filter to parsed query
    parsed.query.bool.must.push({
      term: {
        uuid_tenantId: tenant.id,
      },
    })

    if (segmentsEnabled) {
      // add segment filter
      parsed.query.bool.must.push({
        term: {
          uuid_segmentId: segment,
        },
      })
    }

    // exclude empty filters if any
    parsed.query.bool.must = parsed.query.bool.must.filter((obj) => {
      // Check if the object has a non-empty 'term' property
      if (obj.term) {
        return Object.keys(obj.term).length !== 0
      }
      return true
    })

    if (customSortFunction) {
      parsed.sort = customSortFunction
    }

    const countResponse = await options.opensearch.count({
      index: OpenSearchIndex.ORGANIZATIONS,
      body: { query: parsed.query },
    })

    if (countOnly) {
      return {
        rows: [],
        count: countResponse.body.count,
        limit,
        offset,
      }
    }

    const response = await options.opensearch.search({
      index: OpenSearchIndex.ORGANIZATIONS,
      body: parsed,
    })

    const translatedRows = response.body.hits.hits.map((o) =>
      translator.translateObjectToCrowd(o._source),
    )

    return { rows: translatedRows, count: countResponse.body.count, limit, offset }
  }

  static async findAndCountAll(
    {
      filter = {} as any,
      advancedFilter = null as any,
      limit = 0,
      offset = 0,
      orderBy = '',
      includeOrganizationsWithoutMembers = true,
    },
    options: IRepositoryOptions,
  ) {
    let customOrderBy: Array<any> = []

    const include = [
      {
        model: options.database.member,
        as: 'members',
        required: !includeOrganizationsWithoutMembers,
        attributes: [],
        through: {
          attributes: [],
        },
        include: [
          {
            model: options.database.activity,
            as: 'activities',
            attributes: [],
          },
          {
            model: options.database.memberIdentity,
            as: 'memberIdentities',
            attributes: [],
          },
        ],
      },
      {
        model: options.database.segment,
        as: 'segments',
        attributes: [],
        through: {
          attributes: [],
        },
      },
    ]

    const activeOn = Sequelize.literal(
      `array_agg( distinct  ("members->activities".platform) )  filter (where "members->activities".platform is not null)`,
    )

    // TODO: member identitites FIX
    const identities = Sequelize.literal(
      `array_agg( distinct "members->memberIdentities".platform)`,
    )

    const lastActive = Sequelize.literal(`MAX("members->activities".timestamp)`)

    const joinedAt = Sequelize.literal(`
        MIN(
          CASE
            WHEN "members->activities".timestamp != '1970-01-01T00:00:00.000Z'
            THEN "members->activities".timestamp
          END
        )
      `)

    const memberCount = Sequelize.literal(`COUNT(DISTINCT "members".id)::integer`)

    const activityCount = Sequelize.literal(`COUNT("members->activities".id)::integer`)

    const segments = Sequelize.literal(
      `ARRAY_AGG(DISTINCT "segments->organizationSegments"."segmentId")`,
    )

    // If the advanced filter is empty, we construct it from the query parameter filter
    if (!advancedFilter) {
      advancedFilter = { and: [] }

      if (filter.id) {
        advancedFilter.and.push({
          id: filter.id,
        })
      }

      if (filter.name) {
        advancedFilter.and.push({
          name: {
            textContains: filter.name,
          },
        })
      }

      if (filter.displayName) {
        advancedFilter.and.push({
          displayName: {
            textContains: filter.displayName,
          },
        })
      }

      if (filter.url) {
        advancedFilter.and.push({
          url: {
            textContains: filter.url,
          },
        })
      }

      if (filter.description) {
        advancedFilter.and.push({
          description: {
            textContains: filter.description,
          },
        })
      }

      if (filter.emails) {
        if (typeof filter.emails === 'string') {
          filter.emails = filter.emails.split(',')
        }
        advancedFilter.and.push({
          emails: {
            overlap: filter.emails,
          },
        })
      }

      if (filter.phoneNumbers) {
        if (typeof filter.phoneNumbers === 'string') {
          filter.phoneNumbers = filter.phoneNumbers.split(',')
        }
        advancedFilter.and.push({
          phoneNumbers: {
            overlap: filter.phoneNumbers,
          },
        })
      }

      if (filter.tags) {
        if (typeof filter.tags === 'string') {
          filter.tags = filter.tags.split(',')
        }
        advancedFilter.and.push({
          tags: {
            overlap: filter.tags,
          },
        })
      }

      if (filter.twitter) {
        advancedFilter.and.push({
          twitter: {
            textContains: filter.twitter,
          },
        })
      }

      if (filter.linkedin) {
        advancedFilter.and.push({
          linkedin: {
            textContains: filter.linkedin,
          },
        })
      }

      if (filter.crunchbase) {
        advancedFilter.and.push({
          crunchbase: {
            textContains: filter.crunchbase,
          },
        })
      }

      if (filter.employeesRange) {
        const [start, end] = filter.employeesRange

        if (start !== undefined && start !== null && start !== '') {
          advancedFilter.and.push({
            employees: {
              gte: start,
            },
          })
        }

        if (end !== undefined && end !== null && end !== '') {
          advancedFilter.and.push({
            employees: {
              lte: end,
            },
          })
        }
      }

      if (filter.revenueMin) {
        advancedFilter.and.push({
          revenueMin: {
            gte: filter.revenueMin,
          },
        })
      }

      if (filter.revenueMax) {
        advancedFilter.and.push({
          revenueMax: {
            lte: filter.revenueMax,
          },
        })
      }

      if (filter.members) {
        advancedFilter.and.push({
          members: filter.members,
        })
      }

      if (filter.createdAtRange) {
        const [start, end] = filter.createdAtRange

        if (start !== undefined && start !== null && start !== '') {
          advancedFilter.and.push({
            createdAt: {
              gte: start,
            },
          })
        }

        if (end !== undefined && end !== null && end !== '') {
          advancedFilter.and.push({
            createdAt: {
              lte: end,
            },
          })
        }
      }
    }

    customOrderBy = customOrderBy.concat(
      SequelizeFilterUtils.customOrderByIfExists('lastActive', orderBy),
    )
    customOrderBy = customOrderBy.concat(
      SequelizeFilterUtils.customOrderByIfExists('joinedAt', orderBy),
    )
    customOrderBy = customOrderBy.concat(
      SequelizeFilterUtils.customOrderByIfExists('activityCount', orderBy),
    )

    customOrderBy = customOrderBy.concat(
      SequelizeFilterUtils.customOrderByIfExists('memberCount', orderBy),
    )

    const parser = new QueryParser(
      {
        nestedFields: {
          twitter: 'twitter.handle',
          linkedin: 'linkedin.handle',
          crunchbase: 'crunchbase.handle',
          revenueMin: 'revenueRange.min',
          revenueMax: 'revenueRange.max',
          revenue: 'revenueRange.min',
        },
        aggregators: {
          ...SequelizeFilterUtils.getNativeTableFieldAggregations(
            [
              'id',
              'name',
              'displayName',
              'url',
              'description',
              'emails',
              'phoneNumbers',
              'logo',
              'tags',
              'website',
              'location',
              'github',
              'twitter',
              'linkedin',
              'crunchbase',
              'employees',
              'revenueRange',
              'importHash',
              'createdAt',
              'updatedAt',
              'deletedAt',
              'tenantId',
              'createdById',
              'updatedById',
              'isTeamOrganization',
              'type',
              'attributes',
              'manuallyCreated',
            ],
            'organization',
          ),
          activeOn,
          identities,
          lastActive,
          joinedAt,
          memberCount,
          activityCount,
          segments,
        },
        manyToMany: {
          members: {
            table: 'organizations',
            model: 'organization',
            relationTable: {
              name: 'memberOrganizations',
              from: 'organizationId',
              to: 'memberId',
            },
          },
          segments: {
            table: 'organizations',
            model: 'organization',
            relationTable: {
              name: 'organizationSegments',
              from: 'organizationId',
              to: 'segmentId',
            },
          },
        },
      },
      options,
    )

    const parsed: QueryOutput = parser.parse({
      filter: advancedFilter,
      orderBy: orderBy || ['createdAt_DESC'],
      limit,
      offset,
    })

    let order = parsed.order

    if (customOrderBy.length > 0) {
      order = [customOrderBy]
    } else if (orderBy) {
      order = [orderBy.split('_')]
    }

    let {
      rows,
      count, // eslint-disable-line prefer-const
    } = await options.database.organization.findAndCountAll({
      ...(parsed.where ? { where: parsed.where } : {}),
      ...(parsed.having ? { having: parsed.having } : {}),
      attributes: [
        ...SequelizeFilterUtils.getLiteralProjections(
          [
            'id',
            'name',
            'displayName',
            'url',
            'description',
            'emails',
            'phoneNumbers',
            'logo',
            'tags',
            'website',
            'location',
            'github',
            'twitter',
            'linkedin',
            'crunchbase',
            'employees',
            'revenueRange',
            'importHash',
            'createdAt',
            'updatedAt',
            'deletedAt',
            'tenantId',
            'createdById',
            'updatedById',
            'isTeamOrganization',
            'type',
            'ticker',
            'size',
            'naics',
            'lastEnrichedAt',
            'industry',
            'headline',
            'geoLocation',
            'founded',
            'employeeCountByCountry',
            'address',
            'profiles',
            'attributes',
            'manuallyCreated',
            'affiliatedProfiles',
            'allSubsidiaries',
            'alternativeDomains',
            'alternativeNames',
            'averageEmployeeTenure',
            'averageTenureByLevel',
            'averageTenureByRole',
            'directSubsidiaries',
            'employeeChurnRate',
            'employeeCountByMonth',
            'employeeGrowthRate',
            'employeeCountByMonthByLevel',
            'employeeCountByMonthByRole',
            'gicsSector',
            'grossAdditionsByMonth',
            'grossDeparturesByMonth',
            'ultimateParent',
            'immediateParent',
          ],
          'organization',
        ),
        [activeOn, 'activeOn'],
        [identities, 'identities'],
        [lastActive, 'lastActive'],
        [joinedAt, 'joinedAt'],
        [memberCount, 'memberCount'],
        [activityCount, 'activityCount'],
        [segments, 'segmentIds'],
      ],
      order,
      limit: parsed.limit,
      offset: parsed.offset,
      include,
      subQuery: false,
      group: ['organization.id'],
      transaction: SequelizeRepository.getTransaction(options),
    })

    rows = await this._populateRelationsForRows(rows)

    return { rows, count: count.length, limit: parsed.limit, offset: parsed.offset }
  }

  static async findAllAutocomplete(query, limit, options: IRepositoryOptions) {
    const tenant = SequelizeRepository.getCurrentTenant(options)

    const whereAnd: Array<any> = [
      {
        tenantId: tenant.id,
      },
    ]

    if (query) {
      whereAnd.push({
        [Op.or]: [
          { id: SequelizeFilterUtils.uuid(query) },
          {
            [Op.and]: SequelizeFilterUtils.ilikeIncludes('organization', 'displayName', query),
          },
        ],
      })
    }

    const where = { [Op.and]: whereAnd }

    const records = await options.database.organization.findAll({
      attributes: ['id', 'displayName', 'logo'],
      where,
      limit: limit ? Number(limit) : undefined,
      order: [['displayName', 'ASC']],
    })

    return records.map((record) => ({
      id: record.id,
      label: record.displayName,
      logo: record.logo,
    }))
  }

  static async _createAuditLog(action, record, data, options: IRepositoryOptions) {
    let values = {}

    if (data) {
      values = {
        ...record.get({ plain: true }),
        memberIds: data.members,
      }
    }

    await AuditLogRepository.log(
      {
        entityName: 'organization',
        entityId: record.id,
        action,
        values,
      },
      options,
    )
  }

  static async _populateRelationsForRows(rows) {
    if (!rows) {
      return rows
    }

    return rows.map((record) => {
      const rec = record.get({ plain: true })
      rec.activeOn = rec.activeOn ?? []
      rec.segments = rec.segmentIds ?? []
      delete rec.segmentIds
      return rec
    })
  }
}

export default OrganizationRepository<|MERGE_RESOLUTION|>--- conflicted
+++ resolved
@@ -25,7 +25,6 @@
     const database = SequelizeRepository.getSequelize(options)
     const transaction = SequelizeRepository.getTransaction(options)
     const query = `
-<<<<<<< HEAD
     with org_activities as (select a."organizationId", count(a.id) as "orgActivityCount"
                             from activities a
                             where a."tenantId" = :tenantId and
@@ -87,69 +86,6 @@
       and (org."lastEnrichedAt" is null or date_part('month', age(now(), org."lastEnrichedAt")) >= 6)
     order by org."lastEnrichedAt" asc, org."website", activity."orgActivityCount" desc, org."createdAt" desc
     limit :limit;
-=======
-      with orgActivities as (
-        SELECT activities."organizationId", COUNT(*) "orgActivityCount"
-        FROM "activities"
-        WHERE activities."organizationId" IS NOT NULL
-        GROUP BY activities."organizationId"
-        HAVING COUNT(*) > 0
-      ) 
-      SELECT org.id "id"
-      ,cach.id "cachId"
-      ,org."name"
-      ,org."displayName"
-      ,org."location"
-      ,org."website"
-      ,org."lastEnrichedAt"
-      ,org."twitter"
-      ,org."employees"
-      ,org."size"
-      ,org."founded"
-      ,org."industry"
-      ,org."naics"
-      ,org."profiles"
-      ,org."headline"
-      ,org."ticker"
-      ,org."type"
-      ,org."address"
-      ,org."geoLocation"
-      ,org."employeeCountByCountry"
-      ,org."twitter"
-      ,org."linkedin"
-      ,org."linkedin"
-      ,org."crunchbase"
-      ,org."github"
-      ,org."description"
-      ,org."revenueRange"
-      ,org."tags"
-      ,org."affiliatedProfiles"
-      ,org."allSubsidiaries"
-      ,org."alternativeDomains"
-      ,org."alternativeNames"
-      ,org."averageEmployeeTenure"
-      ,org."averageTenureByLevel"
-      ,org."averageTenureByRole"
-      ,org."directSubsidiaries"
-      ,org."employeeChurnRate"
-      ,org."employeeCountByMonth"
-      ,org."employeeGrowthRate"
-      ,org."employeeCountByMonthByLevel"
-      ,org."employeeCountByMonthByRole"
-      ,org."gicsSector"
-      ,org."grossAdditionsByMonth"
-      ,org."grossDeparturesByMonth"
-      ,org."ultimateParent"
-      ,org."immediateParent"
-      ,activity."orgActivityCount"
-      FROM "organizations" as org
-      JOIN "organizationCaches" cach ON org."name" = cach."name"
-      JOIN orgActivities activity ON activity."organizationId" = org."id"
-      WHERE :tenantId = org."tenantId" AND (org."lastEnrichedAt" IS NULL OR DATE_PART('month', AGE(NOW(), org."lastEnrichedAt")) >= 6)
-      ORDER BY org."lastEnrichedAt" ASC, org."website", activity."orgActivityCount" DESC, org."createdAt" DESC
-      LIMIT :limit
-    ;
->>>>>>> 02297290
     `
     const orgs: T[] = await database.query(query, {
       type: QueryTypes.SELECT,
