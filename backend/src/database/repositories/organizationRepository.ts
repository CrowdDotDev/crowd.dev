--- conflicted
+++ resolved
@@ -9,7 +9,11 @@
   organizationUpdateAction,
 } from '@crowd/audit-logs'
 import { Error400, Error404, Error409, PageData, RawQueryParser } from '@crowd/common'
-import { getActiveOrganizations, queryActivityRelations } from '@crowd/data-access-layer'
+import {
+  getActiveOrganizations,
+  queryActivities,
+  queryActivityRelations,
+} from '@crowd/data-access-layer'
 import { findManyLfxMemberships } from '@crowd/data-access-layer/src/lfx_memberships'
 import {
   IDbOrgAttribute,
@@ -1821,19 +1825,6 @@
       await new SegmentRepository(options).getSegmentSubprojects(currentSegments)
     ).map((s) => s.id)
 
-<<<<<<< HEAD
-    const result = await queryActivityRelations(optionsQx(options), {
-      segmentIds: subprojectIds,
-      countOnly: true,
-      filter: {
-        and: [
-          {
-            organizationId: {
-              eq: organizationId,
-            },
-            platform: {
-              eq: platform,
-=======
     const result = await queryActivities(
       {
         segmentIds: subprojectIds,
@@ -1847,7 +1838,6 @@
               platform: {
                 eq: platform,
               },
->>>>>>> 17c5e3b9
             },
           ],
         },
