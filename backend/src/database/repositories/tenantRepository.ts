import { Error400, Error404, getCleanString } from '@crowd/common'
import { Edition, TenantPlans } from '@crowd/types'
import lodash from 'lodash'
import Sequelize, { QueryTypes } from 'sequelize'
import { API_CONFIG } from '../../conf'
import SequelizeFilterUtils from '../utils/sequelizeFilterUtils'
import { isUserInTenant } from '../utils/userTenantUtils'
import { IRepositoryOptions } from './IRepositoryOptions'
import AuditLogRepository from './auditLogRepository'
import SequelizeRepository from './sequelizeRepository'

const { Op } = Sequelize

const forbiddenTenantUrls = ['www']

class TenantRepository {
  static async getPayingTenantIds(options: IRepositoryOptions): Promise<({ id: string } & {})[]> {
    const database = SequelizeRepository.getSequelize(options)
    const transaction = SequelizeRepository.getTransaction(options)

    const query = `
      SELECT "id"
      FROM "tenants"
      WHERE tenants."plan" IN (:growth)
        OR (tenants."isTrialPlan" is true AND tenants."plan" = :growth)
      ;
    `
    return database.query(query, {
      type: QueryTypes.SELECT,
      transaction,
      replacements: {
        growth: TenantPlans.Growth,
      },
    })
  }

  static async create(data, options: IRepositoryOptions) {
    const currentUser = SequelizeRepository.getCurrentUser(options)

    const transaction = SequelizeRepository.getTransaction(options)

    // name is required
    if (!data.name) {
      throw new Error400(options.language, 'tenant.errors.nameRequiredOnCreate')
    }

    data.url = data.url || (await TenantRepository.generateTenantUrl(data.name, options))

    const existsUrl = Boolean(
      await options.database.tenant.count({
        where: { url: data.url },
        transaction,
      }),
    )

    if (forbiddenTenantUrls.includes(data.url) || existsUrl) {
      throw new Error400(options.language, 'tenant.url.exists')
    }

    const record = await options.database.tenant.create(
      {
        ...lodash.pick(data, [
          'id',
          'name',
          'url',
          'communitySize',
          'reasonForUsingCrowd',
          'integrationsRequired',
          'importHash',
        ]),
<<<<<<< HEAD
        plan: API_CONFIG.edition === Edition.LFX ? TenantPlans.Enterprise : TenantPlans.Essential,
=======
        plan: API_CONFIG.edition === Edition.LFX ? Plans.values.enterprise : null,
>>>>>>> 16d0238f
        createdById: currentUser.id,
        updatedById: currentUser.id,
      },
      {
        transaction,
      },
    )

    await this._createAuditLog(AuditLogRepository.CREATE, record, data, {
      ...options,
      currentTenant: record,
    })

    return this.findById(record.id, {
      ...options,
    })
  }

  /**
   * Generates hyphen concataned tenant url from the tenant name
   * If url already exists, appends a incremental number to the url
   * @param name tenant name
   * @param options repository options
   * @returns slug like tenant name to be used in tenant.url
   */
  static async generateTenantUrl(name: string, options: IRepositoryOptions): Promise<string> {
    const cleanedName = getCleanString(name)

    const nameWordsArray = cleanedName.split(' ')

    let cleanedTenantUrl = ''

    for (let i = 0; i < nameWordsArray.length; i++) {
      cleanedTenantUrl += `${nameWordsArray[i]}-`
    }

    // remove trailing dash
    cleanedTenantUrl = cleanedTenantUrl.replace(/-$/gi, '')

    const filterUser = false

    const checkTenantUrl = await TenantRepository.findAndCountAll(
      { filter: { url: cleanedTenantUrl } },
      options,
      filterUser,
    )

    if (checkTenantUrl.count > 0) {
      cleanedTenantUrl += `-${checkTenantUrl.count}`
    }

    return cleanedTenantUrl
  }

  static async update(id, data, options: IRepositoryOptions, force = false) {
    const currentUser = SequelizeRepository.getCurrentUser(options)

    const transaction = SequelizeRepository.getTransaction(options)

    let record = await options.database.tenant.findByPk(id, {
      transaction,
    })

    if (!force && !isUserInTenant(currentUser, record)) {
      throw new Error404()
    }

    // When not multi-with-subdomain, the
    // from passes the URL as undefined.
    // This way it's ensured that the URL will
    // remain the old one
    data.url = data.url || record.url

    const existsUrl = Boolean(
      await options.database.tenant.count({
        where: {
          url: data.url,
          id: { [Op.ne]: id },
        },
        transaction,
      }),
    )

    if (forbiddenTenantUrls.includes(data.url) || existsUrl) {
      throw new Error400(options.language, 'tenant.url.exists')
    }

    record = await record.update(
      {
        ...lodash.pick(data, [
          'id',
          'name',
          'url',
          'communitySize',
          'reasonForUsingCrowd',
          'integrationsRequired',
          'onboardedAt',
          'hasSampleData',
          'importHash',
          'plan',
          'isTrialPlan',
          'trialEndsAt',
          'stripeSubscriptionId',
          'planSubscriptionEndsAt',
        ]),
        updatedById: currentUser.id,
      },
      {
        transaction,
      },
    )

    await this._createAuditLog(AuditLogRepository.UPDATE, record, data, options)

    return this.findById(record.id, options)
  }

  static async updatePlanUser(id, planStripeCustomerId, planUserId, options: IRepositoryOptions) {
    const currentUser = SequelizeRepository.getCurrentUser(options)

    const transaction = SequelizeRepository.getTransaction(options)

    let record = await options.database.tenant.findByPk(id, {
      transaction,
    })

    const data = {
      planStripeCustomerId,
      planUserId,
      updatedById: currentUser.id,
    }

    record = await record.update(data, {
      transaction,
    })

    await this._createAuditLog(AuditLogRepository.UPDATE, record, data, options)

    return this.findById(record.id, options)
  }

  static async updatePlanStatus(
    planStripeCustomerId,
    plan,
    planStatus,
    options: IRepositoryOptions,
  ) {
    const transaction = SequelizeRepository.getTransaction(options)

    let record = await options.database.tenant.findOne({
      where: {
        planStripeCustomerId,
      },
      transaction,
    })

    const data = {
      plan,
      planStatus,
      updatedById: null,
    }

    record = await record.update(data, {
      transaction,
    })

    await this._createAuditLog(AuditLogRepository.UPDATE, record, data, options)

    return this.findById(record.id, options)
  }

  static async destroy(id, options: IRepositoryOptions) {
    const transaction = SequelizeRepository.getTransaction(options)

    const currentUser = SequelizeRepository.getCurrentUser(options)

    const record = await options.database.tenant.findByPk(id, {
      transaction,
    })

    if (!isUserInTenant(currentUser, record)) {
      throw new Error404()
    }

    await record.destroy({
      transaction,
    })

    await this._createAuditLog(AuditLogRepository.DELETE, record, record, options)
  }

  static async findById(id, options: IRepositoryOptions) {
    const transaction = SequelizeRepository.getTransaction(options)

    const include = ['settings', 'conversationSettings']

    const record = await options.database.tenant.findByPk(id, {
      include,
      transaction,
    })

    if (record && record.settings && record.settings[0] && record.settings[0].dataValues) {
      record.settings[0].dataValues.slackWebHook = !!record.settings[0].dataValues.slackWebHook
    }

    return record
  }

  static async findByUrl(url, options: IRepositoryOptions) {
    const transaction = SequelizeRepository.getTransaction(options)

    const include = ['settings', 'conversationSettings']

    const record = await options.database.tenant.findOne({
      where: { url },
      include,
      transaction,
    })

    if (record && record.settings && record.settings[0] && record.settings[0].dataValues) {
      record.settings[0].dataValues.slackWebHook = !!record.settings[0].dataValues.slackWebHook
    }

    return record
  }

  static async count(filter, options: IRepositoryOptions) {
    const transaction = SequelizeRepository.getTransaction(options)

    return options.database.tenant.count({
      where: filter,
      transaction,
    })
  }

  static async findDefault(options: IRepositoryOptions) {
    return options.database.tenant.findOne({
      transaction: SequelizeRepository.getTransaction(options),
    })
  }

  /**
   * Finds and counts all tenants with given filter options
   * @param param0 object representation of filter, limit, offset and order
   * @param options IRepositoryOptions to filter out results by tenant
   * @param filterUser set to false if default user filter is not needed
   * @returns rows and total found count of found tenants
   */
  static async findAndCountAll(
    { filter, limit = 0, offset = 0, orderBy = '' },
    options: IRepositoryOptions,
    filterUser = true,
  ) {
    const whereAnd: Array<any> = []
    const include = []

    if (filterUser) {
      const currentUser = SequelizeRepository.getCurrentUser(options)

      // Fetch only tenant that the current user has access
      whereAnd.push({
        id: {
          [Op.in]: currentUser.tenants.map((tenantUser) => tenantUser.tenant.id),
        },
      })
    }

    if (filter) {
      if (filter.id) {
        whereAnd.push({
          id: filter.id,
        })
      }

      if (filter.name) {
        whereAnd.push(SequelizeFilterUtils.ilikeIncludes('tenant', 'name', filter.name))
      }

      if (filter.url) {
        whereAnd.push(SequelizeFilterUtils.ilikeIncludes('tenant', 'url', filter.url))
      }

      if (filter.createdAtRange) {
        const [start, end] = filter.createdAtRange

        if (start !== undefined && start !== null && start !== '') {
          whereAnd.push({
            createdAt: {
              [Op.gte]: start,
            },
          })
        }

        if (end !== undefined && end !== null && end !== '') {
          whereAnd.push({
            createdAt: {
              [Op.lte]: end,
            },
          })
        }
      }
    }

    const where = { [Op.and]: whereAnd }

    const { rows, count } = await options.database.tenant.findAndCountAll({
      where,
      include,
      limit: limit ? Number(limit) : undefined,
      offset: offset ? Number(offset) : undefined,
      order: orderBy ? [orderBy.split('_')] : [['name', 'ASC']],
      transaction: SequelizeRepository.getTransaction(options),
    })

    return { rows, count, limit: false, offset: 0 }
  }

  static async findAllAutocomplete(query, limit, options: IRepositoryOptions) {
    const whereAnd: Array<any> = []

    const currentUser = SequelizeRepository.getCurrentUser(options)

    // Fetch only tenant that the current user has access
    whereAnd.push({
      id: {
        [Op.in]: currentUser.tenants.map((tenantUser) => tenantUser.tenant.id),
      },
    })

    if (query) {
      whereAnd.push({
        [Op.or]: [
          { id: query.id },
          {
            [Op.and]: SequelizeFilterUtils.ilikeIncludes('tenant', 'name', query.name),
          },
        ],
      })
    }

    const where = { [Op.and]: whereAnd }

    const records = await options.database.tenant.findAll({
      attributes: ['id', 'name'],
      where,
      limit: limit ? Number(limit) : undefined,
      order: [['name', 'ASC']],
    })

    return records.map((record) => ({
      id: record.id,
      label: record.name,
    }))
  }

  static async _createAuditLog(action, record, data, options: IRepositoryOptions) {
    let values = {}

    if (data) {
      values = {
        ...record.get({ plain: true }),
      }
    }

    await AuditLogRepository.log(
      {
        entityName: 'tenant',
        entityId: record.id,
        action,
        values,
      },
      options,
    )
  }

  /**
   * Get current tenant
   * @param options Repository options
   * @returns Current tenant
   */
  static getCurrentTenant(options: IRepositoryOptions) {
    return SequelizeRepository.getCurrentTenant(options)
  }

  static async getAvailablePlatforms(id, options: IRepositoryOptions) {
    const query = `
        select distinct platform from "memberIdentities" where "tenantId" = :tenantId
    `
    const parameters: any = {
      tenantId: id,
    }

    const platforms = await options.database.sequelize.query(query, {
      replacements: parameters,
      type: QueryTypes.SELECT,
    })

    return platforms
  }

  static async getTenantInfo(id: string, options: IRepositoryOptions) {
    const query = `
        select name, plan, "isTrialPlan", "trialEndsAt" from tenants where "id" = :tenantId
    `
    const parameters: any = {
      tenantId: id,
    }

    const info = await options.database.sequelize.query(query, {
      replacements: parameters,
      type: QueryTypes.SELECT,
    })

    return info
  }
}

export default TenantRepository<|MERGE_RESOLUTION|>--- conflicted
+++ resolved
@@ -68,11 +68,7 @@
           'integrationsRequired',
           'importHash',
         ]),
-<<<<<<< HEAD
-        plan: API_CONFIG.edition === Edition.LFX ? TenantPlans.Enterprise : TenantPlans.Essential,
-=======
-        plan: API_CONFIG.edition === Edition.LFX ? Plans.values.enterprise : null,
->>>>>>> 16d0238f
+        plan: API_CONFIG.edition === Edition.LFX ? TenantPlans.Enterprise : null,
         createdById: currentUser.id,
         updatedById: currentUser.id,
       },
