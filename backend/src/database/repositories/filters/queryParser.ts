import lodash from 'lodash'
import validator from 'validator'
import { generateUUIDv4 as uuid } from '@crowd/common'
import Sequelize from 'sequelize'
import { IRepositoryOptions } from '../IRepositoryOptions'
import SequelizeRepository from '../sequelizeRepository'
import { QueryInput, ManyToManyType } from './queryTypes'

const { Op } = Sequelize

/**
 * Pass `db` connection object which has `Sequelize.Op`
 * @param {*} db
 * @returns object {parse}
 */
class QueryParser {
  private options: IRepositoryOptions

  private aggregators: any

  private whereOrHaving: string

  private nestedFields: any

  private manyToMany: ManyToManyType

  private customOperators: any

  private exportMode: boolean

  private withSegments: boolean

<<<<<<< HEAD
=======
  private segmentsNullable: boolean

>>>>>>> 848d0d7b
  static maxPageSize = 200

  static defaultPageSize = 10

  static operators = {
    gt: Op.gt,
    gte: Op.gte,
    lt: Op.lt,
    lte: Op.lte,
    ne: Op.ne,
    eq: Op.eq,
    not: Op.not,
    // like: Op.like, // LIKE '%hat'
    // notLike: Op.notLike, // NOT LIKE '%hat'
    like: Op.iLike, // ILIKE '%hat' (case insensitive) (PG only)
    notLike: Op.notILike, // NOT ILIKE '%hat'  (PG only)
    regexp: Op.regexp, // REGEXP/~ '^[h|a|t]' (MySQL/PG only)
    notRegexp: Op.notRegexp, // NOT REGEXP/!~ '^[h|a|t]' (MySQL/PG only)
    // iRegexp: Op.iRegexp,            // ~* '^[h|a|t]' (PG only)
    // notIRegexp: Op.notIRegexp       // !~* '^[h|a|t]' (PG only)
    and: Op.and, // AND (a = 5)
    or: Op.or, // (a = 5 OR a = 6)
    between: Op.between, // BETWEEN 6 AND 10
    notBetween: Op.notBetween, // NOT BETWEEN 11 AND 15
    in: Op.in, // IN [1, 2]
    notIn: Op.notIn, // NOT IN [1, 2]
    overlap: Op.overlap, // && [1, 2] (PG array overlap operator)
    NULL: null,
    contains: Op.contains, // @> [1, 2] (PG array contains operator)
    // contained: Op.contained,        // <@ [1, 2] (PG array contained by operator)
    // col: Op.col                     // = "user"."organization_id", with dialect specific column identifiers, PG in this example
    // any: Op.any                     // ANY ARRAY[2, 3]::INTEGER (PG only)
  }

  static complexOperators = {
    // eslint-disable-next-line @typescript-eslint/no-unused-vars
    textContains: (value, _args = {}) => {
      const result = {
        [Op.iLike]: `%${value}%`,
      }
      return result
    },
    jsonContains: (value, args) => {
      const where = Sequelize.where(
        Sequelize.literal(`CAST("${args.model}"."${args.column}" AS TEXT)`),
        {
          [Sequelize.Op.like]: `%${Object.values(value)[0]}%`.toLowerCase(),
        },
      )
      return { [Op.and]: where }
    },
  }

  constructor(
    {
      aggregators = {} as any,
      nestedFields = {} as any,
      manyToMany = {} as ManyToManyType,
      customOperators = {} as any,
      exportMode = false,
      withSegments = true,
<<<<<<< HEAD
=======
      segmentsNullable = false,
>>>>>>> 848d0d7b
    },
    options: IRepositoryOptions,
  ) {
    this.options = options
    this.aggregators = aggregators
    this.nestedFields = nestedFields
    this.whereOrHaving = 'where'
    if (this.aggregators && Object.keys(this.aggregators).length !== 0) {
      this.whereOrHaving = 'having'
    }
    this.manyToMany = manyToMany
    this.customOperators = customOperators
    this.exportMode = exportMode
    this.withSegments = withSegments
<<<<<<< HEAD
=======
    this.segmentsNullable = segmentsNullable
>>>>>>> 848d0d7b
  }

  /**
   * If an invalid UUID is passed to a query, it throws an exception.
   * To hack this behaviour, if the uuid is invalid, it creates a new one,
   * that won't match any of the database.
   * If the uuid is invalid, brings no results.
   */
  static uuid(value) {
    let id = value

    // If ID is invalid, sequelize throws an error.
    // For that not to happen, if the UUID is invalid, it sets
    // some random uuid
    if (!validator.isUUID(id)) {
      id = uuid()
    }

    return id
  }

  /**
   * Replaces operator (json object key) with Sequelize operator.
   * @param {JSON} json
   * @param {string} key
   * @param {Sequelize.op} op
   */
  static replaceKeyWithOperator(query, key, op) {
    const value = query[key]
    delete query[key]
    query[op] = value
    return query
  }

  /**
   * Replace a key with a complex operator. A complex operator is a function that acts on a key.
   * @param query query object
   * @param key key that will be replaced
   * @param complexOp function that will be called with the value of the key
   * @returns The query object with the key replaced by the result of the function
   */
  static replaceKeyWithComplexOperator(query, key, complexOp, args = {}) {
    const value = query[key]
    delete query[key]
    return {
      ...query,
      ...complexOp(value, args),
    }
  }

  /**
   * Replace a query[key] with a nested field
   * @param query Query object
   * @param key Key that marks the value to be replaced
   * @returns Query where query[key] is replaced with a nested field
   */
  replaceKeyWithNestedField(query: any, key: string): any {
    const value = query[key]
    delete query[key]
    query[this.nestedFields[key]] = value
    return query
  }

  /**
   * Parse order by
   * @param orderBy Order by (string or string[]). If string: 'field_ASC,field2_DESC'. If array: ['field_ASC', 'field2_DESC']
   * @returns {Array<string[]>}
   */
  parseOrderBy(orderBy: string | string[]): Array<string[]> {
    // If type is string, convert to list of strings
    if (typeof orderBy === 'string') {
      orderBy = orderBy.split(',').map((item) => item.trim())
    }

    return orderBy.map((item) => {
      // Replace nested attributes. For example:
      // if we had {sentiment: sentiment.score} in the nested keys,
      // we would replace [[sentiment], [DESC]] -> [[sentiment.score], [DESC]]
      const splitItem = item.split('_')
      if (this.nestedFields[splitItem[0]]) {
        splitItem[0] = this.nestedFields[splitItem[0]]
      }
      return splitItem
    })
  }

  /**
   * Replace a key with an aggregator
   * @param query Query that we are parsing
   * @param key Key that we are parsing
   * @returns Query replaced by aggregator
   */
  replaceKeyWithAggregator(query, key) {
    // We will need 'having' instead of where for aggregators
    this.whereOrHaving = 'having'
    // Save value and delete
    const value = query[key]
    delete query[key]

    // The LHS of the  query will be the aggregator, instead of the key
    const left = this.aggregators[key]

    // The operator can be a proper operator, if we had for example
    // {activityCount: {gt: 10}} (the operator would be Op.gt)
    // Or it can be equal if we had
    // {platform: github} (then we would be picking Op.eq)
    let op = typeof value === 'object' ? QueryParser.operators[Object.keys(value)[0]] : Op.eq

    // The RHS of the query will be the value, if we had
    // {platform: github} (then we would be picking github)
    // Or it can be the value of the object, if we had
    // {activityCount: {gt: 10}} (the value would be 10)
    let right = typeof value === 'object' ? value[Object.keys(value)[0]] : value

    // handle textContains and jsonContains for literals
    if (
      (typeof value === 'object' && Object.keys(value)[0] === 'textContains') ||
      Object.keys(value)[0] === 'jsonContains'
    ) {
      op = Op.iLike
      right = `%${right}%`
    }
    // We wrap everything onto a where clause and we return
    let where = Sequelize.where(left, op, right)

    // When we feed arrays directly in sequelize literals, it tries to cast
    // it to a postgres array.
    // This is not needed in `Op.in` queries. Simple lists are enough
    if (op === Op.in) {
      where = Sequelize.where(
        left,
        op,
        Sequelize.literal(`(${right.map((i) => `'${i}'`).toString()})`),
      )
    }

    if (query[Op.and]) {
      query[Op.and].push(where)
    } else {
      query[Op.and] = [where]
    }

    return query
  }

  /**
   *
   * @param query Query object
   * @param key Key that we are parsing
   * @returns
   */
  replaceWithManyToMany(query, key) {
    // Save value and delete
    const value = query[key]
    delete query[key]

    // The mapping comes from the manyToMany field for that key
    const mapping = this.manyToMany[key]
    // We construct the items to filter on. For example, if we were filtering tags for members
    // "memberTags"."tagId"  = '{{id1}}' OR "memberTags"."tagId"  = '{{id2}}'
    const items = value.reduce((acc, item, index) => {
      if (index === 0) {
        return `${acc} "${mapping.relationTable.name}"."${
          mapping.relationTable.to
        }"  = '${QueryParser.uuid(item)}'`
      }
      return `${acc} OR "${mapping.relationTable.name}"."${
        mapping.relationTable.to
      }"  = '${QueryParser.uuid(item)}'`
    }, '')

    const joinField = mapping.overrideJoinField ?? 'id'

    // Find all the rows in the table that have the items we are filtering on
    // For example, find all members that have the tags with id1 or id2
    const literal = Sequelize.literal(
      `(SELECT "${mapping.table}"."${joinField}" FROM "${mapping.table}" INNER JOIN "${mapping.relationTable.name}" ON "${mapping.relationTable.name}"."${mapping.relationTable.from}" = "${mapping.table}"."${joinField}" WHERE ${items})`,
    )

    // It coudl be that we have more than 1 many to many filter, so we could need to append. For example:
    // {tags: [id1, id2], organizations: [id3, id4]}
    if (query[Op.and]) {
      query[Op.and].push(
        Sequelize.where(Sequelize.literal(`"${mapping.model}"."${joinField}"`), Op.in, literal),
      )
    } else {
      query[Op.and] = [
        Sequelize.where(Sequelize.literal(`"${mapping.model}"."${joinField}"`), Op.in, literal),
      ]
    }

    return query
  }

  /**
   * Iteratively replace json keys with Sequelize formated query operators.
   * @param {JSON} json next json
   */
  iterativeReplace(query) {
    Object.keys(query).forEach((key) => {
      if (this.nestedFields[key]) {
        // If the key should be replaced by a nested field we update the query and the key.
        // This is not part of the else if since we still want to do the other checks.
        query = this.replaceKeyWithNestedField(query, key)
        key = this.nestedFields[key]
      }
      if (this.aggregators[key]) {
        // If the key is one of the aggregators, replace by aggregator
        query = this.replaceKeyWithAggregator(query, key)
      } else if (key === 'id') {
        // When an ID is sent, we validate it.
        query[key] = QueryParser.uuid(query[key])
      } else if (this.customOperators[key]) {
        // The complex operator could be substituting the key also.
        // For example, in member.platform, we are sent: {platform: jsonContains: 'github'}
        // and we need to replace the platform key with the function result.
        const complexOp = QueryParser.complexOperators[Object.keys(query[key])[0]]

        query = QueryParser.replaceKeyWithComplexOperator(
          query,
          key,
          complexOp,
          this.customOperators[key],
        )
      } else if (this.manyToMany[key]) {
        // If the key is a many to many field, construct the query
        query = this.replaceWithManyToMany(query, key)
      } else if (query[key] !== null && typeof query[key] === 'object') {
        // When the value of the key is an object
        // Find if the key is an operation in the operations dict
        const op = QueryParser.operators[key]
        if (op) {
          // If we found an operation
          // Replace the key (operator string) with the Sequelize operator
          // Example: { "or": {...} } => { [Op.or]: {...} }
          query = QueryParser.replaceKeyWithOperator(query, key, op)

          // Recursively call the function with what is indisde the operator
          query[op] = this.iterativeReplace(query[op])
        } else {
          // If we didn't find an operation, then it is a nested object
          // Recursively call the function with the nested object
          query[key] = this.iterativeReplace(query[key])
        }
      } else if (key === 'model' && this.options.database[query[key]] != null) {
        // query['as'] = query[key].replace(/^./, char => char.toLowerCase());// /^\w/
        query.model = this.options.database[query[key]]
      } else {
        const op = QueryParser.operators[key]
        const complexOp = QueryParser.complexOperators[key]
        if (op) query = QueryParser.replaceKeyWithOperator(query, key, op)
        else if (complexOp) query = QueryParser.replaceKeyWithComplexOperator(query, key, complexOp)
        // The key is not an operation, but it could be that the value is (NULL, for example)
        else if (QueryParser.operators[query[key]] !== undefined)
          if (query[key] === 'NULL' || query[key] === 'null') query[key] = null
        if (query[key] === 'NOT_NULL' || query[key] === 'not_null') query[key] = { [Op.not]: null }
      }
    })
    return query
  }

  /**
   * Parse and build Sequelize format query
   * @param {JSON} query
   * @returns {JSON} sequelize formatted DB query params JSON
   */
  parseQueryFields(query) {
    return this.iterativeReplace(query)
  }

  /**
   * Parse and build Sequelize format query
   * @param {JSON} query
   * @returns {JSON} sequelize formatted DB include params JSON
   */
  parseIncludeFields(query) {
    const json = query
    this.iterativeReplace(json)
    return json
  }

  /**
   * Pare a query into a sequelize query
   *
   * @param {QueryInput} query
   * @returns {QueryOutput} sequelize formatted DB query
   */
  parse(
    query: QueryInput = {
      filter: {},
      orderBy: undefined,
      limit: 0,
      offset: 0,
      include: false,
      fields: false,
    },
  ) {
    // eslint-disable-next-line prefer-const
    let { filter, orderBy, limit, offset, include, fields } = query

    const dbQuery: any = {
      where: {
        tenantId: SequelizeRepository.getCurrentTenant(this.options).id,
      },
      limit: QueryParser.defaultPageSize,
      offset: 0,
    }

<<<<<<< HEAD
    if (this.withSegments && this.manyToMany.segments) {
      const segmentsQuery = this.replaceWithManyToMany(
        {
          segments: SequelizeRepository.getSegmentIds(this.options),
        },
        'segments',
      )

      dbQuery.where = {
        [Op.and]: [dbQuery.where, segmentsQuery],
      }
    } else if (this.withSegments) {
      dbQuery.where.segmentId = SequelizeRepository.getSegmentIds(this.options)
=======
    if (this.withSegments) {
      if (this.manyToMany.segments) {
        const segmentsQuery = this.replaceWithManyToMany(
          {
            segments: SequelizeRepository.getSegmentIds(this.options),
          },
          'segments',
        )

        dbQuery.where = {
          [Op.and]: [dbQuery.where, segmentsQuery],
        }
      } else if (this.segmentsNullable) {
        dbQuery.where.segmentId = {
          [Op.or]: [
            SequelizeRepository.getSegmentIds(this.options),
            {
              [Op.is]: null,
            },
          ],
        }
      } else {
        dbQuery.where.segmentId = SequelizeRepository.getSegmentIds(this.options)
      }
>>>>>>> 848d0d7b
    }

    if (fields) {
      if (typeof fields === 'string') {
        fields = fields.split(',')
      }
      // assign fields array to .attributes
      if (fields && fields.length > 0) dbQuery.attributes = fields
    }

    if (limit) {
      if (typeof limit === 'string') {
        limit = parseInt(limit, 10)
      }
      dbQuery.limit = this.exportMode
        ? 1000000000
        : Math.min(limit > 0 ? limit : QueryParser.defaultPageSize, QueryParser.maxPageSize)
    }

    if (offset) {
      if (typeof offset === 'string') {
        offset = parseInt(offset, 10)
      }
      dbQuery.offset = offset
    }

    if (orderBy) {
      dbQuery.order = this.parseOrderBy(orderBy)
    }

    if (!lodash.isEmpty(filter)) {
      const parsed = this.parseQueryFields(filter)
      dbQuery[this.whereOrHaving] = { ...dbQuery[this.whereOrHaving], ...parsed }
    }

    if (include) {
      dbQuery.include = this.parseIncludeFields(query.include)
    }

    return dbQuery
  }
}

export default QueryParser<|MERGE_RESOLUTION|>--- conflicted
+++ resolved
@@ -30,11 +30,8 @@
 
   private withSegments: boolean
 
-<<<<<<< HEAD
-=======
   private segmentsNullable: boolean
 
->>>>>>> 848d0d7b
   static maxPageSize = 200
 
   static defaultPageSize = 10
@@ -96,10 +93,7 @@
       customOperators = {} as any,
       exportMode = false,
       withSegments = true,
-<<<<<<< HEAD
-=======
       segmentsNullable = false,
->>>>>>> 848d0d7b
     },
     options: IRepositoryOptions,
   ) {
@@ -114,10 +108,7 @@
     this.customOperators = customOperators
     this.exportMode = exportMode
     this.withSegments = withSegments
-<<<<<<< HEAD
-=======
     this.segmentsNullable = segmentsNullable
->>>>>>> 848d0d7b
   }
 
   /**
@@ -426,21 +417,6 @@
       offset: 0,
     }
 
-<<<<<<< HEAD
-    if (this.withSegments && this.manyToMany.segments) {
-      const segmentsQuery = this.replaceWithManyToMany(
-        {
-          segments: SequelizeRepository.getSegmentIds(this.options),
-        },
-        'segments',
-      )
-
-      dbQuery.where = {
-        [Op.and]: [dbQuery.where, segmentsQuery],
-      }
-    } else if (this.withSegments) {
-      dbQuery.where.segmentId = SequelizeRepository.getSegmentIds(this.options)
-=======
     if (this.withSegments) {
       if (this.manyToMany.segments) {
         const segmentsQuery = this.replaceWithManyToMany(
@@ -465,7 +441,6 @@
       } else {
         dbQuery.where.segmentId = SequelizeRepository.getSegmentIds(this.options)
       }
->>>>>>> 848d0d7b
     }
 
     if (fields) {
