--- conflicted
+++ resolved
@@ -5,7 +5,6 @@
 import { IRepositoryOptions } from '../IRepositoryOptions'
 import SequelizeRepository from '../sequelizeRepository'
 import { QueryInput, ManyToManyType } from './queryTypes'
-import SegmentRepository from '../segmentRepository'
 
 const { Op } = Sequelize
 
@@ -417,11 +416,7 @@
     if (this.withSegments && this.manyToMany.segments) {
       const segmentsQuery = this.replaceWithManyToMany(
         {
-<<<<<<< HEAD
-          segments: SegmentRepository.getSegmentIds(this.options),
-=======
           segments: SequelizeRepository.getSegmentIds(this.options),
->>>>>>> f0b0aec6
         },
         'segments',
       )
@@ -430,11 +425,7 @@
         [Op.and]: [dbQuery.where, segmentsQuery],
       }
     } else if (this.withSegments) {
-<<<<<<< HEAD
-      dbQuery.where.segmentId = SegmentRepository.getSegmentIds(this.options)
-=======
       dbQuery.where.segmentId = SequelizeRepository.getSegmentIds(this.options)
->>>>>>> f0b0aec6
     }
 
     if (fields) {
