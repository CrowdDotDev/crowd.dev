--- conflicted
+++ resolved
@@ -92,11 +92,7 @@
     this.aggregators = aggregators
     this.nestedFields = nestedFields
     this.whereOrHaving = 'where'
-<<<<<<< HEAD
     if (this.aggregators && Object.keys(this.aggregators).length !== 0) {
-=======
-    if (this.aggregators && Object.keys(this.aggregators).length !== 0){
->>>>>>> 9798c444
       this.whereOrHaving = 'having'
     }
     this.manyToMany = manyToMany
@@ -208,24 +204,12 @@
     // Or it can be equal if we had
     // {platform: github} (then we would be picking Op.eq)
     let op = typeof value === 'object' ? QueryParser.operators[Object.keys(value)[0]] : Op.eq
-<<<<<<< HEAD
-=======
-    let right = typeof value === 'object' ? value[Object.keys(value)[0]] : value
-
-    if (typeof value === 'object' &&  Object.keys(value)[0] === "textContains"){
-      op = Op.iLike
-      right = `%${right}%`
-    }
->>>>>>> 9798c444
 
     // The RHS of the query will be the value, if we had
     // {platform: github} (then we would be picking github)
     // Or it can be the value of the object, if we had
     // {activityCount: {gt: 10}} (the value would be 10)
-<<<<<<< HEAD
     let right = typeof value === 'object' ? value[Object.keys(value)[0]] : value
-=======
->>>>>>> 9798c444
 
     // handle textContains for literals
     if (typeof value === 'object' && Object.keys(value)[0] === 'textContains') {
@@ -286,7 +270,6 @@
 
     // It coudl be that we have more than 1 many to many filter, so we could need to append. For example:
     // {tags: [id1, id2], organizations: [id3, id4]}
-<<<<<<< HEAD
     if (query[Op.and]) {
       query[Op.and].push(
         Sequelize.where(Sequelize.literal(`"${mapping.model}"."id"`), Op.in, literal),
@@ -295,13 +278,6 @@
       query[Op.and] = [
         Sequelize.where(Sequelize.literal(`"${mapping.model}"."id"`), Op.in, literal),
       ]
-=======
-    if (query[Op.and]){
-      query[Op.and].push(Sequelize.where(Sequelize.literal(`"${mapping.model}"."id"`), Op.in, literal))
-    }
-    else{
-      query[Op.and] = [Sequelize.where(Sequelize.literal(`"${mapping.model}"."id"`), Op.in, literal)]
->>>>>>> 9798c444
     }
 
     return query
@@ -322,12 +298,7 @@
       if (this.aggregators[key]) {
         // If the key is one of the aggregators, replace by aggregator
         query = this.replaceKeyWithAggregator(query, key)
-<<<<<<< HEAD
       } else if (key === 'id') {
-=======
-      }
-      else if (key === 'id') {
->>>>>>> 9798c444
         // When an ID is sent, we validate it.
         query[key] = QueryParser.uuid(query[key])
       } else if (this.customOperators[key]) {
@@ -342,11 +313,7 @@
           complexOp,
           this.customOperators[key],
         )
-<<<<<<< HEAD
       } else if (this.manyToMany[key]) {
-=======
-      }  else if (this.manyToMany[key]) {
->>>>>>> 9798c444
         // If the key is a many to many field, construct the query
         query = this.replaceWithManyToMany(query, key)
       } else if (query[key] !== null && typeof query[key] === 'object') {
