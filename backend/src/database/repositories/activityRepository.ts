import sanitizeHtml from 'sanitize-html'
import lodash from 'lodash'
import Sequelize from 'sequelize'
import SequelizeRepository from './sequelizeRepository'
import AuditLogRepository from './auditLogRepository'
import SequelizeFilterUtils from '../utils/sequelizeFilterUtils'
import Error400 from '../../errors/Error400'
import Error404 from '../../errors/Error404'
import { IRepositoryOptions } from './IRepositoryOptions'
import QueryParser from './filters/queryParser'
import { QueryOutput } from './filters/queryTypes'
import { AttributeData } from '../attributes/attribute'
import MemberRepository from './memberRepository'
import ActivityDisplayService from '../../services/activityDisplayService'
import SegmentRepository from './segmentRepository'

const { Op } = Sequelize

const log: boolean = false

class ActivityRepository {
  static async create(data, options: IRepositoryOptions) {
    const currentUser = SequelizeRepository.getCurrentUser(options)

    const tenant = SequelizeRepository.getCurrentTenant(options)

    const transaction = SequelizeRepository.getTransaction(options)

    const segment = SequelizeRepository.getStrictlySingleActiveSegment(options)

    // Data and body will be displayed as HTML. We need to sanitize them.
    if (data.body) {
      data.body = sanitizeHtml(data.body).trim()
    }

    if (data.title) {
      data.title = sanitizeHtml(data.title).trim()
    }

    if (data.sentiment) {
      this._validateSentiment(data.sentiment)
    }

    // type and platform to lowercase
    if (data.type) {
      data.type = data.type.toLowerCase()
    }
    if (data.platform) {
      data.platform = data.platform.toLowerCase()
    }

    const record = await options.database.activity.create(
      {
        ...lodash.pick(data, [
          'type',
          'timestamp',
          'platform',
          'isContribution',
          'score',
          'attributes',
          'channel',
          'body',
          'title',
          'url',
          'sentiment',
          'sourceId',
          'importHash',
          'username',
          'objectMemberUsername',
        ]),
        memberId: data.member || null,
        objectMemberId: data.objectMember || undefined,
        organizationId: data.organizationId || undefined,
        parentId: data.parent || null,
        sourceParentId: data.sourceParentId || null,
        conversationId: data.conversationId || null,
        segmentId: segment.id,
        tenantId: tenant.id,
        createdById: currentUser.id,
        updatedById: currentUser.id,
      },
      {
        transaction,
      },
    )

    await record.setTasks(data.tasks || [], {
      transaction,
    })

    await this._createAuditLog(AuditLogRepository.CREATE, record, data, options)

    return this.findById(record.id, options)
  }

  /**
   * Check whether sentiment data is valid
   * @param sentimentData Object: {positive: number, negative: number, mixed: number, neutral: number, sentiment: 'positive' | 'negative' | 'mixed' | 'neutral'}
   */
  static _validateSentiment(sentimentData) {
    if (!lodash.isEmpty(sentimentData)) {
      const moods = ['positive', 'negative', 'mixed', 'neutral']
      for (const prop of moods) {
        if (typeof sentimentData[prop] !== 'number') {
          throw new Error400('en', 'activity.error.sentiment.mood')
        }
      }
      if (!moods.includes(sentimentData.label)) {
        throw new Error400('en', 'activity.error.sentiment.label')
      }
      if (typeof sentimentData.sentiment !== 'number') {
        throw new Error('activity.error.sentiment.sentiment')
      }
    }
  }

  static async update(id, data, options: IRepositoryOptions) {
    const currentUser = SequelizeRepository.getCurrentUser(options)

    const transaction = SequelizeRepository.getTransaction(options)

    const currentTenant = SequelizeRepository.getCurrentTenant(options)

    const segment = SequelizeRepository.getStrictlySingleActiveSegment(options)

    let record = await options.database.activity.findOne({
      where: {
        id,
        tenantId: currentTenant.id,
<<<<<<< HEAD
        segmentId: SequelizeRepository.getSegmentIds(options),
=======
        segmentId: segment.id,
>>>>>>> 848d0d7b
      },
      transaction,
    })

    await record.setTasks(data.tasks || [], {
      transaction,
    })

    if (!record) {
      throw new Error404()
    }

    // Data and body will be displayed as HTML. We need to sanitize them.
    if (data.body) {
      data.body = sanitizeHtml(data.body).trim()
    }
    if (data.title) {
      data.title = sanitizeHtml(data.title).trim()
    }

    if (data.sentiment) {
      this._validateSentiment(data.sentiment)
    }

    record = await record.update(
      {
        ...lodash.pick(data, [
          'type',
          'timestamp',
          'platform',
          'isContribution',
          'attributes',
          'channel',
          'body',
          'title',
          'url',
          'sentiment',
          'score',
          'sourceId',
          'importHash',
          'username',
          'objectMemberUsername',
        ]),
        memberId: data.member || undefined,
        objectMemberId: data.objectMember || undefined,
        organizationId: data.organizationId,
        parentId: data.parent || undefined,
        sourceParentId: data.sourceParentId || undefined,
        conversationId: data.conversationId || undefined,
        updatedById: currentUser.id,
      },
      {
        transaction,
      },
    )

    await this._createAuditLog(AuditLogRepository.UPDATE, record, data, options)

    return this.findById(record.id, options)
  }

  static async destroy(id, options: IRepositoryOptions, force = false) {
    const transaction = SequelizeRepository.getTransaction(options)

    const currentTenant = SequelizeRepository.getCurrentTenant(options)

    const record = await options.database.activity.findOne({
      where: {
        id,
        tenantId: currentTenant.id,
        segmentId: SequelizeRepository.getSegmentIds(options),
      },
      transaction,
    })

    if (!record) {
      throw new Error404()
    }

    await record.destroy({
      transaction,
      force,
    })

    await this._createAuditLog(AuditLogRepository.DELETE, record, record, options)
  }

  static async findById(id, options: IRepositoryOptions) {
    const transaction = SequelizeRepository.getTransaction(options)

    const include = [
      {
        model: options.database.member,
        as: 'member',
      },
      {
        model: options.database.member,
        as: 'objectMember',
      },
      {
        model: options.database.activity,
        as: 'parent',
      },
      {
        model: options.database.organization,
        as: 'organization',
      },
    ]

    const currentTenant = SequelizeRepository.getCurrentTenant(options)

    const record = await options.database.activity.findOne({
      where: {
        id,
        tenantId: currentTenant.id,
        segmentId: SequelizeRepository.getSegmentIds(options),
      },
      include,
      transaction,
    })

    if (!record) {
      throw new Error404()
    }

    return this._populateRelations(record, options)
  }

  /**
   * Find a record in the database given a query.
   * @param query Query to find by
   * @param options Repository options
   * @returns The found record. Null if none is found.
   */
  static async findOne(query, options: IRepositoryOptions) {
    const transaction = SequelizeRepository.getTransaction(options)

    const currentTenant = SequelizeRepository.getCurrentTenant(options)

    const record = await options.database.activity.findOne({
      where: {
        tenantId: currentTenant.id,
        segmentId: SequelizeRepository.getSegmentIds(options),
        ...query,
      },
      transaction,
    })

    return this._populateRelations(record, options)
  }

  static async filterIdInTenant(id, options: IRepositoryOptions) {
    return lodash.get(await this.filterIdsInTenant([id], options), '[0]', null)
  }

  static async filterIdsInTenant(ids, options: IRepositoryOptions) {
    if (!ids || !ids.length) {
      return []
    }

    const currentTenant = SequelizeRepository.getCurrentTenant(options)

    const where = {
      id: {
        [Op.in]: ids,
      },
      tenantId: currentTenant.id,
    }

    const records = await options.database.activity.findAll({
      attributes: ['id'],
      where,
    })

    return records.map((record) => record.id)
  }

  static async count(filter, options: IRepositoryOptions) {
    const transaction = SequelizeRepository.getTransaction(options)

    const tenant = SequelizeRepository.getCurrentTenant(options)

    return options.database.activity.count({
      where: {
        ...filter,
        tenantId: tenant.id,
        segmentId: SequelizeRepository.getSegmentIds(options),
      },
      transaction,
    })
  }

  static async findAndCountAll(
    {
      filter = {} as any,
      advancedFilter = null as any,
      limit = 0,
      offset = 0,
      orderBy = '',
      attributesSettings = [] as AttributeData[],
    },
    options: IRepositoryOptions,
  ) {
    // If the advanced filter is empty, we construct it from the query parameter filter
    if (!advancedFilter) {
      advancedFilter = { and: [] }

      if (filter.id) {
        advancedFilter.and.push({
          id: filter.id,
        })
      }

      if (filter.type) {
        advancedFilter.and.push({
          type: {
            textContains: filter.type,
          },
        })
      }

      if (filter.timestampRange) {
        const [start, end] = filter.timestampRange

        if (start !== undefined && start !== null && start !== '') {
          advancedFilter.and.push({
            timestamp: {
              gte: start,
            },
          })
        }

        if (end !== undefined && end !== null && end !== '') {
          advancedFilter.and.push({
            timestamp: {
              lte: end,
            },
          })
        }
      }

      if (filter.platform) {
        advancedFilter.and.push({
          platform: {
            textContains: filter.platform,
          },
        })
      }

      if (filter.member) {
        advancedFilter.and.push({
          memberId: filter.member,
        })
      }

      if (filter.objectMember) {
        advancedFilter.and.push({
          objectMemberId: filter.objectMember,
        })
      }

      if (
        filter.isContribution === true ||
        filter.isContribution === 'true' ||
        filter.isContribution === false ||
        filter.isContribution === 'false'
      ) {
        advancedFilter.and.push({
          isContribution: filter.isContribution === true || filter.isContribution === 'true',
        })
      }

      if (filter.scoreRange) {
        const [start, end] = filter.scoreRange

        if (start !== undefined && start !== null && start !== '') {
          advancedFilter.and.push({
            score: {
              gte: start,
            },
          })
        }

        if (end !== undefined && end !== null && end !== '') {
          advancedFilter.and.push({
            score: {
              lte: end,
            },
          })
        }
      }

      if (filter.channel) {
        advancedFilter.and.push({
          channel: {
            textContains: filter.channel,
          },
        })
      }

      if (filter.body) {
        advancedFilter.and.push({
          body: {
            textContains: filter.body,
          },
        })
      }

      if (filter.title) {
        advancedFilter.and.push({
          title: {
            textContains: filter.title,
          },
        })
      }

      if (filter.url) {
        advancedFilter.and.push({
          textContains: filter.channel,
        })
      }

      if (filter.sentimentRange) {
        const [start, end] = filter.sentimentRange

        if (start !== undefined && start !== null && start !== '') {
          advancedFilter.and.push({
            sentiment: {
              gte: start,
            },
          })
        }

        if (end !== undefined && end !== null && end !== '') {
          advancedFilter.and.push({
            sentiment: {
              lte: end,
            },
          })
        }
      }

      if (filter.sentimentLabel) {
        advancedFilter.and.push({
          'sentiment.label': filter.sentimentLabel,
        })
      }

      for (const mood of ['positive', 'negative', 'neutral', 'mixed']) {
        if (filter[`${mood}SentimentRange`]) {
          const [start, end] = filter[`${mood}SentimentRange`]

          if (start !== undefined && start !== null && start !== '') {
            advancedFilter.and.push({
              [`sentiment.${mood}`]: {
                gte: start,
              },
            })
          }

          if (end !== undefined && end !== null && end !== '') {
            advancedFilter.and.push({
              [`sentiment.${mood}`]: {
                lte: end,
              },
            })
          }
        }
      }

      if (filter.parent) {
        advancedFilter.and.push({
          parentId: filter.parent,
        })
      }

      if (filter.sourceParentId) {
        advancedFilter.and.push({
          sourceParentId: filter.sourceParentId,
        })
      }

      if (filter.sourceId) {
        advancedFilter.and.push({
          sourceId: filter.sourceId,
        })
      }

      if (filter.conversationId) {
        advancedFilter.and.push({
          conversationId: filter.conversationId,
        })
      }

      if (filter.createdAtRange) {
        const [start, end] = filter.createdAtRange

        if (start !== undefined && start !== null && start !== '') {
          advancedFilter.and.push({
            createdAt: {
              gte: start,
            },
          })
        }

        if (end !== undefined && end !== null && end !== '') {
          advancedFilter.and.push({
            createdAt: {
              gte: end,
            },
          })
        }
      }
    }

    const memberSequelizeInclude = {
      model: options.database.member,
      as: 'member',
      where: {},
    }

    if (advancedFilter.member) {
      const { dynamicAttributesDefaultNestedFields, dynamicAttributesPlatformNestedFields } =
        await MemberRepository.getDynamicAttributesLiterals(attributesSettings, options)

      const memberQueryParser = new QueryParser(
        {
          nestedFields: {
            ...dynamicAttributesDefaultNestedFields,
            ...dynamicAttributesPlatformNestedFields,
            reach: 'reach.total',
          },
          manyToMany: {
            tags: {
              table: 'members',
              model: 'member',
              relationTable: {
                name: 'memberTags',
                from: 'memberId',
                to: 'tagId',
              },
            },
            segments: {
              table: 'members',
              model: 'member',
              relationTable: {
                name: 'memberSegments',
                from: 'memberId',
                to: 'segmentId',
              },
            },
            organizations: {
              table: 'members',
              model: 'member',
              relationTable: {
                name: 'memberOrganizations',
                from: 'memberId',
                to: 'organizationId',
              },
            },
          },
          customOperators: {
            username: {
              model: 'member',
              column: 'username',
            },
            platform: {
              model: 'member',
              column: 'username',
            },
          },
        },
        options,
      )

      const parsedMemberQuery: QueryOutput = memberQueryParser.parse({
        filter: advancedFilter.member,
        orderBy: orderBy || ['joinedAt_DESC'],
        limit,
        offset,
      })

      memberSequelizeInclude.where = parsedMemberQuery.where ?? {}
      delete advancedFilter.member
    }

    const include = [
      memberSequelizeInclude,
      {
        model: options.database.activity,
        as: 'parent',
        include: [
          {
            model: options.database.member,
            as: 'member',
          },
        ],
      },
      {
        model: options.database.member,
        as: 'objectMember',
      },
      {
        model: options.database.organization,
        as: 'organization',
      },
    ]

    const parser = new QueryParser(
      {
        nestedFields: {
          sentiment: 'sentiment.sentiment',
        },
        manyToMany: {
          organizations: {
            table: 'activities',
            model: 'activity',
            overrideJoinField: 'memberId',
            relationTable: {
              name: 'memberOrganizations',
              from: 'memberId',
              to: 'organizationId',
            },
          },
        },
      },
      options,
    )

    const parsed: QueryOutput = parser.parse({
      filter: advancedFilter,
      orderBy: orderBy || ['timestamp_DESC'],
      limit,
      offset,
    })

    let {
      rows,
      count, // eslint-disable-line prefer-const
    } = await options.database.activity.findAndCountAll({
      include,
      attributes: [
        ...SequelizeFilterUtils.getLiteralProjectionsOfModel('activity', options.database),
      ],
      ...(parsed.where ? { where: parsed.where } : {}),
      ...(parsed.having ? { having: parsed.having } : {}),
      order: parsed.order,
      limit: parsed.limit,
      offset: parsed.offset,
      transaction: SequelizeRepository.getTransaction(options),
    })

    rows = await this._populateRelationsForRows(rows, options)

    return { rows, count, limit: parsed.limit, offset: parsed.offset }
  }

  static async findAllAutocomplete(query, limit, options: IRepositoryOptions) {
    const tenant = SequelizeRepository.getCurrentTenant(options)

    const whereAnd: Array<any> = [
      {
        tenantId: tenant.id,
      },
    ]

    if (query) {
      whereAnd.push({
        [Op.or]: [{ id: SequelizeFilterUtils.uuid(query) }],
      })
    }

    const where = { [Op.and]: whereAnd }

    const records = await options.database.activity.findAll({
      attributes: ['id', 'id'],
      where,
      limit: limit ? Number(limit) : undefined,
      order: [['id', 'ASC']],
    })

    return records.map((record) => ({
      id: record.id,
      label: record.id,
    }))
  }

  static async _createAuditLog(action, record, data, options: IRepositoryOptions) {
    if (log) {
      let values = {}

      if (data) {
        values = {
          ...record.get({ plain: true }),
        }
      }

      await AuditLogRepository.log(
        {
          entityName: 'activity',
          entityId: record.id,
          action,
          values,
        },
        options,
      )
    }
  }

  static async _populateRelationsForRows(rows, options: IRepositoryOptions) {
    if (!rows) {
      return rows
    }

    return Promise.all(rows.map((record) => this._populateRelations(record, options)))
  }

  static async _populateRelations(record, options: IRepositoryOptions) {
    if (!record) {
      return record
    }
    const transaction = SequelizeRepository.getTransaction(options)

    const output = record.get({ plain: true })

    output.display = ActivityDisplayService.getDisplayOptions(
      record,
      SegmentRepository.getActivityTypes(options),
    )
<<<<<<< HEAD
=======

    if (output.parent) {
      output.parent.display = ActivityDisplayService.getDisplayOptions(
        output.parent,
        SegmentRepository.getActivityTypes(options),
      )
    }
>>>>>>> 848d0d7b

    output.tasks = await record.getTasks({
      transaction,
      joinTableAttributes: [],
    })

    return output
  }
}

export default ActivityRepository<|MERGE_RESOLUTION|>--- conflicted
+++ resolved
@@ -127,11 +127,7 @@
       where: {
         id,
         tenantId: currentTenant.id,
-<<<<<<< HEAD
-        segmentId: SequelizeRepository.getSegmentIds(options),
-=======
         segmentId: segment.id,
->>>>>>> 848d0d7b
       },
       transaction,
     })
@@ -761,8 +757,6 @@
       record,
       SegmentRepository.getActivityTypes(options),
     )
-<<<<<<< HEAD
-=======
 
     if (output.parent) {
       output.parent.display = ActivityDisplayService.getDisplayOptions(
@@ -770,7 +764,6 @@
         SegmentRepository.getActivityTypes(options),
       )
     }
->>>>>>> 848d0d7b
 
     output.tasks = await record.getTasks({
       transaction,
