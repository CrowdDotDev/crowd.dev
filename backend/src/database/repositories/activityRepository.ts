import {
  IQueryActivitiesParameters,
  deleteActivities,
  insertActivities,
  queryActivities,
  updateActivity,
} from '@crowd/data-access-layer'
import { Error400, Error404 } from '@crowd/common'
import { ActivityDisplayService } from '@crowd/integrations'
import sanitizeHtml from 'sanitize-html'
<<<<<<< HEAD
import lodash from 'lodash'
import { QueryTypes } from 'sequelize'
=======
import lodash, { uniq } from 'lodash'
import Sequelize, { QueryTypes } from 'sequelize'
import { ActivityDisplayService } from '@crowd/integrations'
import { Error400, Error404, RawQueryParser } from '@crowd/common'
>>>>>>> f49e444b
import { IIntegrationResult, IntegrationResultState } from '@crowd/types'
import { findManyLfxMemberships } from '@crowd/data-access-layer/src/lfx_memberships'
import SequelizeRepository from './sequelizeRepository'
import AuditLogRepository from './auditLogRepository'
import { IRepositoryOptions } from './IRepositoryOptions'
import SegmentRepository from './segmentRepository'

const log: boolean = false

class ActivityRepository {
  static async create(data, options: IRepositoryOptions) {
    const currentUser = SequelizeRepository.getCurrentUser(options)

    const tenant = SequelizeRepository.getCurrentTenant(options)

    const segment = SequelizeRepository.getStrictlySingleActiveSegment(options)

    // Data and body will be displayed as HTML. We need to sanitize them.
    if (data.body) {
      data.body = sanitizeHtml(data.body).trim()
    }

    if (data.title) {
      data.title = sanitizeHtml(data.title).trim()
    }

    if (data.sentiment) {
      this._validateSentiment(data.sentiment)
    }

    // type and platform to lowercase
    if (data.type) {
      data.type = data.type.toLowerCase()
    }
    if (data.platform) {
      data.platform = data.platform.toLowerCase()
    }

    const ids = await insertActivities([
      {
        type: data.type,
        timestamp: data.timestamp,
        isContribution: data.isContribution,
        score: data.score,
        parentId: data.parent || undefined,
        sourceId: data.sourceId,
        sourceParentId: data.sourceParentId || undefined,
        tenantId: tenant.id,
        segmentId: segment.id,
        memberId: data.member || undefined,
        username: data.username,
        objectMemberId: data.objectMember || undefined,
        objectMemberUsername: data.objectMemberUsername,
        sentiment: data.sentiment,
        attributes: data.attributes,
        body: data.body,
        title: data.title,
        channel: data.channel,
        url: data.url,
        organizationId: data.organizationId || undefined,
        platform: data.platform,
        conversationId: data.conversationId || undefined,
        createdById: currentUser.id,
        updatedById: currentUser.id,
      },
    ])

    // TODO uros set tasks if any
    // await record.setTasks(data.tasks || [], {
    //   transaction,
    // })

    if (ids.length !== 1) {
      throw new Error('Activity was not created!')
    }

    const record = await this.findById(ids[0], options)

    await this._createAuditLog(AuditLogRepository.CREATE, record, data, options)

    return record
  }

  /**
   * Check whether sentiment data is valid
   * @param sentimentData Object: {positive: number, negative: number, mixed: number, neutral: number, sentiment: 'positive' | 'negative' | 'mixed' | 'neutral'}
   */
  static _validateSentiment(sentimentData) {
    if (!lodash.isEmpty(sentimentData)) {
      const moods = ['positive', 'negative', 'mixed', 'neutral']
      for (const prop of moods) {
        if (typeof sentimentData[prop] !== 'number') {
          throw new Error400('en', 'activity.error.sentiment.mood')
        }
      }
      if (!moods.includes(sentimentData.label)) {
        throw new Error400('en', 'activity.error.sentiment.label')
      }
      if (typeof sentimentData.sentiment !== 'number') {
        throw new Error('activity.error.sentiment.sentiment')
      }
    }
  }

  static async update(id: string, data, options: IRepositoryOptions) {
    const currentUser = SequelizeRepository.getCurrentUser(options)

    const currentTenant = SequelizeRepository.getCurrentTenant(options)

    const segment = SequelizeRepository.getStrictlySingleActiveSegment(options)

    // Data and body will be displayed as HTML. We need to sanitize them.
    if (data.body) {
      data.body = sanitizeHtml(data.body).trim()
    }
    if (data.title) {
      data.title = sanitizeHtml(data.title).trim()
    }

    if (data.sentiment) {
      this._validateSentiment(data.sentiment)
    }

    const record = await this.findById(id, options)

    await updateActivity(options.qdb, id, {
      type: data.type,
      isContribution: data.isContribution,
      score: data.score,
      parentId: data.parent || undefined,
      sourceId: data.sourceId,
      sourceParentId: data.sourceParentId || undefined,
      tenantId: currentTenant.id,
      segmentId: segment.id,
      memberId: data.member || undefined,
      username: data.username,
      objectMemberId: data.objectMember || undefined,
      objectMemberUsername: data.objectMemberUsername,
      sentiment: data.sentiment,
      attributes: data.attributes,
      body: data.body,
      title: data.title,
      channel: data.channel,
      url: data.url,
      organizationId: data.organizationId,
      platform: data.platform,
      conversationId: data.conversationId || undefined,
      updatedById: currentUser.id,
    })

    await this._createAuditLog(AuditLogRepository.UPDATE, record, data, options)

    return this.findById(record.id, options)
  }

  static async destroy(id: string, options: IRepositoryOptions) {
    const record = await this.findById(id, options, false)

    if (!record) {
      throw new Error404()
    }

    await deleteActivities(options.qdb, [id])

    await this._createAuditLog(AuditLogRepository.DELETE, record, record, options)
  }

  static async findById(id: string, options: IRepositoryOptions, loadChildren = true) {
    const currentTenant = SequelizeRepository.getCurrentTenant(options)
    const segmentIds = SequelizeRepository.getSegmentIds(options)

    const results = await queryActivities(options.qdb, {
      filter: {
        and: [{ id: { eq: id } }],
      },
      tenantId: currentTenant.id,
      segmentIds,
      limit: 1,
    })

    if (results.rows.length === 0) {
      throw new Error404(`Activity with id ${id} is not found!`)
    }

    if (loadChildren) {
      return this._populateRelations(results.rows[0], true, options)
    }

    return this._populateRelations(results.rows[0], false, options)
  }

  /**
   * Find a record in the database given a query.
   * @param query Query to find by
   * @param options Repository options
   * @returns The found record. Null if none is found.
   */
  static async findOne(
    arg: IQueryActivitiesParameters,
    options: IRepositoryOptions,
  ): Promise<any | null> {
    const currentTenant = SequelizeRepository.getCurrentTenant(options)
    const segmentIds = SequelizeRepository.getSegmentIds(options)

    arg.limit = 1
    arg.tenantId = currentTenant.id
    arg.segmentIds = segmentIds
    arg.groupBy = null

    const results = await queryActivities(options.qdb, arg)

    if (results.rows.length === 0) {
      return null
    }

    return this._populateRelations(results.rows[0], true, options)
  }

  static async filterIdInTenant(id, options: IRepositoryOptions) {
    return lodash.get(await this.filterIdsInTenant([id], options), '[0]', null)
  }

  static async filterIdsInTenant(ids: string[], options: IRepositoryOptions) {
    if (!ids || !ids.length) {
      return []
    }

    const currentTenant = SequelizeRepository.getCurrentTenant(options)

    const records = await queryActivities(
      options.qdb,
      {
<<<<<<< HEAD
        filter: {
          and: [{ id: { in: ids } }],
=======
        model: options.database.organization,
        as: 'organization',
      },
    ]

    const order = parsedOrderBys.map((a) => [a.property, a.direction])

    let rows = await options.database.activity.findAll({
      include,
      attributes: [
        ...SequelizeFilterUtils.getLiteralProjectionsOfModel('activity', options.database),
      ],
      where: {
        id: {
          [Op.in]: ids,
        },
      },
      order,
    })

    rows = await this._populateRelationsForRows(rows, false, options)

    const organizationIds = uniq(rows.map((r) => r.organizationId))
    const qx = SequelizeRepository.getQueryExecutor(options)
    const lfxMemberships = await findManyLfxMemberships(qx, {
      tenantId: tenant.id,
      segmentIds,
      organizationIds,
    })

    rows.forEach((r) => {
      if (!r.organization) {
        return
      }
      r.organization.lfxMembership = lfxMemberships.find(
        (lm) => lm.organizationId === r.organizationId,
      )
    })

    return {
      rows,
      count,
      limit,
      offset,
    }
  }

  static async findAndCountAll(
    {
      filter = {} as any,
      advancedFilter = null as any,
      limit = 0,
      offset = 0,
      orderBy = '',
      attributesSettings = [] as AttributeData[],
    },
    options: IRepositoryOptions,
  ) {
    // If the advanced filter is empty, we construct it from the query parameter filter
    if (!advancedFilter) {
      advancedFilter = { and: [] }

      if (filter.id) {
        advancedFilter.and.push({
          id: filter.id,
        })
      }

      if (filter.type) {
        advancedFilter.and.push({
          type: {
            textContains: filter.type,
          },
        })
      }

      if (filter.timestampRange) {
        const [start, end] = filter.timestampRange

        if (start !== undefined && start !== null && start !== '') {
          advancedFilter.and.push({
            timestamp: {
              gte: start,
            },
          })
        }

        if (end !== undefined && end !== null && end !== '') {
          advancedFilter.and.push({
            timestamp: {
              lte: end,
            },
          })
        }
      }

      if (filter.platform) {
        advancedFilter.and.push({
          platform: {
            textContains: filter.platform,
          },
        })
      }

      if (filter.member) {
        advancedFilter.and.push({
          memberId: filter.member,
        })
      }

      if (filter.objectMember) {
        advancedFilter.and.push({
          objectMemberId: filter.objectMember,
        })
      }

      if (
        filter.isContribution === true ||
        filter.isContribution === 'true' ||
        filter.isContribution === false ||
        filter.isContribution === 'false'
      ) {
        advancedFilter.and.push({
          isContribution: filter.isContribution === true || filter.isContribution === 'true',
        })
      }

      if (filter.scoreRange) {
        const [start, end] = filter.scoreRange

        if (start !== undefined && start !== null && start !== '') {
          advancedFilter.and.push({
            score: {
              gte: start,
            },
          })
        }

        if (end !== undefined && end !== null && end !== '') {
          advancedFilter.and.push({
            score: {
              lte: end,
            },
          })
        }
      }

      if (filter.channel) {
        advancedFilter.and.push({
          channel: {
            textContains: filter.channel,
          },
        })
      }

      if (filter.body) {
        advancedFilter.and.push({
          body: {
            textContains: filter.body,
          },
        })
      }

      if (filter.title) {
        advancedFilter.and.push({
          title: {
            textContains: filter.title,
          },
        })
      }

      if (filter.url) {
        advancedFilter.and.push({
          textContains: filter.channel,
        })
      }

      if (filter.sentimentRange) {
        const [start, end] = filter.sentimentRange

        if (start !== undefined && start !== null && start !== '') {
          advancedFilter.and.push({
            sentiment: {
              gte: start,
            },
          })
        }

        if (end !== undefined && end !== null && end !== '') {
          advancedFilter.and.push({
            sentiment: {
              lte: end,
            },
          })
        }
      }

      if (filter.sentimentLabel) {
        advancedFilter.and.push({
          'sentiment.label': filter.sentimentLabel,
        })
      }

      for (const mood of ['positive', 'negative', 'neutral', 'mixed']) {
        if (filter[`${mood}SentimentRange`]) {
          const [start, end] = filter[`${mood}SentimentRange`]

          if (start !== undefined && start !== null && start !== '') {
            advancedFilter.and.push({
              [`sentiment.${mood}`]: {
                gte: start,
              },
            })
          }

          if (end !== undefined && end !== null && end !== '') {
            advancedFilter.and.push({
              [`sentiment.${mood}`]: {
                lte: end,
              },
            })
          }
        }
      }

      if (filter.parent) {
        advancedFilter.and.push({
          parentId: filter.parent,
        })
      }

      if (filter.sourceParentId) {
        advancedFilter.and.push({
          sourceParentId: filter.sourceParentId,
        })
      }

      if (filter.sourceId) {
        advancedFilter.and.push({
          sourceId: filter.sourceId,
        })
      }

      if (filter.conversationId) {
        advancedFilter.and.push({
          conversationId: filter.conversationId,
        })
      }

      if (filter.organizations) {
        advancedFilter.and.push({
          organizationId: filter.organizations,
        })
      }

      if (filter.createdAtRange) {
        const [start, end] = filter.createdAtRange

        if (start !== undefined && start !== null && start !== '') {
          advancedFilter.and.push({
            createdAt: {
              gte: start,
            },
          })
        }

        if (end !== undefined && end !== null && end !== '') {
          advancedFilter.and.push({
            createdAt: {
              gte: end,
            },
          })
        }
      }
    }

    const memberSequelizeInclude = {
      model: options.database.member,
      as: 'member',
      where: {},
    }

    if (advancedFilter.member) {
      const { dynamicAttributesDefaultNestedFields, dynamicAttributesPlatformNestedFields } =
        await MemberRepository.getDynamicAttributesLiterals(attributesSettings, options)

      const memberQueryParser = new QueryParser(
        {
          nestedFields: {
            ...dynamicAttributesDefaultNestedFields,
            ...dynamicAttributesPlatformNestedFields,
            reach: 'reach.total',
          },
          manyToMany: {
            tags: {
              table: 'members',
              model: 'member',
              relationTable: {
                name: 'memberTags',
                from: 'memberId',
                to: 'tagId',
              },
            },
            segments: {
              table: 'members',
              model: 'member',
              relationTable: {
                name: 'memberSegments',
                from: 'memberId',
                to: 'segmentId',
              },
            },
            organizations: {
              table: 'members',
              model: 'member',
              relationTable: {
                name: 'memberOrganizations',
                from: 'memberId',
                to: 'organizationId',
              },
            },
          },
          customOperators: {
            username: {
              model: 'member',
              column: 'username',
            },
            platform: {
              model: 'member',
              column: 'username',
            },
          },
        },
        options,
      )

      const parsedMemberQuery: QueryOutput = memberQueryParser.parse({
        filter: advancedFilter.member,
        orderBy: orderBy || ['joinedAt_DESC'],
        limit,
        offset,
      })

      memberSequelizeInclude.where = parsedMemberQuery.where ?? {}
      delete advancedFilter.member
    }

    if (advancedFilter.organizations) {
      advancedFilter.organizationId = advancedFilter.organizations
      delete advancedFilter.organizations
    }

    const include = [
      memberSequelizeInclude,
      {
        model: options.database.activity,
        as: 'parent',
        include: [
          {
            model: options.database.member,
            as: 'member',
          },
        ],
      },
      {
        model: options.database.member,
        as: 'objectMember',
      },
      {
        model: options.database.organization,
        as: 'organization',
      },
    ]

    const parser = new QueryParser(
      {
        nestedFields: {
          sentiment: 'sentiment.sentiment',
        },
        manyToMany: {
          organizations: {
            table: 'activities',
            model: 'activity',
            overrideJoinField: 'memberId',
            relationTable: {
              name: 'memberOrganizations',
              from: 'memberId',
              to: 'organizationId',
            },
          },
>>>>>>> f49e444b
        },
        tenantId: currentTenant.id,
        segmentIds: SequelizeRepository.getSegmentIds(options),
        limit: ids.length,
      },
      ['id'],
    )

    return records.rows.map((record) => record.id)
  }

  static async createResults(result: IIntegrationResult, options: IRepositoryOptions) {
    const tenant = SequelizeRepository.getCurrentTenant(options)

    const segment = SequelizeRepository.getStrictlySingleActiveSegment(options)

    const seq = SequelizeRepository.getSequelize(options)

    result.segmentId = segment.id

    const results = await seq.query(
      `
      insert into integration.results(state, data, "tenantId")
      values(:state, :data, :tenantId)
      returning id;
      `,
      {
        replacements: {
          tenantId: tenant.id,
          state: IntegrationResultState.PENDING,
          data: JSON.stringify(result),
        },
        type: QueryTypes.INSERT,
      },
    )

    return results[0][0].id
  }

  static async _createAuditLog(action, record, data, options: IRepositoryOptions) {
    if (log) {
      let values = {}

      if (data) {
        values = {
          ...record.get({ plain: true }),
        }
      }

      await AuditLogRepository.log(
        {
          entityName: 'activity',
          entityId: record.id,
          action,
          values,
        },
        options,
      )
    }
  }

  static async _populateRelationsForRows(rows, loadTasks: boolean, options: IRepositoryOptions) {
    if (!rows) {
      return rows
    }

    return Promise.all(rows.map((record) => this._populateRelations(record, loadTasks, options)))
  }

  static async _populateRelations(record: any, loadChildren: boolean, options: IRepositoryOptions) {
    if (!record) {
      return record
    }

    const output = { ...record }

    output.display = ActivityDisplayService.getDisplayOptions(
      record,
      SegmentRepository.getActivityTypes(options),
    )

    if (output.parent) {
      output.parent.display = ActivityDisplayService.getDisplayOptions(
        output.parent,
        SegmentRepository.getActivityTypes(options),
      )
    }

    // if (loadChildren) {
    // TODO uros load tasks
    // }

    return output
  }
}

export default ActivityRepository<|MERGE_RESOLUTION|>--- conflicted
+++ resolved
@@ -8,15 +8,10 @@
 import { Error400, Error404 } from '@crowd/common'
 import { ActivityDisplayService } from '@crowd/integrations'
 import sanitizeHtml from 'sanitize-html'
-<<<<<<< HEAD
-import lodash from 'lodash'
-import { QueryTypes } from 'sequelize'
-=======
 import lodash, { uniq } from 'lodash'
 import Sequelize, { QueryTypes } from 'sequelize'
 import { ActivityDisplayService } from '@crowd/integrations'
 import { Error400, Error404, RawQueryParser } from '@crowd/common'
->>>>>>> f49e444b
 import { IIntegrationResult, IntegrationResultState } from '@crowd/types'
 import { findManyLfxMemberships } from '@crowd/data-access-layer/src/lfx_memberships'
 import SequelizeRepository from './sequelizeRepository'
@@ -249,401 +244,8 @@
     const records = await queryActivities(
       options.qdb,
       {
-<<<<<<< HEAD
         filter: {
           and: [{ id: { in: ids } }],
-=======
-        model: options.database.organization,
-        as: 'organization',
-      },
-    ]
-
-    const order = parsedOrderBys.map((a) => [a.property, a.direction])
-
-    let rows = await options.database.activity.findAll({
-      include,
-      attributes: [
-        ...SequelizeFilterUtils.getLiteralProjectionsOfModel('activity', options.database),
-      ],
-      where: {
-        id: {
-          [Op.in]: ids,
-        },
-      },
-      order,
-    })
-
-    rows = await this._populateRelationsForRows(rows, false, options)
-
-    const organizationIds = uniq(rows.map((r) => r.organizationId))
-    const qx = SequelizeRepository.getQueryExecutor(options)
-    const lfxMemberships = await findManyLfxMemberships(qx, {
-      tenantId: tenant.id,
-      segmentIds,
-      organizationIds,
-    })
-
-    rows.forEach((r) => {
-      if (!r.organization) {
-        return
-      }
-      r.organization.lfxMembership = lfxMemberships.find(
-        (lm) => lm.organizationId === r.organizationId,
-      )
-    })
-
-    return {
-      rows,
-      count,
-      limit,
-      offset,
-    }
-  }
-
-  static async findAndCountAll(
-    {
-      filter = {} as any,
-      advancedFilter = null as any,
-      limit = 0,
-      offset = 0,
-      orderBy = '',
-      attributesSettings = [] as AttributeData[],
-    },
-    options: IRepositoryOptions,
-  ) {
-    // If the advanced filter is empty, we construct it from the query parameter filter
-    if (!advancedFilter) {
-      advancedFilter = { and: [] }
-
-      if (filter.id) {
-        advancedFilter.and.push({
-          id: filter.id,
-        })
-      }
-
-      if (filter.type) {
-        advancedFilter.and.push({
-          type: {
-            textContains: filter.type,
-          },
-        })
-      }
-
-      if (filter.timestampRange) {
-        const [start, end] = filter.timestampRange
-
-        if (start !== undefined && start !== null && start !== '') {
-          advancedFilter.and.push({
-            timestamp: {
-              gte: start,
-            },
-          })
-        }
-
-        if (end !== undefined && end !== null && end !== '') {
-          advancedFilter.and.push({
-            timestamp: {
-              lte: end,
-            },
-          })
-        }
-      }
-
-      if (filter.platform) {
-        advancedFilter.and.push({
-          platform: {
-            textContains: filter.platform,
-          },
-        })
-      }
-
-      if (filter.member) {
-        advancedFilter.and.push({
-          memberId: filter.member,
-        })
-      }
-
-      if (filter.objectMember) {
-        advancedFilter.and.push({
-          objectMemberId: filter.objectMember,
-        })
-      }
-
-      if (
-        filter.isContribution === true ||
-        filter.isContribution === 'true' ||
-        filter.isContribution === false ||
-        filter.isContribution === 'false'
-      ) {
-        advancedFilter.and.push({
-          isContribution: filter.isContribution === true || filter.isContribution === 'true',
-        })
-      }
-
-      if (filter.scoreRange) {
-        const [start, end] = filter.scoreRange
-
-        if (start !== undefined && start !== null && start !== '') {
-          advancedFilter.and.push({
-            score: {
-              gte: start,
-            },
-          })
-        }
-
-        if (end !== undefined && end !== null && end !== '') {
-          advancedFilter.and.push({
-            score: {
-              lte: end,
-            },
-          })
-        }
-      }
-
-      if (filter.channel) {
-        advancedFilter.and.push({
-          channel: {
-            textContains: filter.channel,
-          },
-        })
-      }
-
-      if (filter.body) {
-        advancedFilter.and.push({
-          body: {
-            textContains: filter.body,
-          },
-        })
-      }
-
-      if (filter.title) {
-        advancedFilter.and.push({
-          title: {
-            textContains: filter.title,
-          },
-        })
-      }
-
-      if (filter.url) {
-        advancedFilter.and.push({
-          textContains: filter.channel,
-        })
-      }
-
-      if (filter.sentimentRange) {
-        const [start, end] = filter.sentimentRange
-
-        if (start !== undefined && start !== null && start !== '') {
-          advancedFilter.and.push({
-            sentiment: {
-              gte: start,
-            },
-          })
-        }
-
-        if (end !== undefined && end !== null && end !== '') {
-          advancedFilter.and.push({
-            sentiment: {
-              lte: end,
-            },
-          })
-        }
-      }
-
-      if (filter.sentimentLabel) {
-        advancedFilter.and.push({
-          'sentiment.label': filter.sentimentLabel,
-        })
-      }
-
-      for (const mood of ['positive', 'negative', 'neutral', 'mixed']) {
-        if (filter[`${mood}SentimentRange`]) {
-          const [start, end] = filter[`${mood}SentimentRange`]
-
-          if (start !== undefined && start !== null && start !== '') {
-            advancedFilter.and.push({
-              [`sentiment.${mood}`]: {
-                gte: start,
-              },
-            })
-          }
-
-          if (end !== undefined && end !== null && end !== '') {
-            advancedFilter.and.push({
-              [`sentiment.${mood}`]: {
-                lte: end,
-              },
-            })
-          }
-        }
-      }
-
-      if (filter.parent) {
-        advancedFilter.and.push({
-          parentId: filter.parent,
-        })
-      }
-
-      if (filter.sourceParentId) {
-        advancedFilter.and.push({
-          sourceParentId: filter.sourceParentId,
-        })
-      }
-
-      if (filter.sourceId) {
-        advancedFilter.and.push({
-          sourceId: filter.sourceId,
-        })
-      }
-
-      if (filter.conversationId) {
-        advancedFilter.and.push({
-          conversationId: filter.conversationId,
-        })
-      }
-
-      if (filter.organizations) {
-        advancedFilter.and.push({
-          organizationId: filter.organizations,
-        })
-      }
-
-      if (filter.createdAtRange) {
-        const [start, end] = filter.createdAtRange
-
-        if (start !== undefined && start !== null && start !== '') {
-          advancedFilter.and.push({
-            createdAt: {
-              gte: start,
-            },
-          })
-        }
-
-        if (end !== undefined && end !== null && end !== '') {
-          advancedFilter.and.push({
-            createdAt: {
-              gte: end,
-            },
-          })
-        }
-      }
-    }
-
-    const memberSequelizeInclude = {
-      model: options.database.member,
-      as: 'member',
-      where: {},
-    }
-
-    if (advancedFilter.member) {
-      const { dynamicAttributesDefaultNestedFields, dynamicAttributesPlatformNestedFields } =
-        await MemberRepository.getDynamicAttributesLiterals(attributesSettings, options)
-
-      const memberQueryParser = new QueryParser(
-        {
-          nestedFields: {
-            ...dynamicAttributesDefaultNestedFields,
-            ...dynamicAttributesPlatformNestedFields,
-            reach: 'reach.total',
-          },
-          manyToMany: {
-            tags: {
-              table: 'members',
-              model: 'member',
-              relationTable: {
-                name: 'memberTags',
-                from: 'memberId',
-                to: 'tagId',
-              },
-            },
-            segments: {
-              table: 'members',
-              model: 'member',
-              relationTable: {
-                name: 'memberSegments',
-                from: 'memberId',
-                to: 'segmentId',
-              },
-            },
-            organizations: {
-              table: 'members',
-              model: 'member',
-              relationTable: {
-                name: 'memberOrganizations',
-                from: 'memberId',
-                to: 'organizationId',
-              },
-            },
-          },
-          customOperators: {
-            username: {
-              model: 'member',
-              column: 'username',
-            },
-            platform: {
-              model: 'member',
-              column: 'username',
-            },
-          },
-        },
-        options,
-      )
-
-      const parsedMemberQuery: QueryOutput = memberQueryParser.parse({
-        filter: advancedFilter.member,
-        orderBy: orderBy || ['joinedAt_DESC'],
-        limit,
-        offset,
-      })
-
-      memberSequelizeInclude.where = parsedMemberQuery.where ?? {}
-      delete advancedFilter.member
-    }
-
-    if (advancedFilter.organizations) {
-      advancedFilter.organizationId = advancedFilter.organizations
-      delete advancedFilter.organizations
-    }
-
-    const include = [
-      memberSequelizeInclude,
-      {
-        model: options.database.activity,
-        as: 'parent',
-        include: [
-          {
-            model: options.database.member,
-            as: 'member',
-          },
-        ],
-      },
-      {
-        model: options.database.member,
-        as: 'objectMember',
-      },
-      {
-        model: options.database.organization,
-        as: 'organization',
-      },
-    ]
-
-    const parser = new QueryParser(
-      {
-        nestedFields: {
-          sentiment: 'sentiment.sentiment',
-        },
-        manyToMany: {
-          organizations: {
-            table: 'activities',
-            model: 'activity',
-            overrideJoinField: 'memberId',
-            relationTable: {
-              name: 'memberOrganizations',
-              from: 'memberId',
-              to: 'organizationId',
-            },
-          },
->>>>>>> f49e444b
         },
         tenantId: currentTenant.id,
         segmentIds: SequelizeRepository.getSegmentIds(options),
