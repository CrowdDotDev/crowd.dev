import { Error400, Error404 } from '@crowd/common'
import { ActivityDisplayService } from '@crowd/integrations'
<<<<<<< HEAD
import lodash from 'lodash'
import sanitizeHtml from 'sanitize-html'
import {
  IQueryActivitiesParameters,
  deleteActivities,
  insertActivities,
  queryActivities,
  updateActivity,
} from '@crowd/data-access-layer'
=======
import { Error400, Error404, RawQueryParser } from '@crowd/common'
import { IIntegrationResult, IntegrationResultState } from '@crowd/types'
import SequelizeRepository from './sequelizeRepository'
import AuditLogRepository from './auditLogRepository'
import SequelizeFilterUtils from '../utils/sequelizeFilterUtils'
>>>>>>> d3772647
import { IRepositoryOptions } from './IRepositoryOptions'
import AuditLogRepository from './auditLogRepository'
import SegmentRepository from './segmentRepository'
import SequelizeRepository from './sequelizeRepository'

const log: boolean = false

class ActivityRepository {
  static async create(data, options: IRepositoryOptions) {
    const currentUser = SequelizeRepository.getCurrentUser(options)

    const tenant = SequelizeRepository.getCurrentTenant(options)

    const segment = SequelizeRepository.getStrictlySingleActiveSegment(options)

    // Data and body will be displayed as HTML. We need to sanitize them.
    if (data.body) {
      data.body = sanitizeHtml(data.body).trim()
    }

    if (data.title) {
      data.title = sanitizeHtml(data.title).trim()
    }

    if (data.sentiment) {
      this._validateSentiment(data.sentiment)
    }

    // type and platform to lowercase
    if (data.type) {
      data.type = data.type.toLowerCase()
    }
    if (data.platform) {
      data.platform = data.platform.toLowerCase()
    }

    const ids = await insertActivities([
      {
        type: data.type,
        timestamp: data.timestamp,
        isContribution: data.isContribution,
        score: data.score,
        parentId: data.parent || undefined,
        sourceId: data.sourceId,
        sourceParentId: data.sourceParentId || undefined,
        tenantId: tenant.id,
        segmentId: segment.id,
        memberId: data.member || undefined,
        username: data.username,
        objectMemberId: data.objectMember || undefined,
        objectMemberUsername: data.objectMemberUsername,
        sentiment: data.sentiment,
        attributes: data.attributes,
        body: data.body,
        title: data.title,
        channel: data.channel,
        url: data.url,
        organizationId: data.organizationId || undefined,
        platform: data.platform,
        conversationId: data.conversationId || undefined,
        createdById: currentUser.id,
        updatedById: currentUser.id,
      },
    ])

    // TODO uros set tasks if any
    // await record.setTasks(data.tasks || [], {
    //   transaction,
    // })

    if (ids.length !== 1) {
      throw new Error('Activity was not created!')
    }

    const record = await this.findById(ids[0], options)

    await this._createAuditLog(AuditLogRepository.CREATE, record, data, options)

    return record
  }

  /**
   * Check whether sentiment data is valid
   * @param sentimentData Object: {positive: number, negative: number, mixed: number, neutral: number, sentiment: 'positive' | 'negative' | 'mixed' | 'neutral'}
   */
  static _validateSentiment(sentimentData) {
    if (!lodash.isEmpty(sentimentData)) {
      const moods = ['positive', 'negative', 'mixed', 'neutral']
      for (const prop of moods) {
        if (typeof sentimentData[prop] !== 'number') {
          throw new Error400('en', 'activity.error.sentiment.mood')
        }
      }
      if (!moods.includes(sentimentData.label)) {
        throw new Error400('en', 'activity.error.sentiment.label')
      }
      if (typeof sentimentData.sentiment !== 'number') {
        throw new Error('activity.error.sentiment.sentiment')
      }
    }
  }

  static async update(id: string, data, options: IRepositoryOptions) {
    const currentUser = SequelizeRepository.getCurrentUser(options)

    const currentTenant = SequelizeRepository.getCurrentTenant(options)

    const segment = SequelizeRepository.getStrictlySingleActiveSegment(options)

    // Data and body will be displayed as HTML. We need to sanitize them.
    if (data.body) {
      data.body = sanitizeHtml(data.body).trim()
    }
    if (data.title) {
      data.title = sanitizeHtml(data.title).trim()
    }

    if (data.sentiment) {
      this._validateSentiment(data.sentiment)
    }

    const record = await this.findById(id, options)

    await updateActivity(options.qdb, id, {
      type: data.type,
      isContribution: data.isContribution,
      score: data.score,
      parentId: data.parent || undefined,
      sourceId: data.sourceId,
      sourceParentId: data.sourceParentId || undefined,
      tenantId: currentTenant.id,
      segmentId: segment.id,
      memberId: data.member || undefined,
      username: data.username,
      objectMemberId: data.objectMember || undefined,
      objectMemberUsername: data.objectMemberUsername,
      sentiment: data.sentiment,
      attributes: data.attributes,
      body: data.body,
      title: data.title,
      channel: data.channel,
      url: data.url,
      organizationId: data.organizationId,
      platform: data.platform,
      conversationId: data.conversationId || undefined,
      updatedById: currentUser.id,
    })

    await this._createAuditLog(AuditLogRepository.UPDATE, record, data, options)

    return this.findById(record.id, options)
  }

  static async destroy(id: string, options: IRepositoryOptions) {
    const record = await this.findById(id, options, false)

    if (!record) {
      throw new Error404()
    }

    await deleteActivities(options.qdb, [id])

    await this._createAuditLog(AuditLogRepository.DELETE, record, record, options)
  }

  static async findById(id: string, options: IRepositoryOptions, loadChildren = true) {
    const currentTenant = SequelizeRepository.getCurrentTenant(options)
    const segmentIds = SequelizeRepository.getSegmentIds(options)

    const results = await queryActivities(options.qdb, {
      filter: {
        and: [{ id: { eq: id } }],
      },
      tenantId: currentTenant.id,
      segmentIds,
      limit: 1,
    })

    if (results.rows.length === 0) {
      throw new Error404(`Activity with id ${id} is not found!`)
    }

    if (loadChildren) {
      return this._populateRelations(results.rows[0], true, options)
    }

    return this._populateRelations(results.rows[0], false, options)
  }

  /**
   * Find a record in the database given a query.
   * @param query Query to find by
   * @param options Repository options
   * @returns The found record. Null if none is found.
   */
  static async findOne(
    arg: IQueryActivitiesParameters,
    options: IRepositoryOptions,
  ): Promise<any | null> {
    const currentTenant = SequelizeRepository.getCurrentTenant(options)
    const segmentIds = SequelizeRepository.getSegmentIds(options)

    arg.limit = 1
    arg.tenantId = currentTenant.id
    arg.segmentIds = segmentIds

    const results = await queryActivities(options.qdb, arg)

    if (results.rows.length === 0) {
      return null
    }

    return this._populateRelations(results.rows[0], true, options)
  }

  static async filterIdInTenant(id, options: IRepositoryOptions) {
    return lodash.get(await this.filterIdsInTenant([id], options), '[0]', null)
  }

  static async filterIdsInTenant(ids: string[], options: IRepositoryOptions) {
    if (!ids || !ids.length) {
      return []
    }

    const currentTenant = SequelizeRepository.getCurrentTenant(options)

    const records = await queryActivities(
      options.qdb,
      {
        filter: {
          and: [{ id: { in: ids } }],
        },
        tenantId: currentTenant.id,
        segmentIds: SequelizeRepository.getSegmentIds(options),
        limit: ids.length,
      },
      ['id'],
    )

    return records.rows.map((record) => record.id)
  }

  static async createResults(result: IIntegrationResult, options: IRepositoryOptions) {
    const tenant = SequelizeRepository.getCurrentTenant(options)

    const segment = SequelizeRepository.getStrictlySingleActiveSegment(options)

    const seq = SequelizeRepository.getSequelize(options)

    result.segmentId = segment.id

    const results = await seq.query(
      `
      insert into integration.results(state, data, "tenantId")
      values(:state, :data, :tenantId)
      returning id;
      `,
      {
        replacements: {
          tenantId: tenant.id,
          state: IntegrationResultState.PENDING,
          data: JSON.stringify(result),
        },
        type: QueryTypes.INSERT,
      },
    )

    return results[0][0].id
  }

  static async _createAuditLog(action, record, data, options: IRepositoryOptions) {
    if (log) {
      let values = {}

      if (data) {
        values = {
          ...record.get({ plain: true }),
        }
      }

      await AuditLogRepository.log(
        {
          entityName: 'activity',
          entityId: record.id,
          action,
          values,
        },
        options,
      )
    }
  }

  static async _populateRelationsForRows(rows, loadTasks: boolean, options: IRepositoryOptions) {
    if (!rows) {
      return rows
    }

    return Promise.all(rows.map((record) => this._populateRelations(record, loadTasks, options)))
  }

  static async _populateRelations(record: any, loadChildren: boolean, options: IRepositoryOptions) {
    if (!record) {
      return record
    }

    const output = { ...record }

    output.display = ActivityDisplayService.getDisplayOptions(
      record,
      SegmentRepository.getActivityTypes(options),
    )

    if (output.parent) {
      output.parent.display = ActivityDisplayService.getDisplayOptions(
        output.parent,
        SegmentRepository.getActivityTypes(options),
      )
    }

    // if (loadChildren) {
    // TODO uros load tasks
    // }

    return output
  }
}

export default ActivityRepository<|MERGE_RESOLUTION|>--- conflicted
+++ resolved
@@ -1,8 +1,3 @@
-import { Error400, Error404 } from '@crowd/common'
-import { ActivityDisplayService } from '@crowd/integrations'
-<<<<<<< HEAD
-import lodash from 'lodash'
-import sanitizeHtml from 'sanitize-html'
 import {
   IQueryActivitiesParameters,
   deleteActivities,
@@ -10,17 +5,16 @@
   queryActivities,
   updateActivity,
 } from '@crowd/data-access-layer'
-=======
-import { Error400, Error404, RawQueryParser } from '@crowd/common'
+import { Error400, Error404 } from '@crowd/common'
+import { ActivityDisplayService } from '@crowd/integrations'
+import sanitizeHtml from 'sanitize-html'
+import lodash from 'lodash'
+import { QueryTypes } from 'sequelize'
 import { IIntegrationResult, IntegrationResultState } from '@crowd/types'
 import SequelizeRepository from './sequelizeRepository'
 import AuditLogRepository from './auditLogRepository'
-import SequelizeFilterUtils from '../utils/sequelizeFilterUtils'
->>>>>>> d3772647
 import { IRepositoryOptions } from './IRepositoryOptions'
-import AuditLogRepository from './auditLogRepository'
 import SegmentRepository from './segmentRepository'
-import SequelizeRepository from './sequelizeRepository'
 
 const log: boolean = false
 
@@ -259,6 +253,7 @@
     return records.rows.map((record) => record.id)
   }
 
+
   static async createResults(result: IIntegrationResult, options: IRepositoryOptions) {
     const tenant = SequelizeRepository.getCurrentTenant(options)
 
