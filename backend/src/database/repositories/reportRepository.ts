import lodash from 'lodash'
import Sequelize from 'sequelize'
import SequelizeRepository from './sequelizeRepository'
import AuditLogRepository from './auditLogRepository'
import SequelizeFilterUtils from '../utils/sequelizeFilterUtils'
import Error404 from '../../errors/Error404'
import { IRepositoryOptions } from './IRepositoryOptions'
import { QueryOutput } from './filters/queryTypes'
import QueryParser from './filters/queryParser'

const { Op } = Sequelize

class ReportRepository {
  static async create(data, options: IRepositoryOptions) {
    const currentUser = SequelizeRepository.getCurrentUser(options)

    const tenant = SequelizeRepository.getCurrentTenant(options)

    const transaction = SequelizeRepository.getTransaction(options)

    const segmentId = data.noSegment
      ? null
      : SequelizeRepository.getStrictlySingleActiveSegment(options).id

    const record = await options.database.report.create(
      {
        ...lodash.pick(data, ['name', 'public', 'importHash', 'isTemplate', 'viewedBy']),

        tenantId: tenant.id,
        segmentId,
        createdById: currentUser.id,
        updatedById: currentUser.id,
      },
      {
        transaction,
      },
    )

    await record.setWidgets(data.widgets || [], {
      transaction,
    })

    await this._createAuditLog(AuditLogRepository.CREATE, record, data, options)

    return this.findById(record.id, options)
  }

  static async update(id, data, options: IRepositoryOptions) {
    const currentUser = SequelizeRepository.getCurrentUser(options)

    const transaction = SequelizeRepository.getTransaction(options)

    const currentTenant = SequelizeRepository.getCurrentTenant(options)

    let record = await options.database.report.findOne({
      where: {
        id,
        tenantId: currentTenant.id,
        ...ReportRepository.prepareSegmentFilter(options),
      },
      transaction,
    })

    if (!record) {
      throw new Error404()
    }

    record = await record.update(
      {
        ...lodash.pick(data, ['name', 'public', 'importHash', 'isTemplate', 'viewedBy']),

        updatedById: currentUser.id,
      },
      {
        transaction,
      },
    )

    if (data.widgets) {
      await record.setWidgets(data.widgets || [], {
        transaction,
      })
    }

    await this._createAuditLog(AuditLogRepository.UPDATE, record, data, options)

    return this.findById(record.id, options)
  }

  static async destroy(id, options: IRepositoryOptions, force = false) {
    const transaction = SequelizeRepository.getTransaction(options)

    const currentTenant = SequelizeRepository.getCurrentTenant(options)

    const record = await options.database.report.findOne({
      where: {
        id,
        tenantId: currentTenant.id,
        ...ReportRepository.prepareSegmentFilter(options),
      },
      transaction,
    })

    if (!record) {
      throw new Error404()
    }

    await record.destroy({
      transaction,
      force,
    })

    await this._createAuditLog(AuditLogRepository.DELETE, record, record, options)
  }

  static async findById(id, options: IRepositoryOptions) {
    const transaction = SequelizeRepository.getTransaction(options)

    const include = []

    const currentTenant = SequelizeRepository.getCurrentTenant(options)
    const record = await options.database.report.findOne({
      where: {
        id,
        tenantId: currentTenant.id,
        ...ReportRepository.prepareSegmentFilter(options),
      },
      include,
      transaction,
    })

    if (!record) {
      throw new Error404()
    }

    return this._populateRelations(record, options)
  }

  static async filterIdInTenant(id, options: IRepositoryOptions) {
    return lodash.get(await this.filterIdsInTenant([id], options), '[0]', null)
  }

  static async filterIdsInTenant(ids, options: IRepositoryOptions) {
    if (!ids || !ids.length) {
      return []
    }

    const currentTenant = SequelizeRepository.getCurrentTenant(options)

    const where = {
      id: {
        [Op.in]: ids,
      },
      tenantId: currentTenant.id,
    }

    const records = await options.database.report.findAll({
      attributes: ['id'],
      where,
    })

    return records.map((record) => record.id)
  }

  static async count(filter, options: IRepositoryOptions) {
    const transaction = SequelizeRepository.getTransaction(options)

    const tenant = SequelizeRepository.getCurrentTenant(options)

    return options.database.report.count({
      where: {
        ...filter,
        tenantId: tenant.id,
        ...ReportRepository.prepareSegmentFilter(options),
      },
      transaction,
    })
  }

  static async findAndCountAll(
    { filter = {} as any, advancedFilter = null as any, limit = 0, offset = 0, orderBy = '' },
    options: IRepositoryOptions,
  ) {
    const include = []

    // If the advanced filter is empty, we construct it from the query parameter filter
    if (!advancedFilter) {
      advancedFilter = { and: [] }

      if (filter.id) {
        advancedFilter.and.push({
          id: filter.id,
        })
      }

      if (filter.name) {
        advancedFilter.and.push({
          name: {
            textContains: filter.name,
          },
        })
      }

      if (filter.public !== undefined) {
        advancedFilter.and.push({
          public: filter.public,
        })
      }

      if (filter.isTemplate !== undefined) {
        advancedFilter.and.push({
          isTemplate: filter.isTemplate,
        })
      }

      if (filter.createdAtRange) {
        const [start, end] = filter.createdAtRange

        if (start !== undefined && start !== null && start !== '') {
          advancedFilter.and.push({
            createdAt: {
              gte: start,
            },
          })
        }

        if (end !== undefined && end !== null && end !== '') {
          advancedFilter.and.push({
            createdAt: {
              lte: end,
            },
          })
        }
      }
    }

<<<<<<< HEAD
    const parser = new QueryParser({
      segmentsNullable: true,
    }, options)
=======
    const parser = new QueryParser(
      {
        segmentsNullable: true,
      },
      options,
    )
>>>>>>> 94bc2afd

    const parsed: QueryOutput = parser.parse({
      filter: advancedFilter,
      orderBy: orderBy || ['createdAt_DESC'],
      limit,
      offset,
    })

    let {
      rows,
      count, // eslint-disable-line prefer-const
    } = await options.database.report.findAndCountAll({
      ...(parsed.where ? { where: parsed.where } : {}),
      ...(parsed.having ? { having: parsed.having } : {}),
      order: parsed.order,
      limit: parsed.limit,
      offset: parsed.offset,
      include,
      transaction: SequelizeRepository.getTransaction(options),
    })

    rows = await this._populateRelationsForRows(rows, options)

    return { rows, count, limit: parsed.limit, offset: parsed.offset }
  }

  static async findAllAutocomplete(query, limit, options: IRepositoryOptions) {
    const tenant = SequelizeRepository.getCurrentTenant(options)

    const whereAnd: Array<any> = [
      {
        tenantId: tenant.id,
      },
      {
        ...ReportRepository.prepareSegmentFilter(options),
      },
    ]

    if (query) {
      whereAnd.push({
        [Op.or]: [{ id: SequelizeFilterUtils.uuid(query) }],
      })
    }

    const where = { [Op.and]: whereAnd }

    const records = await options.database.report.findAll({
      attributes: ['id', 'id'],
      where,
      limit: limit ? Number(limit) : undefined,
      order: [['id', 'ASC']],
    })

    return records.map((record) => ({
      id: record.id,
      label: record.id,
    }))
  }

  static async _createAuditLog(action, record, data, options: IRepositoryOptions) {
    let values = {}

    if (data) {
      values = {
        ...record.get({ plain: true }),
        widgetsIds: data.widgets,
      }
    }

    await AuditLogRepository.log(
      {
        entityName: 'report',
        entityId: record.id,
        action,
        values,
      },
      options,
    )
  }

  static async _populateRelationsForRows(rows, options: IRepositoryOptions) {
    if (!rows) {
      return rows
    }

    return Promise.all(rows.map((record) => this._populateRelations(record, options)))
  }

  static async _populateRelations(record, options: IRepositoryOptions) {
    if (!record) {
      return record
    }

    const output = record.get({ plain: true })

    const transaction = SequelizeRepository.getTransaction(options)

    output.widgets = await record.getWidgets({
      transaction,
    })

    return output
  }

  private static prepareSegmentFilter(options: IRepositoryOptions) {
    return {
      [Op.or]: [
        {
          segmentId: SequelizeRepository.getSegmentIds(options),
        },
        {
          segmentId: {
            [Op.is]: null,
          },
        },
      ],
    }
  }
}

export default ReportRepository<|MERGE_RESOLUTION|>--- conflicted
+++ resolved
@@ -234,18 +234,12 @@
       }
     }
 
-<<<<<<< HEAD
-    const parser = new QueryParser({
-      segmentsNullable: true,
-    }, options)
-=======
     const parser = new QueryParser(
       {
         segmentsNullable: true,
       },
       options,
     )
->>>>>>> 94bc2afd
 
     const parsed: QueryOutput = parser.parse({
       filter: advancedFilter,
