--- conflicted
+++ resolved
@@ -234,18 +234,12 @@
       }
     }
 
-<<<<<<< HEAD
-    const parser = new QueryParser({
-      segmentsNullable: true,
-    }, options)
-=======
     const parser = new QueryParser(
       {
         segmentsNullable: true,
       },
       options,
     )
->>>>>>> 8063c4d9
 
     const parsed: QueryOutput = parser.parse({
       filter: advancedFilter,
