import lodash from 'lodash'
import { Sequelize, UniqueConstraintError } from 'sequelize'
import { getServiceLogger } from '@crowd/logging'
import { IS_TEST_ENV } from '../../conf'
import Error400 from '../../errors/Error400'
import { databaseInit } from '../databaseConnection'
import { IRepositoryOptions } from './IRepositoryOptions'
import { SegmentData } from '../../types/segmentTypes'
import { IServiceOptions } from '../../services/IServiceOptions'

/**
 * Abstracts some basic Sequelize operations.
 * See https://sequelize.org/v5/index.html to learn how to customize it.
 */
export default class SequelizeRepository {
  /**
   * Cleans the database.
   */
  static async cleanDatabase(database) {
    if (!IS_TEST_ENV) {
      throw new Error('Clean database only allowed for test!')
    }

    await database.sequelize.sync({ force: true })
  }

  static async getDefaultIRepositoryOptions(
    user?,
    tenant?,
    segments?,
  ): Promise<IRepositoryOptions> {
    return {
      log: getServiceLogger(),
      database: await databaseInit(),
      currentTenant: tenant,
      currentUser: user,
      currentSegments: segments,
      bypassPermissionValidation: true,
      language: 'en',
    }
  }

  /**
   * Returns the currentUser if it exists on the options.
   */
  static getCurrentUser(options: IRepositoryOptions) {
    return (options && options.currentUser) || { id: null }
  }

  /**
   * Returns the tenant if it exists on the options.
   */
  static getCurrentTenant(options: IRepositoryOptions) {
    return (options && options.currentTenant) || { id: null }
  }

  static getCurrentSegments(options: IRepositoryOptions) {
    return (options && options.currentSegments) || []
  }

  static getStrictlySingleActiveSegment(
    options: IRepositoryOptions | IServiceOptions,
  ): SegmentData {
    if (options.currentSegments.length !== 1) {
      throw new Error400(
        `This operation can have exactly one segment. Found ${options.currentSegments.length} segments.`,
      )
    }
<<<<<<< HEAD

=======
>>>>>>> f0b0aec6
    return options.currentSegments[0]
  }

  /**
   * Returns the transaction if it exists on the options.
   */
  static getTransaction(options: IRepositoryOptions) {
    return (options && options.transaction) || undefined
  }

  /**
   * Creates a database transaction.
   */
  static async createTransaction(options) {
    if (options.transaction) {
      if (options.transaction.crowdNestedTransactions !== undefined) {
        options.transaction.crowdNestedTransactions++
      } else {
        options.transaction.crowdNestedTransactions = 1
      }

      return options.transaction
    }

    return options.database.sequelize.transaction()
  }

  /**
   * Commits a database transaction.
   */
  static async commitTransaction(transaction) {
    if (
      transaction.crowdNestedTransactions !== undefined &&
      transaction.crowdNestedTransactions > 0
    ) {
      transaction.crowdNestedTransactions--
      return Promise.resolve()
    }

    return transaction.commit()
  }

  /**
   * Rolls back a database transaction.
   */
  static async rollbackTransaction(transaction) {
    if (
      transaction.crowdNestedTransactions !== undefined &&
      transaction.crowdNestedTransactions > 0
    ) {
      transaction.crowdNestedTransactions--
      return Promise.resolve()
    }

    return transaction.rollback()
  }

  static handleUniqueFieldError(error, language, entityName) {
    if (!(error instanceof UniqueConstraintError)) {
      return
    }

    const fieldName = lodash.get(error, 'errors[0].path')
    throw new Error400(language, `entities.${entityName}.errors.unique.${fieldName}`)
  }

  static getSequelize(options: IRepositoryOptions): Sequelize {
    return options.database.sequelize as Sequelize
  }

  static getSegmentIds(options: IRepositoryOptions): string[] {
    return options.currentSegments.map((s) => s.id)
  }
}<|MERGE_RESOLUTION|>--- conflicted
+++ resolved
@@ -66,10 +66,6 @@
         `This operation can have exactly one segment. Found ${options.currentSegments.length} segments.`,
       )
     }
-<<<<<<< HEAD
-
-=======
->>>>>>> f0b0aec6
     return options.currentSegments[0]
   }
 
