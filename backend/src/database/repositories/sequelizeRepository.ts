--- conflicted
+++ resolved
@@ -25,17 +25,11 @@
     await database.sequelize.sync({ force: true })
   }
 
-<<<<<<< HEAD
-  static async getDefaultIRepositoryOptions(user?, tenant?): Promise<IRepositoryOptions> {
-    const redis = await getRedisClient(REDIS_CONFIG, true)
-
-=======
   static async getDefaultIRepositoryOptions(
     user?,
     tenant?,
     segments?,
   ): Promise<IRepositoryOptions> {
->>>>>>> 65fe2eaf
     return {
       log: getServiceLogger(),
       database: await databaseInit(),
@@ -44,7 +38,7 @@
       currentSegments: segments,
       bypassPermissionValidation: true,
       language: 'en',
-      redis,
+      redis: await getRedisClient(REDIS_CONFIG, true),
     }
   }
 
