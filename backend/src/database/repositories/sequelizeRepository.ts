--- conflicted
+++ resolved
@@ -68,10 +68,6 @@
         `This operation can have exactly one segment. Found ${options.currentSegments.length} segments.`,
       )
     }
-<<<<<<< HEAD
-
-=======
->>>>>>> 848d0d7b
     return options.currentSegments[0]
   }
 
