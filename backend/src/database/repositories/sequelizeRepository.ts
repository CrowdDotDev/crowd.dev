--- conflicted
+++ resolved
@@ -1,9 +1,6 @@
 import lodash from 'lodash'
 import { Sequelize, UniqueConstraintError } from 'sequelize'
-<<<<<<< HEAD
-import { IS_TEST_ENV } from '../../config/index'
-=======
->>>>>>> 8fb58946
+import { IS_TEST_ENV } from '../../config'
 import Error400 from '../../errors/Error400'
 import { databaseInit } from '../databaseConnection'
 import { searchEngineInit } from '../../search-engine/searchEngineConnection'
