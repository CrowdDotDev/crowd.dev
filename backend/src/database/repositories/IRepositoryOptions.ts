--- conflicted
+++ resolved
@@ -1,8 +1,5 @@
 import { Logger } from '@crowd/logging'
-<<<<<<< HEAD
-=======
 import { RedisClient } from '@crowd/redis'
->>>>>>> 03c1c92b
 import { SegmentData } from '../../types/segmentTypes'
 
 export interface IRepositoryOptions {
