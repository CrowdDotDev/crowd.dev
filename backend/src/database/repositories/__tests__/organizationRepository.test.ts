--- conflicted
+++ resolved
@@ -479,10 +479,7 @@
   })
 
   describe('findAndCountAll method', () => {
-<<<<<<< HEAD
-=======
     // we can skip this test - findAndCount is not used anymore - we use opensearch method findAndCountAllOpensearch instead
->>>>>>> 94d0665c
     it.skip('Should find and count all organizations, with simple filters', async () => {
       const mockIRepositoryOptions = await SequelizeTestUtils.getTestIRepositoryOptions(db)
 
@@ -967,7 +964,6 @@
       expect(found.rows[0].name).toBe('crowd.dev')
     })
 
-<<<<<<< HEAD
     it.skip('Should filter by activityCount', async () => {
       const mockIRepositoryOptions = await SequelizeTestUtils.getTestIRepositoryOptions(db)
       const org1 = await createOrganization(crowddev, mockIRepositoryOptions, [
@@ -1030,9 +1026,7 @@
       expect(found.rows).toStrictEqual([org1])
     })
 
-=======
     // we can skip this test - findAndCount is not used anymore - we use opensearch method findAndCountAllOpensearch instead
->>>>>>> 94d0665c
     it.skip('Should filter by memberCount', async () => {
       const mockIRepositoryOptions = await SequelizeTestUtils.getTestIRepositoryOptions(db)
       const org1 = await createOrganization(crowddev, mockIRepositoryOptions, [
