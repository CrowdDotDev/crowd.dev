--- conflicted
+++ resolved
@@ -51,7 +51,7 @@
   employeeCountByCountry: null,
   address: null,
   profiles: null,
-<<<<<<< HEAD
+  manuallyCreated: false,
   affiliatedProfiles: null,
   allSubsidiaries: null,
   alternativeDomains: null,
@@ -70,9 +70,6 @@
   grossDeparturesByMonth: null,
   ultimateParent: null,
   immediateParent: null,
-=======
-  manuallyCreated: false,
->>>>>>> c4f1ba1f
 }
 
 async function createMembers(options) {
