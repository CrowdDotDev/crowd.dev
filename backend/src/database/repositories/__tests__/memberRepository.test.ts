<<<<<<< HEAD
import { Op } from 'sequelize'
=======
>>>>>>> c1362145
import Error404 from '../../../errors/Error404'
import { PlatformType } from '../../../types/integrationEnums'
import { generateUUIDv1 } from '../../../utils/uuid'
import SequelizeTestUtils from '../../utils/sequelizeTestUtils'
import MemberRepository from '../memberRepository'
import NoteRepository from '../noteRepository'
import OrganizationRepository from '../organizationRepository'
import TagRepository from '../tagRepository'
import TaskRepository from '../taskRepository'

const db = null

function mapUsername(data: any): any {
  const username = {}
  Object.keys(data).forEach((platform) => {
<<<<<<< HEAD
    const usernameData = data[platform]

    if (Array.isArray(usernameData)) {
      username[platform] = []
      if (usernameData.length > 0) {
        for (const entry of usernameData) {
          if (typeof entry === 'string') {
            username[platform].push(entry)
          } else if (typeof entry === 'object') {
            username[platform].push((entry as any).username)
          } else {
            throw new Error('Invalid username type')
          }
        }
      }
    } else if (typeof usernameData === 'object') {
      username[platform] = [usernameData.username]
    } else if (typeof usernameData === 'string') {
      username[platform] = [usernameData]
    } else {
      throw new Error('Invalid username type')
    }
=======
    username[platform] = data[platform].username
>>>>>>> c1362145
  })
  return username
}

describe('MemberRepository tests', () => {
  beforeEach(async () => {
    await SequelizeTestUtils.wipeDatabase(db)
  })

  afterAll((done) => {
    // Closing the DB connection allows Jest to exit successfully.
    SequelizeTestUtils.closeConnection(db)
    done()
  })

  describe('create method', () => {
    it('Should create the given member succesfully', async () => {
      const mockIRepositoryOptions = await SequelizeTestUtils.getTestIRepositoryOptions(db)

      const member2add = {
        username: {
          [PlatformType.GITHUB]: {
            username: 'anil_github',
            integrationId: generateUUIDv1(),
          },
        },
        displayName: 'Member 1',
        emails: ['lala@l.com'],
        score: 10,
        attributes: {
          [PlatformType.GITHUB]: {
            name: 'Quoc-Anh Nguyen',
            isHireable: true,
            url: 'https://github.com/imcvampire',
            websiteUrl: 'https://imcvampire.js.org/',
            bio: 'Lazy geek',
            location: 'Helsinki, Finland',
            actions: [
              {
                score: 2,
                timestamp: '2021-05-27T15:13:30Z',
              },
            ],
          },
          [PlatformType.TWITTER]: {
            profile_url: 'https://twitter.com/imcvampire',
            url: 'https://twitter.com/imcvampire',
          },
        },
        joinedAt: '2020-05-27T15:13:30Z',
      }

      const memberCreated = await MemberRepository.create(member2add, mockIRepositoryOptions)

      // Trim the hour part from timestamp so we can atleast test if the day is correct for createdAt and joinedAt
      memberCreated.createdAt = memberCreated.createdAt.toISOString().split('T')[0]
      memberCreated.updatedAt = memberCreated.updatedAt.toISOString().split('T')[0]

      const expectedMemberCreated = {
        id: memberCreated.id,
        username: mapUsername(member2add.username),
        attributes: member2add.attributes,
        displayName: member2add.displayName,
        emails: member2add.emails,
        score: member2add.score,
        identities: ['github'],
        lastEnriched: null,
        enrichedBy: [],
        contributions: null,
        organizations: [],
        notes: [],
        tasks: [],
        importHash: null,
        createdAt: SequelizeTestUtils.getNowWithoutTime(),
        updatedAt: SequelizeTestUtils.getNowWithoutTime(),
        deletedAt: null,
        tenantId: mockIRepositoryOptions.currentTenant.id,
        createdById: mockIRepositoryOptions.currentUser.id,
        updatedById: mockIRepositoryOptions.currentUser.id,
        activities: [],
        activeOn: [],
        activityTypes: [],
        reach: { total: -1 },
        joinedAt: new Date('2020-05-27T15:13:30Z'),
        tags: [],
        noMerge: [],
        toMerge: [],
        activityCount: 0,
        activeDaysCount: 0,
        lastActive: null,
        averageSentiment: 0,
        numberOfOpenSourceContributions: 0,
        lastActivity: null,
      }
      expect(memberCreated).toStrictEqual(expectedMemberCreated)
    })

    it('Should create succesfully but return without relations when doPopulateRelations=false', async () => {
      const mockIRepositoryOptions = await SequelizeTestUtils.getTestIRepositoryOptions(db)

      const member2add = {
        username: {
          [PlatformType.GITHUB]: {
            username: 'anil_github',
            integrationId: generateUUIDv1(),
          },
        },
        displayName: 'Member 1',
        emails: ['lala@l.com'],
        score: 10,
        attributes: {
          [PlatformType.GITHUB]: {
            name: 'Quoc-Anh Nguyen',
            isHireable: true,
            url: 'https://github.com/imcvampire',
            websiteUrl: 'https://imcvampire.js.org/',
            bio: 'Lazy geek',
            location: 'Helsinki, Finland',
            actions: [
              {
                score: 2,
                timestamp: '2021-05-27T15:13:30Z',
              },
            ],
          },
          [PlatformType.TWITTER]: {
            profile_url: 'https://twitter.com/imcvampire',
            url: 'https://twitter.com/imcvampire',
          },
        },
        joinedAt: '2020-05-27T15:13:30Z',
      }

      const memberCreated = await MemberRepository.create(member2add, mockIRepositoryOptions, false)

      // Trim the hour part from timestamp so we can atleast test if the day is correct for createdAt and joinedAt
      memberCreated.createdAt = memberCreated.createdAt.toISOString().split('T')[0]
      memberCreated.updatedAt = memberCreated.updatedAt.toISOString().split('T')[0]

      const expectedMemberCreated = {
        id: memberCreated.id,
        username: mapUsername(member2add.username),
        displayName: member2add.displayName,
        attributes: member2add.attributes,
        emails: member2add.emails,
        lastEnriched: null,
        enrichedBy: [],
        contributions: null,
        score: member2add.score,
        importHash: null,
        createdAt: SequelizeTestUtils.getNowWithoutTime(),
        updatedAt: SequelizeTestUtils.getNowWithoutTime(),
        deletedAt: null,
        tenantId: mockIRepositoryOptions.currentTenant.id,
        createdById: mockIRepositoryOptions.currentUser.id,
        updatedById: mockIRepositoryOptions.currentUser.id,
        reach: { total: -1 },
        joinedAt: new Date('2020-05-27T15:13:30Z'),
      }
      expect(memberCreated).toStrictEqual(expectedMemberCreated)
    })

    it('Should succesfully create member with only mandatory username and joinedAt fields', async () => {
      const mockIRepositoryOptions = await SequelizeTestUtils.getTestIRepositoryOptions(db)

      const member2add = {
        username: {
          [PlatformType.GITHUB]: {
            username: 'anil',
            integrationId: generateUUIDv1(),
          },
        },
        displayName: 'Member 1',
        joinedAt: '2020-05-27T15:13:30Z',
      }

      const memberCreated = await MemberRepository.create(member2add, mockIRepositoryOptions)

      // Trim the hour part from timestamp so we can atleast test if the day is correct for createdAt and joinedAt
      memberCreated.createdAt = memberCreated.createdAt.toISOString().split('T')[0]
      memberCreated.updatedAt = memberCreated.updatedAt.toISOString().split('T')[0]

      const expectedMemberCreated = {
        id: memberCreated.id,
        username: mapUsername(member2add.username),
        displayName: member2add.displayName,
        organizations: [],
        attributes: {},
        identities: ['github'],
        emails: [],
        lastEnriched: null,
        enrichedBy: [],
        contributions: null,
        score: -1,
        importHash: null,
        createdAt: SequelizeTestUtils.getNowWithoutTime(),
        updatedAt: SequelizeTestUtils.getNowWithoutTime(),
        deletedAt: null,
        tenantId: mockIRepositoryOptions.currentTenant.id,
        createdById: mockIRepositoryOptions.currentUser.id,
        updatedById: mockIRepositoryOptions.currentUser.id,
        activities: [],
        activeOn: [],
        activityTypes: [],
        reach: { total: -1 },
        joinedAt: new Date('2020-05-27T15:13:30Z'),
        notes: [],
        tasks: [],
        tags: [],
        noMerge: [],
        toMerge: [],
        activityCount: 0,
        activeDaysCount: 0,
        averageSentiment: 0,
        numberOfOpenSourceContributions: 0,
        lastActive: null,
        lastActivity: null,
      }

      expect(memberCreated).toStrictEqual(expectedMemberCreated)
    })

    it('Should throw error when no username given', async () => {
      const mockIRepositoryOptions = await SequelizeTestUtils.getTestIRepositoryOptions(db)

      // no username field, should reject the promise with
      // sequelize unique constraint
      const member2add = {
        joinedAt: '2020-05-27T15:13:30Z',
        emails: ['test@crowd.dev'],
      }

      await expect(() =>
        MemberRepository.create(member2add, mockIRepositoryOptions),
      ).rejects.toThrow()
    })

    it('Should throw error when no joinedAt given', async () => {
      const mockIRepositoryOptions = await SequelizeTestUtils.getTestIRepositoryOptions(db)

      // no username field, should reject the promise with
      // sequelize unique constraint
      const member2add = {
        username: {
          [PlatformType.GITHUB]: {
            username: 'anil',
            integrationId: generateUUIDv1(),
          },
        },
        emails: ['test@crowd.dev'],
      }

      await expect(() =>
        MemberRepository.create(member2add, mockIRepositoryOptions),
      ).rejects.toThrow()
    })

    it('Should succesfully create member with notes', async () => {
      const mockIRepositoryOptions = await SequelizeTestUtils.getTestIRepositoryOptions(db)

      const notes1 = await NoteRepository.create(
        {
          body: 'note1',
        },
        mockIRepositoryOptions,
      )

      const notes2 = await NoteRepository.create(
        {
          body: 'note2',
        },
        mockIRepositoryOptions,
      )

      const member2add = {
        username: {
          [PlatformType.SLACK]: {
            username: 'anil',
            integrationId: generateUUIDv1(),
          },
        },
        displayName: 'Member 1',
        joinedAt: '2020-05-27T15:13:30Z',
        notes: [notes1.id, notes2.id],
      }

      const memberCreated = await MemberRepository.create(member2add, mockIRepositoryOptions)
      expect(memberCreated.notes).toHaveLength(2)
      expect(memberCreated.notes[0].id).toEqual(notes1.id)
      expect(memberCreated.notes[1].id).toEqual(notes2.id)
    })

    it('Should succesfully create member with tasks', async () => {
      const mockIRepositoryOptions = await SequelizeTestUtils.getTestIRepositoryOptions(db)

      const tasks1 = await TaskRepository.create(
        {
          name: 'task1',
        },
        mockIRepositoryOptions,
      )

      const task2 = await TaskRepository.create(
        {
          name: 'task2',
        },
        mockIRepositoryOptions,
      )

      const member2add = {
        username: {
          [PlatformType.DISCORD]: {
            username: 'anil',
            integrationId: generateUUIDv1(),
          },
        },
        displayName: 'Member 1',
        joinedAt: '2020-05-27T15:13:30Z',
        tasks: [tasks1.id, task2.id],
      }

      const memberCreated = await MemberRepository.create(member2add, mockIRepositoryOptions)
      expect(memberCreated.tasks).toHaveLength(2)
      expect(memberCreated.tasks.find((t) => t.id === tasks1.id)).not.toBeUndefined()
      expect(memberCreated.tasks.find((t) => t.id === task2.id)).not.toBeUndefined()
    })
  })

  describe('findById method', () => {
    it('Should successfully find created member by id', async () => {
      const mockIRepositoryOptions = await SequelizeTestUtils.getTestIRepositoryOptions(db)

      const member2add = {
        username: {
          [PlatformType.GITHUB]: {
            username: 'anil',
            integrationId: generateUUIDv1(),
          },
        },
        displayName: 'Member 1',
        joinedAt: '2020-05-27T15:13:30Z',
      }

      const memberCreated = await MemberRepository.create(member2add, mockIRepositoryOptions)

      const expectedMemberFound = {
        id: memberCreated.id,
        username: mapUsername(member2add.username),
        displayName: member2add.displayName,
        identities: ['github'],
        attributes: {},
        emails: [],
        lastEnriched: null,
        enrichedBy: [],
        contributions: null,
        score: -1,
        importHash: null,
        organizations: [],
        createdAt: SequelizeTestUtils.getNowWithoutTime(),
        updatedAt: SequelizeTestUtils.getNowWithoutTime(),
        deletedAt: null,
        tenantId: mockIRepositoryOptions.currentTenant.id,
        createdById: mockIRepositoryOptions.currentUser.id,
        updatedById: mockIRepositoryOptions.currentUser.id,
        activities: [],
        activeOn: [],
        activityTypes: [],
        reach: { total: -1 },
        notes: [],
        tasks: [],
        joinedAt: new Date('2020-05-27T15:13:30Z'),
        tags: [],
        noMerge: [],
        toMerge: [],
        activityCount: 0,
        activeDaysCount: 0,
        averageSentiment: 0,
        numberOfOpenSourceContributions: 0,
        lastActive: null,
        lastActivity: null,
      }

      const memberById = await MemberRepository.findById(memberCreated.id, mockIRepositoryOptions)

      // Trim the hour part from timestamp so we can atleast test if the day is correct for createdAt and joinedAt
      memberById.createdAt = memberById.createdAt.toISOString().split('T')[0]
      memberById.updatedAt = memberById.updatedAt.toISOString().split('T')[0]

      expect(memberById).toStrictEqual(expectedMemberFound)
    })

    it('Should return a plain object when called with doPopulateRelations false', async () => {
      const mockIRepositoryOptions = await SequelizeTestUtils.getTestIRepositoryOptions(db)

      const member2add = {
        username: {
          [PlatformType.GITHUB]: {
            username: 'anil',
            integrationId: generateUUIDv1(),
          },
        },
        displayName: 'Member 1',
        joinedAt: '2020-05-27T15:13:30Z',
      }

      const memberCreated = await MemberRepository.create(member2add, mockIRepositoryOptions)

      const expectedMemberFound = {
        id: memberCreated.id,
        username: mapUsername(member2add.username),
        displayName: member2add.displayName,
        lastEnriched: null,
        enrichedBy: [],
        contributions: null,
        attributes: {},
        emails: [],
        score: -1,
        importHash: null,
        createdAt: SequelizeTestUtils.getNowWithoutTime(),
        updatedAt: SequelizeTestUtils.getNowWithoutTime(),
        deletedAt: null,
        tenantId: mockIRepositoryOptions.currentTenant.id,
        createdById: mockIRepositoryOptions.currentUser.id,
        updatedById: mockIRepositoryOptions.currentUser.id,
        reach: { total: -1 },
        joinedAt: new Date('2020-05-27T15:13:30Z'),
      }

      const memberById = await MemberRepository.findById(
        memberCreated.id,
        mockIRepositoryOptions,
        true,
        false,
      )

      // Trim the hour part from timestamp so we can atleast test if the day is correct for createdAt and joinedAt
      memberById.createdAt = memberById.createdAt.toISOString().split('T')[0]
      memberById.updatedAt = memberById.updatedAt.toISOString().split('T')[0]

      expect(memberById).toStrictEqual(expectedMemberFound)
    })

    it('Should throw 404 error when no member found with given id', async () => {
      const mockIRepositoryOptions = await SequelizeTestUtils.getTestIRepositoryOptions(db)
      const { randomUUID } = require('crypto')

      await expect(() =>
        MemberRepository.findById(randomUUID(), mockIRepositoryOptions),
      ).rejects.toThrowError(new Error404())
    })
  })

  describe('filterIdsInTenant method', () => {
    it('Should return the given ids of previously created member entities', async () => {
      const mockIRepositoryOptions = await SequelizeTestUtils.getTestIRepositoryOptions(db)
      const member1 = {
        username: {
          [PlatformType.GITHUB]: {
            username: 'test1',
            integrationId: generateUUIDv1(),
          },
        },
        displayName: 'Member 1',
        joinedAt: '2020-05-27T15:13:30Z',
      }
      const member2 = {
        username: {
          [PlatformType.GITHUB]: {
            username: 'test2',
            integrationId: generateUUIDv1(),
          },
        },
        displayName: 'some-other-name',
        joinedAt: '2020-05-28T15:13:30Z',
      }

      const member1Returned = await MemberRepository.create(member1, mockIRepositoryOptions)
      const member2Returned = await MemberRepository.create(member2, mockIRepositoryOptions)

      const filterIdsReturned = await MemberRepository.filterIdsInTenant(
        [member1Returned.id, member2Returned.id],
        mockIRepositoryOptions,
      )

      expect(filterIdsReturned).toStrictEqual([member1Returned.id, member2Returned.id])
    })

    it('Should only return the ids of previously created members and filter random uuids out', async () => {
      const mockIRepositoryOptions = await SequelizeTestUtils.getTestIRepositoryOptions(db)

      const member1 = {
        username: {
          [PlatformType.GITHUB]: {
            username: 'test3',
            integrationId: generateUUIDv1(),
          },
        },
        displayName: 'Member 1',
        joinedAt: '2020-05-29T15:14:30Z',
      }

      const member1Returned = await MemberRepository.create(member1, mockIRepositoryOptions)

      const { randomUUID } = require('crypto')

      const filterIdsReturned = await MemberRepository.filterIdsInTenant(
        [member1Returned.id, randomUUID(), randomUUID()],
        mockIRepositoryOptions,
      )

      expect(filterIdsReturned).toStrictEqual([member1Returned.id])
    })

    it('Should return an empty array for an irrelevant tenant', async () => {
      let mockIRepositoryOptions = await SequelizeTestUtils.getTestIRepositoryOptions(db)

      const member1 = {
        username: {
          [PlatformType.GITHUB]: {
            username: 'test3',
            integrationId: generateUUIDv1(),
          },
        },
        displayName: 'Member 1',
        joinedAt: '2020-04-29T15:14:30Z',
      }

      const member1Returned = await MemberRepository.create(member1, mockIRepositoryOptions)

      // create a new tenant and bind options to it
      mockIRepositoryOptions = await SequelizeTestUtils.getTestIRepositoryOptions(db)

      const filterIdsReturned = await MemberRepository.filterIdsInTenant(
        [member1Returned.id],
        mockIRepositoryOptions,
      )

      expect(filterIdsReturned).toStrictEqual([])
    })
  })

  describe('memberExists method', () => {
    it('Should return the created member for a simple query', async () => {
      const mockIRepositoryOptions = await SequelizeTestUtils.getTestIRepositoryOptions(db)
      const member1 = {
        username: {
          [PlatformType.TWITTER]: {
            username: 'test1',
            integrationId: generateUUIDv1(),
          },
        },
        displayName: 'Member 1',
        joinedAt: '2020-05-27T15:13:30Z',
        emails: ['joan@crowd.dev'],
      }
      const member1Returned = await MemberRepository.create(member1, mockIRepositoryOptions)

      const found = await MemberRepository.memberExists(
        'test1',
        PlatformType.TWITTER,
        mockIRepositoryOptions,
      )

      expect(found).toStrictEqual(member1Returned)
    })

    it('Should a plain object when called with doPopulateRelations false', async () => {
      const mockIRepositoryOptions = await SequelizeTestUtils.getTestIRepositoryOptions(db)
      const member1 = {
        username: {
          [PlatformType.TWITTER]: {
            username: 'test1',
            integrationId: generateUUIDv1(),
          },
        },
        displayName: 'Member 1',
        joinedAt: '2020-05-27T15:13:30Z',
        emails: ['joan@crowd.dev'],
      }
      const member1Returned = await MemberRepository.create(member1, mockIRepositoryOptions)
      delete member1Returned.toMerge
      delete member1Returned.noMerge
      delete member1Returned.tags
      delete member1Returned.activities
      delete member1Returned.organizations
      delete member1Returned.notes
      delete member1Returned.tasks
      delete member1Returned.lastActive
      delete member1Returned.activityCount
      delete member1Returned.averageSentiment
      delete member1Returned.lastActivity
      delete member1Returned.activeOn
      delete member1Returned.identities
      delete member1Returned.activityTypes
      delete member1Returned.activeDaysCount
      delete member1Returned.numberOfOpenSourceContributions

      const found = await MemberRepository.memberExists(
        'test1',
        PlatformType.TWITTER,
        mockIRepositoryOptions,
        false,
      )

      expect(found).toStrictEqual(member1Returned)
    })

    it('Should return null when non-existent at platform level', async () => {
      const mockIRepositoryOptions = await SequelizeTestUtils.getTestIRepositoryOptions(db)

      const member1 = {
        username: {
          [PlatformType.TWITTER]: {
            username: 'test1',
            integrationId: generateUUIDv1(),
          },
        },
        displayName: 'Member 1',
        joinedAt: '2020-05-27T15:13:30Z',
        emails: ['joan@crowd.dev'],
      }
      await MemberRepository.create(member1, mockIRepositoryOptions)

      await expect(() =>
        MemberRepository.memberExists('test1', PlatformType.GITHUB, mockIRepositoryOptions),
      )
    })

    it('Should return null when non-existent at username level', async () => {
      const mockIRepositoryOptions = await SequelizeTestUtils.getTestIRepositoryOptions(db)

      const member1 = {
        username: {
          [PlatformType.TWITTER]: {
            username: 'test1',
            integrationId: generateUUIDv1(),
          },
        },
        displayName: 'Member 1',
        joinedAt: '2020-05-27T15:13:30Z',
        emails: ['joan@crowd.dev'],
      }
      await MemberRepository.create(member1, mockIRepositoryOptions)

      const memberExists = await MemberRepository.memberExists(
        'test2',
        PlatformType.TWITTER,
        mockIRepositoryOptions,
      )

      expect(memberExists).toBeNull()
    })
  })

  describe('findAndCountAll method', () => {
    it('is successfully finding and counting all members, sortedBy activitiesCount DESC', async () => {
      const mockIRepositoryOptions = await SequelizeTestUtils.getTestIRepositoryOptions(db)

      const member1 = await MemberRepository.create(
        {
          username: {
            [PlatformType.SLACK]: {
              username: 'test1',
              integrationId: generateUUIDv1(),
            },
          },
          displayName: 'Member 1',
          score: '1',
          joinedAt: new Date(),
        },
        mockIRepositoryOptions,
      )
      const member2 = await MemberRepository.create(
        {
          username: {
            [PlatformType.SLACK]: {
              username: 'test2',
              integrationId: generateUUIDv1(),
            },
          },
          displayName: 'Member 2',
          score: '6',
          joinedAt: new Date(),
        },
        mockIRepositoryOptions,
      )
      const member3 = await MemberRepository.create(
        {
          username: {
            [PlatformType.SLACK]: {
              username: 'test3',
              integrationId: generateUUIDv1(),
            },
          },
          displayName: 'Member 3',
          score: '7',
          joinedAt: new Date(),
        },
        mockIRepositoryOptions,
      )

      await mockIRepositoryOptions.database.activity.bulkCreate([
        {
          type: 'message',
          platform: PlatformType.SLACK,
          timestamp: new Date(),
          tenantId: mockIRepositoryOptions.currentTenant.id,
          memberId: member1.id,
          username: member1.username[PlatformType.SLACK],
          sourceId: '#sourceId1',
        },
        {
          type: 'message',
          platform: PlatformType.SLACK,
          timestamp: new Date(),
          tenantId: mockIRepositoryOptions.currentTenant.id,
          memberId: member2.id,
          username: member2.username[PlatformType.SLACK],
          sourceId: '#sourceId2',
        },
        {
          type: 'message',
          platform: PlatformType.SLACK,
          timestamp: new Date(),
          tenantId: mockIRepositoryOptions.currentTenant.id,
          memberId: member2.id,
          username: member2.username[PlatformType.SLACK],
          sourceId: '#sourceId3',
        },
        {
          type: 'message',
          platform: PlatformType.SLACK,
          timestamp: new Date(),
          tenantId: mockIRepositoryOptions.currentTenant.id,
          memberId: member3.id,
          username: member3.username[PlatformType.SLACK],
          sourceId: '#sourceId4',
        },
        {
          type: 'message',
          platform: PlatformType.SLACK,
          timestamp: new Date(),
          tenantId: mockIRepositoryOptions.currentTenant.id,
          memberId: member3.id,
          username: member3.username[PlatformType.SLACK],
          sourceId: '#sourceId5',
        },
        {
          type: 'message',
          platform: PlatformType.SLACK,
          timestamp: new Date(),
          tenantId: mockIRepositoryOptions.currentTenant.id,
          memberId: member3.id,
          username: member3.username[PlatformType.SLACK],
          sourceId: '#sourceId6',
        },
      ])

      await SequelizeTestUtils.refreshMaterializedViews(db)

      const members = await MemberRepository.findAndCountAll(
        { filter: {}, orderBy: 'activityCount_DESC' },
        mockIRepositoryOptions,
      )

      expect(members.rows.length).toEqual(3)
      expect(members.rows[0].activityCount).toEqual('3')
      expect(members.rows[1].activityCount).toEqual('2')
      expect(members.rows[2].activityCount).toEqual('1')
    })

    it('is successfully finding and counting all members, sortedBy numberOfOpenSourceContributions DESC', async () => {
      const mockIRepositoryOptions = await SequelizeTestUtils.getTestIRepositoryOptions(db)

      await MemberRepository.create(
        {
          username: { [PlatformType.TWITTER]: 'test1' },
          displayName: 'Member 1',
          score: '1',
          joinedAt: new Date(),
          contributions: [
            {
              id: 112529472,
              url: 'https://github.com/bachman/pied-piper',
              topics: ['compression', 'data', 'middle-out', 'Java'],
              summary: 'Pied Piper: 10 commits in 1 day',
              numberCommits: 10,
              lastCommitDate: '2023-03-10',
              firstCommitDate: '2023-03-01',
            },
            {
              id: 112529473,
              url: 'https://github.com/bachman/aviato',
              topics: ['Python', 'Django'],
              summary: 'Aviato: 5 commits in 1 day',
              numberCommits: 5,
              lastCommitDate: '2023-02-25',
              firstCommitDate: '2023-02-20',
            },
            {
              id: 112529476,
              url: 'https://github.com/bachman/erlichbot',
              topics: ['Python', 'Slack API'],
              summary: 'ErlichBot: 2 commits in 1 day',
              numberCommits: 2,
              lastCommitDate: '2023-01-25',
              firstCommitDate: '2023-01-24',
            },
          ],
        },
        mockIRepositoryOptions,
      )
      await MemberRepository.create(
        {
          username: { [PlatformType.TWITTER]: 'test2' },
          displayName: 'Member 2',
          score: '6',
          joinedAt: new Date(),
          contributions: [
            {
              id: 112529473,
              url: 'https://github.com/bighead/silicon-valley',
              topics: ['TV Shows', 'Comedy', 'Startups'],
              summary: 'Silicon Valley: 50 commits in 2 weeks',
              numberCommits: 50,
              lastCommitDate: '02/01/2023',
              firstCommitDate: '01/17/2023',
            },
            {
              id: 112529474,
              url: 'https://github.com/bighead/startup-ideas',
              topics: ['Ideas', 'Startups'],
              summary: 'Startup Ideas: 20 commits in 1 week',
              numberCommits: 20,
              lastCommitDate: '03/01/2023',
              firstCommitDate: '02/22/2023',
            },
          ],
        },
        mockIRepositoryOptions,
      )
      await MemberRepository.create(
        {
          username: { [PlatformType.TWITTER]: 'test3' },
          displayName: 'Member 3',
          score: '7',
          joinedAt: new Date(),
        },
        mockIRepositoryOptions,
      )

      await SequelizeTestUtils.refreshMaterializedViews(db)

      const members = await MemberRepository.findAndCountAll(
        { filter: {}, orderBy: 'numberOfOpenSourceContributions_DESC' },
        mockIRepositoryOptions,
      )

      expect(members.rows.length).toEqual(3)
      expect(members.rows[0].numberOfOpenSourceContributions).toEqual(3)
      expect(members.rows[1].numberOfOpenSourceContributions).toEqual(2)
      expect(members.rows[2].numberOfOpenSourceContributions).toEqual(0)
    })

    it('is successfully finding and counting all members, numberOfOpenSourceContributions range gte than 3 and less or equal to 6', async () => {
      const mockIRepositoryOptions = await SequelizeTestUtils.getTestIRepositoryOptions(db)

      await MemberRepository.create(
        {
          username: { [PlatformType.TWITTER]: 'test1' },
          displayName: 'Member 1',
          score: '1',
          joinedAt: new Date(),
          contributions: [
            {
              id: 112529472,
              url: 'https://github.com/bachman/pied-piper',
              topics: ['compression', 'data', 'middle-out', 'Java'],
              summary: 'Pied Piper: 10 commits in 1 day',
              numberCommits: 10,
              lastCommitDate: '2023-03-10',
              firstCommitDate: '2023-03-01',
            },
            {
              id: 112529473,
              url: 'https://github.com/bachman/aviato',
              topics: ['Python', 'Django'],
              summary: 'Aviato: 5 commits in 1 day',
              numberCommits: 5,
              lastCommitDate: '2023-02-25',
              firstCommitDate: '2023-02-20',
            },
            {
              id: 112529476,
              url: 'https://github.com/bachman/erlichbot',
              topics: ['Python', 'Slack API'],
              summary: 'ErlichBot: 2 commits in 1 day',
              numberCommits: 2,
              lastCommitDate: '2023-01-25',
              firstCommitDate: '2023-01-24',
            },
            {
              id: 112529473,
              url: 'https://github.com/bighead/silicon-valley',
              topics: ['TV Shows', 'Comedy', 'Startups'],
              summary: 'Silicon Valley: 50 commits in 2 weeks',
              numberCommits: 50,
              lastCommitDate: '02/01/2023',
              firstCommitDate: '01/17/2023',
            },
          ],
        },
        mockIRepositoryOptions,
      )
      await MemberRepository.create(
        {
          username: { [PlatformType.TWITTER]: 'test2' },
          displayName: 'Member 2',
          score: '6',
          joinedAt: new Date(),
          contributions: [
            {
              id: 112529473,
              url: 'https://github.com/bighead/silicon-valley',
              topics: ['TV Shows', 'Comedy', 'Startups'],
              summary: 'Silicon Valley: 50 commits in 2 weeks',
              numberCommits: 50,
              lastCommitDate: '02/01/2023',
              firstCommitDate: '01/17/2023',
            },
            {
              id: 112529474,
              url: 'https://github.com/bighead/startup-ideas',
              topics: ['Ideas', 'Startups'],
              summary: 'Startup Ideas: 20 commits in 1 week',
              numberCommits: 20,
              lastCommitDate: '03/01/2023',
              firstCommitDate: '02/22/2023',
            },
          ],
        },
        mockIRepositoryOptions,
      )
      await MemberRepository.create(
        {
          username: { [PlatformType.TWITTER]: 'test3' },
          displayName: 'Member 3',
          score: '7',
          joinedAt: new Date(),
        },
        mockIRepositoryOptions,
      )

      await SequelizeTestUtils.refreshMaterializedViews(db)

      const members = await MemberRepository.findAndCountAll(
        { filter: { numberOfOpenSourceContributionsRange: [3, 6] } },
        mockIRepositoryOptions,
      )

      expect(members.rows.length).toEqual(1)
      expect(members.rows[0].numberOfOpenSourceContributions).toEqual(4)
    })

    it('is successfully finding and counting all members, numberOfOpenSourceContributions range gte 2', async () => {
      const mockIRepositoryOptions = await SequelizeTestUtils.getTestIRepositoryOptions(db)

      await MemberRepository.create(
        {
          username: { [PlatformType.TWITTER]: 'test1' },
          displayName: 'Member 1',
          score: '1',
          joinedAt: new Date(),
          contributions: [
            {
              id: 112529472,
              url: 'https://github.com/bachman/pied-piper',
              topics: ['compression', 'data', 'middle-out', 'Java'],
              summary: 'Pied Piper: 10 commits in 1 day',
              numberCommits: 10,
              lastCommitDate: '2023-03-10',
              firstCommitDate: '2023-03-01',
            },
            {
              id: 112529473,
              url: 'https://github.com/bachman/aviato',
              topics: ['Python', 'Django'],
              summary: 'Aviato: 5 commits in 1 day',
              numberCommits: 5,
              lastCommitDate: '2023-02-25',
              firstCommitDate: '2023-02-20',
            },
            {
              id: 112529476,
              url: 'https://github.com/bachman/erlichbot',
              topics: ['Python', 'Slack API'],
              summary: 'ErlichBot: 2 commits in 1 day',
              numberCommits: 2,
              lastCommitDate: '2023-01-25',
              firstCommitDate: '2023-01-24',
            },
            {
              id: 112529473,
              url: 'https://github.com/bighead/silicon-valley',
              topics: ['TV Shows', 'Comedy', 'Startups'],
              summary: 'Silicon Valley: 50 commits in 2 weeks',
              numberCommits: 50,
              lastCommitDate: '02/01/2023',
              firstCommitDate: '01/17/2023',
            },
          ],
        },
        mockIRepositoryOptions,
      )
      await MemberRepository.create(
        {
          username: { [PlatformType.TWITTER]: 'test2' },
          displayName: 'Member 2',
          score: '6',
          joinedAt: new Date(),
          contributions: [
            {
              id: 112529473,
              url: 'https://github.com/bighead/silicon-valley',
              topics: ['TV Shows', 'Comedy', 'Startups'],
              summary: 'Silicon Valley: 50 commits in 2 weeks',
              numberCommits: 50,
              lastCommitDate: '02/01/2023',
              firstCommitDate: '01/17/2023',
            },
            {
              id: 112529474,
              url: 'https://github.com/bighead/startup-ideas',
              topics: ['Ideas', 'Startups'],
              summary: 'Startup Ideas: 20 commits in 1 week',
              numberCommits: 20,
              lastCommitDate: '03/01/2023',
              firstCommitDate: '02/22/2023',
            },
          ],
        },
        mockIRepositoryOptions,
      )
      await MemberRepository.create(
        {
          username: { [PlatformType.TWITTER]: 'test3' },
          displayName: 'Member 3',
          score: '7',
          joinedAt: new Date(),
        },
        mockIRepositoryOptions,
      )

      await SequelizeTestUtils.refreshMaterializedViews(db)

      const members = await MemberRepository.findAndCountAll(
        {
          filter: { numberOfOpenSourceContributionsRange: [2] },
          orderBy: 'numberOfOpenSourceContributions_DESC',
        },
        mockIRepositoryOptions,
      )

      expect(members.rows.length).toEqual(2)
      expect(members.rows[0].numberOfOpenSourceContributions).toEqual(4)
      expect(members.rows[1].numberOfOpenSourceContributions).toEqual(2)
    })

    it('is successfully finding and counting all members, and tags [nodejs, vuejs]', async () => {
      const mockIRepositoryOptions = await SequelizeTestUtils.getTestIRepositoryOptions(db)

      const nodeTag = await mockIRepositoryOptions.database.tag.create({
        name: 'nodejs',
        tenantId: mockIRepositoryOptions.currentTenant.id,
      })
      const vueTag = await mockIRepositoryOptions.database.tag.create({
        name: 'vuejs',
        tenantId: mockIRepositoryOptions.currentTenant.id,
      })

      await MemberRepository.create(
        {
          username: {
            [PlatformType.TWITTER]: {
              username: 'test1',
              integrationId: generateUUIDv1(),
            },
          },
          displayName: 'Member 1',
          score: '1',
          joinedAt: new Date(),
        },
        mockIRepositoryOptions,
      )
      await MemberRepository.create(
        {
          username: {
            [PlatformType.TWITTER]: {
              username: 'test2',
              integrationId: generateUUIDv1(),
            },
          },
          displayName: 'Member 2',
          score: '6',
          joinedAt: new Date(),
          tags: [nodeTag.id, vueTag.id],
        },
        mockIRepositoryOptions,
      )
      await MemberRepository.create(
        {
          username: {
            [PlatformType.GITHUB]: {
              username: 'test3',
              integrationId: generateUUIDv1(),
            },
          },
          displayName: 'Member 3',
          score: '7',
          joinedAt: new Date(),
        },
        mockIRepositoryOptions,
      )

      await SequelizeTestUtils.refreshMaterializedViews(db)

      const members = await MemberRepository.findAndCountAll(
        { filter: { tags: [nodeTag.id, vueTag.id] } },
        mockIRepositoryOptions,
      )
      const member2 = members.rows.find((m) => m.username[PlatformType.TWITTER] === 'test2')
      expect(members.rows.length).toEqual(1)
      expect(member2.tags[0].name).toEqual('nodejs')
      expect(member2.tags[1].name).toEqual('vuejs')
    })

    it('is successfully finding and counting all members, and tags [nodejs]', async () => {
      const mockIRepositoryOptions = await SequelizeTestUtils.getTestIRepositoryOptions(db)

      const nodeTag = await mockIRepositoryOptions.database.tag.create({
        name: 'nodejs',
        tenantId: mockIRepositoryOptions.currentTenant.id,
      })
      const vueTag = await mockIRepositoryOptions.database.tag.create({
        name: 'vuejs',
        tenantId: mockIRepositoryOptions.currentTenant.id,
      })

      await MemberRepository.create(
        {
          username: {
            [PlatformType.GITHUB]: {
              username: 'test1',
              integrationId: generateUUIDv1(),
            },
          },
          displayName: 'Member 1',
          score: '1',
          joinedAt: new Date(),
          tags: [nodeTag.id],
        },
        mockIRepositoryOptions,
      )
      await MemberRepository.create(
        {
          username: {
            [PlatformType.GITHUB]: {
              username: 'test2',
              integrationId: generateUUIDv1(),
            },
          },
          displayName: 'Member 2',
          score: '6',
          joinedAt: new Date(),
          tags: [nodeTag.id, vueTag.id],
        },
        mockIRepositoryOptions,
      )
      await MemberRepository.create(
        {
          username: {
            [PlatformType.GITHUB]: {
              username: 'test3',
              integrationId: generateUUIDv1(),
            },
          },
          displayName: 'Member 3',
          score: '7',
          joinedAt: new Date(),
        },
        mockIRepositoryOptions,
      )

      await SequelizeTestUtils.refreshMaterializedViews(db)

      const members = await MemberRepository.findAndCountAll(
        { filter: { tags: [nodeTag.id] } },
        mockIRepositoryOptions,
      )
      const member1 = members.rows.find((m) => m.username[PlatformType.GITHUB] === 'test1')
      const member2 = members.rows.find((m) => m.username[PlatformType.GITHUB] === 'test2')

      expect(members.rows.length).toEqual(2)
      expect(member1.tags[0].name).toEqual('nodejs')
      expect(member1.tags[0].name).toEqual('nodejs')
      expect(member2.tags[1].name).toEqual('vuejs')
    })

    it('is successfully finding and counting all members, and organisations [crowd.dev, pied piper]', async () => {
      const mockIRepositoryOptions = await SequelizeTestUtils.getTestIRepositoryOptions(db)

      const crowd = await mockIRepositoryOptions.database.organization.create({
        name: 'crowd.dev',
        url: 'https://crowd.dev',
        tenantId: mockIRepositoryOptions.currentTenant.id,
      })
      const pp = await mockIRepositoryOptions.database.organization.create({
        name: 'pied piper',
        url: 'https://piedpiper.com',
        tenantId: mockIRepositoryOptions.currentTenant.id,
      })

      await MemberRepository.create(
        {
          username: {
            [PlatformType.SLACK]: {
              username: 'test1',
              integrationId: generateUUIDv1(),
            },
          },
          displayName: 'Member 1',
          score: '1',
          joinedAt: new Date(),
        },
        mockIRepositoryOptions,
      )
      await MemberRepository.create(
        {
          username: {
            [PlatformType.SLACK]: {
              username: 'test2',
              integrationId: generateUUIDv1(),
            },
          },
          displayName: 'Member 2',
          score: '6',
          joinedAt: new Date(),
          organizations: [crowd.id, pp.id],
        },
        mockIRepositoryOptions,
      )
      await MemberRepository.create(
        {
          username: {
            [PlatformType.SLACK]: {
              username: 'test3',
              integrationId: generateUUIDv1(),
            },
          },
          displayName: 'Member 3',
          score: '7',
          joinedAt: new Date(),
        },
        mockIRepositoryOptions,
      )

      await SequelizeTestUtils.refreshMaterializedViews(db)

      const members = await MemberRepository.findAndCountAll(
        { filter: { organizations: [crowd.id, pp.id] } },
        mockIRepositoryOptions,
      )
      const member2 = members.rows.find((m) => m.username[PlatformType.SLACK] === 'test2')
      expect(members.rows.length).toEqual(1)
      expect(member2.organizations[0].name).toEqual('crowd.dev')
      expect(member2.organizations[1].name).toEqual('pied piper')
    })

    it('is successfully finding and counting all members, and scoreRange is gte than 1 and less or equal to 6', async () => {
      const mockIRepositoryOptions = await SequelizeTestUtils.getTestIRepositoryOptions(db)

      const user1 = {
        username: {
          [PlatformType.SLACK]: {
            username: 'test1',
            integrationId: generateUUIDv1(),
          },
        },
        displayName: 'Member 1',
        score: '1',
        joinedAt: new Date(),
      }
      const user2 = {
        username: {
          [PlatformType.SLACK]: {
            username: 'test2',
            integrationId: generateUUIDv1(),
          },
        },
        displayName: 'Member 2',
        score: '6',
        joinedAt: new Date(),
      }
      const user3 = {
        username: {
          [PlatformType.SLACK]: {
            username: 'test3',
            integrationId: generateUUIDv1(),
          },
        },
        displayName: 'Member 1',
        score: '7',
        joinedAt: new Date(),
      }
      await MemberRepository.create(user1, mockIRepositoryOptions)
      await MemberRepository.create(user2, mockIRepositoryOptions)
      await MemberRepository.create(user3, mockIRepositoryOptions)

      await SequelizeTestUtils.refreshMaterializedViews(db)

      const members = await MemberRepository.findAndCountAll(
        { filter: { scoreRange: [1, 6] } },
        mockIRepositoryOptions,
      )

      expect(members.rows.length).toEqual(2)
      expect(members.rows.find((m) => m.username[PlatformType.SLACK] === 'test1').score).toEqual(1)
      expect(members.rows.find((m) => m.username[PlatformType.SLACK] === 'test2').score).toEqual(6)
    })

    it('is successfully finding and counting all members, and scoreRange is gte than 7', async () => {
      const mockIRepositoryOptions = await SequelizeTestUtils.getTestIRepositoryOptions(db)

      const user1 = {
        username: {
          [PlatformType.DISCORD]: {
            username: 'test1',
            integrationId: generateUUIDv1(),
          },
        },
        displayName: 'Member 1',
        score: '1',
        joinedAt: new Date(),
      }
      const user2 = {
        username: {
          [PlatformType.DISCORD]: {
            username: 'test2',
            integrationId: generateUUIDv1(),
          },
        },
        displayName: 'Member 2',
        score: '6',
        joinedAt: new Date(),
      }
      const user3 = {
        username: {
          [PlatformType.DISCORD]: {
            username: 'test3',
            integrationId: generateUUIDv1(),
          },
        },
        displayName: 'Member 3',
        score: '7',
        joinedAt: new Date(),
      }
      await MemberRepository.create(user1, mockIRepositoryOptions)
      await MemberRepository.create(user2, mockIRepositoryOptions)
      await MemberRepository.create(user3, mockIRepositoryOptions)

      await SequelizeTestUtils.refreshMaterializedViews(db)

      const members = await MemberRepository.findAndCountAll(
        { filter: { scoreRange: [7] } },
        mockIRepositoryOptions,
      )

      expect(members.rows.length).toEqual(1)
      for (const member of members.rows) {
        expect(member.score).toBeGreaterThanOrEqual(7)
      }
    })

    it('is successfully find and counting members with various filters, computed attributes, and full options (filter, limit, offset and orderBy)', async () => {
      const mockIRepositoryOptions = await SequelizeTestUtils.getTestIRepositoryOptions(db)

      const nodeTag = await mockIRepositoryOptions.database.tag.create({
        name: 'nodejs',
        tenantId: mockIRepositoryOptions.currentTenant.id,
      })
      const vueTag = await mockIRepositoryOptions.database.tag.create({
        name: 'vuejs',
        tenantId: mockIRepositoryOptions.currentTenant.id,
      })

      const member1 = await MemberRepository.create(
        {
          username: {
            [PlatformType.SLACK]: {
              username: 'test1',
              integrationId: generateUUIDv1(),
            },
          },
          displayName: 'Member 1',
          score: '1',
          joinedAt: new Date(),
          tags: [nodeTag.id],
          reach: {
            total: 15,
          },
        },
        mockIRepositoryOptions,
      )
      const member2 = await MemberRepository.create(
        {
          username: {
            [PlatformType.SLACK]: {
              username: 'test2',
              integrationId: generateUUIDv1(),
            },
          },
          displayName: 'Member 2',
          score: '6',
          joinedAt: new Date(),
          tags: [nodeTag.id, vueTag.id],
          reach: {
            total: 55,
          },
        },
        mockIRepositoryOptions,
      )
      const member3 = await MemberRepository.create(
        {
          username: {
            [PlatformType.SLACK]: {
              username: 'test3',
              integrationId: generateUUIDv1(),
            },
          },
          displayName: 'Member 3',
          score: '7',
          joinedAt: new Date(),
          tags: [vueTag.id],
          reach: {
            total: 124,
          },
        },
        mockIRepositoryOptions,
      )

      await mockIRepositoryOptions.database.activity.bulkCreate([
        {
          type: 'message',
          platform: PlatformType.SLACK,
          timestamp: new Date('2022-09-10'),
          tenantId: mockIRepositoryOptions.currentTenant.id,
          memberId: member1.id,
          username: member1.username[PlatformType.SLACK],
          sourceId: '#sourceId1',
          sentiment: {
            positive: 0.55,
            negative: 0.0,
            neutral: 0.45,
            mixed: 0.0,
            label: 'positive',
            sentiment: 0.1,
          },
        },
        {
          type: 'message',
          platform: PlatformType.SLACK,
          timestamp: new Date('2022-09-11'),
          tenantId: mockIRepositoryOptions.currentTenant.id,
          memberId: member2.id,
          username: member2.username[PlatformType.SLACK],
          sourceId: '#sourceId2',
          sentiment: {
            positive: 0.01,
            negative: 0.55,
            neutral: 0.55,
            mixed: 0.0,
            label: 'negative',
            sentiment: -0.54,
          },
        },
        {
          type: 'message',
          platform: PlatformType.SLACK,
          timestamp: new Date('2022-09-12'),
          tenantId: mockIRepositoryOptions.currentTenant.id,
          memberId: member2.id,
          username: member2.username[PlatformType.SLACK],
          sourceId: '#sourceId3',
          sentiment: {
            positive: 0.94,
            negative: 0.0,
            neutral: 0.06,
            mixed: 0.0,
            label: 'positive',
            sentiment: 0.94,
          },
        },
        {
          type: 'message',
          platform: PlatformType.SLACK,
          timestamp: new Date('2022-09-13'),
          tenantId: mockIRepositoryOptions.currentTenant.id,
          memberId: member3.id,
          username: member3.username[PlatformType.SLACK],
          sourceId: '#sourceId4',
          sentiment: {
            positive: 0.42,
            negative: 0.42,
            neutral: 0.42,
            mixed: 0.42,
            label: 'positive',
            sentiment: 0.42,
          },
        },
        {
          type: 'message',
          platform: PlatformType.SLACK,
          timestamp: new Date('2022-09-14'),
          tenantId: mockIRepositoryOptions.currentTenant.id,
          memberId: member3.id,
          username: member3.username[PlatformType.SLACK],
          sourceId: '#sourceId5',
          sentiment: {
            positive: 0.42,
            negative: 0.42,
            neutral: 0.42,
            mixed: 0.42,
            label: 'positive',
            sentiment: 0.41,
          },
        },
        {
          type: 'message',
          platform: PlatformType.SLACK,
          timestamp: new Date('2022-09-15'),
          tenantId: mockIRepositoryOptions.currentTenant.id,
          memberId: member3.id,
          username: member3.username[PlatformType.SLACK],
          sourceId: '#sourceId6',
          sentiment: {
            positive: 0.42,
            negative: 0.42,
            neutral: 0.42,
            mixed: 0.42,
            label: 'positive',
            sentiment: 0.18,
          },
        },
      ])

      await SequelizeTestUtils.refreshMaterializedViews(db)

      let members = await MemberRepository.findAndCountAll(
        {
          filter: {},
          limit: 15,
          offset: 0,
          orderBy: 'activityCount_DESC',
        },
        mockIRepositoryOptions,
      )
      expect(members.rows.length).toEqual(3)
      expect(members.rows[0].activityCount).toEqual('3')
      expect(members.rows[0].lastActive.toISOString()).toEqual('2022-09-15T00:00:00.000Z')

      expect(members.rows[1].activityCount).toEqual('2')
      expect(members.rows[1].lastActive.toISOString()).toEqual('2022-09-12T00:00:00.000Z')

      expect(members.rows[2].activityCount).toEqual('1')
      expect(members.rows[2].tags[0].name).toEqual('nodejs')
      expect(members.rows[2].lastActive.toISOString()).toEqual('2022-09-10T00:00:00.000Z')

      expect(members.rows[1].tags.map((i) => i.name).sort()).toEqual(['nodejs', 'vuejs'])
      expect(members.rows[0].tags[0].name).toEqual('vuejs')

      // filter and order by reach
      members = await MemberRepository.findAndCountAll(
        {
          filter: {
            reachRange: [55],
          },
          limit: 15,
          offset: 0,
          orderBy: 'reach_DESC',
        },
        mockIRepositoryOptions,
      )

      expect(members.rows.length).toEqual(2)
      expect(members.rows[0].id).toEqual(member3.id)
      expect(members.rows[1].id).toEqual(member2.id)

      // filter and sort by activity count
      members = await MemberRepository.findAndCountAll(
        {
          filter: {
            activityCountRange: [2],
          },
          limit: 15,
          offset: 0,
          orderBy: 'activityCount_DESC',
        },
        mockIRepositoryOptions,
      )

      expect(members.rows.length).toEqual(2)
      expect(members.rows.map((i) => i.id)).toEqual([member3.id, member2.id])

      // filter and sort by lastActive
      members = await MemberRepository.findAndCountAll(
        {
          filter: {
            lastActiveRange: ['2022-09-11'],
          },
          limit: 15,
          offset: 0,
          orderBy: 'lastActive_DESC',
        },
        mockIRepositoryOptions,
      )

      expect(members.rows.length).toEqual(2)
      expect(members.rows.map((i) => i.id)).toEqual([member3.id, member2.id])

      // filter and sort by averageSentiment (member1.avgSentiment = 0.1, member2.avgSentiment = 0.2, member3.avgSentiment = 0.34)
      members = await MemberRepository.findAndCountAll(
        {
          filter: {
            averageSentimentRange: [0.2],
          },
          limit: 15,
          offset: 0,
          orderBy: 'averageSentiment_ASC',
        },
        mockIRepositoryOptions,
      )

      expect(members.rows.length).toEqual(2)
      expect(members.rows.map((i) => i.id)).toEqual([member2.id, member3.id])
    })
  })

  describe('findAndCountAllv2 method', () => {
    it('is successfully finding and counting all members, sortedBy activitiesCount DESC', async () => {
      const mockIRepositoryOptions = await SequelizeTestUtils.getTestIRepositoryOptions(db)

      const member1 = await MemberRepository.create(
        {
          username: { [PlatformType.TWITTER]: 'test1' },
          displayName: 'Member 1',
          score: '1',
          joinedAt: new Date(),
        },
        mockIRepositoryOptions,
      )
      const member2 = await MemberRepository.create(
        {
          username: { [PlatformType.TWITTER]: 'test2' },
          displayName: 'Member 2',
          score: '6',
          joinedAt: new Date(),
        },
        mockIRepositoryOptions,
      )
      const member3 = await MemberRepository.create(
        {
          username: { [PlatformType.TWITTER]: 'test3' },
          displayName: 'Member 3',
          score: '7',
          joinedAt: new Date(),
        },
        mockIRepositoryOptions,
      )

      await mockIRepositoryOptions.database.activity.bulkCreate([
        {
          type: 'message',
          platform: PlatformType.SLACK,
          timestamp: new Date(),
          tenantId: mockIRepositoryOptions.currentTenant.id,
          username: 'test1',
          memberId: member1.id,
          sourceId: '#sourceId1',
        },
        {
          type: 'message',
          platform: PlatformType.SLACK,
          timestamp: new Date(),
          tenantId: mockIRepositoryOptions.currentTenant.id,
          username: 'test2',
          memberId: member2.id,
          sourceId: '#sourceId2',
        },
        {
          type: 'message',
          platform: PlatformType.SLACK,
          timestamp: new Date(),
          tenantId: mockIRepositoryOptions.currentTenant.id,
          username: 'test2',
          memberId: member2.id,
          sourceId: '#sourceId3',
        },
        {
          type: 'message',
          platform: PlatformType.SLACK,
          timestamp: new Date(),
          tenantId: mockIRepositoryOptions.currentTenant.id,
          username: 'test3',
          memberId: member3.id,
          sourceId: '#sourceId4',
        },
        {
          type: 'message',
          platform: PlatformType.SLACK,
          timestamp: new Date(),
          tenantId: mockIRepositoryOptions.currentTenant.id,
          username: 'test3',
          memberId: member3.id,
          sourceId: '#sourceId5',
        },
        {
          type: 'message',
          platform: PlatformType.SLACK,
          timestamp: new Date(),
          tenantId: mockIRepositoryOptions.currentTenant.id,
          username: 'test3',
          memberId: member3.id,
          sourceId: '#sourceId6',
        },
      ])

      await SequelizeTestUtils.refreshMaterializedViews(db)

      const members = await MemberRepository.findAndCountAllv2(
        { filter: {}, orderBy: 'activityCount_DESC' },
        mockIRepositoryOptions,
      )

      expect(members.rows.length).toEqual(3)
      expect(members.rows[0].activityCount).toEqual('3')
      expect(members.rows[1].activityCount).toEqual('2')
      expect(members.rows[2].activityCount).toEqual('1')
    })

    it('is successfully finding and counting all members, sortedBy numberOfOpenSourceContributions DESC', async () => {
      const mockIRepositoryOptions = await SequelizeTestUtils.getTestIRepositoryOptions(db)

      await MemberRepository.create(
        {
          username: { [PlatformType.TWITTER]: 'test1' },
          displayName: 'Member 1',
          score: '1',
          joinedAt: new Date(),
          contributions: [
            {
              id: 112529472,
              url: 'https://github.com/bachman/pied-piper',
              topics: ['compression', 'data', 'middle-out', 'Java'],
              summary: 'Pied Piper: 10 commits in 1 day',
              numberCommits: 10,
              lastCommitDate: '2023-03-10',
              firstCommitDate: '2023-03-01',
            },
            {
              id: 112529473,
              url: 'https://github.com/bachman/aviato',
              topics: ['Python', 'Django'],
              summary: 'Aviato: 5 commits in 1 day',
              numberCommits: 5,
              lastCommitDate: '2023-02-25',
              firstCommitDate: '2023-02-20',
            },
            {
              id: 112529476,
              url: 'https://github.com/bachman/erlichbot',
              topics: ['Python', 'Slack API'],
              summary: 'ErlichBot: 2 commits in 1 day',
              numberCommits: 2,
              lastCommitDate: '2023-01-25',
              firstCommitDate: '2023-01-24',
            },
          ],
        },
        mockIRepositoryOptions,
      )
      await MemberRepository.create(
        {
          username: { [PlatformType.TWITTER]: 'test2' },
          displayName: 'Member 2',
          score: '6',
          joinedAt: new Date(),
          contributions: [
            {
              id: 112529473,
              url: 'https://github.com/bighead/silicon-valley',
              topics: ['TV Shows', 'Comedy', 'Startups'],
              summary: 'Silicon Valley: 50 commits in 2 weeks',
              numberCommits: 50,
              lastCommitDate: '02/01/2023',
              firstCommitDate: '01/17/2023',
            },
            {
              id: 112529474,
              url: 'https://github.com/bighead/startup-ideas',
              topics: ['Ideas', 'Startups'],
              summary: 'Startup Ideas: 20 commits in 1 week',
              numberCommits: 20,
              lastCommitDate: '03/01/2023',
              firstCommitDate: '02/22/2023',
            },
          ],
        },
        mockIRepositoryOptions,
      )
      await MemberRepository.create(
        {
          username: { [PlatformType.TWITTER]: 'test3' },
          displayName: 'Member 3',
          score: '7',
          joinedAt: new Date(),
        },
        mockIRepositoryOptions,
      )

      await SequelizeTestUtils.refreshMaterializedViews(db)

      const members = await MemberRepository.findAndCountAllv2(
        { filter: {}, orderBy: 'numberOfOpenSourceContributions_DESC' },
        mockIRepositoryOptions,
      )

      expect(members.rows.length).toEqual(3)
      expect(members.rows[0].numberOfOpenSourceContributions).toEqual(3)
      expect(members.rows[1].numberOfOpenSourceContributions).toEqual(2)
      expect(members.rows[2].numberOfOpenSourceContributions).toEqual(0)
    })

    it('is successfully finding and counting all members, numberOfOpenSourceContributions range gte 3', async () => {
      const mockIRepositoryOptions = await SequelizeTestUtils.getTestIRepositoryOptions(db)

      await MemberRepository.create(
        {
          username: {
            [PlatformType.SLACK]: {
              username: 'test1',
              integrationId: generateUUIDv1(),
            },
          },
          displayName: 'Member 1',
          score: '1',
          joinedAt: new Date(),
          contributions: [
            {
              id: 112529472,
              url: 'https://github.com/bachman/pied-piper',
              topics: ['compression', 'data', 'middle-out', 'Java'],
              summary: 'Pied Piper: 10 commits in 1 day',
              numberCommits: 10,
              lastCommitDate: '2023-03-10',
              firstCommitDate: '2023-03-01',
            },
            {
              id: 112529473,
              url: 'https://github.com/bachman/aviato',
              topics: ['Python', 'Django'],
              summary: 'Aviato: 5 commits in 1 day',
              numberCommits: 5,
              lastCommitDate: '2023-02-25',
              firstCommitDate: '2023-02-20',
            },
            {
              id: 112529476,
              url: 'https://github.com/bachman/erlichbot',
              topics: ['Python', 'Slack API'],
              summary: 'ErlichBot: 2 commits in 1 day',
              numberCommits: 2,
              lastCommitDate: '2023-01-25',
              firstCommitDate: '2023-01-24',
            },
            {
              id: 112529473,
              url: 'https://github.com/bighead/silicon-valley',
              topics: ['TV Shows', 'Comedy', 'Startups'],
              summary: 'Silicon Valley: 50 commits in 2 weeks',
              numberCommits: 50,
              lastCommitDate: '02/01/2023',
              firstCommitDate: '01/17/2023',
            },
          ],
        },
        mockIRepositoryOptions,
      )
      await MemberRepository.create(
        {
          username: {
            [PlatformType.SLACK]: {
              username: 'test2',
              integrationId: generateUUIDv1(),
            },
          },
          displayName: 'Member 2',
          score: '6',
          joinedAt: new Date(),
          contributions: [
            {
              id: 112529473,
              url: 'https://github.com/bighead/silicon-valley',
              topics: ['TV Shows', 'Comedy', 'Startups'],
              summary: 'Silicon Valley: 50 commits in 2 weeks',
              numberCommits: 50,
              lastCommitDate: '02/01/2023',
              firstCommitDate: '01/17/2023',
            },
            {
              id: 112529474,
              url: 'https://github.com/bighead/startup-ideas',
              topics: ['Ideas', 'Startups'],
              summary: 'Startup Ideas: 20 commits in 1 week',
              numberCommits: 20,
              lastCommitDate: '03/01/2023',
              firstCommitDate: '02/22/2023',
            },
          ],
        },
        mockIRepositoryOptions,
      )
      await MemberRepository.create(
        {
          username: {
            [PlatformType.SLACK]: {
              username: 'test3',
              integrationId: generateUUIDv1(),
            },
          },
          displayName: 'Member 3',
          score: '7',
          joinedAt: new Date(),
        },
        mockIRepositoryOptions,
      )

<<<<<<< HEAD
      await mockIRepositoryOptions.database.activity.bulkCreate([
        {
          type: 'message',
          platform: PlatformType.SLACK,
          timestamp: new Date(),
          tenantId: mockIRepositoryOptions.currentTenant.id,
          memberId: member1.id,
          username: member1.username[PlatformType.SLACK],
          sourceId: '#sourceId1',
        },
        {
          type: 'message',
          platform: PlatformType.SLACK,
          timestamp: new Date(),
          tenantId: mockIRepositoryOptions.currentTenant.id,
          memberId: member2.id,
          username: member2.username[PlatformType.SLACK],
          sourceId: '#sourceId2',
        },
        {
          type: 'message',
          platform: PlatformType.SLACK,
          timestamp: new Date(),
          tenantId: mockIRepositoryOptions.currentTenant.id,
          memberId: member2.id,
          username: member2.username[PlatformType.SLACK],
          sourceId: '#sourceId3',
=======
      await SequelizeTestUtils.refreshMaterializedViews(db)

      const members = await MemberRepository.findAndCountAllv2(
        {
          filter: {
            and: [
              {
                and: [
                  {
                    numberOfOpenSourceContributions: {
                      gte: 3,
                    },
                  },
                ],
              },
            ],
          },
>>>>>>> c1362145
        },
        mockIRepositoryOptions,
      )

      expect(members.rows.length).toEqual(1)
      expect(members.rows[0].numberOfOpenSourceContributions).toEqual(4)
    })

    it('is successfully finding and counting all members, numberOfOpenSourceContributions range gte 2 and sort by asc', async () => {
      const mockIRepositoryOptions = await SequelizeTestUtils.getTestIRepositoryOptions(db)

      await MemberRepository.create(
        {
<<<<<<< HEAD
          type: 'message',
          platform: PlatformType.SLACK,
          timestamp: new Date(),
          tenantId: mockIRepositoryOptions.currentTenant.id,
          memberId: member3.id,
          username: member3.username[PlatformType.SLACK],
          sourceId: '#sourceId4',
=======
          username: { [PlatformType.TWITTER]: 'test1' },
          displayName: 'Member 1',
          score: '1',
          joinedAt: new Date(),
          contributions: [
            {
              id: 112529472,
              url: 'https://github.com/bachman/pied-piper',
              topics: ['compression', 'data', 'middle-out', 'Java'],
              summary: 'Pied Piper: 10 commits in 1 day',
              numberCommits: 10,
              lastCommitDate: '2023-03-10',
              firstCommitDate: '2023-03-01',
            },
            {
              id: 112529473,
              url: 'https://github.com/bachman/aviato',
              topics: ['Python', 'Django'],
              summary: 'Aviato: 5 commits in 1 day',
              numberCommits: 5,
              lastCommitDate: '2023-02-25',
              firstCommitDate: '2023-02-20',
            },
            {
              id: 112529476,
              url: 'https://github.com/bachman/erlichbot',
              topics: ['Python', 'Slack API'],
              summary: 'ErlichBot: 2 commits in 1 day',
              numberCommits: 2,
              lastCommitDate: '2023-01-25',
              firstCommitDate: '2023-01-24',
            },
            {
              id: 112529473,
              url: 'https://github.com/bighead/silicon-valley',
              topics: ['TV Shows', 'Comedy', 'Startups'],
              summary: 'Silicon Valley: 50 commits in 2 weeks',
              numberCommits: 50,
              lastCommitDate: '02/01/2023',
              firstCommitDate: '01/17/2023',
            },
          ],
>>>>>>> c1362145
        },
        mockIRepositoryOptions,
      )
      await MemberRepository.create(
        {
<<<<<<< HEAD
          type: 'message',
          platform: PlatformType.SLACK,
          timestamp: new Date(),
          tenantId: mockIRepositoryOptions.currentTenant.id,
          memberId: member3.id,
          username: member3.username[PlatformType.SLACK],
          sourceId: '#sourceId5',
=======
          username: { [PlatformType.TWITTER]: 'test2' },
          displayName: 'Member 2',
          score: '6',
          joinedAt: new Date(),
          contributions: [
            {
              id: 112529473,
              url: 'https://github.com/bighead/silicon-valley',
              topics: ['TV Shows', 'Comedy', 'Startups'],
              summary: 'Silicon Valley: 50 commits in 2 weeks',
              numberCommits: 50,
              lastCommitDate: '02/01/2023',
              firstCommitDate: '01/17/2023',
            },
            {
              id: 112529474,
              url: 'https://github.com/bighead/startup-ideas',
              topics: ['Ideas', 'Startups'],
              summary: 'Startup Ideas: 20 commits in 1 week',
              numberCommits: 20,
              lastCommitDate: '03/01/2023',
              firstCommitDate: '02/22/2023',
            },
          ],
>>>>>>> c1362145
        },
        mockIRepositoryOptions,
      )
      await MemberRepository.create(
        {
<<<<<<< HEAD
          type: 'message',
          platform: PlatformType.SLACK,
          timestamp: new Date(),
          tenantId: mockIRepositoryOptions.currentTenant.id,
          memberId: member3.id,
          username: member3.username[PlatformType.SLACK],
          sourceId: '#sourceId6',
=======
          username: { [PlatformType.TWITTER]: 'test3' },
          displayName: 'Member 3',
          score: '7',
          joinedAt: new Date(),
>>>>>>> c1362145
        },
        mockIRepositoryOptions,
      )

      await SequelizeTestUtils.refreshMaterializedViews(db)
      const members = await MemberRepository.findAndCountAllv2(
        {
          filter: {
            and: [
              {
                and: [
                  {
                    numberOfOpenSourceContributions: {
                      gte: 2,
                    },
                  },
                ],
              },
            ],
          },
          orderBy: 'numberOfOpenSourceContributions_ASC',
        },
        mockIRepositoryOptions,
      )

      expect(members.rows.length).toEqual(2)
      expect(members.rows[0].numberOfOpenSourceContributions).toEqual(2)
      expect(members.rows[1].numberOfOpenSourceContributions).toEqual(4)
    })

    it('is successfully finding and counting all members, and tags [nodejs, vuejs]', async () => {
      const mockIRepositoryOptions = await SequelizeTestUtils.getTestIRepositoryOptions(db)

      const nodeTag = await mockIRepositoryOptions.database.tag.create({
        name: 'nodejs',
        tenantId: mockIRepositoryOptions.currentTenant.id,
      })
      const vueTag = await mockIRepositoryOptions.database.tag.create({
        name: 'vuejs',
        tenantId: mockIRepositoryOptions.currentTenant.id,
      })

      await MemberRepository.create(
        {
          username: {
            [PlatformType.TWITTER]: {
              username: 'test1',
              integrationId: generateUUIDv1(),
            },
          },
          displayName: 'Member 1',
          score: '1',
          joinedAt: new Date(),
        },
        mockIRepositoryOptions,
      )
      await MemberRepository.create(
        {
          username: {
            [PlatformType.TWITTER]: {
              username: 'test2',
              integrationId: generateUUIDv1(),
            },
          },
          displayName: 'Member 2',
          score: '6',
          joinedAt: new Date(),
          tags: [nodeTag.id, vueTag.id],
        },
        mockIRepositoryOptions,
      )
      await MemberRepository.create(
        {
          username: {
            [PlatformType.GITHUB]: {
              username: 'test3',
              integrationId: generateUUIDv1(),
            },
          },
          displayName: 'Member 3',
          score: '7',
          joinedAt: new Date(),
        },
        mockIRepositoryOptions,
      )

      await SequelizeTestUtils.refreshMaterializedViews(db)

      const members = await MemberRepository.findAndCountAllv2(
        {
          filter: {
            and: [
              {
                tags: {
                  contains: [nodeTag.id, vueTag.id],
                },
              },
            ],
          },
        },
        mockIRepositoryOptions,
      )
      const member2 = members.rows.find((m) => m.username[PlatformType.TWITTER][0] === 'test2')
      expect(members.rows.length).toEqual(1)
      expect(member2.tags[0].name).toEqual('nodejs')
      expect(member2.tags[1].name).toEqual('vuejs')
    })

    it('is successfully finding and counting all members, and tags [nodejs]', async () => {
      const mockIRepositoryOptions = await SequelizeTestUtils.getTestIRepositoryOptions(db)

      const nodeTag = await mockIRepositoryOptions.database.tag.create({
        name: 'nodejs',
        tenantId: mockIRepositoryOptions.currentTenant.id,
      })
      const vueTag = await mockIRepositoryOptions.database.tag.create({
        name: 'vuejs',
        tenantId: mockIRepositoryOptions.currentTenant.id,
      })

      await MemberRepository.create(
        {
          username: {
            [PlatformType.GITHUB]: {
              username: 'test1',
              integrationId: generateUUIDv1(),
            },
          },
          displayName: 'Member 1',
          score: '1',
          joinedAt: new Date(),
          tags: [nodeTag.id],
        },
        mockIRepositoryOptions,
      )
      await MemberRepository.create(
        {
          username: {
            [PlatformType.GITHUB]: {
              username: 'test2',
              integrationId: generateUUIDv1(),
            },
          },
          displayName: 'Member 2',
          score: '6',
          joinedAt: new Date(),
          tags: [nodeTag.id, vueTag.id],
        },
        mockIRepositoryOptions,
      )
      await MemberRepository.create(
        {
          username: {
            [PlatformType.GITHUB]: {
              username: 'test3',
              integrationId: generateUUIDv1(),
            },
          },
          displayName: 'Member 3',
          score: '7',
          joinedAt: new Date(),
        },
        mockIRepositoryOptions,
      )

      await SequelizeTestUtils.refreshMaterializedViews(db)

      const members = await MemberRepository.findAndCountAllv2(
        {
          filter: {
            and: [
              {
                tags: {
                  contains: [nodeTag.id],
                },
              },
            ],
          },
        },
        mockIRepositoryOptions,
      )
      const member1 = members.rows.find((m) => m.username[PlatformType.GITHUB][0] === 'test1')
      const member2 = members.rows.find((m) => m.username[PlatformType.GITHUB][0] === 'test2')

      expect(members.rows.length).toEqual(2)
      expect(member1.tags[0].name).toEqual('nodejs')
      expect(member1.tags[0].name).toEqual('nodejs')
      expect(member2.tags[1].name).toEqual('vuejs')
    })

    it('is successfully finding and counting all members, and organisations [crowd.dev, pied piper]', async () => {
      const mockIRepositoryOptions = await SequelizeTestUtils.getTestIRepositoryOptions(db)

      const crowd = await mockIRepositoryOptions.database.organization.create({
        name: 'crowd.dev',
        url: 'https://crowd.dev',
        tenantId: mockIRepositoryOptions.currentTenant.id,
      })
      const pp = await mockIRepositoryOptions.database.organization.create({
        name: 'pied piper',
        url: 'https://piedpiper.com',
        tenantId: mockIRepositoryOptions.currentTenant.id,
      })

      await MemberRepository.create(
        {
          username: {
            [PlatformType.SLACK]: {
              username: 'test1',
              integrationId: generateUUIDv1(),
            },
          },
          displayName: 'Member 1',
          score: '1',
          joinedAt: new Date(),
        },
        mockIRepositoryOptions,
      )
      await MemberRepository.create(
        {
          username: {
            [PlatformType.SLACK]: {
              username: 'test2',
              integrationId: generateUUIDv1(),
            },
          },
          displayName: 'Member 2',
          score: '6',
          joinedAt: new Date(),
          organizations: [crowd.id, pp.id],
        },
        mockIRepositoryOptions,
      )
      await MemberRepository.create(
        {
          username: {
            [PlatformType.SLACK]: {
              username: 'test3',
              integrationId: generateUUIDv1(),
            },
          },
          displayName: 'Member 3',
          score: '7',
          joinedAt: new Date(),
        },
        mockIRepositoryOptions,
      )

      await SequelizeTestUtils.refreshMaterializedViews(db)

      const members = await MemberRepository.findAndCountAllv2(
        {
          filter: {
            and: [
              {
                organizations: {
                  contains: [crowd.id, pp.id],
                },
              },
            ],
          },
        },
        mockIRepositoryOptions,
      )
      const member2 = members.rows.find((m) => m.username[PlatformType.SLACK][0] === 'test2')
      expect(members.rows.length).toEqual(1)
      expect(member2.organizations[0].name).toEqual('crowd.dev')
      expect(member2.organizations[1].name).toEqual('pied piper')
    })

<<<<<<< HEAD
    it('is successfully finding and counting all members, and scoreRange is gte than 1 and less or equal to 6', async () => {
      const mockIRepositoryOptions = await SequelizeTestUtils.getTestIRepositoryOptions(db)

      const user1 = {
        username: {
          [PlatformType.SLACK]: {
            username: 'test1',
            integrationId: generateUUIDv1(),
          },
        },
        displayName: 'Member 1',
        score: '1',
        joinedAt: new Date(),
      }
      const user2 = {
        username: {
          [PlatformType.SLACK]: {
            username: 'test2',
            integrationId: generateUUIDv1(),
          },
        },
        displayName: 'Member 2',
        score: '6',
        joinedAt: new Date(),
      }
      const user3 = {
        username: {
          [PlatformType.SLACK]: {
            username: 'test3',
            integrationId: generateUUIDv1(),
          },
        },
        displayName: 'Member 1',
        score: '7',
        joinedAt: new Date(),
      }
      await MemberRepository.create(user1, mockIRepositoryOptions)
      await MemberRepository.create(user2, mockIRepositoryOptions)
      await MemberRepository.create(user3, mockIRepositoryOptions)

      await SequelizeTestUtils.refreshMaterializedViews(db)

      const members = await MemberRepository.findAndCountAll(
        { filter: { scoreRange: [1, 6] } },
        mockIRepositoryOptions,
      )

      expect(members.rows.length).toEqual(2)
      expect(members.rows.find((m) => m.username[PlatformType.SLACK][0] === 'test1').score).toEqual(
        1,
      )
      expect(members.rows.find((m) => m.username[PlatformType.SLACK][0] === 'test2').score).toEqual(
        6,
      )
    })

=======
>>>>>>> c1362145
    it('is successfully finding and counting all members, and scoreRange is gte than 7', async () => {
      const mockIRepositoryOptions = await SequelizeTestUtils.getTestIRepositoryOptions(db)

      const user1 = {
        username: {
          [PlatformType.DISCORD]: {
            username: 'test1',
            integrationId: generateUUIDv1(),
          },
        },
        displayName: 'Member 1',
        score: '1',
        joinedAt: new Date(),
      }
      const user2 = {
        username: {
          [PlatformType.DISCORD]: {
            username: 'test2',
            integrationId: generateUUIDv1(),
          },
        },
        displayName: 'Member 2',
        score: '6',
        joinedAt: new Date(),
      }
      const user3 = {
        username: {
          [PlatformType.DISCORD]: {
            username: 'test3',
            integrationId: generateUUIDv1(),
          },
        },
        displayName: 'Member 3',
        score: '7',
        joinedAt: new Date(),
      }
      await MemberRepository.create(user1, mockIRepositoryOptions)
      await MemberRepository.create(user2, mockIRepositoryOptions)
      await MemberRepository.create(user3, mockIRepositoryOptions)

      await SequelizeTestUtils.refreshMaterializedViews(db)

      const members = await MemberRepository.findAndCountAllv2(
        {
          filter: {
            and: [
              {
                and: [
                  {
                    score: {
                      gte: 7,
                    },
                  },
                ],
              },
            ],
          },
        },
        mockIRepositoryOptions,
      )

      expect(members.rows.length).toEqual(1)
      for (const member of members.rows) {
        expect(member.score).toBeGreaterThanOrEqual(7)
      }
    })

    it('is successfully find and counting members with various filters, computed attributes, and full options (filter, limit, offset and orderBy)', async () => {
      const mockIRepositoryOptions = await SequelizeTestUtils.getTestIRepositoryOptions(db)

      const nodeTag = await mockIRepositoryOptions.database.tag.create({
        name: 'nodejs',
        tenantId: mockIRepositoryOptions.currentTenant.id,
      })
      const vueTag = await mockIRepositoryOptions.database.tag.create({
        name: 'vuejs',
        tenantId: mockIRepositoryOptions.currentTenant.id,
      })

      const member1 = await MemberRepository.create(
        {
          username: {
            [PlatformType.SLACK]: {
              username: 'test1',
              integrationId: generateUUIDv1(),
            },
          },
          displayName: 'Member 1',
          score: '1',
          joinedAt: new Date(),
          tags: [nodeTag.id],
          reach: {
            total: 15,
          },
        },
        mockIRepositoryOptions,
      )
      const member2 = await MemberRepository.create(
        {
          username: {
            [PlatformType.SLACK]: {
              username: 'test2',
              integrationId: generateUUIDv1(),
            },
          },
          displayName: 'Member 2',
          score: '6',
          joinedAt: new Date(),
          tags: [nodeTag.id, vueTag.id],
          reach: {
            total: 55,
          },
        },
        mockIRepositoryOptions,
      )
      const member3 = await MemberRepository.create(
        {
          username: {
            [PlatformType.SLACK]: {
              username: 'test3',
              integrationId: generateUUIDv1(),
            },
          },
          displayName: 'Member 3',
          score: '7',
          joinedAt: new Date(),
          tags: [vueTag.id],
          reach: {
            total: 124,
          },
        },
        mockIRepositoryOptions,
      )

      await mockIRepositoryOptions.database.activity.bulkCreate([
        {
          type: 'message',
          platform: PlatformType.SLACK,
          timestamp: new Date('2022-09-10'),
          tenantId: mockIRepositoryOptions.currentTenant.id,
          username: 'test1',
          memberId: member1.id,
          username: member1.username[PlatformType.SLACK],
          sourceId: '#sourceId1',
          sentiment: {
            positive: 0.55,
            negative: 0.0,
            neutral: 0.45,
            mixed: 0.0,
            label: 'positive',
            sentiment: 0.1,
          },
        },
        {
          type: 'message',
          platform: PlatformType.SLACK,
          timestamp: new Date('2022-09-11'),
          tenantId: mockIRepositoryOptions.currentTenant.id,
          username: 'test2',
          memberId: member2.id,
          username: member2.username[PlatformType.SLACK],
          sourceId: '#sourceId2',
          sentiment: {
            positive: 0.01,
            negative: 0.55,
            neutral: 0.55,
            mixed: 0.0,
            label: 'negative',
            sentiment: -0.54,
          },
        },
        {
          type: 'message',
          platform: PlatformType.SLACK,
          timestamp: new Date('2022-09-12'),
          tenantId: mockIRepositoryOptions.currentTenant.id,
          username: 'test2',
          memberId: member2.id,
          username: member2.username[PlatformType.SLACK],
          sourceId: '#sourceId3',
          sentiment: {
            positive: 0.94,
            negative: 0.0,
            neutral: 0.06,
            mixed: 0.0,
            label: 'positive',
            sentiment: 0.94,
          },
        },
        {
          type: 'message',
          platform: PlatformType.SLACK,
          timestamp: new Date('2022-09-13'),
          tenantId: mockIRepositoryOptions.currentTenant.id,
          username: 'test3',
          memberId: member3.id,
          username: member3.username[PlatformType.SLACK],
          sourceId: '#sourceId4',
          sentiment: {
            positive: 0.42,
            negative: 0.42,
            neutral: 0.42,
            mixed: 0.42,
            label: 'positive',
            sentiment: 0.42,
          },
        },
        {
          type: 'message',
          platform: PlatformType.SLACK,
          timestamp: new Date('2022-09-14'),
          tenantId: mockIRepositoryOptions.currentTenant.id,
          username: 'test3',
          memberId: member3.id,
          username: member3.username[PlatformType.SLACK],
          sourceId: '#sourceId5',
          sentiment: {
            positive: 0.42,
            negative: 0.42,
            neutral: 0.42,
            mixed: 0.42,
            label: 'positive',
            sentiment: 0.41,
          },
        },
        {
          type: 'message',
          platform: PlatformType.SLACK,
          timestamp: new Date('2022-09-15'),
          tenantId: mockIRepositoryOptions.currentTenant.id,
          username: 'test3',
          memberId: member3.id,
          username: member3.username[PlatformType.SLACK],
          sourceId: '#sourceId6',
          sentiment: {
            positive: 0.42,
            negative: 0.42,
            neutral: 0.42,
            mixed: 0.42,
            label: 'positive',
            sentiment: 0.18,
          },
        },
      ])

      await SequelizeTestUtils.refreshMaterializedViews(db)

      let members = await MemberRepository.findAndCountAllv2(
        {
          filter: {},
          limit: 15,
          offset: 0,
          orderBy: 'activityCount_DESC',
        },
        mockIRepositoryOptions,
      )
      expect(members.rows.length).toEqual(3)
      expect(members.rows[0].activityCount).toEqual('3')
      expect(members.rows[0].lastActive.toISOString()).toEqual('2022-09-15T00:00:00.000Z')

      expect(members.rows[1].activityCount).toEqual('2')
      expect(members.rows[1].lastActive.toISOString()).toEqual('2022-09-12T00:00:00.000Z')

      expect(members.rows[2].activityCount).toEqual('1')
      expect(members.rows[2].tags[0].name).toEqual('nodejs')
      expect(members.rows[2].lastActive.toISOString()).toEqual('2022-09-10T00:00:00.000Z')

      expect(members.rows[1].tags.map((i) => i.name).sort()).toEqual(['nodejs', 'vuejs'])
      expect(members.rows[0].tags[0].name).toEqual('vuejs')

      // filter and order by reach
      members = await MemberRepository.findAndCountAllv2(
        {
          filter: {
            and: [
              {
                and: [
                  {
                    reach: {
                      gte: 55,
                    },
                  },
                ],
              },
            ],
          },
          limit: 15,
          offset: 0,
          orderBy: 'reach_DESC',
        },
        mockIRepositoryOptions,
      )

      expect(members.rows.length).toEqual(2)
      expect(members.rows[0].id).toEqual(member3.id)
      expect(members.rows[1].id).toEqual(member2.id)

      // filter and sort by activity count
      members = await MemberRepository.findAndCountAllv2(
        {
          filter: {
            and: [
              {
                and: [
                  {
                    activityCount: {
                      gte: 2,
                    },
                  },
                ],
              },
            ],
          },
          limit: 15,
          offset: 0,
          orderBy: 'activityCount_DESC',
        },
        mockIRepositoryOptions,
      )

      expect(members.rows.length).toEqual(2)
      expect(members.rows.map((i) => i.id)).toEqual([member3.id, member2.id])

      // filter and sort by lastActive
      members = await MemberRepository.findAndCountAllv2(
        {
          filter: {
            and: [
              {
                and: [
                  {
                    lastActive: {
                      gte: '2022-09-11',
                    },
                  },
                ],
              },
            ],
          },
          limit: 15,
          offset: 0,
          orderBy: 'lastActive_DESC',
        },
        mockIRepositoryOptions,
      )

      expect(members.rows.length).toEqual(2)
      expect(members.rows.map((i) => i.id)).toEqual([member3.id, member2.id])

      // filter and sort by averageSentiment (member1.avgSentiment = 0.1, member2.avgSentiment = 0.2, member3.avgSentiment = 0.34)
      members = await MemberRepository.findAndCountAllv2(
        {
          filter: {
            and: [
              {
                and: [
                  {
                    averageSentiment: {
                      gte: 0.2,
                    },
                  },
                ],
              },
            ],
          },
          limit: 15,
          offset: 0,
          orderBy: 'averageSentiment_ASC',
        },
        mockIRepositoryOptions,
      )

      expect(members.rows.length).toEqual(2)
      expect(members.rows.map((i) => i.id)).toEqual([member2.id, member3.id])
    })
  })

  describe('update method', () => {
    it('Should succesfully update previously created member', async () => {
      const mockIRepositoryOptions = await SequelizeTestUtils.getTestIRepositoryOptions(db)

      const member1 = {
        username: {
          [PlatformType.DISCORD]: {
            username: 'test1',
            integrationId: generateUUIDv1(),
          },
        },
        displayName: 'Member 1',
        score: '1',
        joinedAt: '2021-05-27T15:14:30Z',
      }
      const returnedMember = await MemberRepository.create(member1, mockIRepositoryOptions)

      const updateFields = {
        username: {
          [PlatformType.GITHUB]: {
            username: 'anil_github',
            integrationId: generateUUIDv1(),
          },
        },
        emails: ['lala@l.com'],
        score: 10,
        attributes: {
          [PlatformType.GITHUB]: {
            name: 'Quoc-Anh Nguyen',
            isHireable: true,
            url: 'https://github.com/imcvampire',
            websiteUrl: 'https://imcvampire.js.org/',
            bio: 'Lazy geek',
            location: 'Helsinki, Finland',
            actions: [
              {
                score: 2,
                timestamp: '2021-05-27T15:13:30Z',
              },
            ],
          },
          [PlatformType.TWITTER]: {
            profile_url: 'https://twitter.com/imcvampire',
            url: 'https://twitter.com/imcvampire',
          },
        },
        joinedAt: '2021-06-27T15:14:30Z',
        location: 'Istanbul',
      }

      const updatedMember = await MemberRepository.update(
        returnedMember.id,
        updateFields,
        mockIRepositoryOptions,
      )

      // check updatedAt field looks ok or not. Should be greater than createdAt
      expect(updatedMember.updatedAt.getTime()).toBeGreaterThan(updatedMember.createdAt.getTime())

      updatedMember.createdAt = updatedMember.createdAt.toISOString().split('T')[0]
      updatedMember.updatedAt = updatedMember.updatedAt.toISOString().split('T')[0]

      const expectedMemberCreated = {
        id: returnedMember.id,
        username: mapUsername({
          ...updateFields.username,
          ...member1.username,
        }),
        identities: ['discord', 'github'],
        displayName: returnedMember.displayName,
        attributes: updateFields.attributes,
        emails: updateFields.emails,
        score: updateFields.score,
        lastEnriched: null,
        enrichedBy: [],
        contributions: null,
        organizations: [],
        importHash: null,
        createdAt: SequelizeTestUtils.getNowWithoutTime(),
        updatedAt: SequelizeTestUtils.getNowWithoutTime(),
        deletedAt: null,
        tenantId: mockIRepositoryOptions.currentTenant.id,
        createdById: mockIRepositoryOptions.currentUser.id,
        updatedById: mockIRepositoryOptions.currentUser.id,
        activities: [],
        reach: { total: -1 },
        notes: [],
        tasks: [],
        activeOn: [],
        activityTypes: [],
        joinedAt: new Date(updateFields.joinedAt),
        tags: [],
        noMerge: [],
        toMerge: [],
        activityCount: 0,
        activeDaysCount: 0,
        averageSentiment: 0,
        numberOfOpenSourceContributions: 0,
        lastActive: null,
        lastActivity: null,
      }

      expect(updatedMember).toStrictEqual(expectedMemberCreated)
    })

    it('Should update successfuly but return without relations when doPopulateRelations=false', async () => {
      const mockIRepositoryOptions = await SequelizeTestUtils.getTestIRepositoryOptions(db)

      const member1 = {
        username: {
          [PlatformType.DISCORD]: {
            username: 'test1',
            integrationId: generateUUIDv1(),
          },
        },
        displayName: 'Member 1',
        score: '1',
        joinedAt: '2021-05-27T15:14:30Z',
      }
      const returnedMember = await MemberRepository.create(member1, mockIRepositoryOptions)

      const updateFields = {
        username: {
          [PlatformType.GITHUB]: {
            username: 'anil_github',
            integrationId: generateUUIDv1(),
          },
        },
        emails: ['lala@l.com'],
        score: 10,
        attributes: {
          [PlatformType.GITHUB]: {
            name: 'Quoc-Anh Nguyen',
            isHireable: true,
            url: 'https://github.com/imcvampire',
            websiteUrl: 'https://imcvampire.js.org/',
            bio: 'Lazy geek',
            location: 'Helsinki, Finland',
            actions: [
              {
                score: 2,
                timestamp: '2021-05-27T15:13:30Z',
              },
            ],
          },
          [PlatformType.TWITTER]: {
            profile_url: 'https://twitter.com/imcvampire',
            url: 'https://twitter.com/imcvampire',
          },
        },
        joinedAt: '2021-06-27T15:14:30Z',
        location: 'Istanbul',
      }

      const updatedMember = await MemberRepository.update(
        returnedMember.id,
        updateFields,
        mockIRepositoryOptions,
        false,
      )

      // check updatedAt field looks ok or not. Should be greater than createdAt
      expect(updatedMember.updatedAt.getTime()).toBeGreaterThan(updatedMember.createdAt.getTime())

      updatedMember.createdAt = updatedMember.createdAt.toISOString().split('T')[0]
      updatedMember.updatedAt = updatedMember.updatedAt.toISOString().split('T')[0]

      const expectedMemberCreated = {
        id: returnedMember.id,
        username: mapUsername({
          [PlatformType.DISCORD]: {
            username: 'test1',
            integrationId: generateUUIDv1(),
          },
          [PlatformType.GITHUB]: {
            username: 'anil_github',
            integrationId: generateUUIDv1(),
          },
        }),
        displayName: returnedMember.displayName,
        attributes: updateFields.attributes,
        lastEnriched: null,
        enrichedBy: [],
        contributions: null,
        emails: updateFields.emails,
        score: updateFields.score,
        importHash: null,
        createdAt: SequelizeTestUtils.getNowWithoutTime(),
        updatedAt: SequelizeTestUtils.getNowWithoutTime(),
        deletedAt: null,
        tenantId: mockIRepositoryOptions.currentTenant.id,
        createdById: mockIRepositoryOptions.currentUser.id,
        updatedById: mockIRepositoryOptions.currentUser.id,
        reach: { total: -1 },
        joinedAt: new Date(updateFields.joinedAt),
      }

      expect(updatedMember).toStrictEqual(expectedMemberCreated)
    })

    it('Should successfully update member with given tags', async () => {
      const mockIRepositoryOptions = await SequelizeTestUtils.getTestIRepositoryOptions(db)

      const tag1 = await TagRepository.create({ name: 'tag1' }, mockIRepositoryOptions)
      const tag2 = await TagRepository.create({ name: 'tag2' }, mockIRepositoryOptions)
      const tag3 = await TagRepository.create({ name: 'tag3' }, mockIRepositoryOptions)

      // Create member with tag3
      let member1 = await MemberRepository.create(
        {
          username: {
            [PlatformType.DISCORD]: {
              username: 'test1',
              integrationId: generateUUIDv1(),
            },
          },
          displayName: 'Member 1',
          score: '1',
          joinedAt: new Date(),
          tags: [tag3.id],
        },
        mockIRepositoryOptions,
      )

      // When feeding tags attribute to update, update method will overwrite the member's tags with new given tags
      // member1 is expected to have [tag1,tag2] after update
      member1 = await MemberRepository.update(
        member1.id,
        { tags: [tag1.id, tag2.id] },
        mockIRepositoryOptions,
      )

      member1.createdAt = member1.createdAt.toISOString().split('T')[0]
      member1.updatedAt = member1.updatedAt.toISOString().split('T')[0]

      member1.tags = member1.tags.map((i) => i.get({ plain: true }))

      // strip members field from tags created to expect.
      // we won't be returning second level relationships.
      const { members: _tag1Members, ...tag1Plain } = tag1
      const { members: _tag2Members, ...tag2Plain } = tag2

      const expectedMemberCreated = {
        id: member1.id,
        username: member1.username,
        displayName: member1.displayName,
        identities: ['discord'],
        attributes: {},
        emails: member1.emails,
        score: member1.score,
        organizations: [],
        lastEnriched: null,
        enrichedBy: [],
        contributions: null,
        importHash: null,
        createdAt: SequelizeTestUtils.getNowWithoutTime(),
        updatedAt: SequelizeTestUtils.getNowWithoutTime(),
        deletedAt: null,
        tenantId: mockIRepositoryOptions.currentTenant.id,
        createdById: mockIRepositoryOptions.currentUser.id,
        updatedById: mockIRepositoryOptions.currentUser.id,
        activities: [],
        reach: { total: -1 },
        notes: [],
        tasks: [],
        activeOn: [],
        activityTypes: [],
        joinedAt: new Date(member1.joinedAt),
        tags: [tag1Plain, tag2Plain],
        noMerge: [],
        toMerge: [],
        activityCount: 0,
        activeDaysCount: 0,
        averageSentiment: 0,
        numberOfOpenSourceContributions: 0,
        lastActive: null,
        lastActivity: null,
      }

      expect(member1).toStrictEqual(expectedMemberCreated)
    })

    it('Should successfully update member with given organizations', async () => {
      const mockIRepositoryOptions = await SequelizeTestUtils.getTestIRepositoryOptions(db)

      const org1 = await OrganizationRepository.create(
        { name: 'crowd.dev', url: 'https://crowd.dev' },
        mockIRepositoryOptions,
      )
      const org2 = await OrganizationRepository.create(
        { name: 'pied piper', url: 'https://piedpiper.com' },
        mockIRepositoryOptions,
      )
      const org3 = await OrganizationRepository.create(
        { name: 'hooli', url: 'https://hooli.com' },
        mockIRepositoryOptions,
      )

      // Create member with tag3
      let member1 = await MemberRepository.create(
        {
          username: {
            [PlatformType.DISCORD]: {
              username: 'test1',
              integrationId: generateUUIDv1(),
            },
          },
          displayName: 'Member 1',
          joinedAt: new Date(),
          organizations: [org3.id],
        },
        mockIRepositoryOptions,
      )

      // When feeding organizations attribute to update, update method will overwrite the member's organizations with new given orgs
      // member1 is expected to have [org1,org2] after update
      member1 = await MemberRepository.update(
        member1.id,
        { organizations: [org1.id, org2.id] },
        mockIRepositoryOptions,
      )

      member1.createdAt = member1.createdAt.toISOString().split('T')[0]
      member1.updatedAt = member1.updatedAt.toISOString().split('T')[0]

      member1.organizations = member1.organizations.map((i) => i.get({ plain: true }))

      // strip members field from tags created to expect.
      // we won't be returning second level relationships.
      const { memberCount: _tag1Members, ...org1Plain } = org1
      const { memberCount: _tag2Members, ...org2Plain } = org2

      const expectedMemberCreated = {
        id: member1.id,
        username: member1.username,
        displayName: member1.displayName,
        identities: ['discord'],
        attributes: {},
        emails: member1.emails,
        score: member1.score,
        tags: [],
        lastEnriched: null,
        enrichedBy: [],
        contributions: null,
        importHash: null,
        createdAt: SequelizeTestUtils.getNowWithoutTime(),
        updatedAt: SequelizeTestUtils.getNowWithoutTime(),
        deletedAt: null,
        tenantId: mockIRepositoryOptions.currentTenant.id,
        createdById: mockIRepositoryOptions.currentUser.id,
        updatedById: mockIRepositoryOptions.currentUser.id,
        activeOn: [],
        activityTypes: [],
        activities: [],
        reach: { total: -1 },
        joinedAt: new Date(member1.joinedAt),
        organizations: [
          SequelizeTestUtils.objectWithoutKey(org1Plain, [
            'lastActive',
            'identities',
            'activeOn',
            'joinedAt',
            'activityCount',
          ]),
          SequelizeTestUtils.objectWithoutKey(org2Plain, [
            'lastActive',
            'identities',
            'activeOn',
            'joinedAt',
            'activityCount',
          ]),
        ],
        noMerge: [],
        toMerge: [],
        notes: [],
        tasks: [],
        activityCount: 0,
        activeDaysCount: 0,
        averageSentiment: 0,
        numberOfOpenSourceContributions: 0,
        lastActive: null,
        lastActivity: null,
      }

      expect(member1).toStrictEqual(expectedMemberCreated)
    })

    it('Should succesfully update member with notes', async () => {
      const mockIRepositoryOptions = await SequelizeTestUtils.getTestIRepositoryOptions(db)

      const notes1 = await NoteRepository.create(
        {
          body: 'note1',
        },
        mockIRepositoryOptions,
      )

      const notes2 = await NoteRepository.create(
        {
          body: 'note2',
        },
        mockIRepositoryOptions,
      )

      const member2add = {
        username: {
          [PlatformType.DISCORD]: {
            username: 'anil',
            integrationId: generateUUIDv1(),
          },
        },
        displayName: 'Member 1',
        joinedAt: '2020-05-27T15:13:30Z',
      }

      const memberCreated = await MemberRepository.create(member2add, mockIRepositoryOptions)
      const memberUpdated = await MemberRepository.update(
        memberCreated.id,
        { notes: [notes1.id, notes2.id] },
        mockIRepositoryOptions,
      )
      expect(memberCreated.notes).toHaveLength(0)
      expect(memberUpdated.notes).toHaveLength(2)
      expect(memberUpdated.notes[0].id).toEqual(notes1.id)
      expect(memberUpdated.notes[1].id).toEqual(notes2.id)
    })

    it('Should succesfully create member with tasks', async () => {
      const mockIRepositoryOptions = await SequelizeTestUtils.getTestIRepositoryOptions(db)

      const tasks1 = await TaskRepository.create(
        {
          name: 'task1',
        },
        mockIRepositoryOptions,
      )

      const task2 = await TaskRepository.create(
        {
          name: 'task2',
        },
        mockIRepositoryOptions,
      )

      const member2add = {
        username: {
          [PlatformType.DISCORD]: {
            username: 'anil',
            integrationId: generateUUIDv1(),
          },
        },
        displayName: 'Member 1',
        joinedAt: '2020-05-27T15:13:30Z',
      }

      const memberCreated = await MemberRepository.create(member2add, mockIRepositoryOptions)
      expect(memberCreated.tasks).toHaveLength(0)

      const memberUpdated = await MemberRepository.update(
        memberCreated.id,
        { tasks: [tasks1.id, task2.id] },
        mockIRepositoryOptions,
      )
      expect(memberUpdated.tasks).toHaveLength(2)
      expect(memberUpdated.tasks.find((t) => t.id === tasks1.id)).not.toBeUndefined()
      expect(memberUpdated.tasks.find((t) => t.id === task2.id)).not.toBeUndefined()
    })

    it('Should throw 404 error when trying to update non existent member', async () => {
      const mockIRepositoryOptions = await SequelizeTestUtils.getTestIRepositoryOptions(db)

      const { randomUUID } = require('crypto')

      await expect(() =>
        MemberRepository.update(randomUUID(), { location: 'test' }, mockIRepositoryOptions),
      ).rejects.toThrowError(new Error404())
    })

    it('Should throw a sequelize foreign key error when trying to update a member with a non existing tag', async () => {
      const mockIRepositoryOptions = await SequelizeTestUtils.getTestIRepositoryOptions(db)

      const { randomUUID } = require('crypto')

      const member1 = await MemberRepository.create(
        {
          username: {
            [PlatformType.DISCORD]: {
              username: 'test1',
              integrationId: generateUUIDv1(),
            },
          },
          displayName: 'Member 1',
          score: '1',
          joinedAt: new Date(),
        },
        mockIRepositoryOptions,
      )

      await expect(() =>
        MemberRepository.update(member1.id, { tags: [randomUUID()] }, mockIRepositoryOptions),
      ).rejects.toThrow()
    })
  })

  describe('destroy method', () => {
    it('Should succesfully destroy previously created member', async () => {
      const mockIRepositoryOptions = await SequelizeTestUtils.getTestIRepositoryOptions(db)

      const member1 = {
        username: {
          [PlatformType.DISCORD]: {
            username: 'test1',
            integrationId: generateUUIDv1(),
          },
        },
        displayName: 'Member 1',
        score: '1',
        joinedAt: '2021-05-27T15:14:30Z',
      }
      const returnedMember = await MemberRepository.create(member1, mockIRepositoryOptions)

      await MemberRepository.destroy(returnedMember.id, mockIRepositoryOptions, true)

      // Try selecting it after destroy, should throw 404
      await expect(() =>
        MemberRepository.findById(returnedMember.id, mockIRepositoryOptions),
      ).rejects.toThrowError(new Error404())
    })

    it('Should throw 404 when trying to destroy a non existent member', async () => {
      const mockIRepositoryOptions = await SequelizeTestUtils.getTestIRepositoryOptions(db)

      const { randomUUID } = require('crypto')

      await expect(() =>
        MemberRepository.destroy(randomUUID(), mockIRepositoryOptions),
      ).rejects.toThrowError(new Error404())
    })
  })

  describe('addToMerge method', () => {
    it('Should add a member to other members toMerge list', async () => {
      const mockIRepositoryOptions = await SequelizeTestUtils.getTestIRepositoryOptions(db)

      const member1 = {
        username: {
          [PlatformType.DISCORD]: {
            username: 'anil',
            integrationId: generateUUIDv1(),
          },
        },
        displayName: 'Member 1',
        joinedAt: '2020-05-27T15:13:30Z',
      }

      const member2 = {
        username: {
          [PlatformType.DISCORD]: {
            username: 'anil2',
            integrationId: generateUUIDv1(),
          },
        },
        displayName: 'Member 2',
        joinedAt: '2020-05-27T15:13:30Z',
      }

      const memberCreated1 = await MemberRepository.create(member1, mockIRepositoryOptions)
      const memberCreated2 = await MemberRepository.create(member2, mockIRepositoryOptions)

      const memberUpdated1 = await MemberRepository.addToMerge(
        memberCreated1.id,
        memberCreated2.id,
        mockIRepositoryOptions,
      )
      const memberUpdated2 = await MemberRepository.addToMerge(
        memberCreated2.id,
        memberCreated1.id,
        mockIRepositoryOptions,
      )

      expect(memberUpdated1.toMerge[0]).toBe(memberUpdated2.id)
      expect(memberUpdated2.toMerge[0]).toBe(memberUpdated1.id)
    })

    it('Should return same result for multiple addToMerge calls for the same member', async () => {
      const mockIRepositoryOptions = await SequelizeTestUtils.getTestIRepositoryOptions(db)

      const member1 = {
        username: {
          [PlatformType.DISCORD]: {
            username: 'anil',
            integrationId: generateUUIDv1(),
          },
        },
        displayName: 'Member 1',
        joinedAt: '2020-05-27T15:13:30Z',
      }

      const member2 = {
        username: {
          [PlatformType.DISCORD]: {
            username: 'anil2',
            integrationId: generateUUIDv1(),
          },
        },
        displayName: 'Member 2',
        joinedAt: '2020-05-27T15:13:30Z',
      }

      const memberCreated1 = await MemberRepository.create(member1, mockIRepositoryOptions)
      const memberCreated2 = await MemberRepository.create(member2, mockIRepositoryOptions)

      const memberUpdated1 = await MemberRepository.addToMerge(
        memberCreated1.id,
        memberCreated2.id,
        mockIRepositoryOptions,
      )
      const memberUpdated2 = await MemberRepository.addToMerge(
        memberCreated2.id,
        memberCreated1.id,
        mockIRepositoryOptions,
      )

      // multiple calls to for same (member, mergeMember) should result in no change
      await MemberRepository.addToMerge(
        memberCreated2.id,
        memberCreated1.id,
        mockIRepositoryOptions,
      )
      await MemberRepository.addToMerge(
        memberCreated2.id,
        memberCreated1.id,
        mockIRepositoryOptions,
      )

      expect(memberUpdated1.toMerge.length).toBe(1)
      expect(memberUpdated1.toMerge[0]).toBe(memberUpdated2.id)
      expect(memberUpdated2.toMerge[0]).toBe(memberUpdated1.id)
    })
  })

  describe('removeToMerge method', () => {
    it('Should remove a member from other members toMerge list', async () => {
      const mockIRepositoryOptions = await SequelizeTestUtils.getTestIRepositoryOptions(db)

      const member1 = {
        username: {
          [PlatformType.DISCORD]: {
            username: 'anil',
            integrationId: generateUUIDv1(),
          },
        },
        displayName: 'Member 1',
        joinedAt: '2020-05-27T15:13:30Z',
      }

      const member2 = {
        username: {
          [PlatformType.DISCORD]: {
            username: 'anil2',
            integrationId: generateUUIDv1(),
          },
        },
        displayName: 'Member 2',
        joinedAt: '2020-05-27T15:13:30Z',
      }

      const memberCreated1 = await MemberRepository.create(member1, mockIRepositoryOptions)
      const memberCreated2 = await MemberRepository.create(member2, mockIRepositoryOptions)

      let memberUpdated1 = await MemberRepository.addToMerge(
        memberCreated1.id,
        memberCreated2.id,
        mockIRepositoryOptions,
      )
      const memberUpdated2 = await MemberRepository.addToMerge(
        memberCreated2.id,
        memberCreated1.id,
        mockIRepositoryOptions,
      )

      memberUpdated1 = await MemberRepository.removeToMerge(
        memberCreated1.id,
        memberCreated2.id,
        mockIRepositoryOptions,
      )

      // Member2 should be removed from Member1.toMerge
      expect(memberUpdated1.toMerge.length).toBe(0)

      // Member1 is still in member2.toMerge list
      expect(memberUpdated2.toMerge[0]).toBe(memberUpdated1.id)
    })
  })

  describe('addNoMerge method', () => {
    it('Should add a member to other members noMerge list', async () => {
      const mockIRepositoryOptions = await SequelizeTestUtils.getTestIRepositoryOptions(db)

      const member1 = {
        username: {
          [PlatformType.DISCORD]: {
            username: 'anil',
            integrationId: generateUUIDv1(),
          },
        },
        displayName: 'Member 1',
        joinedAt: '2020-05-27T15:13:30Z',
      }

      const member2 = {
        username: {
          [PlatformType.DISCORD]: {
            username: 'anil2',
            integrationId: generateUUIDv1(),
          },
        },
        displayName: 'Member 2',
        joinedAt: '2020-05-27T15:13:30Z',
      }

      const memberCreated1 = await MemberRepository.create(member1, mockIRepositoryOptions)
      const memberCreated2 = await MemberRepository.create(member2, mockIRepositoryOptions)

      let memberUpdated1 = await MemberRepository.addNoMerge(
        memberCreated1.id,
        memberCreated2.id,
        mockIRepositoryOptions,
      )
      const memberUpdated2 = await MemberRepository.addNoMerge(
        memberCreated2.id,
        memberCreated1.id,
        mockIRepositoryOptions,
      )

      memberUpdated1 = await MemberRepository.removeToMerge(
        memberCreated1.id,
        memberCreated2.id,
        mockIRepositoryOptions,
      )

      expect(memberUpdated1.noMerge[0]).toBe(memberUpdated2.id)
      expect(memberUpdated2.noMerge[0]).toBe(memberUpdated1.id)
    })
  })

  describe('removeNoMerge method', () => {
    it('Should remove a member from other members noMerge list', async () => {
      const mockIRepositoryOptions = await SequelizeTestUtils.getTestIRepositoryOptions(db)

      const member1 = {
        username: {
          [PlatformType.DISCORD]: {
            username: 'anil',
            integrationId: generateUUIDv1(),
          },
        },
        displayName: 'Member 1',
        joinedAt: '2020-05-27T15:13:30Z',
      }

      const member2 = {
        username: {
          [PlatformType.DISCORD]: {
            username: 'anil2',
            integrationId: generateUUIDv1(),
          },
        },
        displayName: 'Member 2',
        joinedAt: '2020-05-27T15:13:30Z',
      }

      const memberCreated1 = await MemberRepository.create(member1, mockIRepositoryOptions)
      const memberCreated2 = await MemberRepository.create(member2, mockIRepositoryOptions)

      let memberUpdated1 = await MemberRepository.addNoMerge(
        memberCreated1.id,
        memberCreated2.id,
        mockIRepositoryOptions,
      )
      const memberUpdated2 = await MemberRepository.addNoMerge(
        memberCreated2.id,
        memberCreated1.id,
        mockIRepositoryOptions,
      )

      memberUpdated1 = await MemberRepository.removeNoMerge(
        memberCreated1.id,
        memberCreated2.id,
        mockIRepositoryOptions,
      )

      // Member2 should be removed from Member1.noMerge
      expect(memberUpdated1.noMerge.length).toBe(0)

      // Member1 is still in member2.noMerge list
      expect(memberUpdated2.noMerge[0]).toBe(memberUpdated1.id)
    })
  })
})<|MERGE_RESOLUTION|>--- conflicted
+++ resolved
@@ -1,7 +1,4 @@
-<<<<<<< HEAD
 import { Op } from 'sequelize'
-=======
->>>>>>> c1362145
 import Error404 from '../../../errors/Error404'
 import { PlatformType } from '../../../types/integrationEnums'
 import { generateUUIDv1 } from '../../../utils/uuid'
@@ -17,7 +14,6 @@
 function mapUsername(data: any): any {
   const username = {}
   Object.keys(data).forEach((platform) => {
-<<<<<<< HEAD
     const usernameData = data[platform]
 
     if (Array.isArray(usernameData)) {
@@ -40,9 +36,6 @@
     } else {
       throw new Error('Invalid username type')
     }
-=======
-    username[platform] = data[platform].username
->>>>>>> c1362145
   })
   return username
 }
@@ -1173,7 +1166,7 @@
         { filter: { tags: [nodeTag.id, vueTag.id] } },
         mockIRepositoryOptions,
       )
-      const member2 = members.rows.find((m) => m.username[PlatformType.TWITTER] === 'test2')
+      const member2 = members.rows.find((m) => m.username[PlatformType.TWITTER][0] === 'test2')
       expect(members.rows.length).toEqual(1)
       expect(member2.tags[0].name).toEqual('nodejs')
       expect(member2.tags[1].name).toEqual('vuejs')
@@ -1242,8 +1235,8 @@
         { filter: { tags: [nodeTag.id] } },
         mockIRepositoryOptions,
       )
-      const member1 = members.rows.find((m) => m.username[PlatformType.GITHUB] === 'test1')
-      const member2 = members.rows.find((m) => m.username[PlatformType.GITHUB] === 'test2')
+      const member1 = members.rows.find((m) => m.username[PlatformType.GITHUB][0] === 'test1')
+      const member2 = members.rows.find((m) => m.username[PlatformType.GITHUB][0] === 'test2')
 
       expect(members.rows.length).toEqual(2)
       expect(member1.tags[0].name).toEqual('nodejs')
@@ -1315,7 +1308,7 @@
         { filter: { organizations: [crowd.id, pp.id] } },
         mockIRepositoryOptions,
       )
-      const member2 = members.rows.find((m) => m.username[PlatformType.SLACK] === 'test2')
+      const member2 = members.rows.find((m) => m.username[PlatformType.SLACK][0] === 'test2')
       expect(members.rows.length).toEqual(1)
       expect(member2.organizations[0].name).toEqual('crowd.dev')
       expect(member2.organizations[1].name).toEqual('pied piper')
@@ -1369,8 +1362,12 @@
       )
 
       expect(members.rows.length).toEqual(2)
-      expect(members.rows.find((m) => m.username[PlatformType.SLACK] === 'test1').score).toEqual(1)
-      expect(members.rows.find((m) => m.username[PlatformType.SLACK] === 'test2').score).toEqual(6)
+      expect(members.rows.find((m) => m.username[PlatformType.SLACK][0] === 'test1').score).toEqual(
+        1,
+      )
+      expect(members.rows.find((m) => m.username[PlatformType.SLACK][0] === 'test2').score).toEqual(
+        6,
+      )
     })
 
     it('is successfully finding and counting all members, and scoreRange is gte than 7', async () => {
@@ -1890,12 +1887,7 @@
 
       await MemberRepository.create(
         {
-          username: {
-            [PlatformType.SLACK]: {
-              username: 'test1',
-              integrationId: generateUUIDv1(),
-            },
-          },
+          username: { [PlatformType.TWITTER]: 'test1' },
           displayName: 'Member 1',
           score: '1',
           joinedAt: new Date(),
@@ -1942,12 +1934,7 @@
       )
       await MemberRepository.create(
         {
-          username: {
-            [PlatformType.SLACK]: {
-              username: 'test2',
-              integrationId: generateUUIDv1(),
-            },
-          },
+          username: { [PlatformType.TWITTER]: 'test2' },
           displayName: 'Member 2',
           score: '6',
           joinedAt: new Date(),
@@ -1976,12 +1963,7 @@
       )
       await MemberRepository.create(
         {
-          username: {
-            [PlatformType.SLACK]: {
-              username: 'test3',
-              integrationId: generateUUIDv1(),
-            },
-          },
+          username: { [PlatformType.TWITTER]: 'test3' },
           displayName: 'Member 3',
           score: '7',
           joinedAt: new Date(),
@@ -1989,35 +1971,6 @@
         mockIRepositoryOptions,
       )
 
-<<<<<<< HEAD
-      await mockIRepositoryOptions.database.activity.bulkCreate([
-        {
-          type: 'message',
-          platform: PlatformType.SLACK,
-          timestamp: new Date(),
-          tenantId: mockIRepositoryOptions.currentTenant.id,
-          memberId: member1.id,
-          username: member1.username[PlatformType.SLACK],
-          sourceId: '#sourceId1',
-        },
-        {
-          type: 'message',
-          platform: PlatformType.SLACK,
-          timestamp: new Date(),
-          tenantId: mockIRepositoryOptions.currentTenant.id,
-          memberId: member2.id,
-          username: member2.username[PlatformType.SLACK],
-          sourceId: '#sourceId2',
-        },
-        {
-          type: 'message',
-          platform: PlatformType.SLACK,
-          timestamp: new Date(),
-          tenantId: mockIRepositoryOptions.currentTenant.id,
-          memberId: member2.id,
-          username: member2.username[PlatformType.SLACK],
-          sourceId: '#sourceId3',
-=======
       await SequelizeTestUtils.refreshMaterializedViews(db)
 
       const members = await MemberRepository.findAndCountAllv2(
@@ -2035,7 +1988,6 @@
               },
             ],
           },
->>>>>>> c1362145
         },
         mockIRepositoryOptions,
       )
@@ -2049,15 +2001,6 @@
 
       await MemberRepository.create(
         {
-<<<<<<< HEAD
-          type: 'message',
-          platform: PlatformType.SLACK,
-          timestamp: new Date(),
-          tenantId: mockIRepositoryOptions.currentTenant.id,
-          memberId: member3.id,
-          username: member3.username[PlatformType.SLACK],
-          sourceId: '#sourceId4',
-=======
           username: { [PlatformType.TWITTER]: 'test1' },
           displayName: 'Member 1',
           score: '1',
@@ -2100,21 +2043,11 @@
               firstCommitDate: '01/17/2023',
             },
           ],
->>>>>>> c1362145
-        },
-        mockIRepositoryOptions,
-      )
-      await MemberRepository.create(
-        {
-<<<<<<< HEAD
-          type: 'message',
-          platform: PlatformType.SLACK,
-          timestamp: new Date(),
-          tenantId: mockIRepositoryOptions.currentTenant.id,
-          memberId: member3.id,
-          username: member3.username[PlatformType.SLACK],
-          sourceId: '#sourceId5',
-=======
+        },
+        mockIRepositoryOptions,
+      )
+      await MemberRepository.create(
+        {
           username: { [PlatformType.TWITTER]: 'test2' },
           displayName: 'Member 2',
           score: '6',
@@ -2139,26 +2072,15 @@
               firstCommitDate: '02/22/2023',
             },
           ],
->>>>>>> c1362145
-        },
-        mockIRepositoryOptions,
-      )
-      await MemberRepository.create(
-        {
-<<<<<<< HEAD
-          type: 'message',
-          platform: PlatformType.SLACK,
-          timestamp: new Date(),
-          tenantId: mockIRepositoryOptions.currentTenant.id,
-          memberId: member3.id,
-          username: member3.username[PlatformType.SLACK],
-          sourceId: '#sourceId6',
-=======
+        },
+        mockIRepositoryOptions,
+      )
+      await MemberRepository.create(
+        {
           username: { [PlatformType.TWITTER]: 'test3' },
           displayName: 'Member 3',
           score: '7',
           joinedAt: new Date(),
->>>>>>> c1362145
         },
         mockIRepositoryOptions,
       )
@@ -2203,12 +2125,7 @@
 
       await MemberRepository.create(
         {
-          username: {
-            [PlatformType.TWITTER]: {
-              username: 'test1',
-              integrationId: generateUUIDv1(),
-            },
-          },
+          username: { [PlatformType.TWITTER]: 'test1' },
           displayName: 'Member 1',
           score: '1',
           joinedAt: new Date(),
@@ -2217,12 +2134,7 @@
       )
       await MemberRepository.create(
         {
-          username: {
-            [PlatformType.TWITTER]: {
-              username: 'test2',
-              integrationId: generateUUIDv1(),
-            },
-          },
+          username: { [PlatformType.TWITTER]: 'test2' },
           displayName: 'Member 2',
           score: '6',
           joinedAt: new Date(),
@@ -2232,12 +2144,7 @@
       )
       await MemberRepository.create(
         {
-          username: {
-            [PlatformType.GITHUB]: {
-              username: 'test3',
-              integrationId: generateUUIDv1(),
-            },
-          },
+          username: { [PlatformType.GITHUB]: 'test3' },
           displayName: 'Member 3',
           score: '7',
           joinedAt: new Date(),
@@ -2261,7 +2168,7 @@
         },
         mockIRepositoryOptions,
       )
-      const member2 = members.rows.find((m) => m.username[PlatformType.TWITTER][0] === 'test2')
+      const member2 = members.rows.find((m) => m.username[PlatformType.TWITTER] === 'test2')
       expect(members.rows.length).toEqual(1)
       expect(member2.tags[0].name).toEqual('nodejs')
       expect(member2.tags[1].name).toEqual('vuejs')
@@ -2281,12 +2188,7 @@
 
       await MemberRepository.create(
         {
-          username: {
-            [PlatformType.GITHUB]: {
-              username: 'test1',
-              integrationId: generateUUIDv1(),
-            },
-          },
+          username: { [PlatformType.GITHUB]: 'test1' },
           displayName: 'Member 1',
           score: '1',
           joinedAt: new Date(),
@@ -2296,12 +2198,7 @@
       )
       await MemberRepository.create(
         {
-          username: {
-            [PlatformType.GITHUB]: {
-              username: 'test2',
-              integrationId: generateUUIDv1(),
-            },
-          },
+          username: { [PlatformType.GITHUB]: 'test2' },
           displayName: 'Member 2',
           score: '6',
           joinedAt: new Date(),
@@ -2311,12 +2208,7 @@
       )
       await MemberRepository.create(
         {
-          username: {
-            [PlatformType.GITHUB]: {
-              username: 'test3',
-              integrationId: generateUUIDv1(),
-            },
-          },
+          username: { [PlatformType.GITHUB]: 'test3' },
           displayName: 'Member 3',
           score: '7',
           joinedAt: new Date(),
@@ -2340,8 +2232,8 @@
         },
         mockIRepositoryOptions,
       )
-      const member1 = members.rows.find((m) => m.username[PlatformType.GITHUB][0] === 'test1')
-      const member2 = members.rows.find((m) => m.username[PlatformType.GITHUB][0] === 'test2')
+      const member1 = members.rows.find((m) => m.username[PlatformType.GITHUB] === 'test1')
+      const member2 = members.rows.find((m) => m.username[PlatformType.GITHUB] === 'test2')
 
       expect(members.rows.length).toEqual(2)
       expect(member1.tags[0].name).toEqual('nodejs')
@@ -2365,12 +2257,7 @@
 
       await MemberRepository.create(
         {
-          username: {
-            [PlatformType.SLACK]: {
-              username: 'test1',
-              integrationId: generateUUIDv1(),
-            },
-          },
+          username: { [PlatformType.SLACK]: 'test1' },
           displayName: 'Member 1',
           score: '1',
           joinedAt: new Date(),
@@ -2379,12 +2266,7 @@
       )
       await MemberRepository.create(
         {
-          username: {
-            [PlatformType.SLACK]: {
-              username: 'test2',
-              integrationId: generateUUIDv1(),
-            },
-          },
+          username: { [PlatformType.SLACK]: 'test2' },
           displayName: 'Member 2',
           score: '6',
           joinedAt: new Date(),
@@ -2394,12 +2276,7 @@
       )
       await MemberRepository.create(
         {
-          username: {
-            [PlatformType.SLACK]: {
-              username: 'test3',
-              integrationId: generateUUIDv1(),
-            },
-          },
+          username: { [PlatformType.SLACK]: 'test3' },
           displayName: 'Member 3',
           score: '7',
           joinedAt: new Date(),
@@ -2423,103 +2300,29 @@
         },
         mockIRepositoryOptions,
       )
-      const member2 = members.rows.find((m) => m.username[PlatformType.SLACK][0] === 'test2')
+      const member2 = members.rows.find((m) => m.username[PlatformType.SLACK] === 'test2')
       expect(members.rows.length).toEqual(1)
       expect(member2.organizations[0].name).toEqual('crowd.dev')
       expect(member2.organizations[1].name).toEqual('pied piper')
     })
 
-<<<<<<< HEAD
-    it('is successfully finding and counting all members, and scoreRange is gte than 1 and less or equal to 6', async () => {
+    it('is successfully finding and counting all members, and scoreRange is gte than 7', async () => {
       const mockIRepositoryOptions = await SequelizeTestUtils.getTestIRepositoryOptions(db)
 
       const user1 = {
-        username: {
-          [PlatformType.SLACK]: {
-            username: 'test1',
-            integrationId: generateUUIDv1(),
-          },
-        },
+        username: { [PlatformType.DISCORD]: 'test1' },
         displayName: 'Member 1',
         score: '1',
         joinedAt: new Date(),
       }
       const user2 = {
-        username: {
-          [PlatformType.SLACK]: {
-            username: 'test2',
-            integrationId: generateUUIDv1(),
-          },
-        },
+        username: { [PlatformType.DISCORD]: 'test2' },
         displayName: 'Member 2',
         score: '6',
         joinedAt: new Date(),
       }
       const user3 = {
-        username: {
-          [PlatformType.SLACK]: {
-            username: 'test3',
-            integrationId: generateUUIDv1(),
-          },
-        },
-        displayName: 'Member 1',
-        score: '7',
-        joinedAt: new Date(),
-      }
-      await MemberRepository.create(user1, mockIRepositoryOptions)
-      await MemberRepository.create(user2, mockIRepositoryOptions)
-      await MemberRepository.create(user3, mockIRepositoryOptions)
-
-      await SequelizeTestUtils.refreshMaterializedViews(db)
-
-      const members = await MemberRepository.findAndCountAll(
-        { filter: { scoreRange: [1, 6] } },
-        mockIRepositoryOptions,
-      )
-
-      expect(members.rows.length).toEqual(2)
-      expect(members.rows.find((m) => m.username[PlatformType.SLACK][0] === 'test1').score).toEqual(
-        1,
-      )
-      expect(members.rows.find((m) => m.username[PlatformType.SLACK][0] === 'test2').score).toEqual(
-        6,
-      )
-    })
-
-=======
->>>>>>> c1362145
-    it('is successfully finding and counting all members, and scoreRange is gte than 7', async () => {
-      const mockIRepositoryOptions = await SequelizeTestUtils.getTestIRepositoryOptions(db)
-
-      const user1 = {
-        username: {
-          [PlatformType.DISCORD]: {
-            username: 'test1',
-            integrationId: generateUUIDv1(),
-          },
-        },
-        displayName: 'Member 1',
-        score: '1',
-        joinedAt: new Date(),
-      }
-      const user2 = {
-        username: {
-          [PlatformType.DISCORD]: {
-            username: 'test2',
-            integrationId: generateUUIDv1(),
-          },
-        },
-        displayName: 'Member 2',
-        score: '6',
-        joinedAt: new Date(),
-      }
-      const user3 = {
-        username: {
-          [PlatformType.DISCORD]: {
-            username: 'test3',
-            integrationId: generateUUIDv1(),
-          },
-        },
+        username: { [PlatformType.DISCORD]: 'test3' },
         displayName: 'Member 3',
         score: '7',
         joinedAt: new Date(),
@@ -2569,12 +2372,7 @@
 
       const member1 = await MemberRepository.create(
         {
-          username: {
-            [PlatformType.SLACK]: {
-              username: 'test1',
-              integrationId: generateUUIDv1(),
-            },
-          },
+          username: { [PlatformType.DISCORD]: 'test1' },
           displayName: 'Member 1',
           score: '1',
           joinedAt: new Date(),
@@ -2587,12 +2385,7 @@
       )
       const member2 = await MemberRepository.create(
         {
-          username: {
-            [PlatformType.SLACK]: {
-              username: 'test2',
-              integrationId: generateUUIDv1(),
-            },
-          },
+          username: { [PlatformType.DISCORD]: 'test2' },
           displayName: 'Member 2',
           score: '6',
           joinedAt: new Date(),
@@ -2605,12 +2398,7 @@
       )
       const member3 = await MemberRepository.create(
         {
-          username: {
-            [PlatformType.SLACK]: {
-              username: 'test3',
-              integrationId: generateUUIDv1(),
-            },
-          },
+          username: { [PlatformType.DISCORD]: 'test3' },
           displayName: 'Member 3',
           score: '7',
           joinedAt: new Date(),
@@ -2630,7 +2418,6 @@
           tenantId: mockIRepositoryOptions.currentTenant.id,
           username: 'test1',
           memberId: member1.id,
-          username: member1.username[PlatformType.SLACK],
           sourceId: '#sourceId1',
           sentiment: {
             positive: 0.55,
@@ -2648,7 +2435,6 @@
           tenantId: mockIRepositoryOptions.currentTenant.id,
           username: 'test2',
           memberId: member2.id,
-          username: member2.username[PlatformType.SLACK],
           sourceId: '#sourceId2',
           sentiment: {
             positive: 0.01,
@@ -2666,7 +2452,6 @@
           tenantId: mockIRepositoryOptions.currentTenant.id,
           username: 'test2',
           memberId: member2.id,
-          username: member2.username[PlatformType.SLACK],
           sourceId: '#sourceId3',
           sentiment: {
             positive: 0.94,
@@ -2684,7 +2469,6 @@
           tenantId: mockIRepositoryOptions.currentTenant.id,
           username: 'test3',
           memberId: member3.id,
-          username: member3.username[PlatformType.SLACK],
           sourceId: '#sourceId4',
           sentiment: {
             positive: 0.42,
@@ -2702,7 +2486,6 @@
           tenantId: mockIRepositoryOptions.currentTenant.id,
           username: 'test3',
           memberId: member3.id,
-          username: member3.username[PlatformType.SLACK],
           sourceId: '#sourceId5',
           sentiment: {
             positive: 0.42,
@@ -2720,7 +2503,6 @@
           tenantId: mockIRepositoryOptions.currentTenant.id,
           username: 'test3',
           memberId: member3.id,
-          username: member3.username[PlatformType.SLACK],
           sourceId: '#sourceId6',
           sentiment: {
             positive: 0.42,
