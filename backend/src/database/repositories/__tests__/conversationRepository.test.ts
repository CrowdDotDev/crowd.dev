import moment from 'moment'
import ConversationRepository from '../conversationRepository'
import ActivityRepository from '../activityRepository'
import MemberRepository from '../memberRepository'
import SequelizeTestUtils from '../../utils/sequelizeTestUtils'
import Error404 from '../../../errors/Error404'
import { PlatformType } from '@crowd/types'
import { generateUUIDv1 } from '@crowd/common'
import { populateSegments } from '../../utils/segmentTestUtils'
<<<<<<< HEAD
=======
import { UNKNOWN_ACTIVITY_TYPE_DISPLAY } from '@crowd/integrations'
>>>>>>> 848d0d7b

const db = null

describe('ConversationRepository tests', () => {
  beforeEach(async () => {
    await SequelizeTestUtils.wipeDatabase(db)
  })

  afterAll((done) => {
    // Closing the DB connection allows Jest to exit successfully.
    SequelizeTestUtils.closeConnection(db)
    done()
  })

  describe('create method', () => {
    it('Should create a conversation succesfully with default values', async () => {
      const mockIRepositoryOptions = await SequelizeTestUtils.getTestIRepositoryOptions(db)

      const conversation2Add = { title: 'some-title', slug: 'some-slug' }

      const conversationCreated = await ConversationRepository.create(
        conversation2Add,
        mockIRepositoryOptions,
      )

      conversationCreated.createdAt = conversationCreated.createdAt.toISOString().split('T')[0]
      conversationCreated.updatedAt = conversationCreated.updatedAt.toISOString().split('T')[0]

      const conversationExpected = {
        id: conversationCreated.id,
        title: conversation2Add.title,
        slug: conversation2Add.slug,
        published: false,
        activities: [],
        activityCount: 0,
        channel: null,
        platform: null,
        lastActive: null,
        conversationStarter: null,
        memberCount: 0,
        createdAt: SequelizeTestUtils.getNowWithoutTime(),
        updatedAt: SequelizeTestUtils.getNowWithoutTime(),
        tenantId: mockIRepositoryOptions.currentTenant.id,
        segmentId: mockIRepositoryOptions.currentSegments[0].id,
        createdById: mockIRepositoryOptions.currentUser.id,
        updatedById: mockIRepositoryOptions.currentUser.id,
      }

      expect(conversationCreated).toStrictEqual(conversationExpected)
    })

    it('Should create a conversation succesfully with given values', async () => {
      const mockIRepositoryOptions = await SequelizeTestUtils.getTestIRepositoryOptions(db)

      const conversation2Add = { title: 'some-title', slug: 'some-slug', published: true }

      const conversationCreated = await ConversationRepository.create(
        conversation2Add,
        mockIRepositoryOptions,
      )

      conversationCreated.createdAt = conversationCreated.createdAt.toISOString().split('T')[0]
      conversationCreated.updatedAt = conversationCreated.updatedAt.toISOString().split('T')[0]

      const conversationExpected = {
        id: conversationCreated.id,
        title: conversation2Add.title,
        slug: conversation2Add.slug,
        published: conversation2Add.published,
        activities: [],
        activityCount: 0,
        memberCount: 0,
        conversationStarter: null,
        platform: null,
        channel: null,
        lastActive: null,
        createdAt: SequelizeTestUtils.getNowWithoutTime(),
        updatedAt: SequelizeTestUtils.getNowWithoutTime(),
        tenantId: mockIRepositoryOptions.currentTenant.id,
        segmentId: mockIRepositoryOptions.currentSegments[0].id,
        createdById: mockIRepositoryOptions.currentUser.id,
        updatedById: mockIRepositoryOptions.currentUser.id,
      }

      expect(conversationCreated).toStrictEqual(conversationExpected)
    })

    it('Should throw not null constraint error if no slug is given', async () => {
      const mockIRepositoryOptions = await SequelizeTestUtils.getTestIRepositoryOptions(db)

      await expect(() =>
        ConversationRepository.create({ title: 'some-title' }, mockIRepositoryOptions),
      ).rejects.toThrow()
    })

    it('Should throw not null constraint error if no title is given', async () => {
      const mockIRepositoryOptions = await SequelizeTestUtils.getTestIRepositoryOptions(db)

      await expect(() =>
        ConversationRepository.create({ slug: 'some-slug' }, mockIRepositoryOptions),
      ).rejects.toThrow()
    })

    it('Should throw validation error if title is empty', async () => {
      const mockIRepositoryOptions = await SequelizeTestUtils.getTestIRepositoryOptions(db)

      await expect(() =>
        ConversationRepository.create({ title: '' }, mockIRepositoryOptions),
      ).rejects.toThrow()
    })

    it('Should throw validation error if slug is empty', async () => {
      const mockIRepositoryOptions = await SequelizeTestUtils.getTestIRepositoryOptions(db)

      await expect(() =>
        ConversationRepository.create({ slug: '' }, mockIRepositoryOptions),
      ).rejects.toThrow()
    })
  })

  describe('findById method', () => {
    it('Should successfully find created conversation by id', async () => {
      const mockIRepositoryOptions = await SequelizeTestUtils.getTestIRepositoryOptions(db)

      const conversation2Add = { title: 'some-title', slug: 'some-slug' }

      const conversationCreated = await ConversationRepository.create(
        conversation2Add,
        mockIRepositoryOptions,
      )

      const conversationExpected = {
        id: conversationCreated.id,
        title: conversation2Add.title,
        slug: conversation2Add.slug,
        published: false,
        activities: [],
        activityCount: 0,
        memberCount: 0,
        conversationStarter: null,
        platform: null,
        channel: null,
        lastActive: null,
        createdAt: SequelizeTestUtils.getNowWithoutTime(),
        updatedAt: SequelizeTestUtils.getNowWithoutTime(),
        tenantId: mockIRepositoryOptions.currentTenant.id,
        segmentId: mockIRepositoryOptions.currentSegments[0].id,
        createdById: mockIRepositoryOptions.currentUser.id,
        updatedById: mockIRepositoryOptions.currentUser.id,
      }

      const conversationById = await ConversationRepository.findById(
        conversationCreated.id,
        mockIRepositoryOptions,
      )

      conversationById.createdAt = conversationById.createdAt.toISOString().split('T')[0]
      conversationById.updatedAt = conversationById.updatedAt.toISOString().split('T')[0]

      expect(conversationById).toStrictEqual(conversationExpected)
    })

    it('Should throw 404 error when no conversation found with given id', async () => {
      const mockIRepositoryOptions = await SequelizeTestUtils.getTestIRepositoryOptions(db)
      const { randomUUID } = require('crypto')

      await expect(() =>
        ConversationRepository.findById(randomUUID(), mockIRepositoryOptions),
      ).rejects.toThrowError(new Error404())
    })
  })

  describe('filterIdsInTenant method', () => {
    it('Should return the given ids of previously created conversation entities', async () => {
      const mockIRepositoryOptions = await SequelizeTestUtils.getTestIRepositoryOptions(db)

      const conversation1Created = await ConversationRepository.create(
        { title: 'some-title-1', slug: 'some-slug-1' },
        mockIRepositoryOptions,
      )
      const conversation2Created = await ConversationRepository.create(
        { title: 'some-title-2', slug: 'some-slug-2' },
        mockIRepositoryOptions,
      )

      const filterIdsReturned = await ConversationRepository.filterIdsInTenant(
        [conversation1Created.id, conversation2Created.id],
        mockIRepositoryOptions,
      )

      expect(filterIdsReturned).toStrictEqual([conversation1Created.id, conversation2Created.id])
    })

    it('Should only return the ids of previously created conversations and filter random uuids out', async () => {
      const mockIRepositoryOptions = await SequelizeTestUtils.getTestIRepositoryOptions(db)

      const conversationCreated = await ConversationRepository.create(
        { title: 'some-title-1', slug: 'some-slug-1' },
        mockIRepositoryOptions,
      )

      const { randomUUID } = require('crypto')

      const filterIdsReturned = await ConversationRepository.filterIdsInTenant(
        [conversationCreated.id, randomUUID(), randomUUID()],
        mockIRepositoryOptions,
      )

      expect(filterIdsReturned).toStrictEqual([conversationCreated.id])
    })

    it('Should return an empty array for an irrelevant tenant', async () => {
      let mockIRepositoryOptions = await SequelizeTestUtils.getTestIRepositoryOptions(db)

      const conversationCreated = await ConversationRepository.create(
        { title: 'some-title-1', slug: 'some-slug-1' },
        mockIRepositoryOptions,
      )

      // create a new tenant and bind options to it
      mockIRepositoryOptions = await SequelizeTestUtils.getTestIRepositoryOptions(db)

      const filterIdsReturned = await ConversationRepository.filterIdsInTenant(
        [conversationCreated.id],
        mockIRepositoryOptions,
      )

      expect(filterIdsReturned).toStrictEqual([])
    })
  })

  describe('findAndCountAll method', () => {
    it('Should find and count all conversations, with various filters', async () => {
      const mockIRepositoryOptions = await SequelizeTestUtils.getTestIRepositoryOptions(db)
      await populateSegments(mockIRepositoryOptions)

      const memberCreated = await MemberRepository.create(
        {
          username: {
            [PlatformType.SLACK]: {
              username: 'test',
              integrationId: generateUUIDv1(),
            },
          },
          displayName: 'Member 1',
          platform: PlatformType.SLACK,
          joinedAt: '2020-05-27T15:13:30Z',
        },
        mockIRepositoryOptions,
      )

      let conversation1Created = await ConversationRepository.create(
        { title: 'a cool title', slug: 'a-cool-title' },
        mockIRepositoryOptions,
      )

      const activity1Created = await ActivityRepository.create(
        {
          type: 'activity',
          timestamp: '2020-05-27T14:13:30Z',
          platform: PlatformType.SLACK,
          attributes: {
            replies: 12,
          },
          body: 'Some Parent Activity',
          channel: 'general',
          isContribution: true,
          member: memberCreated.id,
          username: 'test',
          conversationId: conversation1Created.id,
          score: 1,
          sourceId: '#sourceId1',
        },
        mockIRepositoryOptions,
      )

      const activity2Created = await ActivityRepository.create(
        {
          type: 'activity',
          timestamp: '2020-05-28T15:13:30Z',
          platform: PlatformType.SLACK,
          attributes: {
            replies: 12,
          },
          body: 'Here',
          channel: 'general',
          isContribution: true,
          member: memberCreated.id,
          username: 'test',
          score: 1,
          parent: activity1Created.id,
          conversationId: conversation1Created.id,
          sourceId: '#sourceId2',
        },
        mockIRepositoryOptions,
      )

      const activity3Created = await ActivityRepository.create(
        {
          type: 'activity',
          timestamp: '2020-05-29T16:13:30Z',
          platform: PlatformType.SLACK,
          attributes: {
            replies: 12,
          },
          body: 'Here',
          channel: 'general',
          isContribution: true,
          member: memberCreated.id,
          username: 'test',
          score: 1,
          parent: activity1Created.id,
          conversationId: conversation1Created.id,
          sourceId: '#sourceId3',
        },
        mockIRepositoryOptions,
      )

      let conversation2Created = await ConversationRepository.create(
        { title: 'a cool title 2', slug: 'a-cool-title-2' },
        mockIRepositoryOptions,
      )

      const activity4Created = await ActivityRepository.create(
        {
          type: 'message',
          timestamp: '2020-06-02T15:13:30Z',
          platform: PlatformType.DISCORD,
          url: 'https://parent-id-url.com',
          body: 'conversation activity 1',
          channel: 'Some-Channel',
          isContribution: true,
          username: 'test',
          member: memberCreated.id,
          score: 1,
          conversationId: conversation2Created.id,
          sourceId: '#sourceId4',
        },
        mockIRepositoryOptions,
      )

      const activity5Created = await ActivityRepository.create(
        {
          type: 'message',
          timestamp: '2020-06-03T15:13:30Z',
          platform: PlatformType.DISCORD,
          body: 'conversation activity 2',
          channel: 'Some-Channel',
          isContribution: true,
          username: 'test',
          member: memberCreated.id,
          score: 1,
          conversationId: conversation2Created.id,
          sourceId: '#sourceId5',
        },
        mockIRepositoryOptions,
      )
      let conversation3Created = await ConversationRepository.create(
        { title: 'some other title', slug: 'some-other-title', published: true },
        mockIRepositoryOptions,
      )

      const activity6Created = await ActivityRepository.create(
        {
          type: 'message',
          timestamp: '2020-06-05T15:13:30Z',
          platform: PlatformType.SLACK,
          url: 'https://parent-id-url.com',
          body: 'conversation activity 1',
          channel: 'Some-Channel',
          isContribution: true,
          username: 'test',
          member: memberCreated.id,
          score: 1,
          conversationId: conversation3Created.id,
          sourceId: '#sourceId6',
        },
        mockIRepositoryOptions,
      )

      const activity7Created = await ActivityRepository.create(
        {
          type: 'message',
          timestamp: '2020-06-07T15:13:30Z',
          platform: PlatformType.SLACK,
          url: 'https://parent-id-url.com',
          body: 'conversation activity 7',
          channel: 'Some-Channel',
          isContribution: true,
          username: 'test',
          member: memberCreated.id,
          score: 1,
          conversationId: conversation3Created.id,
          sourceId: '#sourceId7',
        },
        mockIRepositoryOptions,
      )

      // activities are not included in findandcountall
      conversation1Created = SequelizeTestUtils.objectWithoutKey(
        await ConversationRepository.findById(conversation1Created.id, mockIRepositoryOptions),
        'activities',
      )
      conversation2Created = SequelizeTestUtils.objectWithoutKey(
        await ConversationRepository.findById(conversation2Created.id, mockIRepositoryOptions),
        'activities',
      )
      conversation3Created = SequelizeTestUtils.objectWithoutKey(
        await ConversationRepository.findById(conversation3Created.id, mockIRepositoryOptions),
        'activities',
      )

      // filter by id
      let conversations = await ConversationRepository.findAndCountAll(
        { filter: { id: conversation1Created.id }, lazyLoad: ['activities'] },
        mockIRepositoryOptions,
      )

      expect(conversations.count).toEqual(1)

      const memberReturnedWithinConversations = SequelizeTestUtils.objectWithoutKey(memberCreated, [
        'activities',
        'activityCount',
        'averageSentiment',
        'lastActive',
        'lastActivity',
        'activityTypes',
        'noMerge',
        'notes',
        'organizations',
        'tags',
        'tasks',
        'toMerge',
        'activeOn',
        'identities',
        'activeDaysCount',
        'username',
        'numberOfOpenSourceContributions',
        'segments',
<<<<<<< HEAD
=======
        'affiliations',
>>>>>>> 848d0d7b
      ])

      const conversation1Expected = {
        ...conversation1Created,
        conversationStarter: {
          ...SequelizeTestUtils.objectWithoutKey(activity1Created, ['tasks']),
          member: memberReturnedWithinConversations,
        },
        lastReplies: [
          {
            ...SequelizeTestUtils.objectWithoutKey(activity2Created, ['tasks']),
            parent: SequelizeTestUtils.objectWithoutKey(activity2Created.parent, ['display']),
            member: memberReturnedWithinConversations,
          },
          {
            ...SequelizeTestUtils.objectWithoutKey(activity3Created, ['tasks']),
            parent: SequelizeTestUtils.objectWithoutKey(activity3Created.parent, ['display']),
            member: memberReturnedWithinConversations,
          },
        ],
      }

      const conversation2Expected = {
        ...conversation2Created,
        conversationStarter: {
          ...SequelizeTestUtils.objectWithoutKey(activity4Created, ['tasks']),
          member: memberReturnedWithinConversations,
        },
        lastReplies: [
          {
            ...SequelizeTestUtils.objectWithoutKey(activity5Created, ['tasks']),
            member: memberReturnedWithinConversations,
          },
        ],
      }

      const conversation3Expected = {
        ...conversation3Created,
        conversationStarter: {
          ...SequelizeTestUtils.objectWithoutKey(activity6Created, ['tasks']),
          member: memberReturnedWithinConversations,
        },
        lastReplies: [
          {
            ...SequelizeTestUtils.objectWithoutKey(activity7Created, ['tasks']),
            member: memberReturnedWithinConversations,
          },
        ],
      }

      expect(conversations.rows).toStrictEqual([conversation1Expected])

      // filter by title
      conversations = await ConversationRepository.findAndCountAll(
        { filter: { title: 'a cool title' }, lazyLoad: ['activities'] },
        mockIRepositoryOptions,
      )

      expect(conversations.count).toEqual(2)
      expect(conversations.rows).toStrictEqual([conversation2Expected, conversation1Expected])

      // filter by slug
      conversations = await ConversationRepository.findAndCountAll(
        { filter: { slug: 'a-cool-title-2' }, lazyLoad: ['activities'] },
        mockIRepositoryOptions,
      )

      expect(conversations.count).toEqual(1)
      expect(conversations.rows).toStrictEqual([conversation2Expected])

      // filter by published
      conversations = await ConversationRepository.findAndCountAll(
        { filter: { published: true }, lazyLoad: ['activities'] },
        mockIRepositoryOptions,
      )

      expect(conversations.count).toEqual(1)
      expect(conversations.rows).toStrictEqual([conversation3Expected])

      // filter by activityCount only start input
      conversations = await ConversationRepository.findAndCountAll(
        { filter: { activityCountRange: [2] }, lazyLoad: ['activities'] },
        mockIRepositoryOptions,
      )
      expect(conversations.count).toEqual(3)
      expect(conversations.rows).toStrictEqual([
        conversation3Expected,
        conversation2Expected,
        conversation1Expected,
      ])

      // filter by activityCount start and end inputs
      conversations = await ConversationRepository.findAndCountAll(
        { filter: { activityCountRange: [0, 1] }, lazyLoad: ['activities'] },
        mockIRepositoryOptions,
      )
      expect(conversations.count).toEqual(0)
      expect(conversations.rows).toStrictEqual([])

      // filter by platform
      conversations = await ConversationRepository.findAndCountAll(
        { filter: { platform: PlatformType.DISCORD }, lazyLoad: ['activities'] },
        mockIRepositoryOptions,
      )

      expect(conversations.count).toEqual(1)
      expect(conversations.rows).toStrictEqual([conversation2Expected])

      // filter by channel (channel)
      conversations = await ConversationRepository.findAndCountAll(
        { filter: { channel: 'Some-Channel' }, lazyLoad: ['activities'] },
        mockIRepositoryOptions,
      )

      expect(conversations.count).toEqual(2)
      expect(conversations.rows).toStrictEqual([conversation3Expected, conversation2Expected])

      // filter by channel (repo)
      conversations = await ConversationRepository.findAndCountAll(
        { filter: { channel: 'general' }, lazyLoad: ['activities'] },
        mockIRepositoryOptions,
      )

      expect(conversations.count).toEqual(1)
      expect(conversations.rows).toStrictEqual([conversation1Expected])

      // filter by lastActive only start
      conversations = await ConversationRepository.findAndCountAll(
        { filter: { lastActiveRange: ['2020-06-03T15:13:30Z'] }, lazyLoad: ['activities'] },
        mockIRepositoryOptions,
      )

      expect(conversations.count).toEqual(2)
      expect(conversations.rows).toStrictEqual([conversation3Expected, conversation2Expected])

      // filter by lastActive start and end
      conversations = await ConversationRepository.findAndCountAll(
        {
          filter: { lastActiveRange: ['2020-06-03T15:13:30Z', '2020-06-04T15:13:30Z'] },
          lazyLoad: ['activities'],
        },
        mockIRepositoryOptions,
      )

      expect(conversations.count).toEqual(1)
      expect(conversations.rows).toStrictEqual([conversation2Expected])

      // Test orderBy
      conversations = await ConversationRepository.findAndCountAll(
        {
          filter: {},
          orderBy: 'lastActive_DESC',
          lazyLoad: ['activities'],
        },
        mockIRepositoryOptions,
      )
      expect(moment(conversations.rows[0].lastActive).unix()).toBeGreaterThan(
        moment(conversations.rows[1].lastActive).unix(),
      )
      expect(moment(conversations.rows[1].lastActive).unix()).toBeGreaterThan(
        moment(conversations.rows[2].lastActive).unix(),
      )

      // Test pagination
      const conversationsP1 = await ConversationRepository.findAndCountAll(
        {
          filter: {},
          orderBy: 'lastActive_DESC',
          limit: 2,
          offset: 0,
        },
        mockIRepositoryOptions,
      )
      expect(conversationsP1.rows.length).toEqual(2)
      expect(conversationsP1.count).toEqual(3)

      const conversationsP2 = await ConversationRepository.findAndCountAll(
        {
          filter: {},
          orderBy: 'lastActive_DESC',
          limit: 2,
          offset: 2,
        },
        mockIRepositoryOptions,
      )
      expect(conversationsP2.rows.length).toEqual(1)
      expect(conversationsP2.count).toEqual(3)
      expect(conversationsP2.rows[0].id).not.toBe(conversationsP1.rows[0].id)
      expect(conversationsP2.rows[0].id).not.toBe(conversationsP1.rows[1].id)
    })
  })

  describe('update method', () => {
    it('Should succesfully update previously created conversation', async () => {
      const mockIRepositoryOptions = await SequelizeTestUtils.getTestIRepositoryOptions(db)

      const conversationCreated = await ConversationRepository.create(
        { title: 'a cool title', slug: 'a-cool-title' },
        mockIRepositoryOptions,
      )

      const conversationUpdated = await ConversationRepository.update(
        conversationCreated.id,
        {
          published: true,
          slug: 'some-other-slug',
        },
        mockIRepositoryOptions,
      )

      expect(conversationUpdated.updatedAt.getTime()).toBeGreaterThan(
        conversationUpdated.createdAt.getTime(),
      )

      const conversationExpected = {
        id: conversationCreated.id,
        title: conversationCreated.title,
        slug: conversationUpdated.slug,
        published: conversationUpdated.published,
        activities: [],
        activityCount: 0,
        memberCount: 0,
        conversationStarter: null,
        channel: null,
        lastActive: null,
        platform: null,
        createdAt: conversationCreated.createdAt,
        updatedAt: conversationUpdated.updatedAt,
        tenantId: mockIRepositoryOptions.currentTenant.id,
        segmentId: mockIRepositoryOptions.currentSegments[0].id,
        createdById: mockIRepositoryOptions.currentUser.id,
        updatedById: mockIRepositoryOptions.currentUser.id,
      }

      expect(conversationUpdated).toStrictEqual(conversationExpected)
    })
    it('Should throw 404 error when trying to update non existent conversation', async () => {
      const mockIRepositoryOptions = await SequelizeTestUtils.getTestIRepositoryOptions(db)

      const { randomUUID } = require('crypto')

      await expect(() =>
        ConversationRepository.update(randomUUID(), { slug: 'some-slug' }, mockIRepositoryOptions),
      ).rejects.toThrowError(new Error404())
    })
  })

  describe('destroy method', () => {
    it('Should succesfully destroy previously created conversation', async () => {
      const mockIRepositoryOptions = await SequelizeTestUtils.getTestIRepositoryOptions(db)

      const conversationCreated = await ConversationRepository.create(
        { title: 'a cool title', slug: 'a-cool-title' },
        mockIRepositoryOptions,
      )

      await ConversationRepository.destroy(conversationCreated.id, mockIRepositoryOptions)

      // Try selecting it after destroy, should throw 404
      await expect(() =>
        ConversationRepository.findById(conversationCreated.id, mockIRepositoryOptions),
      ).rejects.toThrowError(new Error404())
    })
  })
})<|MERGE_RESOLUTION|>--- conflicted
+++ resolved
@@ -7,10 +7,7 @@
 import { PlatformType } from '@crowd/types'
 import { generateUUIDv1 } from '@crowd/common'
 import { populateSegments } from '../../utils/segmentTestUtils'
-<<<<<<< HEAD
-=======
 import { UNKNOWN_ACTIVITY_TYPE_DISPLAY } from '@crowd/integrations'
->>>>>>> 848d0d7b
 
 const db = null
 
@@ -450,10 +447,7 @@
         'username',
         'numberOfOpenSourceContributions',
         'segments',
-<<<<<<< HEAD
-=======
         'affiliations',
->>>>>>> 848d0d7b
       ])
 
       const conversation1Expected = {
