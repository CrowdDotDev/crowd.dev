--- conflicted
+++ resolved
@@ -348,13 +348,8 @@
       joinTableAttributes: [],
     })
 
-<<<<<<< HEAD
-    output.createdBy = await UserRepository.findById(record.createdById, options)
-    output.createdBy.avatarUrl = null
-=======
     const user = await UserRepository.findById(record.createdById, options)
     output.createdBy = { id: user.id, fullName: user.fullName, avatarUrl: null }
->>>>>>> 049f4cb2
 
     return output
   }
