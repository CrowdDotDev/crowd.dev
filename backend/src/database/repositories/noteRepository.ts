--- conflicted
+++ resolved
@@ -9,7 +9,6 @@
 import QueryParser from './filters/queryParser'
 import { QueryOutput } from './filters/queryTypes'
 import UserRepository from './userRepository'
-import SegmentRepository from './segmentRepository'
 
 const { Op } = Sequelize
 
@@ -194,11 +193,7 @@
             model: options.database.segment,
             as: 'segments',
             where: {
-<<<<<<< HEAD
-              id: SegmentRepository.getSegmentIds(options),
-=======
               id: SequelizeRepository.getSegmentIds(options),
->>>>>>> f0b0aec6
             },
           },
         ],
