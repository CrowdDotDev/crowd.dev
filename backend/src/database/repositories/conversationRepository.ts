import lodash from 'lodash'
import Sequelize from 'sequelize'
import { QueryOutput } from './filters/queryTypes'
import SequelizeRepository from './sequelizeRepository'
import AuditLogRepository from './auditLogRepository'
import SequelizeFilterUtils from '../utils/sequelizeFilterUtils'
import Error404 from '../../errors/Error404'
import { IRepositoryOptions } from './IRepositoryOptions'
import { PlatformType } from '../../utils/platforms'
import snakeCaseNames from '../../utils/snakeCaseNames'
import QueryParser from './filters/queryParser'

const Op = Sequelize.Op

class ConversationRepository {
  static async create(data, options: IRepositoryOptions) {
    const currentUser = SequelizeRepository.getCurrentUser(options)

    const tenant = SequelizeRepository.getCurrentTenant(options)

    const transaction = SequelizeRepository.getTransaction(options)

    const record = await options.database.conversation.create(
      {
        ...lodash.pick(data, ['title', 'slug', 'published']),

        tenantId: tenant.id,
        createdById: currentUser.id,
        updatedById: currentUser.id,
      },
      {
        transaction,
      },
    )

    await record.setActivities(data.activities || [], {
      transaction,
    })

    await this._createAuditLog(AuditLogRepository.CREATE, record, data, options)

    return this.findById(record.id, options)
  }

  static async update(id, data, options: IRepositoryOptions) {
    const currentUser = SequelizeRepository.getCurrentUser(options)

    const transaction = SequelizeRepository.getTransaction(options)

    const currentTenant = SequelizeRepository.getCurrentTenant(options)

    let record = await options.database.conversation.findOne({
      where: {
        id,
        tenantId: currentTenant.id,
      },
      transaction,
    })

    if (!record) {
      throw new Error404()
    }

    record = await record.update(
      {
        ...lodash.pick(data, ['title', 'slug', 'published']),

        updatedById: currentUser.id,
      },
      {
        transaction,
      },
    )

<<<<<<< HEAD
    await record.setActivities(data.activities || [], {
      transaction,
    })
=======
    if (data.activities) {
      await record.setActivities(data.activities, {
        transaction,
      })
    }
>>>>>>> 26d86ec6

    await this._createAuditLog(AuditLogRepository.UPDATE, record, data, options)

    return this.findById(record.id, options)
  }

  static async destroy(id, options: IRepositoryOptions) {
    const transaction = SequelizeRepository.getTransaction(options)

    const currentTenant = SequelizeRepository.getCurrentTenant(options)

    const record = await options.database.conversation.findOne({
      where: {
        id,
        tenantId: currentTenant.id,
      },
      transaction,
    })

    if (!record) {
      throw new Error404()
    }

    await record.destroy({
      transaction,
    })

    await this._createAuditLog(AuditLogRepository.DELETE, record, record, options)
  }

  static async findById(id, options: IRepositoryOptions) {
    const transaction = SequelizeRepository.getTransaction(options)

    const include = []

    const currentTenant = SequelizeRepository.getCurrentTenant(options)

    const record = await options.database.conversation.findOne({
      where: {
        id,
        tenantId: currentTenant.id,
      },
      include,
      transaction,
    })

    if (!record) {
      throw new Error404()
    }

    return this._populateRelations(record, options)
  }

  static async filterIdInTenant(id, options: IRepositoryOptions) {
    return lodash.get(await this.filterIdsInTenant([id], options), '[0]', null)
  }

  static async filterIdsInTenant(ids, options: IRepositoryOptions) {
    if (!ids || !ids.length) {
      return []
    }

    const currentTenant = SequelizeRepository.getCurrentTenant(options)

    const where = {
      id: {
        [Op.in]: ids,
      },
      tenantId: currentTenant.id,
    }

    const records = await options.database.conversation.findAll({
      attributes: ['id'],
      where,
    })

    return records.map((record) => record.id)
  }

  static async count(filter, options: IRepositoryOptions) {
    const transaction = SequelizeRepository.getTransaction(options)

    const tenant = SequelizeRepository.getCurrentTenant(options)

    return options.database.conversation.count({
      where: {
        ...filter,
        tenantId: tenant.id,
      },
      transaction,
    })
  }

  static async findAndCountAll(
    {
      filter = {} as any,
      advancedFilter = null as any,
      limit = 0,
      offset = 0,
      orderBy = '',
      eagerLoad = [],
    },
    options: IRepositoryOptions,
  ) {
    let customOrderBy: Array<any> = []
    const include = [
      {
        model: options.database.activity,
        as: 'activities',
        attributes: [],
      },
    ]

    // If the advanced filter is empty, we construct it from the query parameter filter
    if (!advancedFilter) {
      advancedFilter = { and: [] }
      // Filter by ID
      if (filter.id) {
        advancedFilter.and.push({ id: filter.id })
      }

      if (
        filter.published === true ||
        filter.published === 'true' ||
        filter.published === false ||
        filter.published === 'false'
      ) {
        advancedFilter.and.push({
          published: filter.published === true || filter.published === 'true',
        })
      }

      // Filter by title
      if (filter.title) {
        advancedFilter.and.push({
          title: {
            textContains: filter.title,
          },
        })
      }

      // Filter by slug
      if (filter.slug) {
        advancedFilter.and.push({
          slug: {
            like: filter.slug,
          },
        })
      }

      // Filter by createdAtRange
      if (filter.createdAtRange) {
        const [start, end] = filter.createdAtRange

        if (start !== undefined && start !== null && start !== '') {
          advancedFilter.and.push({
            createdAt: {
              gte: start,
            },
          })
        }

        if (end !== undefined && end !== null && end !== '') {
          advancedFilter.and.push({
            createdAt: {
              lte: end,
            },
          })
        }
      }

      if (filter.platform) {
        advancedFilter.and.push({
          platform: filter.platform,
        })
      }

      if (filter.channel) {
        advancedFilter.and.push({
          channel: { like: filter.channel },
        })
      }

      if (filter.activityCountRange) {
        const [start, end] = filter.activityCountRange

        if (start !== undefined && start !== null && start !== '') {
          advancedFilter.and.push({
            activityCount: {
              gte: start,
            },
          })
        }

        if (end !== undefined && end !== null && end !== '') {
          advancedFilter.and.push({
            activityCount: {
              lte: end,
            },
          })
        }
      }

      if (filter.lastActiveRange) {
        const [start, end] = filter.lastActiveRange

        if (start !== undefined && start !== null && start !== '') {
          advancedFilter.and.push({
            lastActive: {
              gte: start,
            },
          })
        }

        if (end !== undefined && end !== null && end !== '') {
          advancedFilter.and.push({
            lastActive: {
              lte: end,
            },
          })
        }
      }
    }

    // generate customOrderBy array for ordering Sequelize literals
    customOrderBy = customOrderBy.concat(
      SequelizeFilterUtils.customOrderByIfExists('activityCount', orderBy),
    )
    customOrderBy = customOrderBy.concat(
      SequelizeFilterUtils.customOrderByIfExists('lastActive', orderBy),
    )
    customOrderBy = customOrderBy.concat(
      SequelizeFilterUtils.customOrderByIfExists('platform', orderBy),
    )
    customOrderBy = customOrderBy.concat(
      SequelizeFilterUtils.customOrderByIfExists('channel', orderBy),
    )

    const activityCount = options.database.Sequelize.fn(
      'COUNT',
      options.database.Sequelize.col('activities.id'),
    )

    const lastActive = options.database.Sequelize.fn(
      'MAX',
      options.database.Sequelize.col('activities.timestamp'),
    )

    const parser = new QueryParser(
      {
        aggregators: {
          activityCount,
          channel: Sequelize.literal(`"activities"."channel"`),
          lastActive,
          platform: Sequelize.literal(`"activities"."platform"`),
        },
      },
      options,
    )

    const parsed: QueryOutput = parser.parse({
      filter: advancedFilter,
      orderBy: orderBy || ['createdAt_DESC'],
      limit,
      offset,
    })

    let order = parsed.order

    if (customOrderBy.length > 0) {
      order = [customOrderBy]
    } else if (orderBy) {
      order = [orderBy.split('_')]
    }

    // eslint-disable-next-line prefer-const
    let { rows, count } = await options.database.conversation.findAndCountAll({
      attributes: [
        'id',
        'title',
        'slug',
        'published',
        'createdAt',
        'updatedAt',
        'tenantId',
        'createdById',
        'updatedById',
        [options.database.Sequelize.col('activities.platform'), 'platform'],
        [activityCount, 'activityCount'],
        [lastActive, 'lastActive'],
        [
          Sequelize.literal(
            `MAX(CASE
              WHEN ( "activities"."attributes" ->> 'thread' ) IS NOT NULL AND 
           ( "activities"."attributes" ->> 'thread' ) != 'false' AND
             "activities".platform = '${PlatformType.DISCORD}' THEN
              null
              WHEN ("activities"."channel") IS NOT NULL then
            "activities"."channel"
              ELSE NULL
            END)`,
          ),
          'channel',
        ],
      ],
      ...(parsed.where ? { where: parsed.where } : {}),
      ...(parsed.having ? { having: parsed.having } : {}),
      include,
      order,
      transaction: SequelizeRepository.getTransaction(options),
      group: ['conversation.id', 'activities.platform', 'activities.channel'],
      limit: parsed.limit,
      offset: parsed.offset,
      subQuery: false,
      distinct: true,
    })
    rows = await this._populateRelationsForRows(rows, eagerLoad)
    return { rows, count: count.length }
  }

  static async _createAuditLog(action, record, data, options: IRepositoryOptions) {
    let values = {}

    if (data) {
      values = {
        ...record.get({ plain: true }),
      }
    }

    await AuditLogRepository.log(
      {
        entityName: 'conversation',
        entityId: record.id,
        action,
        values,
      },
      options,
    )
  }

  static async _populateRelationsForRows(rows, eagerLoad = []) {
    if (!rows) {
      return rows
    }

    return Promise.all(
      rows.map(async (record) => {
        const rec = record.get({ plain: true })
        for (const relationship of eagerLoad) {
          rec[relationship] = (await record[`get${snakeCaseNames(relationship)}`]()).map((a) =>
            a.get({ plain: true }),
          )
        }
        if (rec.activityCount) {
          rec.activityCount = parseInt(rec.activityCount, 10)
          if (rec.platform && rec.platform === PlatformType.GITHUB) {
            rec.channel = this.extractGitHubRepoPath(rec.channel)
          }
        }
        return rec
      }),
    )
  }

  static extractGitHubRepoPath(url) {
    if (!url) return null
    const match = url.match(/^https?:\/\/(www\.)?github.com\/(?<owner>[\w.-]+)\/(?<name>[\w.-]+)/)
    if (!match || !(match.groups?.owner && match.groups?.name)) return null
    return `${match.groups.owner}/${match.groups.name}`
  }

  static async _populateRelations(record, options: IRepositoryOptions) {
    if (!record) {
      return record
    }

    const output = record.get({ plain: true })

    const transaction = SequelizeRepository.getTransaction(options)

    output.activities = await record.getActivities({
      include: ['member'],
      order: [['timestamp', 'ASC']],
      transaction,
    })

    output.activityCount = output.activities.length
    output.platform = null
    output.channel = null
    output.lastActive = null

    if (output.activityCount > 0) {
      output.platform = output.activities[0].platform ?? null
      output.lastActive = output.activities[output.activities.length - 1].timestamp
      output.channel = output.activities[0].channel ? output.activities[0].channel : null
    }

    return output
  }
}

export default ConversationRepository<|MERGE_RESOLUTION|>--- conflicted
+++ resolved
@@ -72,17 +72,11 @@
       },
     )
 
-<<<<<<< HEAD
-    await record.setActivities(data.activities || [], {
-      transaction,
-    })
-=======
     if (data.activities) {
       await record.setActivities(data.activities, {
         transaction,
       })
     }
->>>>>>> 26d86ec6
 
     await this._createAuditLog(AuditLogRepository.UPDATE, record, data, options)
 
