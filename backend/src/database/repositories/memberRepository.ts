import {
  ALL_PLATFORM_TYPES,
  ActivityDisplayVariant,
  MemberAttributeType,
  OpenSearchIndex,
  PlatformType,
  SyncStatus,
  OrganizationSource,
  FeatureFlag,
  PageData,
  SegmentData,
  SegmentProjectGroupNestedData,
  SegmentProjectNestedData,
} from '@crowd/types'
import lodash, { chunk } from 'lodash'
import moment from 'moment'
import Sequelize, { QueryTypes } from 'sequelize'

import { Error400, Error404 } from '@crowd/common'
import { FieldTranslatorFactory, OpensearchQueryParser } from '@crowd/opensearch'
import { ActivityDisplayService } from '@crowd/integrations'
import { KUBE_MODE, SERVICE } from '@/conf'
import { ServiceType } from '../../conf/configTypes'
import isFeatureEnabled from '../../feature-flags/isFeatureEnabled'
import { PlatformIdentities } from '../../serverless/integrations/types/messageTypes'
import {
  MemberSegmentAffiliation,
  MemberSegmentAffiliationJoined,
} from '../../types/memberSegmentAffiliationTypes'
import { AttributeData } from '../attributes/attribute'
import SequelizeFilterUtils from '../utils/sequelizeFilterUtils'
import { IRepositoryOptions } from './IRepositoryOptions'
import AuditLogRepository from './auditLogRepository'
import QueryParser from './filters/queryParser'
import { JsonColumnInfo, QueryOutput } from './filters/queryTypes'
import RawQueryParser from './filters/rawQueryParser'
import MemberSegmentAffiliationRepository from './memberSegmentAffiliationRepository'
import SegmentRepository from './segmentRepository'
import SequelizeRepository from './sequelizeRepository'
import TenantRepository from './tenantRepository'
import {
  IActiveMemberData,
  IActiveMemberFilter,
  IMemberIdentity,
  IMemberMergeSuggestion,
  mapUsernameToIdentities,
} from './types/memberTypes'
import OrganizationRepository from './organizationRepository'
import MemberSyncRemoteRepository from './memberSyncRemoteRepository'
import MemberAffiliationRepository from './memberAffiliationRepository'

const { Op } = Sequelize

const log: boolean = false

interface ActivityAggregates {
  memberId: string
  segmentId: string
  activityCount: number
  activeDaysCount: number
  lastActive: string
  activityTypes: string[]
  activeOn: string[]
  averageSentiment: number
}

class MemberRepository {
  static async create(data, options: IRepositoryOptions, doPopulateRelations = true) {
    if (!data.username) {
      throw new Error('Username not set when creating member!')
    }

    const platforms = Object.keys(data.username) as PlatformType[]
    if (platforms.length === 0) {
      throw new Error('Username object does not have any platforms!')
    }

    data.username = mapUsernameToIdentities(data.username)

    const currentUser = SequelizeRepository.getCurrentUser(options)

    const tenant = SequelizeRepository.getCurrentTenant(options)

    const transaction = SequelizeRepository.getTransaction(options)

    const segment = SequelizeRepository.getStrictlySingleActiveSegment(options)
    const record = await options.database.member.create(
      {
        ...lodash.pick(data, [
          'displayName',
          'attributes',
          'emails',
          'lastEnriched',
          'enrichedBy',
          'contributions',
          'score',
          'reach',
          'joinedAt',
          'manuallyCreated',
          'importHash',
        ]),
        tenantId: tenant.id,
        createdById: currentUser.id,
        updatedById: currentUser.id,
        segmentId: segment.id,
      },
      {
        transaction,
      },
    )

    const username: PlatformIdentities = data.username

    const seq = SequelizeRepository.getSequelize(options)
    const query = `
      insert into "memberIdentities"("memberId", platform, username, "sourceId", "tenantId", "integrationId")
      values(:memberId, :platform, :username, :sourceId, :tenantId, :integrationId);
    `

    for (const platform of Object.keys(username) as PlatformType[]) {
      const identities: any[] = username[platform]
      for (const identity of identities) {
        await seq.query(query, {
          replacements: {
            memberId: record.id,
            platform,
            username: identity.username,
            sourceId: identity.sourceId || null,
            integrationId: identity.integrationId || null,
            tenantId: tenant.id,
          },
          type: QueryTypes.INSERT,
          transaction,
        })
      }
    }

    await MemberRepository.includeMemberToSegments(record.id, options)

    await record.setActivities(data.activities || [], {
      transaction,
    })
    await record.setTags(data.tags || [], {
      transaction,
    })

    await MemberRepository.updateMemberOrganizations(record, data.organizations, true, options)

    await record.setTasks(data.tasks || [], {
      transaction,
    })

    await record.setNotes(data.notes || [], {
      transaction,
    })

    await record.setNoMerge(data.noMerge || [], {
      transaction,
    })
    await record.setToMerge(data.toMerge || [], {
      transaction,
    })

    if (data.affiliations) {
      await this.setAffiliations(record.id, data.affiliations, options)
    }

    await this._createAuditLog(AuditLogRepository.CREATE, record, data, options)

    return this.findById(record.id, options, true, doPopulateRelations)
  }

  static async includeMemberToSegments(memberId: string, options: IRepositoryOptions) {
    const seq = SequelizeRepository.getSequelize(options)

    const transaction = SequelizeRepository.getTransaction(options)

    let bulkInsertMemberSegments = `INSERT INTO "memberSegments" ("memberId","segmentId", "tenantId", "createdAt") VALUES `
    const replacements = {
      memberId,
      tenantId: options.currentTenant.id,
    }

    for (let idx = 0; idx < options.currentSegments.length; idx++) {
      bulkInsertMemberSegments += ` (:memberId, :segmentId${idx}, :tenantId, now()) `

      replacements[`segmentId${idx}`] = options.currentSegments[idx].id

      if (idx !== options.currentSegments.length - 1) {
        bulkInsertMemberSegments += `,`
      }
    }

    bulkInsertMemberSegments += ` ON CONFLICT DO NOTHING`

    await seq.query(bulkInsertMemberSegments, {
      replacements,
      type: QueryTypes.INSERT,
      transaction,
    })
  }

  static async excludeMembersFromSegments(memberIds: string[], options: IRepositoryOptions) {
    const seq = SequelizeRepository.getSequelize(options)

    const transaction = SequelizeRepository.getTransaction(options)

    const bulkDeleteMemberSegments = `DELETE FROM "memberSegments" WHERE "memberId" in (:memberIds) and "segmentId" in (:segmentIds);`

    await seq.query(bulkDeleteMemberSegments, {
      replacements: {
        memberIds,
        segmentIds: SequelizeRepository.getSegmentIds(options),
      },
      type: QueryTypes.DELETE,
      transaction,
    })
  }

  static async findSampleDataMemberIds(options: IRepositoryOptions) {
    const transaction = SequelizeRepository.getTransaction(options)
    const currentTenant = SequelizeRepository.getCurrentTenant(options)
    const sampleMemberIds = await options.database.sequelize.query(
      `select m.id from members m
      where (m.attributes->'sample'->'default')::boolean is true
      and m."tenantId" = :tenantId;
    `,
      {
        replacements: {
          tenantId: currentTenant.id,
        },
        type: QueryTypes.SELECT,
        transaction,
      },
    )

    return sampleMemberIds.map((i) => i.id)
  }

  static async findMembersWithMergeSuggestions(
    { limit = 20, offset = 0 },
    options: IRepositoryOptions,
  ) {
    const currentTenant = SequelizeRepository.getCurrentTenant(options)
    const segmentIds = SequelizeRepository.getSegmentIds(options)

    const mems = await options.database.sequelize.query(
      `SELECT 
        "membersToMerge".id, 
        "membersToMerge"."toMergeId",
        "membersToMerge"."total_count",
        "membersToMerge"."similarity"
      FROM 
      (
        SELECT DISTINCT ON (Greatest(Hashtext(Concat(mem.id, mtm."toMergeId")), Hashtext(Concat(mtm."toMergeId", mem.id)))) 
            mem.id, 
            mtm."toMergeId", 
            mem."joinedAt", 
            COUNT(*) OVER() AS total_count,
            mtm."similarity"
          FROM members mem
          INNER JOIN "memberToMerge" mtm ON mem.id = mtm."memberId"
          JOIN "memberSegments" ms ON ms."memberId" = mem.id
          WHERE mem."tenantId" = :tenantId
            AND ms."segmentId" IN (:segmentIds)
        ) AS "membersToMerge" 
      ORDER BY 
        "membersToMerge"."similarity" DESC 
      LIMIT :limit OFFSET :offset
    `,
      {
        replacements: {
          tenantId: currentTenant.id,
          segmentIds,
          limit,
          offset,
        },
        type: QueryTypes.SELECT,
      },
    )

    if (mems.length > 0) {
      const memberPromises = []
      const toMergePromises = []

      for (const mem of mems) {
        memberPromises.push(MemberRepository.findById(mem.id, options))
        toMergePromises.push(MemberRepository.findById(mem.toMergeId, options))
      }

      const memberResults = await Promise.all(memberPromises)
      const memberToMergeResults = await Promise.all(toMergePromises)

      const result = memberResults.map((i, idx) => ({
        members: [i, memberToMergeResults[idx]],
        similarity: mems[idx].similarity,
      }))
      return { rows: result, count: mems[0].total_count / 2, limit, offset }
    }

    return { rows: [{ members: [], similarity: 0 }], count: 0, limit, offset }
  }

  static async moveIdentitiesBetweenMembers(
    fromMemberId: string,
    toMemberId: string,
    identitiesToMove: any[],
    options: IRepositoryOptions,
  ): Promise<void> {
    const transaction = SequelizeRepository.getTransaction(options)

    const seq = SequelizeRepository.getSequelize(options)

    const tenant = SequelizeRepository.getCurrentTenant(options)

    const query = `
      update "memberIdentities" 
      set 
        "memberId" = :newMemberId
      where 
        "tenantId" = :tenantId and 
        "memberId" = :oldMemberId and 
        platform = :platform and 
        username = :username;
    `

    for (const identity of identitiesToMove) {
      // eslint-disable-next-line @typescript-eslint/no-unused-vars
      const [_, count] = await seq.query(query, {
        replacements: {
          tenantId: tenant.id,
          oldMemberId: fromMemberId,
          newMemberId: toMemberId,
          platform: identity.platform,
          username: identity.username,
        },
        type: QueryTypes.UPDATE,
        transaction,
      })

      if (count !== 1) {
        throw new Error('One row should be updated!')
      }
    }
  }

  static async moveActivitiesBetweenMembers(
    fromMemberId: string,
    toMemberId: string,
    options: IRepositoryOptions,
  ): Promise<void> {
    const transaction = SequelizeRepository.getTransaction(options)

    const seq = SequelizeRepository.getSequelize(options)

    const tenant = SequelizeRepository.getCurrentTenant(options)

    const query = `
      update activities set "memberId" = :toMemberId where "memberId" = :fromMemberId and "tenantId" = :tenantId;
    `

    await seq.query(query, {
      replacements: {
        fromMemberId,
        toMemberId,
        tenantId: tenant.id,
      },
      type: QueryTypes.UPDATE,
      transaction,
    })
  }

  static async addToMerge(
    suggestions: IMemberMergeSuggestion[],
    options: IRepositoryOptions,
  ): Promise<void> {
    const transaction = SequelizeRepository.getTransaction(options)
    const seq = SequelizeRepository.getSequelize(options)

    // Remove possible duplicates
    suggestions = lodash.uniqWith(suggestions, (a, b) =>
      lodash.isEqual(lodash.sortBy(a.members), lodash.sortBy(b.members)),
    )

    // Process suggestions in chunks of 100 or less
    const suggestionChunks = chunk(suggestions, 100)

    const insertValues = (
      memberId: string,
      toMergeId: string,
      similarity: number | null,
      index: number,
    ) => {
      const idPlaceholder = (key: string) => `${key}${index}`
      return {
        query: `(:${idPlaceholder('memberId')}, :${idPlaceholder('toMergeId')}, :${idPlaceholder(
          'similarity',
        )}, NOW(), NOW())`,
        replacements: {
          [idPlaceholder('memberId')]: memberId,
          [idPlaceholder('toMergeId')]: toMergeId,
          [idPlaceholder('similarity')]: similarity === null ? null : similarity,
        },
      }
    }

    for (const suggestionChunk of suggestionChunks) {
      const placeholders: string[] = []
      let replacements: Record<string, unknown> = {}

      suggestionChunk.forEach((suggestion, index) => {
        const { query, replacements: chunkReplacements } = insertValues(
          suggestion.members[0],
          suggestion.members[1],
          suggestion.similarity,
          index,
        )
        placeholders.push(query)
        replacements = { ...replacements, ...chunkReplacements }
      })

      const query = `
        INSERT INTO "memberToMerge" ("memberId", "toMergeId", "similarity", "createdAt", "updatedAt")
<<<<<<< HEAD
        VALUES ${placeholders.join(', ')} ON CONFLICT DO NOTHING;
=======
        VALUES ${placeholders.join(', ')} on conflict do nothing;
>>>>>>> ee1fb0c0
      `
      try {
        await seq.query(query, {
          replacements,
          type: QueryTypes.INSERT,
          transaction,
        })
      } catch (error) {
        options.log.error('error adding members to merge', error)
        throw error
      }
    }
  }

  static async removeToMerge(id, toMergeId, options: IRepositoryOptions) {
    const transaction = SequelizeRepository.getTransaction(options)

    const returnPlain = false

    const member = await this.findById(id, options, returnPlain)

    const toMergeMember = await this.findById(toMergeId, options, returnPlain)

    await member.removeToMerge(toMergeMember, { transaction })

    return this.findById(id, options)
  }

  static async addNoMerge(id, toMergeId, options: IRepositoryOptions) {
    const transaction = SequelizeRepository.getTransaction(options)

    const returnPlain = false

    const member = await this.findById(id, options, returnPlain)

    const toMergeMember = await this.findById(toMergeId, options, returnPlain)

    await member.addNoMerge(toMergeMember, { transaction })

    return this.findById(id, options)
  }

  static async removeNoMerge(id, toMergeId, options: IRepositoryOptions) {
    const transaction = SequelizeRepository.getTransaction(options)

    const returnPlain = false

    const member = await this.findById(id, options, returnPlain)

    const toMergeMember = await this.findById(toMergeId, options, returnPlain)

    await member.removeNoMerge(toMergeMember, { transaction })

    return this.findById(id, options)
  }

  static async memberExists(
    username,
    platform,
    options: IRepositoryOptions,
    doPopulateRelations = true,
  ) {
    const transaction = SequelizeRepository.getTransaction(options)

    const currentTenant = SequelizeRepository.getCurrentTenant(options)

    const seq = SequelizeRepository.getSequelize(options)

    const usernames: string[] = []
    if (typeof username === 'string') {
      usernames.push(username)
    } else if (Array.isArray(username)) {
      usernames.push(...username)
    } else {
      throw new Error(
        'Unknown username format! Allowed formats are string or string[]. For example: "username" or ["username1", "username2"]',
      )
    }

    // first find the id - we don't need the other bloat
    const results = await seq.query(
      `
    select mi."memberId"
    from "memberIdentities" mi
    where mi."tenantId" = :tenantId and
          mi.platform = :platform and
          mi.username in (:usernames) and
          exists (select 1 from "memberSegments" ms where ms."memberId" = mi."memberId")
  `,
      {
        type: Sequelize.QueryTypes.SELECT,
        replacements: {
          tenantId: currentTenant.id,
          platform,
          usernames,
        },
        transaction,
      },
    )

    const ids = results.map((r: any) => r.memberId)

    if (ids.length === 0) {
      return null
    }

    if (doPopulateRelations) {
      return this.findById(ids[0], options)
    }

    // the if needed actualy query the db for the rest by primary/foreign key which is much faster
    const records = await seq.query(
      `
      with segment_ids as (
        select "memberId", array_agg("segmentId") as "segmentIds" from
        "memberSegments"
        where "memberId" = :memberId
        group by "memberId"
      ),
      identities as (select mi."memberId",
                            array_agg(distinct mi.platform)             as identities,
                            jsonb_object_agg(mi.platform, mi.usernames) as username
                      from (select "memberId",
                                  platform,
                                  array_agg(username) as usernames
                            from (select "memberId",
                                        platform,
                                        username,
                                        "createdAt",
                                        row_number() over (partition by "memberId", platform order by "createdAt" desc) =
                                        1 as is_latest
                                  from "memberIdentities" where "memberId" = :memberId) sub
                            group by "memberId", platform) mi
                      group by mi."memberId"),
        member_organizations as (
          select
            "memberId",
            JSONB_AGG(
                DISTINCT JSONB_BUILD_OBJECT(
                  'id', "organizationId",
                  'memberOrganizations',
                  JSONB_BUILD_OBJECT(
                    'memberId', "memberId",
                    'organizationId', "organizationId",
                    'dateStart', "dateStart",
                    'dateEnd', "dateEnd",
                    'createdAt', "createdAt",
                    'updatedAt', "updatedAt",
                    'title', title,
                    'source', source
                  )
                )
            ) AS orgs
          from "memberOrganizations"
          where "memberId" = :memberId
            and "deletedAt" is null
          group by "memberId"
        )
        select m."id",
              m."displayName",
              m."attributes",
              m."emails",
              m."score",
              m."lastEnriched",
              m."enrichedBy",
              m."contributions",
              m."reach",
              m."joinedAt",
              m."importHash",
              m."createdAt",
              m."updatedAt",
              m."deletedAt",
              m."tenantId",
              m."createdById",
              m."updatedById",
              i.username,
              si."segmentIds" as segments,
              coalesce(mo.orgs, '[]'::JSONB) as "organizations"
        from members m
                inner join identities i on i."memberId" = m.id
                inner join segment_ids si on si."memberId" = m.id
                left join member_organizations mo on mo."memberId" = m.id
        where m.id = :memberId;`,
      {
        type: Sequelize.QueryTypes.SELECT,
        replacements: {
          memberId: ids[0],
        },
        transaction,
      },
    )

    if (records.length !== 1) {
      throw new Error('Invalid number of records found!')
    }

    return records[0]
  }

  static async update(id, data, options: IRepositoryOptions, doPopulateRelations = true) {
    const currentUser = SequelizeRepository.getCurrentUser(options)

    const transaction = SequelizeRepository.getTransaction(options)

    const currentTenant = SequelizeRepository.getCurrentTenant(options)

    let record = await options.database.member.findOne({
      where: {
        id,
        tenantId: currentTenant.id,
      },
      transaction,
    })

    if (!record) {
      throw new Error404()
    }

    // exclude syncRemote attributes, since these are populated from memberSyncRemote table
    if (data.attributes?.syncRemote) {
      delete data.attributes.syncRemote
    }

    record = await record.update(
      {
        ...lodash.pick(data, [
          'displayName',
          'attributes',
          'emails',
          'lastEnriched',
          'enrichedBy',
          'contributions',
          'score',
          'reach',
          'joinedAt',
          'importHash',
        ]),

        updatedById: currentUser.id,
      },
      {
        transaction,
      },
    )

    if (data.activities) {
      await record.setActivities(data.activities || [], {
        transaction,
      })
    }

    if (data.tags) {
      await record.setTags(data.tags || [], {
        transaction,
      })
    }

    if (data.tasks) {
      await record.setTasks(data.tasks || [], {
        transaction,
      })
    }

    if (data.notes) {
      await record.setNotes(data.notes || [], {
        transaction,
      })
    }

    await MemberRepository.updateMemberOrganizations(
      record,
      data.organizations,
      data.organizationsReplace,
      options,
    )

    if (data.noMerge) {
      await record.setNoMerge(data.noMerge || [], {
        transaction,
      })
    }

    if (data.toMerge) {
      await record.setToMerge(data.toMerge || [], {
        transaction,
      })
    }

    if (data.affiliations) {
      await MemberRepository.setAffiliations(id, data.affiliations, options)
    }

    if (options.currentSegments && options.currentSegments.length > 0) {
      await MemberRepository.includeMemberToSegments(record.id, options)
    }

    const seq = SequelizeRepository.getSequelize(options)

    if (data.username) {
      data.username = mapUsernameToIdentities(data.username)

      const platforms = Object.keys(data.username) as PlatformType[]
      if (platforms.length > 0) {
        const query = `
          insert into "memberIdentities"("memberId", platform, username, "sourceId", "tenantId", "integrationId")
          values (:memberId, :platform, :username, :sourceId, :tenantId, :integrationId);
          `
        const deleteQuery = `
          delete from "memberIdentities"
          where ("memberId", "tenantId", "platform", "username") in
                (select mi."memberId", mi."tenantId", mi."platform", mi."username"
                from "memberIdentities" mi
                          join (select :memberId::uuid            as memberid,
                                      :tenantId::uuid            as tenantid,
                                      unnest(:platforms::text[]) as platform,
                                      unnest(:usernames::text[]) as username) as combinations
                              on mi."memberId" = combinations.memberid
                                  and mi."tenantId" = combinations.tenantid
                                  and mi."platform" = combinations.platform
                                  and mi."username" = combinations.username);`

        const platformsToDelete: string[] = []
        const usernamesToDelete: string[] = []

        for (const platform of platforms) {
          const identities = data.username[platform]

          for (const identity of identities) {
            if (identity.delete) {
              platformsToDelete.push(identity.platform)
              usernamesToDelete.push(identity.username)
            } else {
              await seq.query(query, {
                replacements: {
                  memberId: record.id,
                  platform,
                  username: identity.username,
                  sourceId: identity.sourceId || null,
                  integrationId: identity.integrationId || null,
                  tenantId: currentTenant.id,
                },
                type: QueryTypes.INSERT,
                transaction,
              })
            }
          }
        }

        if (platformsToDelete.length > 0) {
          await seq.query(deleteQuery, {
            replacements: {
              tenantId: currentTenant.id,
              memberId: record.id,
              platforms: `{${platformsToDelete.join(',')}}`,
              usernames: `{${usernamesToDelete.join(',')}}`,
            },
            type: QueryTypes.DELETE,
            transaction,
          })
        }
      }
    }

    await this._createAuditLog(AuditLogRepository.UPDATE, record, data, options)

    return this.findById(record.id, options, true, doPopulateRelations)
  }

  static async destroy(id, options: IRepositoryOptions, force = false) {
    const transaction = SequelizeRepository.getTransaction(options)

    const currentTenant = SequelizeRepository.getCurrentTenant(options)

    await MemberRepository.excludeMembersFromSegments([id], { ...options, transaction })
    const member = await this.findById(id, options, true, false)

    // if member doesn't belong to any other segment anymore, remove it
    if (member.segments.length === 0) {
      const record = await options.database.member.findOne({
        where: {
          id,
          tenantId: currentTenant.id,
        },
        transaction,
      })

      if (!record) {
        throw new Error404()
      }

      await record.destroy({
        force,
        transaction,
      })
      await this._createAuditLog(AuditLogRepository.DELETE, record, record, options)
    }
  }

  static async destroyBulk(ids, options: IRepositoryOptions, force = false) {
    const transaction = SequelizeRepository.getTransaction(options)

    const currentTenant = SequelizeRepository.getCurrentTenant(options)

    await MemberRepository.excludeMembersFromSegments(ids, { ...options, transaction })
    await options.database.member.destroy({
      where: {
        id: ids,
        tenantId: currentTenant.id,
      },
      force,
      transaction,
    })
  }

  static async getMemberSegments(
    memberId: string,
    options: IRepositoryOptions,
  ): Promise<SegmentData[]> {
    const transaction = SequelizeRepository.getTransaction(options)
    const seq = SequelizeRepository.getSequelize(options)
    const segmentRepository = new SegmentRepository(options)

    const query = `
        SELECT "segmentId"
        FROM "memberSegments"
        WHERE "memberId" = :memberId
        ORDER BY "createdAt";
    `

    const data = await seq.query(query, {
      replacements: {
        memberId,
      },
      type: QueryTypes.SELECT,
      transaction,
    })

    const segmentIds = (data as any[]).map((item) => item.segmentId)
    const segments = await segmentRepository.findInIds(segmentIds)

    return segments
  }

  static async getActivityAggregates(
    memberId: string,
    options: IRepositoryOptions,
    segmentId?: string,
  ): Promise<ActivityAggregates> {
    const transaction = SequelizeRepository.getTransaction(options)
    const seq = SequelizeRepository.getSequelize(options)
    const currentTenant = SequelizeRepository.getCurrentTenant(options)

    const replacements: Record<string, unknown> = {
      memberId,
      tenantId: currentTenant.id,
    }


    if (segmentId) {
      // we load data for a specific segment (can be leaf, parent or grand parent id)
    
      const dataFromOpensearch = (await this.findAndCountAllOpensearch({
        filter: {
          and: [
            {
              id: {
                eq: memberId
              }
            },
          ]
        },
        limit: 1,
        offset: 0,
        segments: [segmentId],
      }, options)).rows[0]

      return {
        activeDaysCount: dataFromOpensearch?.activeDaysCount || 0,
        activityCount: dataFromOpensearch?.activityCount || 0,
        activityTypes: dataFromOpensearch?.activityTypes || [],
        activeOn: dataFromOpensearch?.activeOn || [],
        averageSentiment: dataFromOpensearch?.averageSentiment || 0,
        lastActive: dataFromOpensearch?.lastActive || null,
        memberId,
        segmentId,
      }
    }

    // query for all leaf segment ids
    const extraCTEs = `
      leaf_segment_ids AS (
        select id
        from segments
        where "tenantId" = :tenantId and "parentSlug" is not null and "grandparentSlug" is not null
      )
    `
    const query = `
      with ${extraCTEs}
        SELECT
        a."memberId",
        count(a.id)::integer AS "activityCount",
        max(a.timestamp) AS "lastActive",
        array_agg(DISTINCT concat(a.platform, ':', a.type)) FILTER (WHERE a.platform IS NOT NULL) AS "activityTypes",
        array_agg(DISTINCT a.platform) FILTER (WHERE a.platform IS NOT NULL) AS "activeOn",
        count(DISTINCT a."timestamp"::date)::integer AS "activeDaysCount",
        round(avg(a.sentiment)::numeric, 2):: float AS "averageSentiment"
        FROM leaf_segment_ids lfs
        join mv_activities_cube a on a."segmentId" = lfs.id
        WHERE a."memberId" = :memberId
        and a."tenantId" = :tenantId
        GROUP BY a."memberId"
    `

    const data: ActivityAggregates[] = await seq.query(query, {
      replacements,
      type: QueryTypes.SELECT,
      transaction,
    })

    return data?.[0] || null
  }

  static async setAffiliations(
    memberId: string,
    data: MemberSegmentAffiliation[],
    options: IRepositoryOptions,
  ): Promise<void> {
    const affiliationRepository = new MemberSegmentAffiliationRepository(options)
    await affiliationRepository.setForMember(memberId, data)
    await MemberAffiliationRepository.update(memberId, options)
  }

  static async getAffiliations(
    memberId: string,
    options: IRepositoryOptions,
  ): Promise<MemberSegmentAffiliationJoined[]> {
    const transaction = SequelizeRepository.getTransaction(options)
    const seq = SequelizeRepository.getSequelize(options)

    const query = `
      select 
        msa.id,
        s.id as "segmentId", 
        s.slug as "segmentSlug",
        s.name as "segmentName",
        s."parentName" as "segmentParentName", 
        o.id as "organizationId", 
        o."displayName" as "organizationName",
        o.logo as "organizationLogo",
        msa."dateStart" as "dateStart",
        msa."dateEnd" as "dateEnd"
      from "memberSegmentAffiliations" msa 
      left join organizations o on o.id = msa."organizationId"
      join segments s on s.id = msa."segmentId"
      where msa."memberId" = :memberId
    `

    const data = await seq.query(query, {
      replacements: {
        memberId,
      },
      type: QueryTypes.SELECT,
      transaction,
    })

    return data as MemberSegmentAffiliationJoined[]
  }

  static async getIdentities(
    memberIds: string[],
    options: IRepositoryOptions,
  ): Promise<Map<string, IMemberIdentity[]>> {
    const results = new Map<string, IMemberIdentity[]>()

    const transaction = SequelizeRepository.getTransaction(options)
    const seq = SequelizeRepository.getSequelize(options)

    const query = `
      select "memberId", platform, username, "sourceId", "integrationId", "createdAt" from "memberIdentities" where "memberId" in (:memberIds)
      order by "createdAt" asc;
    `

    const data = await seq.query(query, {
      replacements: {
        memberIds,
      },
      type: QueryTypes.SELECT,
      transaction,
    })

    for (const id of memberIds) {
      results.set(id, [])
    }

    for (const res of data as any[]) {
      const { memberId, platform, username, sourceId, integrationId, createdAt } = res
      const identities = results.get(memberId)

      identities.push({
        platform,
        username,
        sourceId,
        integrationId,
        createdAt,
      })
    }

    return results
  }

  static async findById(
    id,
    options: IRepositoryOptions,
    returnPlain = true,
    doPopulateRelations = true,
    ignoreTenant = false,
    segmentId?: string,
  ) {
    const transaction = SequelizeRepository.getTransaction(options)

    const include = [
      {
        model: options.database.organization,
        attributes: ['id', 'displayName'],
        as: 'organizations',
        order: [['createdAt', 'ASC']],
        through: {
          attributes: ['memberId', 'organizationId', 'dateStart', 'dateEnd', 'title', 'source'],
          where: {
            deletedAt: null,
          },
        },
      },
      {
        model: options.database.segment,
        as: 'segments',
        through: {
          attributes: [],
        },
      },
    ]

    const where: any = {
      id,
    }

    if (!ignoreTenant) {
      const currentTenant = SequelizeRepository.getCurrentTenant(options)
      where.tenantId = currentTenant.id
    }

    const record = await options.database.member.findOne({
      where,
      include,
      transaction,
    })

    if (!record) {
      throw new Error404()
    }

    if (doPopulateRelations) {
      return this._populateRelations(record, options, returnPlain, segmentId)
    }
    const data = record.get({ plain: returnPlain })

    MemberRepository.sortOrganizations(data.organizations)

    const identities = (await this.getIdentities([data.id], options)).get(data.id)

    data.username = {}
    for (const identity of identities) {
      if (data.username[identity.platform]) {
        data.username[identity.platform].push(identity.username)
      } else {
        data.username[identity.platform] = [identity.username]
      }
    }

    data.affiliations = await MemberRepository.getAffiliations(id, options)

    return data
  }

  static async filterIdInTenant(id, options: IRepositoryOptions) {
    return lodash.get(await this.filterIdsInTenant([id], options), '[0]', null)
  }

  static async filterIdsInTenant(ids, options: IRepositoryOptions) {
    if (!ids || !ids.length) {
      return []
    }

    const transaction = SequelizeRepository.getTransaction(options)

    const currentTenant = SequelizeRepository.getCurrentTenant(options)

    const where = {
      id: {
        [Op.in]: ids,
      },
      tenantId: currentTenant.id,
    }

    const records = await options.database.member.findAll({
      attributes: ['id'],
      where,
      transaction,
    })

    return records.map((record) => record.id)
  }

  static async count(filter, options: IRepositoryOptions) {
    const transaction = SequelizeRepository.getTransaction(options)

    const tenant = SequelizeRepository.getCurrentTenant(options)

    return options.database.member.count({
      where: {
        ...filter,
        tenantId: tenant.id,
      },
      transaction,
    })
  }

  static async findAndCountActiveOpensearch(
    filter: IActiveMemberFilter,
    limit: number,
    offset: number,
    orderBy: string,
    options: IRepositoryOptions,
    attributesSettings = [] as AttributeData[],
    segments: string[] = [],
  ): Promise<PageData<IActiveMemberData>> {
    const tenant = SequelizeRepository.getCurrentTenant(options)

    const segmentsEnabled = await isFeatureEnabled(FeatureFlag.SEGMENTS, options)

    let originalSegment

    if (segmentsEnabled) {
      if (segments.length !== 1) {
        throw new Error400(
          `This operation can have exactly one segment. Found ${segments.length} segments.`,
        )
      }
      originalSegment = segments[0]

      const segmentRepository = new SegmentRepository(options)

      const segment = await segmentRepository.findById(originalSegment)

      if (segment === null) {
        return {
          rows: [],
          count: 0,
          limit,
          offset,
        }
      }

      if (SegmentRepository.isProjectGroup(segment)) {
        segments = (segment as SegmentProjectGroupNestedData).projects.reduce((acc, p) => {
          acc.push(...p.subprojects.map((sp) => sp.id))
          return acc
        }, [])
      } else if (SegmentRepository.isProject(segment)) {
        segments = (segment as SegmentProjectNestedData).subprojects.map((sp) => sp.id)
      } else {
        segments = [originalSegment]
      }
    } else {
      originalSegment = (await new SegmentRepository(options).getDefaultSegment()).id
    }

    const activityPageSize = 10000
    let activityOffset = 0

    const activityQuery = {
      query: {
        bool: {
          must: [
            {
              range: {
                date_timestamp: {
                  gte: filter.activityTimestampFrom,
                  lte: filter.activityTimestampTo,
                },
              },
            },
            {
              term: {
                uuid_tenantId: tenant.id,
              },
            },
          ],
        },
      },
      aggs: {
        group_by_member: {
          terms: {
            field: 'uuid_memberId',
            size: 10000000,
          },
          aggs: {
            activity_count: {
              value_count: {
                field: 'uuid_id',
              },
            },
            active_days_count: {
              cardinality: {
                field: 'date_timestamp',
                script: {
                  source: "doc['date_timestamp'].value.toInstant().toEpochMilli()/86400000",
                },
              },
            },
            active_members_bucket_sort: {
              bucket_sort: {
                sort: [{ activity_count: { order: 'desc' } }],
                size: activityPageSize,
                from: activityOffset,
              },
            },
          },
        },
      },
      size: 0,
    } as any

    if (filter.platforms) {
      const subQueries = filter.platforms.map((p) => ({ match_phrase: { keyword_platform: p } }))

      activityQuery.query.bool.must.push({
        bool: {
          should: subQueries,
        },
      })
    }

    if (filter.activityIsContribution === true) {
      activityQuery.query.bool.must.push({
        term: {
          bool_isContribution: true,
        },
      })
    }

    if (segmentsEnabled) {
      const subQueries = segments.map((s) => ({ term: { uuid_segmentId: s } }))

      activityQuery.query.bool.must.push({
        bool: {
          should: subQueries,
        },
      })
    }

    const direction = orderBy.split('_')[1].toLowerCase() === 'desc' ? 'desc' : 'asc'
    if (orderBy.startsWith('activityCount')) {
      activityQuery.aggs.group_by_member.aggs.active_members_bucket_sort.bucket_sort.sort = [
        { activity_count: { order: direction } },
      ]
    } else if (orderBy.startsWith('activeDaysCount')) {
      activityQuery.aggs.group_by_member.aggs.active_members_bucket_sort.bucket_sort.sort = [
        { active_days_count: { order: direction } },
      ]
    } else {
      throw new Error(`Invalid order by: ${orderBy}`)
    }

    const memberIds = []
    let memberMap = {}
    let activities

    do {
      activities = await options.opensearch.search({
        index: OpenSearchIndex.ACTIVITIES,
        body: activityQuery,
      })

      memberIds.push(...activities.body.aggregations.group_by_member.buckets.map((b) => b.key))

      memberMap = {
        ...memberMap,
        ...activities.body.aggregations.group_by_member.buckets.reduce((acc, b) => {
          acc[b.key] = {
            activityCount: b.activity_count,
            activeDaysCount: b.active_days_count,
          }

          return acc
        }, {}),
      }

      activityOffset += activityPageSize

      // update page
      activityQuery.aggs.group_by_member.aggs.active_members_bucket_sort.bucket_sort.from =
        activityOffset
    } while (activities.body.aggregations.group_by_member.buckets.length === activityPageSize)

    if (memberIds.length === 0) {
      return {
        rows: [],
        count: 0,
        limit,
        offset,
      }
    }

    const memberQueryPayload = {
      and: [
        {
          id: {
            in: memberIds,
          },
        },
      ],
    } as any

    if (filter.isBot === true) {
      memberQueryPayload.and.push({
        isBot: {
          eq: true,
        },
      })
    } else if (filter.isBot === false) {
      memberQueryPayload.and.push({
        isBot: {
          not: true,
        },
      })
    }

    if (filter.isTeamMember === true) {
      memberQueryPayload.and.push({
        isTeamMember: {
          eq: true,
        },
      })
    } else if (filter.isTeamMember === false) {
      memberQueryPayload.and.push({
        isTeamMember: {
          not: true,
        },
      })
    }

    if (filter.isOrganization === true) {
      memberQueryPayload.and.push({
        isOrganization: {
          eq: true,
        },
      })
    } else if (filter.isOrganization === false) {
      memberQueryPayload.and.push({
        isOrganization: {
          not: true,
        },
      })
    }

    // to retain the sort came from activity query
    const customSortFunction = {
      _script: {
        type: 'number',
        script: {
          lang: 'painless',
          source: `
              def memberId = doc['uuid_memberId'].value;
              return params.memberIds.indexOf(memberId);
            `,
          params: {
            memberIds: memberIds.map((i) => `${i}`),
          },
        },
        order: 'asc',
      },
    }

    const members = await this.findAndCountAllOpensearch(
      {
        filter: memberQueryPayload,
        attributesSettings,
        segments: [originalSegment],
        countOnly: false,
        limit,
        offset,
        customSortFunction,
      },
      options,
    )

    return {
      rows: members.rows.map((m) => {
        m.activityCount = memberMap[m.id].activityCount.value
        m.activeDaysCount = memberMap[m.id].activeDaysCount.value
        return m
      }),
      count: members.count,
      offset,
      limit,
    }
  }

  static async findAndCountActive(
    filter: IActiveMemberFilter,
    limit: number,
    offset: number,
    orderBy: string,
    options: IRepositoryOptions,
  ): Promise<PageData<IActiveMemberData>> {
    const tenant = SequelizeRepository.getCurrentTenant(options)
    const segmentIds = SequelizeRepository.getSegmentIds(options)

    const transaction = SequelizeRepository.getTransaction(options)

    const seq = SequelizeRepository.getSequelize(options)

    const conditions = ['m."tenantId" = :tenantId', 'ms."segmentId" in (:segmentIds)']
    const parameters: any = {
      tenantId: tenant.id,
      segmentIds,
      periodStart: filter.activityTimestampFrom,
      periodEnd: filter.activityTimestampTo,
    }

    if (filter.isTeamMember === true) {
      conditions.push("COALESCE((m.attributes->'isTeamMember'->'default')::boolean, false) = true")
    } else if (filter.isTeamMember === false) {
      conditions.push("COALESCE((m.attributes->'isTeamMember'->'default')::boolean, false) = false")
    }

    if (filter.isBot === true) {
      conditions.push("COALESCE((m.attributes->'isBot'->'default')::boolean, false) = true")
    } else if (filter.isBot === false) {
      conditions.push("COALESCE((m.attributes->'isBot'->'default')::boolean, false) = false")
    }

    if (filter.isOrganization === true) {
      conditions.push(
        "COALESCE((m.attributes->'isOrganization'->'default')::boolean, false) = true",
      )
    } else if (filter.isOrganization === false) {
      conditions.push(
        "COALESCE((m.attributes->'isOrganization'->'default')::boolean, false) = false",
      )
    }

    const activityConditions = ['1=1']

    if (filter.platforms && filter.platforms.length > 0) {
      activityConditions.push('platform in (:platforms)')
      parameters.platforms = filter.platforms
    }

    if (filter.activityIsContribution) {
      activityConditions.push('"isContribution" = (:isContribution)')
      parameters.isContribution = filter.activityIsContribution
    }

    const conditionsString = conditions.join(' and ')
    const activityConditionsString = activityConditions.join(' and ')

    const direction = orderBy.split('_')[1].toLowerCase() === 'desc' ? 'desc' : 'asc'
    let orderString: string
    if (orderBy.startsWith('activityCount')) {
      orderString = `ad."activityCount" ${direction}`
    } else if (orderBy.startsWith('activeDaysCount')) {
      orderString = `ad."activeDaysCount" ${direction}`
    } else {
      throw new Error(`Invalid order by: ${orderBy}`)
    }

    const limitCondition = `limit ${limit} offset ${offset}`
    const query = `
        WITH
            orgs AS (
                SELECT mo."memberId", JSON_AGG(ROW_TO_JSON(o.*)) AS organizations
                FROM "memberOrganizations" mo
                INNER JOIN organizations o ON mo."organizationId" = o.id
                WHERE mo."deletedAt" IS NULL
                GROUP BY mo."memberId"
            ),
            activity_data AS (
                SELECT
                    "memberId",
                    COUNT(id) AS "activityCount",
                    COUNT(DISTINCT timestamp::DATE) AS "activeDaysCount"
                FROM activities
                WHERE ${activityConditionsString}
                  AND timestamp >= :periodStart
                  AND timestamp < :periodEnd
                GROUP BY "memberId"
            ),
            identities AS (
                SELECT
                    mi."memberId",
                    ARRAY_AGG(DISTINCT mi.platform) AS identities,
                    JSONB_OBJECT_AGG(mi.platform, mi.usernames) AS username
                FROM (
                    SELECT
                        "memberId",
                        platform,
                        ARRAY_AGG(username) AS usernames
                    FROM (
                        SELECT
                            "memberId",
                            platform,
                            username,
                            "createdAt",
                            ROW_NUMBER() OVER (PARTITION BY "memberId", platform ORDER BY "createdAt" DESC) =
                            1 AS is_latest
                        FROM "memberIdentities"
                        WHERE "tenantId" = :tenantId
                    ) sub
                    WHERE is_latest
                    GROUP BY "memberId", platform
                ) mi
                GROUP BY mi."memberId"
            )
        SELECT
            m.id,
            m."displayName",
            i.username,
            i.identities,
            m.attributes,
            ad."activityCount",
            ad."activeDaysCount",
            m."joinedAt",
            COALESCE(o.organizations, JSON_BUILD_ARRAY()) AS organizations,
            COUNT(*) OVER () AS "totalCount"
        FROM members m
        INNER JOIN activity_data ad ON ad."memberId" = m.id
        INNER JOIN identities i ON i."memberId" = m.id
        LEFT JOIN orgs o ON o."memberId" = m.id
        JOIN "memberSegments" ms ON ms."memberId" = m.id
        WHERE ${conditionsString}
        ORDER BY ${orderString}
                     ${limitCondition};
    `

    options.log.debug(
      { query, filter, orderBy, limit, offset, test: orderBy.split('_')[1].toLowerCase() },
      'Active members query!',
    )

    const results = await seq.query(query, {
      replacements: parameters,
      type: QueryTypes.SELECT,
      transaction,
    })

    if (results.length === 0) {
      return {
        rows: [],
        count: 0,
        offset,
        limit,
      }
    }

    const count = parseInt((results[0] as any).totalCount, 10)
    const rows: IActiveMemberData[] = results.map((r) => {
      const row = r as any
      return {
        id: row.id,
        displayName: row.displayName,
        username: row.username,
        attributes: row.attributes,
        organizations: row.organizations,
        activityCount: parseInt(row.activityCount, 10),
        activeDaysCount: parseInt(row.activeDaysCount, 10),
        joinedAt: row.joinedAt,
      }
    })

    return {
      rows,
      count,
      offset,
      limit,
    }
  }

  public static MEMBER_QUERY_FILTER_COLUMN_MAP: Map<string, string> = new Map([
    ['isOrganization', "coalesce((m.attributes -> 'isOrganization' -> 'default')::boolean, false)"],
    ['isTeamMember', "coalesce((m.attributes -> 'isTeamMember' -> 'default')::boolean, false)"],
    ['isBot', "coalesce((m.attributes -> 'isBot' -> 'default')::boolean, false)"],
    ['activeOn', 'aggs."activeOn"'],
    ['activityCount', 'aggs."activityCount"'],
    ['activityTypes', 'aggs."activityTypes"'],
    ['activeDaysCount', 'aggs."activeDaysCount"'],
    ['lastActive', 'aggs."lastActive"'],
    ['averageSentiment', 'aggs."averageSentiment"'],
    ['identities', 'aggs.identities'],
    ['reach', "(m.reach -> 'total')::integer"],
    ['numberOfOpenSourceContributions', 'coalesce(jsonb_array_length(m.contributions), 0)'],

    ['id', 'm.id'],
    ['displayName', 'm."displayName"'],
    ['tenantId', 'm."tenantId"'],
    ['score', 'm.score'],
    ['lastEnriched', 'm."lastEnriched"'],
    ['joinedAt', 'm."joinedAt"'],
    ['importHash', 'm."importHash"'],
    ['createdAt', 'm."createdAt"'],
    ['updatedAt', 'm."updatedAt"'],
    ['emails', 'm.emails'],
  ])

  static async countMembersPerSegment(options: IRepositoryOptions, segmentIds: string[]) {
    const countResults = await MemberRepository.countMembers(options, segmentIds)
    return countResults.reduce((acc, curr: any) => {
      acc[curr.segmentId] = parseInt(curr.totalCount, 10)
      return acc
    }, {})
  }

  static async countMembers(
    options: IRepositoryOptions,
    segmentIds: string[],
    filterString: string = '1=1',
    params: any = {},
  ) {
    const countQuery = `
        WITH
            member_tags AS (
                SELECT
                    mt."memberId",
                    JSONB_AGG(t.id) AS all_ids
                FROM "memberTags" mt
                INNER JOIN members m ON mt."memberId" = m.id
                JOIN "memberSegments" ms ON ms."memberId" = m.id
                INNER JOIN tags t ON mt."tagId" = t.id
                WHERE m."tenantId" = :tenantId
                  AND m."deletedAt" IS NULL
                  AND ms."segmentId" IN (:segmentIds)
                  AND t."tenantId" = :tenantId
                  AND t."deletedAt" IS NULL
                GROUP BY mt."memberId"
            ),
            member_organizations AS (
                SELECT
                    mo."memberId",
                    JSONB_AGG(o.id) AS all_ids
                FROM "memberOrganizations" mo
                INNER JOIN members m ON mo."memberId" = m.id
                INNER JOIN organizations o ON mo."organizationId" = o.id
                JOIN "memberSegments" ms ON ms."memberId" = m.id
                JOIN "organizationSegments" os ON o.id = os."organizationId"
                WHERE m."tenantId" = :tenantId
                  AND m."deletedAt" IS NULL
                  AND ms."segmentId" IN (:segmentIds)
                  AND o."tenantId" = :tenantId
                  AND o."deletedAt" IS NULL
                  AND os."segmentId" IN (:segmentIds)
                  AND mo."deletedAt" IS NULL
                GROUP BY mo."memberId"
            )
        SELECT
            COUNT(m.id) AS "totalCount",
            ms."segmentId"
        FROM members m
        JOIN "memberSegments" ms ON ms."memberId" = m.id
        INNER JOIN "memberActivityAggregatesMVs" aggs ON aggs.id = m.id AND aggs."segmentId" = ms."segmentId"
        LEFT JOIN member_tags mt ON m.id = mt."memberId"
        LEFT JOIN member_organizations mo ON m.id = mo."memberId"
        WHERE m."deletedAt" IS NULL
          AND m."tenantId" = :tenantId
          AND ms."segmentId" IN (:segmentIds)
          AND ${filterString}
        GROUP BY ms."segmentId";
    `

    const seq = SequelizeRepository.getSequelize(options)
    return seq.query(countQuery, {
      replacements: {
        tenantId: options.currentTenant.id,
        segmentIds,
        ...params,
      },
      type: QueryTypes.SELECT,
    })
  }

  static async findAndCountAllv2(
    {
      filter = {} as any,
      limit = 20,
      offset = 0,
      orderBy = 'joinedAt_DESC',
      countOnly = false,
      attributesSettings = [] as AttributeData[],
    },
    options: IRepositoryOptions,
  ): Promise<PageData<any>> {
    const tenant = SequelizeRepository.getCurrentTenant(options)
    const segmentIds = SequelizeRepository.getSegmentIds(options)
    const seq = SequelizeRepository.getSequelize(options)

    const params: any = {
      tenantId: tenant.id,
      segmentIds,
      limit,
      offset,
    }

    let orderByString = ''
    const orderByParts = orderBy.split('_')
    const direction = orderByParts[1].toLowerCase()
    switch (orderByParts[0]) {
      case 'joinedAt':
        orderByString = 'm."joinedAt"'
        break
      case 'displayName':
        orderByString = 'm."displayName"'
        break
      case 'reach':
        orderByString = "(m.reach ->> 'total')::int"
        break
      case 'score':
        orderByString = 'm.score'
        break
      case 'lastActive':
        orderByString = 'aggs."lastActive"'
        break
      case 'averageSentiment':
        orderByString = 'aggs."averageSentiment"'
        break
      case 'activeDaysCount':
        orderByString = 'aggs."activeDaysCount"'
        break
      case 'activityCount':
        orderByString = 'aggs."activityCount"'
        break
      case 'numberOfOpenSourceContributions':
        orderByString = '"numberOfOpenSourceContributions"'
        break

      default:
        throw new Error(`Invalid order by: ${orderBy}!`)
    }
    orderByString = `${orderByString} ${direction}`

    const jsonColumnInfos: JsonColumnInfo[] = [
      {
        property: 'attributes',
        column: 'm.attributes',
        attributeInfos: attributesSettings,
      },
      {
        property: 'username',
        column: 'aggs.username',
        attributeInfos: ALL_PLATFORM_TYPES.map((p) => ({
          name: p,
          type: MemberAttributeType.STRING,
        })),
      },
      {
        property: 'tags',
        column: 'mt.all_ids',
        attributeInfos: [],
      },
      {
        property: 'organizations',
        column: 'mo.all_ids',
        attributeInfos: [],
      },
    ]

    let filterString = RawQueryParser.parseFilters(
      filter,
      MemberRepository.MEMBER_QUERY_FILTER_COLUMN_MAP,
      jsonColumnInfos,
      params,
    )
    if (filterString.trim().length === 0) {
      filterString = '1=1'
    }

    const query = `
        WITH
            to_merge_data AS (
                SELECT mtm."memberId", STRING_AGG(DISTINCT mtm."toMergeId"::TEXT, ',') AS to_merge_ids
                FROM "memberToMerge" mtm
                INNER JOIN members m ON mtm."memberId" = m.id
                INNER JOIN members m2 ON mtm."toMergeId" = m2.id
                JOIN "memberSegments" ms ON m.id = ms."memberId"
                JOIN "memberSegments" ms2 ON m2.id = ms2."memberId"
                WHERE m."tenantId" = :tenantId
                  AND m2."deletedAt" IS NULL
                  AND ms."segmentId" IN (:segmentIds)
                  AND ms2."segmentId" IN (:segmentIds)
                GROUP BY mtm."memberId"
            ),
            no_merge_data AS (
                SELECT mnm."memberId", STRING_AGG(DISTINCT mnm."noMergeId"::TEXT, ',') AS no_merge_ids
                FROM "memberNoMerge" mnm
                INNER JOIN members m ON mnm."memberId" = m.id
                INNER JOIN members m2 ON mnm."noMergeId" = m2.id
                JOIN "memberSegments" ms ON m.id = ms."memberId"
                JOIN "memberSegments" ms2 ON m2.id = ms2."memberId"
                WHERE m."tenantId" = :tenantId
                  AND m2."deletedAt" IS NULL
                  AND ms."segmentId" IN (:segmentIds)
                  AND ms2."segmentId" IN (:segmentIds)
                GROUP BY mnm."memberId"
            ),
            member_tags AS (
                SELECT
                    mt."memberId",
                    JSON_AGG(
                            DISTINCT JSONB_BUILD_OBJECT(
                                    'id', t.id,
                                    'name', t.name
                                )
                        ) AS all_tags,
                    JSONB_AGG(t.id) AS all_ids
                FROM "memberTags" mt
                INNER JOIN members m ON mt."memberId" = m.id
                JOIN "memberSegments" ms ON ms."memberId" = m.id
                INNER JOIN tags t ON mt."tagId" = t.id
                WHERE m."tenantId" = :tenantId
                  AND m."deletedAt" IS NULL
                  AND ms."segmentId" IN (:segmentIds)
                  AND t."tenantId" = :tenantId
                  AND t."deletedAt" IS NULL
                GROUP BY mt."memberId"
            ),
            member_organizations AS (
                SELECT
                    mo."memberId",
                    JSON_AGG(
                            ROW_TO_JSON(o.*)
                        ) AS all_organizations,
                    JSONB_AGG(o.id) AS all_ids
                FROM "memberOrganizations" mo
                INNER JOIN members m ON mo."memberId" = m.id
                INNER JOIN organizations o ON mo."organizationId" = o.id
                JOIN "memberSegments" ms ON ms."memberId" = m.id
                JOIN "organizationSegments" os ON o.id = os."organizationId"
                WHERE m."tenantId" = :tenantId
                  AND m."deletedAt" IS NULL
                  AND ms."segmentId" IN (:segmentIds)
                  AND o."tenantId" = :tenantId
                  AND o."deletedAt" IS NULL
                  AND os."segmentId" IN (:segmentIds)
                  AND ms."segmentId" = os."segmentId"
                  AND mo."deletedAt" IS NULL
                GROUP BY mo."memberId"
            ),
            aggs AS (
                SELECT
                    id,
                    MAX("lastActive") AS "lastActive",
                    ARRAY(SELECT DISTINCT UNNEST(ARRAY_AGG(identities))) AS identities,
                    jsonb_merge_agg(username) AS username,
                    SUM("activityCount") AS "activityCount",
                    ARRAY(SELECT DISTINCT UNNEST(array_accum("activityTypes"))) AS "activityTypes",
                    ARRAY(SELECT DISTINCT UNNEST(array_accum("activeOn"))) AS "activeOn",
                    SUM("activeDaysCount") AS "activeDaysCount",
                    ROUND(SUM("averageSentiment" * "activityCount") / SUM("activityCount"), 2) AS "averageSentiment",
                    ARRAY_AGG(DISTINCT "segmentId") AS "segmentIds"
                FROM "memberActivityAggregatesMVs"
                WHERE "segmentId" IN (:segmentIds)
                GROUP BY id
            )
        SELECT
            m.id,
            m."displayName",
            m.attributes,
            m.emails,
            m."tenantId",
            m.score,
            m."lastEnriched",
            m.contributions,
            m."joinedAt",
            m."importHash",
            m."createdAt",
            m."updatedAt",
            m.reach,
            tmd.to_merge_ids AS "toMergeIds",
            nmd.no_merge_ids AS "noMergeIds",
            aggs.username,
            aggs.identities,
            aggs."activeOn",
            aggs."activityCount",
            aggs."activityTypes",
            aggs."activeDaysCount",
            aggs."lastActive",
            aggs."averageSentiment",
            aggs."segmentIds",
            COALESCE(mt.all_tags, JSON_BUILD_ARRAY()) AS tags,
            COALESCE(mo.all_organizations, JSON_BUILD_ARRAY()) AS organizations,
            COALESCE(JSONB_ARRAY_LENGTH(m.contributions), 0) AS "numberOfOpenSourceContributions"
        FROM members m
        INNER JOIN aggs ON aggs.id = m.id
        LEFT JOIN to_merge_data tmd ON m.id = tmd."memberId"
        LEFT JOIN no_merge_data nmd ON m.id = nmd."memberId"
        LEFT JOIN member_tags mt ON m.id = mt."memberId"
        LEFT JOIN member_organizations mo ON m.id = mo."memberId"
        WHERE m."deletedAt" IS NULL
          AND m."tenantId" = :tenantId
          AND ${filterString}
        ORDER BY ${orderByString}
        LIMIT :limit OFFSET :offset;
    `

    const sumMemberCount = (countResults) =>
      countResults.map((row) => parseInt(row.totalCount, 10)).reduce((a, b) => a + b, 0)

    if (countOnly) {
      const countResults = await MemberRepository.countMembers(
        options,
        segmentIds,
        filterString,
        params,
      )
      const count = sumMemberCount(countResults)

      return {
        rows: [],
        count,
        limit,
        offset,
      }
    }

    const [results, countResults] = await Promise.all([
      seq.query(query, {
        replacements: params,
        type: QueryTypes.SELECT,
      }),
      MemberRepository.countMembers(options, segmentIds, filterString, params),
    ])

    const memberIds = results.map((r) => (r as any).id)
    if (memberIds.length > 0) {
      const lastActivities = await seq.query(
        `
            WITH
                raw_data AS (
                    SELECT *, ROW_NUMBER() OVER (PARTITION BY "memberId" ORDER BY timestamp DESC) AS rn
                    FROM activities
                    WHERE "tenantId" = :tenantId
                      AND "memberId" IN (:memberIds)
                      AND "segmentId" IN (:segmentIds)
                )
            SELECT *
            FROM raw_data
            WHERE rn = 1;
        `,
        {
          replacements: {
            tenantId: tenant.id,
            segmentIds,
            memberIds,
          },
          type: QueryTypes.SELECT,
        },
      )

      for (const row of results) {
        const r = row as any
        r.lastActivity = lastActivities.find((a) => (a as any).memberId === r.id)
        if (r.lastActivity) {
          r.lastActivity.display = ActivityDisplayService.getDisplayOptions(
            r.lastActivity,
            SegmentRepository.getActivityTypes(options),
            [ActivityDisplayVariant.SHORT, ActivityDisplayVariant.CHANNEL],
          )
        }
      }
    }

    const count = sumMemberCount(countResults)

    return {
      rows: results,
      count,
      limit,
      offset,
    }
  }

  static async findAndCountAllOpensearch(
    {
      filter = {} as any,
      limit = 20,
      offset = 0,
      orderBy = 'joinedAt_DESC',
      countOnly = false,
      attributesSettings = [] as AttributeData[],
      segments = [] as string[],
      customSortFunction = undefined,
    },
    options: IRepositoryOptions,
  ): Promise<PageData<any>> {
    const tenant = SequelizeRepository.getCurrentTenant(options)

    const segmentsEnabled = await isFeatureEnabled(FeatureFlag.SEGMENTS, options)

    const segment = segments[0]

    const translator = FieldTranslatorFactory.getTranslator(
      OpenSearchIndex.MEMBERS,
      attributesSettings,
      [
        'default',
        'custom',
        'crowd',
        'enrichment',
        ...(await TenantRepository.getAvailablePlatforms(options.currentTenant.id, options)).map(
          (p) => p.platform,
        ),
      ],
    )

    const parsed = OpensearchQueryParser.parse(
      { filter, limit, offset, orderBy },
      OpenSearchIndex.MEMBERS,
      translator,
    )

    // add tenant filter to parsed query
    parsed.query.bool.must.push({
      term: {
        uuid_tenantId: tenant.id,
      },
    })

    if (segmentsEnabled) {
      // add segment filter
      parsed.query.bool.must.push({
        term: {
          uuid_segmentId: segment,
        },
      })
    }

    if (customSortFunction) {
      parsed.sort = customSortFunction
    }

    if (filter.organizations && filter.organizations.length > 0) {
      parsed.query.bool.must = parsed.query.bool.must.filter(
        (d) => d.nested?.query?.term?.['nested_organizations.uuid_id'] === undefined,
      )

      // add organizations filter manually for now

      for (const organizationId of filter.organizations) {
        parsed.query.bool.must.push({
          nested: {
            path: 'nested_organizations',
            query: {
              bool: {
                must: [
                  {
                    term: {
                      'nested_organizations.uuid_id': organizationId,
                    },
                  },
                  {
                    bool: {
                      must_not: {
                        exists: {
                          field: 'nested_organizations.obj_memberOrganizations.date_dateEnd',
                        },
                      },
                    },
                  },
                ],
              },
            },
          },
        })
      }
    }

    const countResponse = await options.opensearch.count({
      index: OpenSearchIndex.MEMBERS,
      body: { query: parsed.query },
    })

    if (countOnly) {
      return {
        rows: [],
        count: countResponse.body.count,
        limit,
        offset,
      }
    }

    const response = await options.opensearch.search({
      index: OpenSearchIndex.MEMBERS,
      body: parsed,
    })

    const translatedRows = response.body.hits.hits.map((o) =>
      translator.translateObjectToCrowd(o._source),
    )

    for (const row of translatedRows) {
      const identities = []
      const username: {} = {}

      for (const identity of row.identities) {
        identities.push(identity.platform)
        if (identity.platform in username) {
          username[identity.platform].push(identity.username)
        } else {
          username[identity.platform] = [identity.username]
        }
      }

      row.identities = identities
      row.username = username
      row.activeDaysCount = parseInt(row.activeDaysCount, 10)
      row.activityCount = parseInt(row.activityCount, 10)
    }

    const memberIds = translatedRows.map((r) => r.id)
    if (memberIds.length > 0) {
      const seq = SequelizeRepository.getSequelize(options)
      const segmentIds = segments

      const lastActivities = await seq.query(
        `
            WITH
                raw_data AS (
                    SELECT *, ROW_NUMBER() OVER (PARTITION BY "memberId" ORDER BY timestamp DESC) AS rn
                    FROM activities
                    WHERE "tenantId" = :tenantId
                      AND "memberId" IN (:memberIds)
                      AND "segmentId" IN (:segmentIds)
                )
            SELECT *
            FROM raw_data
            WHERE rn = 1;
        `,
        {
          replacements: {
            tenantId: tenant.id,
            segmentIds,
            memberIds,
          },
          type: QueryTypes.SELECT,
        },
      )

      for (const row of translatedRows) {
        const r = row as any
        r.lastActivity = lastActivities.find((a) => (a as any).memberId === r.id)
        if (r.lastActivity) {
          r.lastActivity.display = ActivityDisplayService.getDisplayOptions(
            r.lastActivity,
            SegmentRepository.getActivityTypes(options),
            [ActivityDisplayVariant.SHORT, ActivityDisplayVariant.CHANNEL],
          )
        }
      }
    }

    return { rows: translatedRows, count: countResponse.body.count, limit, offset }
  }

  static async findAndCountAll(
    {
      filter = {} as any,
      advancedFilter = null as any,
      limit = 0,
      offset = 0,
      orderBy = '',
      attributesSettings = [] as AttributeData[],
      exportMode = false,
    },

    options: IRepositoryOptions,
  ) {
    let customOrderBy: Array<any> = []
    const include = [
      {
        model: options.database.memberActivityAggregatesMV,
        attributes: [],
        required: true,
        as: 'memberActivityAggregatesMVs',
      },
      {
        model: options.database.member,
        as: 'toMerge',
        attributes: [],
        through: {
          attributes: [],
        },
      },
      {
        model: options.database.member,
        as: 'noMerge',
        attributes: [],
        through: {
          attributes: [],
        },
      },
    ]

    customOrderBy = customOrderBy.concat(
      SequelizeFilterUtils.customOrderByIfExists('activityCount', orderBy),
    )

    customOrderBy = customOrderBy.concat(
      SequelizeFilterUtils.customOrderByIfExists('activeDaysCount', orderBy),
    )

    customOrderBy = customOrderBy.concat(
      SequelizeFilterUtils.customOrderByIfExists('lastActive', orderBy),
    )

    customOrderBy = customOrderBy.concat(
      SequelizeFilterUtils.customOrderByIfExists('averageSentiment', orderBy),
    )

    customOrderBy = customOrderBy.concat(
      SequelizeFilterUtils.customOrderByIfExists('numberOfOpenSourceContributions', orderBy),
    )

    if (orderBy.includes('reach')) {
      customOrderBy = customOrderBy.concat([
        Sequelize.literal(`("member".reach->'total')::int`),
        orderBy.split('_')[1],
      ])
    }

    if (!advancedFilter) {
      advancedFilter = { and: [] }

      if (filter) {
        if (filter.id) {
          advancedFilter.and.push({ id: filter.id })
        }

        if (filter.platform) {
          advancedFilter.and.push({
            platform: {
              jsonContains: filter.platform,
            },
          })
        }

        if (filter.tags) {
          advancedFilter.and.push({
            tags: filter.tags,
          })
        }

        if (filter.organizations) {
          advancedFilter.and.push({
            organizations: filter.organizations,
          })
        }

        // TODO: member identitites FIX
        if (filter.username) {
          advancedFilter.and.push({ username: { jsonContains: filter.username } })
        }

        if (filter.displayName) {
          advancedFilter.and.push({
            displayName: {
              textContains: filter.displayName,
            },
          })
        }

        if (filter.emails) {
          advancedFilter.and.push({
            emails: {
              contains: filter.emails,
            },
          })
        }

        if (filter.scoreRange) {
          const [start, end] = filter.scoreRange
          if (start !== undefined && start !== null && start !== '') {
            advancedFilter.and.push({
              score: {
                gte: start,
              },
            })
          }

          if (end !== undefined && end !== null && end !== '') {
            advancedFilter.and.push({
              score: {
                lte: end,
              },
            })
          }
        }

        if (filter.createdAtRange) {
          const [start, end] = filter.createdAtRange
          if (start !== undefined && start !== null && start !== '') {
            advancedFilter.and.push({
              createdAt: {
                gte: start,
              },
            })
          }

          if (end !== undefined && end !== null && end !== '') {
            advancedFilter.and.push({
              createdAt: {
                lte: end,
              },
            })
          }
        }

        if (filter.reachRange) {
          const [start, end] = filter.reachRange
          if (start !== undefined && start !== null && start !== '') {
            advancedFilter.and.push({
              reach: {
                gte: start,
              },
            })
          }

          if (end !== undefined && end !== null && end !== '') {
            advancedFilter.and.push({
              reach: {
                lte: end,
              },
            })
          }
        }

        if (filter.activityCountRange) {
          const [start, end] = filter.activityCountRange
          if (start !== undefined && start !== null && start !== '') {
            advancedFilter.and.push({
              activityCount: {
                gte: start,
              },
            })
          }

          if (end !== undefined && end !== null && end !== '') {
            advancedFilter.and.push({
              activityCount: {
                lte: end,
              },
            })
          }
        }

        if (filter.activityTypes) {
          advancedFilter.and.push({
            activityTypes: {
              overlap: filter.activityTypes.split(','),
            },
          })
        }
        if (filter.activeDaysCountRange) {
          const [start, end] = filter.activeDaysCountRange
          if (start !== undefined && start !== null && start !== '') {
            advancedFilter.and.push({
              activeDaysCount: {
                gte: start,
              },
            })
          }

          if (end !== undefined && end !== null && end !== '') {
            advancedFilter.and.push({
              activeDaysCount: {
                lte: end,
              },
            })
          }
        }

        if (filter.joinedAtRange) {
          const [start, end] = filter.joinedAtRange
          if (start !== undefined && start !== null && start !== '') {
            advancedFilter.and.push({
              joinedAt: {
                gte: start,
              },
            })
          }

          if (end !== undefined && end !== null && end !== '') {
            advancedFilter.and.push({
              joinedAt: {
                lte: end,
              },
            })
          }
        }

        if (filter.lastActiveRange) {
          const [start, end] = filter.lastActiveRange
          if (start !== undefined && start !== null && start !== '') {
            advancedFilter.and.push({
              lastActive: {
                gte: start,
              },
            })
          }

          if (end !== undefined && end !== null && end !== '') {
            advancedFilter.and.push({
              lastActive: {
                lte: end,
              },
            })
          }
        }

        if (filter.averageSentimentRange) {
          const [start, end] = filter.averageSentimentRange
          if (start !== undefined && start !== null && start !== '') {
            advancedFilter.and.push({
              averageSentiment: {
                gte: start,
              },
            })
          }

          if (end !== undefined && end !== null && end !== '') {
            advancedFilter.and.push({
              averageSentiment: {
                lte: end,
              },
            })
          }
        }

        if (filter.numberOfOpenSourceContributionsRange) {
          const [start, end] = filter.numberOfOpenSourceContributionsRange
          if (start !== undefined && start !== null && start !== '') {
            advancedFilter.and.push({
              numberOfOpenSourceContributions: {
                gte: start,
              },
            })
          }

          if (end !== undefined && end !== null && end !== '') {
            advancedFilter.and.push({
              numberOfOpenSourceContributions: {
                lte: end,
              },
            })
          }
        }
      }
    }

    const {
      dynamicAttributesDefaultNestedFields,
      dynamicAttributesPlatformNestedFields,
      dynamicAttributesProjection,
    } = await MemberRepository.getDynamicAttributesLiterals(attributesSettings, options)

    const activityCount = Sequelize.literal(`"memberActivityAggregatesMVs"."activityCount"`)
    const activityTypes = Sequelize.literal(`"memberActivityAggregatesMVs"."activityTypes"`)
    const activeDaysCount = Sequelize.literal(`"memberActivityAggregatesMVs"."activeDaysCount"`)
    const lastActive = Sequelize.literal(`"memberActivityAggregatesMVs"."lastActive"`)
    const activeOn = Sequelize.literal(`"memberActivityAggregatesMVs"."activeOn"`)

    const averageSentiment = Sequelize.literal(`"memberActivityAggregatesMVs"."averageSentiment"`)
    const identities = Sequelize.literal(`"memberActivityAggregatesMVs"."identities"`)
    const username = Sequelize.literal(`"memberActivityAggregatesMVs"."username"`)

    const toMergeArray = Sequelize.literal(`STRING_AGG( distinct "toMerge"."id"::text, ',')`)
    const noMergeArray = Sequelize.literal(`STRING_AGG( distinct "noMerge"."id"::text, ',')`)

    const numberOfOpenSourceContributions = Sequelize.literal(
      `COALESCE(jsonb_array_length("member"."contributions"), 0)`,
    )

    const parser = new QueryParser(
      {
        nestedFields: {
          ...dynamicAttributesDefaultNestedFields,
          reach: 'reach.total',
          username: 'username.asString',
        },
        aggregators: {
          activityCount,
          activityTypes,
          activeDaysCount,
          lastActive,
          averageSentiment,
          activeOn,
          identities,
          username,
          numberOfOpenSourceContributions,
          ...dynamicAttributesPlatformNestedFields,
          'reach.total': Sequelize.literal(`("member".reach->'total')::int`),
          'username.asString': Sequelize.literal(
            `CAST("memberActivityAggregatesMVs"."username" AS TEXT)`,
          ),
          ...SequelizeFilterUtils.getNativeTableFieldAggregations(
            [
              'id',
              'attributes',
              'displayName',
              'emails',
              'score',
              'lastEnriched',
              'enrichedBy',
              'contributions',
              'joinedAt',
              'importHash',
              'reach',
              'createdAt',
              'updatedAt',
              'createdById',
              'updatedById',
            ],
            'member',
          ),
        },
        manyToMany: {
          tags: {
            table: 'members',
            model: 'member',
            relationTable: {
              name: 'memberTags',
              from: 'memberId',
              to: 'tagId',
            },
          },
          organizations: {
            table: 'members',
            model: 'member',
            relationTable: {
              name: 'memberOrganizations',
              from: 'memberId',
              to: 'organizationId',
            },
          },
          segments: {
            table: 'members',
            model: 'member',
            relationTable: {
              name: 'memberSegments',
              from: 'memberId',
              to: 'segmentId',
            },
          },
        },
        // TODO: member identitites FIX
        // customOperators: {
        //   username: {
        //     model: 'member',
        //     column: 'username',
        //   },
        //   platform: {
        //     model: 'member',
        //     column: 'username',
        //   },
        // },
        exportMode,
      },
      options,
    )

    const parsed: QueryOutput = parser.parse({
      filter: advancedFilter,
      orderBy: orderBy || ['joinedAt_DESC'],
      limit,
      offset,
    })

    let order = parsed.order

    if (customOrderBy.length > 0) {
      order = [customOrderBy]
    }

    let {
      rows,
      count, // eslint-disable-line prefer-const
    } = await options.database.member.findAndCountAll({
      where: parsed.where ? parsed.where : {},
      having: parsed.having ? parsed.having : {},
      include,
      attributes: [
        ...SequelizeFilterUtils.getLiteralProjections(
          [
            'id',
            'attributes',
            'displayName',
            'emails',
            'tenantId',
            'score',
            'lastEnriched',
            'enrichedBy',
            'contributions',
            'joinedAt',
            'importHash',
            'createdAt',
            'updatedAt',
            'createdById',
            'updatedById',
            'reach',
          ],
          'member',
        ),
        [activeOn, 'activeOn'],
        [identities, 'identities'],
        [username, 'username'],
        [activityCount, 'activityCount'],
        [activityTypes, 'activityTypes'],
        [activeDaysCount, 'activeDaysCount'],
        [lastActive, 'lastActive'],
        [averageSentiment, 'averageSentiment'],
        [toMergeArray, 'toMergeIds'],
        [noMergeArray, 'noMergeIds'],
        [numberOfOpenSourceContributions, 'numberOfOpenSourceContributions'],
        ...dynamicAttributesProjection,
      ],
      limit: parsed.limit || 50,
      offset: offset ? Number(offset) : 0,
      order,
      subQuery: false,
      group: [
        'member.id',
        'memberActivityAggregatesMVs.activeOn',
        'memberActivityAggregatesMVs.activityCount',
        'memberActivityAggregatesMVs.activityTypes',
        'memberActivityAggregatesMVs.activeDaysCount',
        'memberActivityAggregatesMVs.lastActive',
        'memberActivityAggregatesMVs.averageSentiment',
        'memberActivityAggregatesMVs.username',
        'memberActivityAggregatesMVs.identities',
        'toMerge.id',
      ],
      distinct: true,
    })

    rows = await this._populateRelationsForRows(rows, attributesSettings, exportMode)

    return {
      rows,
      count: count.length,
      limit: limit ? Number(limit) : 50,
      offset: offset ? Number(offset) : 0,
    }
  }

  /**
   * Returns sequelize literals for dynamic member attributes.
   * @param memberAttributeSettings
   * @param options
   * @returns
   */
  static async getDynamicAttributesLiterals(
    memberAttributeSettings: AttributeData[],
    options: IRepositoryOptions,
  ) {
    // get possible platforms for a tenant
    const availableDynamicAttributePlatformKeys = [
      'default',
      'custom',
      ...(await TenantRepository.getAvailablePlatforms(options.currentTenant.id, options)).map(
        (p) => p.platform,
      ),
    ]

    const dynamicAttributesDefaultNestedFields = memberAttributeSettings.reduce(
      (acc, attribute) => {
        acc[attribute.name] = `attributes.${attribute.name}.default`
        return acc
      },
      {},
    )

    const dynamicAttributesPlatformNestedFields = memberAttributeSettings.reduce(
      (acc, attribute) => {
        for (const key of availableDynamicAttributePlatformKeys) {
          if (attribute.type === MemberAttributeType.NUMBER) {
            acc[`attributes.${attribute.name}.${key}`] = Sequelize.literal(
              `("member"."attributes"#>>'{${attribute.name},${key}}')::integer`,
            )
          } else if (attribute.type === MemberAttributeType.BOOLEAN) {
            acc[`attributes.${attribute.name}.${key}`] = Sequelize.literal(
              `("member"."attributes"#>>'{${attribute.name},${key}}')::boolean`,
            )
          } else if (attribute.type === MemberAttributeType.MULTI_SELECT) {
            acc[`attributes.${attribute.name}.${key}`] = Sequelize.literal(
              `ARRAY( SELECT jsonb_array_elements_text("member"."attributes"#>'{${attribute.name},${key}}'))`,
            )
          } else {
            acc[`attributes.${attribute.name}.${key}`] = Sequelize.literal(
              `"member"."attributes"#>>'{${attribute.name},${key}}'`,
            )
          }
        }
        return acc
      },
      {},
    )

    const dynamicAttributesProjection = memberAttributeSettings.reduce((acc, attribute) => {
      for (const key of availableDynamicAttributePlatformKeys) {
        if (key === 'default') {
          acc.push([
            Sequelize.literal(`"member"."attributes"#>>'{${attribute.name},default}'`),
            attribute.name,
          ])
        } else {
          acc.push([
            Sequelize.literal(`"member"."attributes"#>>'{${attribute.name},${key}}'`),
            `${attribute.name}.${key}`,
          ])
        }
      }
      return acc
    }, [])

    return {
      dynamicAttributesDefaultNestedFields,
      dynamicAttributesPlatformNestedFields,
      availableDynamicAttributePlatformKeys,
      dynamicAttributesProjection,
    }
  }

  static async findAllAutocomplete(query, limit, options: IRepositoryOptions) {
    const tenant = SequelizeRepository.getCurrentTenant(options)

    const whereAnd: Array<any> = [
      {
        tenantId: tenant.id,
      },
    ]

    if (query) {
      whereAnd.push({
        [Op.or]: [
          {
            displayName: {
              [Op.iLike]: `${query}%`,
            },
          },
        ],
      })
    }

    const where = { [Op.and]: whereAnd }

    const records = await options.database.member.findAll({
      attributes: ['id', 'displayName', 'attributes', 'emails'],
      where,
      limit: limit ? Number(limit) : undefined,
      order: [['displayName', 'ASC']],
      include: [
        {
          model: options.database.organization,
          attributes: ['id', 'displayName'],
          as: 'organizations',
        },
        {
          model: options.database.segment,
          as: 'segments',
          where: {
            id: SequelizeRepository.getSegmentIds(options),
          },
        },
      ],
    })

    return records.map((record) => ({
      id: record.id,
      label: record.displayName,
      email: record.emails.length > 0 ? record.emails[0] : null,
      avatar: record.attributes?.avatarUrl?.default || null,
      organizations: record.organizations.map((org) => ({
        id: org.id,
        name: org.name,
      })),
    }))
  }

  static async mergeSuggestionsByUsername(
    numberOfHours,
    options: IRepositoryOptions,
  ): Promise<IMemberMergeSuggestion[]> {
    const transaction = SequelizeRepository.getTransaction(options)

    const seq = SequelizeRepository.getSequelize(options)

    const tenant = SequelizeRepository.getCurrentTenant(options)

    const segmentIds = SequelizeRepository.getSegmentIds(options)

    const query = `
    -- Define a CTE named "new_members" to get members created in the last 2 hours with a specific tenantId
    WITH new_members AS (
      SELECT m.id, m."tenantId"
      FROM members m
      JOIN "memberSegments" ms ON ms."memberId" = m.id
      WHERE m."createdAt" >= now() - INTERVAL :numberOfHours
      AND m."tenantId" = :tenantId
      AND ms."segmentId" IN (:segmentIds)
    ),
    -- Define a CTE named "identity_join" to find members with the same usernames across different platforms
    identity_join AS (
      SELECT
        m1.id AS m1_id,
        m2.id AS m2_id,
        i1.platform AS i1_platform,
        i2.platform AS i2_platform,
        i1.username AS i1_username,
        i2.username AS i2_username
      FROM new_members m1
      -- Join memberIdentities and members to get related records
      JOIN "memberIdentities" i1 ON m1.id = i1."memberId"
      JOIN "memberIdentities" i2 ON i1.username = i2.username AND i1.platform <> i2.platform
      JOIN members m2 ON m2.id = i2."memberId"
      -- Filter out records where tenantId is different and memberIds are the same
      WHERE m1."tenantId" = m2."tenantId"
      AND m1.id <> m2.id
      -- Filter out records present in memberToMerge table
      AND NOT EXISTS (
        SELECT 1
        FROM "memberToMerge"
        WHERE (
          "memberId" = m1.id
          AND "toMergeId" = m2.id
        ) OR (
          "memberId" = m2.id
          AND "toMergeId" = m1.id
        )
      )
      -- Filter out records present in memberNoMerge table
      AND NOT EXISTS (
        SELECT 1
        FROM "memberNoMerge"
        WHERE (
          "memberId" = m1.id
          AND "noMergeId" = m2.id
        ) OR (
          "memberId" = m2.id
          AND "noMergeId" = m1.id
        )
      )
    )
    -- Select everything from the final CTE "identity_join"
    SELECT *
    FROM identity_join;`

    const suggestions = await seq.query(query, {
      replacements: {
        tenantId: tenant.id,
        segmentIds,
        numberOfHours: `${numberOfHours} hours`,
      },
      type: QueryTypes.SELECT,
      transaction,
    })

    return suggestions.map((suggestion: any) => ({
      members: [suggestion.m1_id, suggestion.m2_id],
      // 100% confidence only from emails
      similarity: 0.95,
    }))
  }

  static async mergeSuggestionsByEmail(
    numberOfHours,
    options: IRepositoryOptions,
  ): Promise<IMemberMergeSuggestion[]> {
    const transaction = SequelizeRepository.getTransaction(options)

    const seq = SequelizeRepository.getSequelize(options)

    const tenant = SequelizeRepository.getCurrentTenant(options)

    const segmentIds = SequelizeRepository.getSegmentIds(options)

    const query = `
    -- Define a CTE named "new_members" to get members created in the last 7 days with a specific tenantId and their emails
    WITH new_members AS (
      SELECT m.id, m."tenantId", m.emails
      FROM members m
      JOIN "memberSegments" ms ON ms."memberId" = m.id
      WHERE m."createdAt" >= now() - INTERVAL :numberOfHours
      AND m."tenantId" = :tenantId
      AND ms."segmentId" IN (:segmentIds)
    ),
    -- Define a CTE named "email_join" to find overlapping emails across different members
    email_join AS (
      SELECT
        m1.id AS m1_id,            -- Member 1 ID
        m2.id AS m2_id,            -- Member 2 ID
        m1.emails AS m1_emails,    -- Member 1 emails
        m2.emails AS m2_emails     -- Member 2 emails
      FROM new_members m1
      -- Join the members table on the tenantId field and ensuring the IDs are different
      JOIN members m2 ON m1."tenantId" = m2."tenantId"
        AND m1.id <> m2.id
      -- Filter for overlapping emails
      WHERE m1.emails && m2.emails
      -- Exclude pairs that are already in the memberToMerge table
      AND NOT EXISTS (
        SELECT 1
        FROM "memberToMerge"
        WHERE (
          "memberId" = m1.id
          AND "toMergeId" = m2.id
        ) OR (
          "memberId" = m2.id
          AND "toMergeId" = m1.id
        )
      )
      -- Exclude pairs that are in the memberNoMerge table
      AND NOT EXISTS (
        SELECT 1
        FROM "memberNoMerge"
        WHERE (
          "memberId" = m1.id
          AND "noMergeId" = m2.id
        ) OR (
          "memberId" = m2.id
          AND "noMergeId" = m1.id
        )
      )
    )
    -- Select all columns from the email_join CTE
    SELECT *
    FROM email_join;`

    const suggestions = await seq.query(query, {
      replacements: {
        tenantId: tenant.id,
        segmentIds,
        numberOfHours: `${numberOfHours} hours`,
      },
      type: QueryTypes.SELECT,
      transaction,
    })
    return suggestions.map((suggestion: any) => ({
      members: [suggestion.m1_id, suggestion.m2_id],
      similarity: 1,
    }))
  }

  static async mergeSuggestionsBySimilarity(
    numberOfHours,
    options: IRepositoryOptions,
  ): Promise<IMemberMergeSuggestion[]> {
    const transaction = SequelizeRepository.getTransaction(options)

    const seq = SequelizeRepository.getSequelize(options)

    const tenant = SequelizeRepository.getCurrentTenant(options)

    const segmentIds = SequelizeRepository.getSegmentIds(options)

    const query = `
    -- Define a CTE named "new_members" to get members created in the last 7 days with a specific tenantId
    WITH new_members AS (
      SELECT m.*
      FROM members m
      JOIN "memberSegments" ms ON ms."memberId" = m.id
      WHERE m."createdAt" >= now() - INTERVAL :numberOfHours
      AND m."tenantId" = :tenantId
      AND ms."segmentId" IN (:segmentIds)
      LIMIT 1000
    ),
    -- Define a CTE named "identity_join" to find similar identities across platforms
    identity_join AS (
      -- Select distinct pairs of memberIds and relevant information, along with the similarity score
      SELECT DISTINCT ON(m1_id, m2_id)
        m1.id AS m1_id,
        m2.id AS m2_id,
        similarity(i1.username, i2.username) AS similarity
      FROM new_members m1
      -- Join memberIdentities and members to get related records
      JOIN "memberIdentities" i1 ON m1.id = i1."memberId"
      JOIN "memberIdentities" i2 ON i1.platform <> i2.platform
      JOIN members m2 ON m2.id = i2."memberId"
      -- Filter out records where tenantId is different and memberIds are the same
      WHERE m1."tenantId" = m2."tenantId"
      AND m1.id <> m2.id
      -- Consider only records with similarity > 0.5 (adjust this threshold as needed)
      AND similarity(i1.username, i2.username) > 0.5
      -- Order by similarity descending to get the most similar records first
      ORDER BY m1_id, m2_id, similarity DESC
    ),
    -- Define a CTE named "exclude_already_processed" to remove the already processed members
    exclude_already_processed AS (
      SELECT *
      FROM identity_join
      -- Filter out records present in memberToMerge table
      WHERE NOT EXISTS (
        SELECT 1
        FROM "memberToMerge"
        WHERE (
          "memberId" = identity_join.m1_id
          AND "toMergeId" = identity_join.m2_id
        ) OR (
          "memberId" = identity_join.m2_id
          AND "toMergeId" = identity_join.m1_id
        )
        -- Filter out records present in memberNoMerge table
      ) AND NOT EXISTS (
        SELECT 1
        FROM "memberNoMerge"
        WHERE (
          "memberId" = identity_join.m1_id
          AND "noMergeId" = identity_join.m2_id
        ) OR (
          "memberId" = identity_join.m2_id
          AND "noMergeId" = identity_join.m1_id
        )
      )
    )
    -- Select everything from the final CTE "exclude_already_processed"
    SELECT *
    FROM exclude_already_processed;`

    const suggestions = await seq.query(query, {
      replacements: {
        tenantId: tenant.id,
        segmentIds,
        numberOfHours: `${numberOfHours} hours`,
      },
      type: QueryTypes.SELECT,
      transaction,
    })

    return suggestions.map((suggestion: any) => ({
      members: [suggestion.m1_id, suggestion.m2_id],
      // 100% confidence only from emails
      similarity: suggestion.similarity > 0.95 ? 0.95 : suggestion.similarity,
    }))
  }

  static async addToWeakIdentities(
    memberIds: string[],
    username: string,
    platform: string,
    options: IRepositoryOptions,
  ): Promise<void> {
    const transaction = SequelizeRepository.getTransaction(options)

    const seq = SequelizeRepository.getSequelize(options)

    const tenant = SequelizeRepository.getCurrentTenant(options)

    const query = `
    update members
    set "weakIdentities" = "weakIdentities" || jsonb_build_object('username', :username, 'platform', :platform)::jsonb
    where id in (:memberIds)
      and not exists (select 1
                      from jsonb_array_elements("weakIdentities") as wi
                      where wi ->> 'username' = :username
                        and wi ->> 'platform' = :platform);
    `

    await seq.query(query, {
      replacements: {
        memberIds,
        username,
        platform,
        tenantId: tenant.id,
      },
      type: QueryTypes.UPDATE,
      transaction,
    })
  }

  static async _createAuditLog(action, record, data, options: IRepositoryOptions) {
    if (log) {
      let values = {}

      if (data) {
        values = {
          ...record.get({ plain: true }),
          activitiesIds: data.activities,
          tagsIds: data.tags,
          noMergeIds: data.noMerge,
        }
      }

      await AuditLogRepository.log(
        {
          entityName: 'member',
          entityId: record.id,
          action,
          values,
        },
        options,
      )
    }
  }

  static async _populateRelationsForRows(rows, attributesSettings, exportMode = false) {
    if (!rows) {
      return rows
    }

    // No need for lazyloading tags for integrations or microservices
    if (
      (KUBE_MODE &&
        (SERVICE === ServiceType.NODEJS_WORKER || SERVICE === ServiceType.JOB_GENERATOR) &&
        !exportMode) ||
      process.env.SERVICE === 'integrations' ||
      process.env.SERVICE === 'microservices-nodejs'
    ) {
      return rows.map((record) => {
        const plainRecord = record.get({ plain: true })
        plainRecord.noMerge = plainRecord.noMergeIds ? plainRecord.noMergeIds.split(',') : []
        plainRecord.toMerge = plainRecord.toMergeIds ? plainRecord.toMergeIds.split(',') : []

        delete plainRecord.toMergeIds
        delete plainRecord.noMergeIds
        return plainRecord
      })
    }

    return Promise.all(
      rows.map(async (record) => {
        const plainRecord = record.get({ plain: true })
        plainRecord.noMerge = plainRecord.noMergeIds ? plainRecord.noMergeIds.split(',') : []
        plainRecord.toMerge = plainRecord.toMergeIds ? plainRecord.toMergeIds.split(',') : []
        plainRecord.lastActivity = plainRecord.lastActive
          ? (
              await record.getActivities({
                order: [['timestamp', 'DESC']],
                limit: 1,
              })
            )[0].get({ plain: true })
          : null
        delete plainRecord.toMergeIds
        delete plainRecord.noMergeIds

        plainRecord.activeOn = plainRecord.activeOn ?? []

        for (const attribute of attributesSettings) {
          if (Object.prototype.hasOwnProperty.call(plainRecord, attribute.name)) {
            delete plainRecord[attribute.name]
          }
        }

        for (const attributeName in plainRecord.attributes) {
          if (!lodash.find(attributesSettings, { name: attributeName })) {
            delete plainRecord.attributes[attributeName]
          }
        }

        delete plainRecord.contributions

        delete plainRecord.company
        plainRecord.organizations = await record.getOrganizations({
          joinTableAttributes: [],
        })
        plainRecord.tags = await record.getTags({
          joinTableAttributes: [],
        })

        if (exportMode) {
          plainRecord.notes = await record.getNotes({
            joinTableAttributes: [],
          })
        }
        return plainRecord
      }),
    )
  }

  /**
   * Fill a record with the relations and files (if any)
   * @param record Record to get relations and files for
   * @param options IRepository options
   * @param returnPlain If true: return object, otherwise  return model
   * @returns The model/object with filled relations and files
   */
  static async _populateRelations(
    record,
    options: IRepositoryOptions,
    returnPlain = true,
    segmentId?: string,
  ) {
    if (!record) {
      return record
    }

    let output

    if (returnPlain) {
      output = record.get({ plain: true })
    } else {
      output = record
    }

    const transaction = SequelizeRepository.getTransaction(options)

    const activityAggregates = await MemberRepository.getActivityAggregates(
      output.id,
      options,
      segmentId,
    )

    output.activeOn = activityAggregates?.activeOn || []
    output.activityCount = activityAggregates?.activityCount || 0
    output.activityTypes = activityAggregates?.activityTypes || []
    output.activeDaysCount = activityAggregates?.activeDaysCount || 0
    output.averageSentiment = activityAggregates?.averageSentiment || 0

    output.lastActivity =
      (
        await record.getActivities({
          order: [['timestamp', 'DESC']],
          limit: 1,
          transaction,
        })
      )[0]?.get({ plain: true }) ?? null

    output.lastActive = output.lastActivity?.timestamp ?? null

    output.numberOfOpenSourceContributions = output.contributions?.length ?? 0

    output.tags = await record.getTags({
      transaction,
      order: [['createdAt', 'ASC']],
      joinTableAttributes: [],
    })

    output.organizations = await record.getOrganizations({
      transaction,
      order: [['createdAt', 'ASC']],
      joinTableAttributes: ['dateStart', 'dateEnd', 'title', 'source'],
      through: {
        where: {
          deletedAt: null,
        },
      },
    })
    MemberRepository.sortOrganizations(output.organizations)

    output.tasks = await record.getTasks({
      transaction,
      order: [['createdAt', 'ASC']],
      joinTableAttributes: [],
    })

    output.notes = await record.getNotes({
      transaction,
      joinTableAttributes: [],
    })

    output.noMerge = (
      await record.getNoMerge({
        transaction,
      })
    ).map((i) => i.id)

    output.toMerge = (
      await record.getToMerge({
        transaction,
      })
    ).map((i) => i.id)

    const memberIdentities = (await this.getIdentities([record.id], options)).get(record.id)

    output.username = {}

    for (const identity of memberIdentities) {
      if (output.username[identity.platform]) {
        output.username[identity.platform].push(identity.username)
      } else {
        output.username[identity.platform] = [identity.username]
      }
    }

    output.identities = Object.keys(output.username)

    output.affiliations = await this.getAffiliations(record.id, options)

    const manualSyncRemote = await new MemberSyncRemoteRepository(options).findMemberManualSync(
      record.id,
    )

    for (const syncRemote of manualSyncRemote) {
      if (output.attributes?.syncRemote) {
        output.attributes.syncRemote[syncRemote.platform] = syncRemote.status === SyncStatus.ACTIVE
      } else {
        output.attributes.syncRemote = {
          [syncRemote.platform]: syncRemote.status === SyncStatus.ACTIVE,
        }
      }
    }

    return output
  }

  static async updateMemberOrganizations(
    record,
    organizations,
    replace,
    options: IRepositoryOptions,
  ) {
    if (!organizations) {
      return
    }

    function iso(v) {
      return moment(v).toISOString()
    }

    if (replace) {
      const originalOrgs = await MemberRepository.fetchWorkExperiences(record.id, options)

      const toDelete = originalOrgs.filter(
        (originalOrg: any) =>
          !organizations.find(
            (newOrg) =>
              originalOrg.organizationId === newOrg.id &&
              originalOrg.title === (newOrg.title || null) &&
              iso(originalOrg.dateStart) === iso(newOrg.startDate || null) &&
              iso(originalOrg.dateEnd) === iso(newOrg.endDate || null),
          ),
      )

      for (const item of toDelete) {
        await MemberRepository.deleteWorkExperience((item as any).id, options)
      }
    }

    for (const item of organizations) {
      const org = typeof item === 'string' ? { id: item } : item
      await MemberRepository.createOrUpdateWorkExperience(
        {
          memberId: record.id,
          organizationId: org.id,
          title: org.title,
          dateStart: org.startDate,
          dateEnd: org.endDate,
          source: org.source,
        },
        options,
      )
      await OrganizationRepository.includeOrganizationToSegments(org.id, options)
    }
  }

  static async createOrUpdateWorkExperience(
    {
      memberId,
      organizationId,
      source,
      title = null,
      dateStart = null,
      dateEnd = null,
      updateAffiliation = true,
    },
    options: IRepositoryOptions,
  ) {
    const seq = SequelizeRepository.getSequelize(options)
    const transaction = SequelizeRepository.getTransaction(options)

    if (dateStart) {
      // clean up organizations without dates if we're getting ones with dates
      await seq.query(
        `
          UPDATE "memberOrganizations"
          SET "deletedAt" = NOW()
          WHERE "memberId" = :memberId
          AND "organizationId" = :organizationId
          AND "dateStart" IS NULL
          AND "dateEnd" IS NULL
        `,
        {
          replacements: {
            memberId,
            organizationId,
          },
          type: QueryTypes.UPDATE,
          transaction,
        },
      )
    } else {
      const rows = await seq.query(
        `
          SELECT COUNT(*) AS count FROM "memberOrganizations"
          WHERE "memberId" = :memberId
          AND "organizationId" = :organizationId
          AND "dateStart" IS NOT NULL
          AND "deletedAt" IS NULL
        `,
        {
          replacements: {
            memberId,
            organizationId,
          },
          type: QueryTypes.SELECT,
          transaction,
        },
      )
      const row = rows[0] as any
      if (row.count > 0) {
        // if we're getting organization without dates, but there's already one with dates, don't insert
        return
      }
    }

    let conflictCondition = `("memberId", "organizationId", "dateStart", "dateEnd")`
    if (!dateEnd) {
      conflictCondition = `("memberId", "organizationId", "dateStart") WHERE "dateEnd" IS NULL`
    }
    if (!dateStart) {
      conflictCondition = `("memberId", "organizationId") WHERE "dateStart" IS NULL AND "dateEnd" IS NULL`
    }

    const onConflict =
      source === OrganizationSource.UI
        ? `ON CONFLICT ${conflictCondition} DO UPDATE SET "title" = :title, "dateStart" = :dateStart, "dateEnd" = :dateEnd, "deletedAt" = NULL, "source" = :source`
        : 'ON CONFLICT DO NOTHING'

    await seq.query(
      `
        INSERT INTO "memberOrganizations" ("memberId", "organizationId", "createdAt", "updatedAt", "title", "dateStart", "dateEnd", "source")
        VALUES (:memberId, :organizationId, NOW(), NOW(), :title, :dateStart, :dateEnd, :source)
        ${onConflict}
      `,
      {
        replacements: {
          memberId,
          organizationId,
          title: title || null,
          dateStart: dateStart || null,
          dateEnd: dateEnd || null,
          source: source || null,
        },
        type: QueryTypes.INSERT,
        transaction,
      },
    )

    if (updateAffiliation) {
      await MemberAffiliationRepository.update(memberId, options)
    }
  }

  static async deleteWorkExperience(id, options: IRepositoryOptions) {
    const seq = SequelizeRepository.getSequelize(options)
    const transaction = SequelizeRepository.getTransaction(options)

    await seq.query(
      `
        UPDATE "memberOrganizations"
        SET "deletedAt" = NOW()
        WHERE "id" = :id
      `,
      {
        replacements: {
          id,
        },
        type: QueryTypes.UPDATE,
        transaction,
      },
    )
  }

  static async fetchWorkExperiences(memberId: string, options: IRepositoryOptions) {
    const seq = SequelizeRepository.getSequelize(options)
    const transaction = SequelizeRepository.getTransaction(options)

    const query = `
      SELECT * FROM "memberOrganizations"
      WHERE "memberId" = :memberId
        AND "deletedAt" IS NULL
    `

    const records = await seq.query(query, {
      replacements: {
        memberId,
      },
      type: QueryTypes.SELECT,
      transaction,
    })

    return records
  }

  static async findWorkExperience(
    memberId: string,
    timestamp: string,
    options: IRepositoryOptions,
  ) {
    const seq = SequelizeRepository.getSequelize(options)
    const transaction = SequelizeRepository.getTransaction(options)

    const query = `
      SELECT * FROM "memberOrganizations"
      WHERE "memberId" = :memberId
        AND (
          ("dateStart" <= :timestamp AND "dateEnd" >= :timestamp)
          OR ("dateStart" <= :timestamp AND "dateEnd" IS NULL)
        )
        AND "deletedAt" IS NULL
      ORDER BY "dateStart" DESC, id
      LIMIT 1
    `

    const records = await seq.query(query, {
      replacements: {
        memberId,
        timestamp,
      },
      type: QueryTypes.SELECT,
      transaction,
    })

    if (records.length === 0) {
      return null
    }

    return records[0]
  }

  static async findMostRecentOrganization(
    memberId: string,
    timestamp: string,
    options: IRepositoryOptions,
  ): Promise<any> {
    const seq = SequelizeRepository.getSequelize(options)
    const transaction = SequelizeRepository.getTransaction(options)

    const query = `
      SELECT * FROM "memberOrganizations"
      WHERE "memberId" = :memberId
        AND "dateStart" IS NULL
        AND "dateEnd" IS NULL
        AND "createdAt" <= :timestamp
        AND "deletedAt" IS NULL
      ORDER BY "createdAt" DESC, id
      LIMIT 1
    `
    const records = await seq.query(query, {
      replacements: {
        memberId,
        timestamp,
      },
      type: QueryTypes.SELECT,
      transaction,
    })

    if (records.length === 0) {
      return null
    }

    return records[0]
  }

  static async findMostRecentOrganizationEver(
    memberId: string,
    options: IRepositoryOptions,
  ): Promise<any> {
    const seq = SequelizeRepository.getSequelize(options)
    const transaction = SequelizeRepository.getTransaction(options)

    const query = `
      SELECT * FROM "memberOrganizations"
      WHERE "memberId" = :memberId
        AND "dateStart" IS NULL
        AND "dateEnd" IS NULL
        AND "deletedAt" IS NULL
      ORDER BY "createdAt", id
      LIMIT 1
    `
    const records = await seq.query(query, {
      replacements: {
        memberId,
      },
      type: QueryTypes.SELECT,
      transaction,
    })

    if (records.length === 0) {
      return null
    }

    return records[0]
  }

  static sortOrganizations(organizations) {
    organizations.sort((a, b) => {
      a = a.dataValues ? a.get({ plain: true }) : a
      b = b.dataValues ? b.get({ plain: true }) : b
      const aStart = a.memberOrganizations?.dateStart
      const bStart = b.memberOrganizations?.dateStart
      const aEnd = a.memberOrganizations?.dateEnd
      const bEnd = b.memberOrganizations?.dateEnd

      // Sorting:
      // 1. Those without dateEnd, but with dateStart should be at the top, orderd by dateStart
      // 2. Those with dateEnd and dateStart should be in the middle, ordered by dateEnd
      // 3. Those without dateEnd and dateStart should be at the bottom, ordered by name
      if (!aEnd && aStart) {
        if (!bEnd && bStart) {
          return aStart > bStart ? -1 : 1
        }
        if (bEnd && bStart) {
          return -1
        }
        return -1
      }
      if (aEnd && aStart) {
        if (!bEnd && bStart) {
          return 1
        }
        if (bEnd && bStart) {
          return aEnd > bEnd ? -1 : 1
        }
        return -1
      }

      if (!bEnd && bStart) {
        return 1
      }
      if (bEnd && bStart) {
        return 1
      }
      return a.name > b.name ? 1 : -1
    })
  }

  static async getMemberIdsandCountForEnrich(
    { limit = 20, offset = 0, orderBy = 'joinedAt_DESC', countOnly = false },
    options: IRepositoryOptions,
  ) {
    const tenant = SequelizeRepository.getCurrentTenant(options)
    const segmentIds = SequelizeRepository.getSegmentIds(options)
    const seq = SequelizeRepository.getSequelize(options)

    const params: any = {
      tenantId: tenant.id,
      segmentIds,
      limit,
      offset,
    }

    let orderByString = ''
    const orderByParts = orderBy.split('_')
    const direction = orderByParts[1].toLowerCase()
    switch (orderByParts[0]) {
      case 'joinedAt':
        orderByString = 'm."joinedAt"'
        break
      case 'displayName':
        orderByString = 'm."displayName"'
        break
      case 'reach':
        orderByString = "(m.reach ->> 'total')::int"
        break
      case 'score':
        orderByString = 'm.score'
        break

      default:
        throw new Error(`Invalid order by: ${orderBy}!`)
    }
    orderByString = `${orderByString} ${direction}`

    const countQuery = `
    SELECT count(*) FROM (
      SELECT m.id
      FROM members m
      JOIN "memberSegments" ms ON ms."memberId" = m.id
      WHERE m."tenantId" = :tenantId
      AND ms."segmentId" IN (:segmentIds)
      AND (m."lastEnriched" IS NULL OR date_part('month', age(now(), m."lastEnriched")) >= 6)
      AND m."deletedAt" is NULL
    ) as count
    `

    const memberCount = await seq.query(countQuery, {
      replacements: params,
      type: QueryTypes.SELECT,
    })

    if (countOnly) {
      return {
        count: (memberCount[0] as any).count,
        ids: [],
      }
    }

    const members = await seq.query(
      `SELECT m.id FROM members m
      JOIN "memberSegments" ms ON ms."memberId" = m.id
      WHERE m."tenantId" = :tenantId and ms."segmentId" in (:segmentIds) 
      AND (m."lastEnriched" IS NULL OR date_part('month', age(now(), m."lastEnriched")) >= 6)
      AND m."deletedAt" is NULL
      ORDER BY ${orderByString} 
      LIMIT :limit OFFSET :offset`,
      {
        replacements: params,
        type: QueryTypes.SELECT,
      },
    )

    return {
      count: (memberCount[0] as any).count,
      ids: members.map((i: any) => i.id),
    }
  }

  static async moveNotesBetweenMembers(
    fromMemberId: string,
    toMemberId: string,
    options: IRepositoryOptions,
  ): Promise<void> {
    const transaction = SequelizeRepository.getTransaction(options)

    const seq = SequelizeRepository.getSequelize(options)

    const params: any = {
      fromMemberId,
      toMemberId,
    }

    const deleteQuery = `
      delete from "memberNotes" using "memberNotes" as mn2
      where "memberNotes"."memberId" = :fromMemberId 
      and "memberNotes"."noteId" = mn2."noteId"
      and mn2."memberId" = :toMemberId;
    `

    await seq.query(deleteQuery, {
      replacements: params,
      type: QueryTypes.DELETE,
      transaction,
    })

    const updateQuery = `
      update "memberNotes" set "memberId" = :toMemberId where "memberId" = :fromMemberId;
    `

    await seq.query(updateQuery, {
      replacements: params,
      type: QueryTypes.UPDATE,
      transaction,
    })
  }

  static async moveTasksBetweenMembers(
    fromMemberId: string,
    toMemberId: string,
    options: IRepositoryOptions,
  ): Promise<void> {
    const transaction = SequelizeRepository.getTransaction(options)

    const seq = SequelizeRepository.getSequelize(options)

    const params: any = {
      fromMemberId,
      toMemberId,
    }

    const deleteQuery = `
      delete from "memberTasks" using "memberTasks" as mt2
      where "memberTasks"."memberId" = :fromMemberId 
      and "memberTasks"."taskId" = mt2."taskId"
      and mt2."memberId" = :toMemberId;
    `

    await seq.query(deleteQuery, {
      replacements: params,
      type: QueryTypes.DELETE,
      transaction,
    })

    const updateQuery = `
      update "memberTasks" set "memberId" = :toMemberId where "memberId" = :fromMemberId;
    `

    await seq.query(updateQuery, {
      replacements: params,
      type: QueryTypes.UPDATE,
      transaction,
    })
  }
}

export default MemberRepository<|MERGE_RESOLUTION|>--- conflicted
+++ resolved
@@ -421,11 +421,7 @@
 
       const query = `
         INSERT INTO "memberToMerge" ("memberId", "toMergeId", "similarity", "createdAt", "updatedAt")
-<<<<<<< HEAD
-        VALUES ${placeholders.join(', ')} ON CONFLICT DO NOTHING;
-=======
         VALUES ${placeholders.join(', ')} on conflict do nothing;
->>>>>>> ee1fb0c0
       `
       try {
         await seq.query(query, {
@@ -883,24 +879,28 @@
       tenantId: currentTenant.id,
     }
 
-
     if (segmentId) {
       // we load data for a specific segment (can be leaf, parent or grand parent id)
-    
-      const dataFromOpensearch = (await this.findAndCountAllOpensearch({
-        filter: {
-          and: [
-            {
-              id: {
-                eq: memberId
-              }
+
+      const dataFromOpensearch = (
+        await this.findAndCountAllOpensearch(
+          {
+            filter: {
+              and: [
+                {
+                  id: {
+                    eq: memberId,
+                  },
+                },
+              ],
             },
-          ]
-        },
-        limit: 1,
-        offset: 0,
-        segments: [segmentId],
-      }, options)).rows[0]
+            limit: 1,
+            offset: 0,
+            segments: [segmentId],
+          },
+          options,
+        )
+      ).rows[0]
 
       return {
         activeDaysCount: dataFromOpensearch?.activeDaysCount || 0,
