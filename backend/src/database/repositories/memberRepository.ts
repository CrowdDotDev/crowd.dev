--- conflicted
+++ resolved
@@ -33,14 +33,11 @@
 } from './types/memberTypes'
 import SegmentRepository from './segmentRepository'
 import { SegmentData } from '../../types/segmentTypes'
-<<<<<<< HEAD
-=======
 import {
   MemberSegmentAffiliation,
   MemberSegmentAffiliationJoined,
 } from '../../types/memberSegmentAffiliationTypes'
 import MemberSegmentAffiliationRepository from './memberSegmentAffiliationRepository'
->>>>>>> 848d0d7b
 
 const { Op } = Sequelize
 
@@ -66,10 +63,6 @@
     const transaction = SequelizeRepository.getTransaction(options)
 
     const segment = SequelizeRepository.getStrictlySingleActiveSegment(options)
-<<<<<<< HEAD
-
-=======
->>>>>>> 848d0d7b
     const record = await options.database.member.create(
       {
         ...lodash.pick(data, [
@@ -666,13 +659,10 @@
       })
     }
 
-<<<<<<< HEAD
-=======
     if (data.affiliations) {
       await this.setAffiliations(id, data.affiliations, options)
     }
 
->>>>>>> 848d0d7b
     if (options.currentSegments && options.currentSegments.length > 0) {
       await MemberRepository.includeMemberToSegments(record.id, { ...options, transaction })
     }
@@ -758,8 +748,6 @@
     const member = await this.findById(id, options, true, false)
 
     // if member doesn't belong to any other segment anymore, remove it
-<<<<<<< HEAD
-
     if (member.segments.length === 0) {
       const record = await options.database.member.findOne({
         where: {
@@ -773,21 +761,6 @@
         throw new Error404()
       }
 
-=======
-    if (member.segments.length === 0) {
-      const record = await options.database.member.findOne({
-        where: {
-          id,
-          tenantId: currentTenant.id,
-        },
-        transaction,
-      })
-
-      if (!record) {
-        throw new Error404()
-      }
-
->>>>>>> 848d0d7b
       await record.destroy({
         force,
         transaction,
@@ -812,20 +785,6 @@
     })
   }
 
-<<<<<<< HEAD
-  /*
-  static async getSegments(
-    memberIds: string[],
-    options: IRepositoryOptions,
-  ): Promise<Map<string, SegmentData[]>> {
-    const results = new Map<string, SegmentData[]>()
-
-    const transaction = SequelizeRepository.getTransaction(options)
-    const seq = SequelizeRepository.getSequelize(options)
-
-    const query = `
-      select "memberId", "segmentId", "tenantId", "createdAt" from "memberSegments" where "memberId" in (:memberIds) order by "createdAt" asc;
-=======
   static async getMemberSegments(
     memberId: string,
     options: IRepositoryOptions,
@@ -839,60 +798,16 @@
         FROM "memberSegments"
         WHERE "memberId" = :memberId
         ORDER BY "createdAt";
->>>>>>> 848d0d7b
     `
 
     const data = await seq.query(query, {
       replacements: {
-<<<<<<< HEAD
-        memberIds,
-=======
         memberId,
->>>>>>> 848d0d7b
       },
       type: QueryTypes.SELECT,
       transaction,
     })
 
-<<<<<<< HEAD
-    for (const id of memberIds) {
-      results.set(id, [])
-    }
-
-    for (const res of data as any[]) {
-      const { memberId, segmentId, username, sourceId, integrationId, createdAt } = res
-      const identities = results.get(memberId)
-
-      identities.push({
-        platform,
-        username,
-        sourceId,
-        integrationId,
-        createdAt,
-      })
-    }
-
-
-    // TODO: complete
-
-    return results
-  }
-  */
-
-  static async getMemberSegments(
-    memberId: string,
-    options: IRepositoryOptions,
-  ): Promise<SegmentData[]> {
-    const transaction = SequelizeRepository.getTransaction(options)
-    const seq = SequelizeRepository.getSequelize(options)
-    const segmentRepository = new SegmentRepository(options)
-
-    const query = `
-        SELECT "segmentId"
-        FROM "memberSegments"
-        WHERE "memberId" = :memberId
-        ORDER BY "createdAt";
-=======
     const segmentIds = (data as any[]).map((item) => item.segmentId)
     const segments = await segmentRepository.findInIds(segmentIds)
 
@@ -950,7 +865,6 @@
       left join organizations o on o.id = msa."organizationId"
       join segments s on s.id = msa."segmentId"
       where msa."memberId" = :memberId
->>>>>>> 848d0d7b
     `
 
     const data = await seq.query(query, {
@@ -961,14 +875,7 @@
       transaction,
     })
 
-<<<<<<< HEAD
-    const segmentIds = (data as any[]).map((item) => item.segmentId)
-    const segments = await segmentRepository.findInIds(segmentIds)
-
-    return segments
-=======
     return data as MemberSegmentAffiliationJoined[]
->>>>>>> 848d0d7b
   }
 
   static async getIdentities(
@@ -1355,10 +1262,6 @@
                   AND ms."segmentId" IN (:segmentIds)
                   AND t."tenantId" = :tenantId
                   AND t."deletedAt" IS NULL
-<<<<<<< HEAD
-                  AND t."segmentId" IN (:segmentIds)
-=======
->>>>>>> 848d0d7b
                 GROUP BY mt."memberId"
             ),
             member_organizations AS (
@@ -1383,11 +1286,7 @@
             ms."segmentId"
         FROM members m
         JOIN "memberSegments" ms ON ms."memberId" = m.id
-<<<<<<< HEAD
-        INNER JOIN "memberActivityAggregatesMVs" aggs ON aggs.id = m.id
-=======
         INNER JOIN "memberActivityAggregatesMVs" aggs ON aggs.id = m.id AND aggs."segmentId" = ms."segmentId"
->>>>>>> 848d0d7b
         LEFT JOIN member_tags mt ON m.id = mt."memberId"
         LEFT JOIN member_organizations mo ON m.id = mo."memberId"
         WHERE m."deletedAt" IS NULL
@@ -1535,11 +1434,7 @@
                 SELECT
                     mt."memberId",
                     JSON_AGG(
-<<<<<<< HEAD
-                            JSON_BUILD_OBJECT(
-=======
                             DISTINCT JSONB_BUILD_OBJECT(
->>>>>>> 848d0d7b
                                     'id', t.id,
                                     'name', t.name
                                 )
@@ -1554,10 +1449,6 @@
                   AND ms."segmentId" IN (:segmentIds)
                   AND t."tenantId" = :tenantId
                   AND t."deletedAt" IS NULL
-<<<<<<< HEAD
-                  AND t."segmentId" IN (:segmentIds)
-=======
->>>>>>> 848d0d7b
                 GROUP BY mt."memberId"
             ),
             member_organizations AS (
