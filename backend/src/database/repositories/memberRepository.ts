--- conflicted
+++ resolved
@@ -4,7 +4,7 @@
   memberEditOrganizationsAction,
   memberEditProfileAction,
 } from '@crowd/audit-logs'
-import { dateEqualityChecker, Error400, Error404, Error409 } from '@crowd/common'
+import { dateEqualityChecker, Error400, Error404, Error409, RawQueryParser } from '@crowd/common'
 import {
   countMembersWithActivities,
   getActiveMembers,
@@ -23,6 +23,8 @@
 } from '@crowd/data-access-layer/src/member_identities'
 import { addMemberNoMerge, removeMemberToMerge } from '@crowd/data-access-layer/src/member_merge'
 import {
+  fetchManyMemberIdentities,
+  fetchManyMemberOrgs,
   fetchMemberIdentities,
   fetchMemberOrganizations,
   findMemberById,
@@ -30,15 +32,16 @@
   MemberField,
   queryMembersAdvanced,
 } from '@crowd/data-access-layer/src/members'
-import { fetchAbsoluteMemberAggregates } from '@crowd/data-access-layer/src/members/segments'
+import { fetchAbsoluteMemberAggregates, fetchManyMemberSegments } from '@crowd/data-access-layer/src/members/segments'
 import { IDbMemberData } from '@crowd/data-access-layer/src/members/types'
 import { OrganizationField, queryOrgs } from '@crowd/data-access-layer/src/orgs'
 import { findTags } from '@crowd/data-access-layer/src/others'
 import { optionsQx } from '@crowd/data-access-layer/src/queryExecutor'
-import { isSegmentProject, isSegmentProjectGroup } from '@crowd/data-access-layer/src/segments'
+import { fetchManySegments, isSegmentProject, isSegmentProjectGroup } from '@crowd/data-access-layer/src/segments'
 import { ActivityDisplayService } from '@crowd/integrations'
 import { FieldTranslatorFactory, OpensearchQueryParser } from '@crowd/opensearch'
 import {
+  ALL_PLATFORM_TYPES,
   ActivityDisplayVariant,
   FeatureFlag,
   IMemberIdentity,
@@ -79,6 +82,7 @@
   IMemberMergeSuggestion,
   mapUsernameToIdentities,
 } from './types/memberTypes'
+import MemberAttributeSettingsRepository from './memberAttributeSettingsRepository'
 
 const { Op } = Sequelize
 
@@ -1912,8 +1916,6 @@
     return { rows: translatedRows, count: countResponse.body.count, limit, offset }
   }
 
-<<<<<<< HEAD
-=======
   public static QUERY_FILTER_COLUMN_MAP: Map<string, { name: string; queryable?: boolean }> =
     new Map([
       // id fields
@@ -2287,7 +2289,6 @@
     return { rows, count, limit, offset }
   }
 
->>>>>>> addde0dd
   /**
    * Returns sequelize literals for dynamic member attributes.
    * @param memberAttributeSettings
