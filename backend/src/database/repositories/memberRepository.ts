import {
  ALL_PLATFORM_TYPES,
  ActivityDisplayVariant,
  MemberAttributeType,
  OpenSearchIndex,
  PlatformType,
} from '@crowd/types'
import lodash, { chunk } from 'lodash'
import Sequelize, { QueryTypes } from 'sequelize'

import { FieldTranslatorFactory, OpensearchQueryParser } from '@crowd/opensearch'
import { KUBE_MODE, SERVICE } from '../../conf'
import { ServiceType } from '../../conf/configTypes'
import Error404 from '../../errors/Error404'
import isFeatureEnabled from '../../feature-flags/isFeatureEnabled'
import { PlatformIdentities } from '../../serverless/integrations/types/messageTypes'
import ActivityDisplayService from '../../services/activityDisplayService'
import { FeatureFlag, PageData } from '../../types/common'
import {
  MemberSegmentAffiliation,
  MemberSegmentAffiliationJoined,
} from '../../types/memberSegmentAffiliationTypes'
import { SegmentData } from '../../types/segmentTypes'
import { AttributeData } from '../attributes/attribute'
import SequelizeFilterUtils from '../utils/sequelizeFilterUtils'
import { IRepositoryOptions } from './IRepositoryOptions'
import AuditLogRepository from './auditLogRepository'
import QueryParser from './filters/queryParser'
import { JsonColumnInfo, QueryOutput } from './filters/queryTypes'
import RawQueryParser from './filters/rawQueryParser'
import MemberSegmentAffiliationRepository from './memberSegmentAffiliationRepository'
import SegmentRepository from './segmentRepository'
import SequelizeRepository from './sequelizeRepository'
import TenantRepository from './tenantRepository'
import {
  IActiveMemberData,
  IActiveMemberFilter,
  IMemberIdentity,
  IMemberMergeSuggestion,
  mapUsernameToIdentities,
} from './types/memberTypes'
import SegmentRepository from './segmentRepository'
import { SegmentData } from '../../types/segmentTypes'
import {
  MemberSegmentAffiliation,
  MemberSegmentAffiliationJoined,
} from '../../types/memberSegmentAffiliationTypes'
import MemberSegmentAffiliationRepository from './memberSegmentAffiliationRepository'

const { Op } = Sequelize

const log: boolean = false

class MemberRepository {
  static async create(data, options: IRepositoryOptions, doPopulateRelations = true) {
    if (!data.username) {
      throw new Error('Username not set when creating member!')
    }

    const platforms = Object.keys(data.username) as PlatformType[]
    if (platforms.length === 0) {
      throw new Error('Username object does not have any platforms!')
    }

    data.username = mapUsernameToIdentities(data.username)

    const currentUser = SequelizeRepository.getCurrentUser(options)

    const tenant = SequelizeRepository.getCurrentTenant(options)

    const transaction = SequelizeRepository.getTransaction(options)

    const segment = SequelizeRepository.getStrictlySingleActiveSegment(options)
    const record = await options.database.member.create(
      {
        ...lodash.pick(data, [
          'displayName',
          'attributes',
          'emails',
          'lastEnriched',
          'enrichedBy',
          'contributions',
          'score',
          'reach',
          'joinedAt',
          'importHash',
        ]),
        tenantId: tenant.id,
        createdById: currentUser.id,
        updatedById: currentUser.id,
        segmentId: segment.id,
      },
      {
        transaction,
      },
    )

    const username: PlatformIdentities = data.username

    const seq = SequelizeRepository.getSequelize(options)
    const query = `
      insert into "memberIdentities"("memberId", platform, username, "sourceId", "tenantId", "integrationId")
      values(:memberId, :platform, :username, :sourceId, :tenantId, :integrationId);
    `

    for (const platform of Object.keys(username) as PlatformType[]) {
      const identities: any[] = username[platform]
      for (const identity of identities) {
        await seq.query(query, {
          replacements: {
            memberId: record.id,
            platform,
            username: identity.username,
            sourceId: identity.sourceId || null,
            integrationId: identity.integrationId || null,
            tenantId: tenant.id,
          },
          type: QueryTypes.INSERT,
          transaction,
        })
      }
    }

    await MemberRepository.includeMemberToSegments(record.id, options)

    await record.setActivities(data.activities || [], {
      transaction,
    })
    await record.setTags(data.tags || [], {
      transaction,
    })
    await record.setOrganizations(data.organizations || [], {
      transaction,
    })

    await record.setTasks(data.tasks || [], {
      transaction,
    })

    await record.setNotes(data.notes || [], {
      transaction,
    })

    await record.setNoMerge(data.noMerge || [], {
      transaction,
    })
    await record.setToMerge(data.toMerge || [], {
      transaction,
    })

    if (data.affiliations) {
      await this.setAffiliations(record.id, data.affiliations, options)
    }

    await this._createAuditLog(AuditLogRepository.CREATE, record, data, options)

    return this.findById(record.id, options, true, doPopulateRelations)
  }

  static async includeMemberToSegments(memberId: string, options: IRepositoryOptions) {
    const seq = SequelizeRepository.getSequelize(options)

    const transaction = SequelizeRepository.getTransaction(options)

    let bulkInsertMemberSegments = `INSERT INTO "memberSegments" ("memberId","segmentId", "tenantId", "createdAt") VALUES `
    const replacements = {
      memberId,
      tenantId: options.currentTenant.id,
    }

    for (let idx = 0; idx < options.currentSegments.length; idx++) {
      bulkInsertMemberSegments += ` (:memberId, :segmentId${idx}, :tenantId, now()) `

      replacements[`segmentId${idx}`] = options.currentSegments[idx].id

      if (idx !== options.currentSegments.length - 1) {
        bulkInsertMemberSegments += `,`
      }
    }

    bulkInsertMemberSegments += ` ON CONFLICT DO NOTHING`

    await seq.query(bulkInsertMemberSegments, {
      replacements,
      type: QueryTypes.INSERT,
      transaction,
    })
  }

  static async excludeMembersFromSegments(memberIds: string[], options: IRepositoryOptions) {
    const seq = SequelizeRepository.getSequelize(options)

    const transaction = SequelizeRepository.getTransaction(options)

    const bulkDeleteMemberSegments = `DELETE FROM "memberSegments" WHERE "memberId" in (:memberIds) and "segmentId" in (:segmentIds);`

    await seq.query(bulkDeleteMemberSegments, {
      replacements: {
        memberIds,
        segmentIds: SequelizeRepository.getSegmentIds(options),
      },
      type: QueryTypes.DELETE,
      transaction,
    })
  }

  static async findSampleDataMemberIds(options: IRepositoryOptions) {
    const transaction = SequelizeRepository.getTransaction(options)
    const currentTenant = SequelizeRepository.getCurrentTenant(options)
    const sampleMemberIds = await options.database.sequelize.query(
      `select m.id from members m
      where (m.attributes->'sample'->'default')::boolean is true
      and m."tenantId" = :tenantId;
    `,
      {
        replacements: {
          tenantId: currentTenant.id,
        },
        type: QueryTypes.SELECT,
        transaction,
      },
    )

    return sampleMemberIds.map((i) => i.id)
  }

  static async findMembersWithMergeSuggestions(
    { limit = 20, offset = 0 },
    options: IRepositoryOptions,
  ) {
    const currentTenant = SequelizeRepository.getCurrentTenant(options)
    const segmentIds = SequelizeRepository.getSegmentIds(options)

    const mems = await options.database.sequelize.query(
      `SELECT 
        "membersToMerge".id, 
        "membersToMerge"."toMergeId",
        "membersToMerge"."total_count",
        "membersToMerge"."similarity"
      FROM 
      (
        SELECT DISTINCT ON (Greatest(Hashtext(Concat(mem.id, mtm."toMergeId")), Hashtext(Concat(mtm."toMergeId", mem.id)))) 
            mem.id, 
            mtm."toMergeId", 
            mem."joinedAt", 
            COUNT(*) OVER() AS total_count,
            mtm."similarity"
          FROM members mem
          INNER JOIN "memberToMerge" mtm ON mem.id = mtm."memberId"
          JOIN "memberSegments" ms ON ms."memberId" = mem.id
          WHERE mem."tenantId" = :tenantId
            AND ms."segmentId" IN (:segmentIds)
        ) AS "membersToMerge" 
      ORDER BY 
        "membersToMerge"."joinedAt" DESC 
      LIMIT :limit OFFSET :offset
    `,
      {
        replacements: {
          tenantId: currentTenant.id,
          segmentIds,
          limit,
          offset,
        },
        type: QueryTypes.SELECT,
      },
    )

    if (mems.length > 0) {
      const memberPromises = []
      const toMergePromises = []

      for (const mem of mems) {
        memberPromises.push(MemberRepository.findById(mem.id, options))
        toMergePromises.push(MemberRepository.findById(mem.toMergeId, options))
      }

      const memberResults = await Promise.all(memberPromises)
      const memberToMergeResults = await Promise.all(toMergePromises)

      const result = memberResults.map((i, idx) => ({
        members: [i, memberToMergeResults[idx]],
        similarity: mems[idx].similarity,
      }))
      return { rows: result, count: mems[0].total_count / 2, limit, offset }
    }

    return { rows: [{ members: [], similarity: 0 }], count: 0, limit, offset }
  }

  static async moveIdentitiesBetweenMembers(
    fromMemberId: string,
    toMemberId: string,
    identitiesToMove: any[],
    options: IRepositoryOptions,
  ): Promise<void> {
    const transaction = SequelizeRepository.getTransaction(options)

    const seq = SequelizeRepository.getSequelize(options)

    const tenant = SequelizeRepository.getCurrentTenant(options)

    const query = `
      update "memberIdentities" 
      set 
        "memberId" = :newMemberId
      where 
        "tenantId" = :tenantId and 
        "memberId" = :oldMemberId and 
        platform = :platform and 
        username = :username;
    `

    for (const identity of identitiesToMove) {
      // eslint-disable-next-line @typescript-eslint/no-unused-vars
      const [_, count] = await seq.query(query, {
        replacements: {
          tenantId: tenant.id,
          oldMemberId: fromMemberId,
          newMemberId: toMemberId,
          platform: identity.platform,
          username: identity.username,
        },
        type: QueryTypes.UPDATE,
        transaction,
      })

      if (count !== 1) {
        throw new Error('One row should be updated!')
      }
    }
  }

  static async moveActivitiesBetweenMembers(
    fromMemberId: string,
    toMemberId: string,
    options: IRepositoryOptions,
  ): Promise<void> {
    const transaction = SequelizeRepository.getTransaction(options)

    const seq = SequelizeRepository.getSequelize(options)

    const tenant = SequelizeRepository.getCurrentTenant(options)

    const query = `
      update activities set "memberId" = :toMemberId where "memberId" = :fromMemberId and "tenantId" = :tenantId;
    `

    await seq.query(query, {
      replacements: {
        fromMemberId,
        toMemberId,
        tenantId: tenant.id,
      },
      type: QueryTypes.UPDATE,
      transaction,
    })
  }

  static async addToMerge(
    suggestions: IMemberMergeSuggestion[],
    options: IRepositoryOptions,
  ): Promise<void> {
    const transaction = SequelizeRepository.getTransaction(options)
    const seq = SequelizeRepository.getSequelize(options)

    // Remove possible duplicates
    suggestions = lodash.uniqWith(suggestions, (a, b) =>
      lodash.isEqual(lodash.sortBy(a.members), lodash.sortBy(b.members)),
    )

    // Process suggestions in chunks of 100 or less
    const suggestionChunks = chunk(suggestions, 100)

    const insertValues = (
      memberId: string,
      toMergeId: string,
      similarity: number | null,
      index: number,
    ) => {
      const idPlaceholder = (key: string) => `${key}${index}`
      return {
        query: `(:${idPlaceholder('memberId')}, :${idPlaceholder('toMergeId')}, :${idPlaceholder(
          'similarity',
        )}, NOW(), NOW())`,
        replacements: {
          [idPlaceholder('memberId')]: memberId,
          [idPlaceholder('toMergeId')]: toMergeId,
          [idPlaceholder('similarity')]: similarity === null ? null : similarity,
        },
      }
    }

    for (const suggestionChunk of suggestionChunks) {
      const placeholders: string[] = []
      let replacements: Record<string, unknown> = {}

      suggestionChunk.forEach((suggestion, index) => {
        const { query, replacements: chunkReplacements } = insertValues(
          suggestion.members[0],
          suggestion.members[1],
          suggestion.similarity,
          index,
        )
        placeholders.push(query)
        replacements = { ...replacements, ...chunkReplacements }
      })

      const query = `
        INSERT INTO "memberToMerge" ("memberId", "toMergeId", "similarity", "createdAt", "updatedAt")
        VALUES ${placeholders.join(', ')};
      `
      try {
        await seq.query(query, {
          replacements,
          type: QueryTypes.INSERT,
          transaction,
        })
      } catch (error) {
        options.log.error('error adding members to merge', error)
        throw error
      }
    }
  }

  static async removeToMerge(id, toMergeId, options: IRepositoryOptions) {
    const transaction = SequelizeRepository.getTransaction(options)

    const returnPlain = false

    const member = await this.findById(id, options, returnPlain)

    const toMergeMember = await this.findById(toMergeId, options, returnPlain)

    await member.removeToMerge(toMergeMember, { transaction })

    return this.findById(id, options)
  }

  static async addNoMerge(id, toMergeId, options: IRepositoryOptions) {
    const transaction = SequelizeRepository.getTransaction(options)

    const returnPlain = false

    const member = await this.findById(id, options, returnPlain)

    const toMergeMember = await this.findById(toMergeId, options, returnPlain)

    await member.addNoMerge(toMergeMember, { transaction })

    return this.findById(id, options)
  }

  static async removeNoMerge(id, toMergeId, options: IRepositoryOptions) {
    const transaction = SequelizeRepository.getTransaction(options)

    const returnPlain = false

    const member = await this.findById(id, options, returnPlain)

    const toMergeMember = await this.findById(toMergeId, options, returnPlain)

    await member.removeNoMerge(toMergeMember, { transaction })

    return this.findById(id, options)
  }

  static async memberExists(
    username,
    platform,
    options: IRepositoryOptions,
    doPopulateRelations = true,
  ) {
    const transaction = SequelizeRepository.getTransaction(options)

    const currentTenant = SequelizeRepository.getCurrentTenant(options)

<<<<<<< HEAD
    const query = `
    with segment_ids as (
      select "memberId", array_agg("segmentId") as "segmentIds" from
      "memberSegments"
      where "tenantId" = :tenantId
      group by "memberId"
    ),
    identities as (select mi."memberId",
                           array_agg(distinct mi.platform)             as identities,
                           jsonb_object_agg(mi.platform, mi.usernames) as username
                    from (select "memberId",
                                 platform,
                                 array_agg(username) as usernames
                          from (select "memberId",
                                       platform,
                                       username,
                                       "createdAt",
                                       row_number() over (partition by "memberId", platform order by "createdAt" desc) =
                                       1 as is_latest
                                from "memberIdentities" where "tenantId" = :tenantId) sub
                          group by "memberId", platform) mi
                    group by mi."memberId")
      select m."id",
            m."displayName",
            m."attributes",
            m."emails",
            m."score",
            m."lastEnriched",
            m."enrichedBy",
            m."contributions",
            m."reach",
            m."joinedAt",
            m."importHash",
            m."createdAt",
            m."updatedAt",
            m."deletedAt",
            m."tenantId",
            m."createdById",
            m."updatedById",
            i.username,
            si."segmentIds" as segments
      from members m
              inner join "memberIdentities" mi on m.id = mi."memberId"
              inner join identities i on i."memberId" = m.id
              inner join segment_ids si on si."memberId" = m.id
      where mi."tenantId" = :tenantId
        and mi.platform = :platform
        and mi.username in (:usernames)
    `
=======
    const seq = SequelizeRepository.getSequelize(options)
>>>>>>> 03c1c92b

    const usernames: string[] = []
    if (typeof username === 'string') {
      usernames.push(username)
    } else if (Array.isArray(username)) {
      usernames.push(...username)
    } else {
      throw new Error(
        'Unknown username format! Allowed formats are string or string[]. For example: "username" or ["username1", "username2"]',
      )
    }

    // first find the id - we don't need the other bloat
    const results = await seq.query(
      `
    select mi."memberId"
    from "memberIdentities" mi
    where mi."tenantId" = :tenantId and
          mi.platform = :platform and
          mi.username in (:usernames) and
          exists (select 1 from "memberSegments" ms where ms."memberId" = mi."memberId")
  `,
      {
        type: Sequelize.QueryTypes.SELECT,
        replacements: {
          tenantId: currentTenant.id,
          platform,
          usernames,
        },
        transaction,
      },
    )

    const ids = results.map((r: any) => r.memberId)

    if (ids.length === 0) {
      return null
    }

    if (doPopulateRelations) {
<<<<<<< HEAD
      return this.findById(records[0].id, options)
=======
      return this.findById(ids[0], options)
>>>>>>> 03c1c92b
    }

    // the if needed actualy query the db for the rest by primary/foreign key which is much faster
    const records = await seq.query(
      `
      with segment_ids as (
        select "memberId", array_agg("segmentId") as "segmentIds" from
        "memberSegments"
        where "memberId" = :memberId
        group by "memberId"
      ),
      identities as (select mi."memberId",
                            array_agg(distinct mi.platform)             as identities,
                            jsonb_object_agg(mi.platform, mi.usernames) as username
                      from (select "memberId",
                                  platform,
                                  array_agg(username) as usernames
                            from (select "memberId",
                                        platform,
                                        username,
                                        "createdAt",
                                        row_number() over (partition by "memberId", platform order by "createdAt" desc) =
                                        1 as is_latest
                                  from "memberIdentities" where "memberId" = :memberId) sub
                            group by "memberId", platform) mi
                      group by mi."memberId"),
        member_organizations as (
          select "memberId", array_agg("organizationId") as orgs 
          from "memberOrganizations"
          where "memberId" = :memberId
          group by "memberId"
        )
        select m."id",
              m."displayName",
              m."attributes",
              m."emails",
              m."score",
              m."lastEnriched",
              m."enrichedBy",
              m."contributions",
              m."reach",
              m."joinedAt",
              m."importHash",
              m."createdAt",
              m."updatedAt",
              m."deletedAt",
              m."tenantId",
              m."createdById",
              m."updatedById",
              i.username,
              si."segmentIds" as segments,
              coalesce(mo.orgs, array []::uuid[]) as "organizations"
        from members m
                inner join identities i on i."memberId" = m.id
                inner join segment_ids si on si."memberId" = m.id
                left join member_organizations mo on mo."memberId" = m.id
        where m.id = :memberId;`,
      {
        type: Sequelize.QueryTypes.SELECT,
        replacements: {
          memberId: ids[0],
        },
        transaction,
      },
    )

    if (records.length !== 1) {
      throw new Error('Invalid number of records found!')
    }

    return records[0]
  }

  static async update(id, data, options: IRepositoryOptions, doPopulateRelations = true) {
    const currentUser = SequelizeRepository.getCurrentUser(options)

    const transaction = SequelizeRepository.getTransaction(options)

    const currentTenant = SequelizeRepository.getCurrentTenant(options)

    let record = await options.database.member.findOne({
      where: {
        id,
        tenantId: currentTenant.id,
      },
      transaction,
    })

    if (!record) {
      throw new Error404()
    }

    record = await record.update(
      {
        ...lodash.pick(data, [
          'displayName',
          'attributes',
          'emails',
          'lastEnriched',
          'enrichedBy',
          'contributions',
          'score',
          'reach',
          'joinedAt',
          'importHash',
        ]),

        updatedById: currentUser.id,
      },
      {
        transaction,
      },
    )

    if (data.activities) {
      await record.setActivities(data.activities || [], {
        transaction,
      })
    }

    if (data.tags) {
      await record.setTags(data.tags || [], {
        transaction,
      })
    }

    if (data.tasks) {
      await record.setTasks(data.tasks || [], {
        transaction,
      })
    }

    if (data.notes) {
      await record.setNotes(data.notes || [], {
        transaction,
      })
    }

    if (data.organizations) {
      await record.setOrganizations(data.organizations || [], {
        transaction,
      })
    }

    if (data.noMerge) {
      await record.setNoMerge(data.noMerge || [], {
        transaction,
      })
    }

    if (data.toMerge) {
      await record.setToMerge(data.toMerge || [], {
        transaction,
      })
    }

    if (data.affiliations) {
      await this.setAffiliations(id, data.affiliations, options)
    }

    if (options.currentSegments && options.currentSegments.length > 0) {
      await MemberRepository.includeMemberToSegments(record.id, { ...options, transaction })
    }

    const seq = SequelizeRepository.getSequelize(options)

    if (data.username) {
      data.username = mapUsernameToIdentities(data.username)

      const platforms = Object.keys(data.username) as PlatformType[]
      if (platforms.length > 0) {
        const query = `
          insert into "memberIdentities"("memberId", platform, username, "sourceId", "tenantId", "integrationId")
          values (:memberId, :platform, :username, :sourceId, :tenantId, :integrationId);
          `
        const deleteQuery = `
          delete from "memberIdentities"
          where ("memberId", "tenantId", "platform", "username") in
                (select mi."memberId", mi."tenantId", mi."platform", mi."username"
                from "memberIdentities" mi
                          join (select :memberId::uuid            as memberid,
                                      :tenantId::uuid            as tenantid,
                                      unnest(:platforms::text[]) as platform,
                                      unnest(:usernames::text[]) as username) as combinations
                              on mi."memberId" = combinations.memberid
                                  and mi."tenantId" = combinations.tenantid
                                  and mi."platform" = combinations.platform
                                  and mi."username" = combinations.username);`

        const platformsToDelete: string[] = []
        const usernamesToDelete: string[] = []

        for (const platform of platforms) {
          const identities = data.username[platform]

          for (const identity of identities) {
            if (identity.delete) {
              platformsToDelete.push(identity.platform)
              usernamesToDelete.push(identity.username)
            } else {
              await seq.query(query, {
                replacements: {
                  memberId: record.id,
                  platform,
                  username: identity.username,
                  sourceId: identity.sourceId || null,
                  integrationId: identity.integrationId || null,
                  tenantId: currentTenant.id,
                },
                type: QueryTypes.INSERT,
                transaction,
              })
            }
          }
        }

        if (platformsToDelete.length > 0) {
          await seq.query(deleteQuery, {
            replacements: {
              tenantId: currentTenant.id,
              memberId: record.id,
              platforms: `{${platformsToDelete.join(',')}}`,
              usernames: `{${usernamesToDelete.join(',')}}`,
            },
            type: QueryTypes.DELETE,
            transaction,
          })
        }
      }
    }

    await this._createAuditLog(AuditLogRepository.UPDATE, record, data, options)

    return this.findById(record.id, options, true, doPopulateRelations)
  }

  static async destroy(id, options: IRepositoryOptions, force = false) {
    const transaction = SequelizeRepository.getTransaction(options)

    const currentTenant = SequelizeRepository.getCurrentTenant(options)

    await MemberRepository.excludeMembersFromSegments([id], { ...options, transaction })
    const member = await this.findById(id, options, true, false)

    // if member doesn't belong to any other segment anymore, remove it
    if (member.segments.length === 0) {
      const record = await options.database.member.findOne({
        where: {
          id,
          tenantId: currentTenant.id,
        },
        transaction,
      })

      if (!record) {
        throw new Error404()
      }

      await record.destroy({
        force,
        transaction,
      })
      await this._createAuditLog(AuditLogRepository.DELETE, record, record, options)
    }
  }

  static async destroyBulk(ids, options: IRepositoryOptions, force = false) {
    const transaction = SequelizeRepository.getTransaction(options)

    const currentTenant = SequelizeRepository.getCurrentTenant(options)

    await MemberRepository.excludeMembersFromSegments(ids, { ...options, transaction })
    await options.database.member.destroy({
      where: {
        id: ids,
        tenantId: currentTenant.id,
      },
      force,
      transaction,
    })
  }

  static async getMemberSegments(
    memberId: string,
    options: IRepositoryOptions,
  ): Promise<SegmentData[]> {
    const transaction = SequelizeRepository.getTransaction(options)
    const seq = SequelizeRepository.getSequelize(options)
    const segmentRepository = new SegmentRepository(options)

    const query = `
        SELECT "segmentId"
        FROM "memberSegments"
        WHERE "memberId" = :memberId
        ORDER BY "createdAt";
    `

    const data = await seq.query(query, {
      replacements: {
        memberId,
      },
      type: QueryTypes.SELECT,
      transaction,
    })

    const segmentIds = (data as any[]).map((item) => item.segmentId)
    const segments = await segmentRepository.findInIds(segmentIds)

    return segments
  }

  static async setAffiliations(
    memberId: string,
    data: MemberSegmentAffiliation[],
    options: IRepositoryOptions,
  ): Promise<void> {
    const affiliationRepository = new MemberSegmentAffiliationRepository(options)

    const toDeleteAffiliations: string[] = []

    const existingAffiliations = await this.getAffiliations(memberId, options)

    for (const existingAffiliation of existingAffiliations) {
      if (
        !data.find(
          (incomingAffiliation) => incomingAffiliation.segmentId === existingAffiliation.segmentId,
        )
      ) {
        toDeleteAffiliations.push(existingAffiliation.id)
      }
    }

    if (toDeleteAffiliations.length > 0) {
      await affiliationRepository.destroyAll(toDeleteAffiliations)
    }

    for (const incomingAffiliation of data) {
      await affiliationRepository.createOrUpdate({ memberId, ...incomingAffiliation })
    }
  }

  static async getAffiliations(
    memberId: string,
    options: IRepositoryOptions,
  ): Promise<MemberSegmentAffiliationJoined[]> {
    const transaction = SequelizeRepository.getTransaction(options)
    const seq = SequelizeRepository.getSequelize(options)

    const query = `
      select 
        msa.id,
        s.id as "segmentId", 
        s.slug as "segmentSlug",
        s.name as "segmentName",
        s."parentName" as "segmentParentName", 
        o.id as "organizationId", 
        o.name as "organizationName",
        o.logo as "organizationLogo"
      from "memberSegmentAffiliations" msa 
      left join organizations o on o.id = msa."organizationId"
      join segments s on s.id = msa."segmentId"
      where msa."memberId" = :memberId
    `

    const data = await seq.query(query, {
      replacements: {
        memberId,
      },
      type: QueryTypes.SELECT,
      transaction,
    })

    return data as MemberSegmentAffiliationJoined[]
  }

  static async getIdentities(
    memberIds: string[],
    options: IRepositoryOptions,
  ): Promise<Map<string, IMemberIdentity[]>> {
    const results = new Map<string, IMemberIdentity[]>()

    const transaction = SequelizeRepository.getTransaction(options)
    const seq = SequelizeRepository.getSequelize(options)

    const query = `
      select "memberId", platform, username, "sourceId", "integrationId", "createdAt" from "memberIdentities" where "memberId" in (:memberIds)
      order by "createdAt" asc;
    `

    const data = await seq.query(query, {
      replacements: {
        memberIds,
      },
      type: QueryTypes.SELECT,
      transaction,
    })

    for (const id of memberIds) {
      results.set(id, [])
    }

    for (const res of data as any[]) {
      const { memberId, platform, username, sourceId, integrationId, createdAt } = res
      const identities = results.get(memberId)

      identities.push({
        platform,
        username,
        sourceId,
        integrationId,
        createdAt,
      })
    }

    return results
  }

  static async findById(
    id,
    options: IRepositoryOptions,
    returnPlain = true,
    doPopulateRelations = true,
    ignoreTenant = false,
  ) {
    const transaction = SequelizeRepository.getTransaction(options)

    const include = [
      {
        model: options.database.organization,
        attributes: ['id', 'name'],
        as: 'organizations',
        order: [['createdAt', 'ASC']],
      },
      {
        model: options.database.segment,
        as: 'segments',
        through: {
          attributes: [],
        },
      },
    ]

    const where: any = {
      id,
    }

    if (!ignoreTenant) {
      const currentTenant = SequelizeRepository.getCurrentTenant(options)
      where.tenantId = currentTenant.id
    }

    const record = await options.database.member.findOne({
      where,
      include,
      transaction,
    })

    if (!record) {
      throw new Error404()
    }

    if (doPopulateRelations) {
      return this._populateRelations(record, options, returnPlain)
    }
    const data = record.get({ plain: returnPlain })

    const identities = (await this.getIdentities([data.id], options)).get(data.id)

    data.username = {}
    for (const identity of identities) {
      if (data.username[identity.platform]) {
        data.username[identity.platform].push(identity.username)
      } else {
        data.username[identity.platform] = [identity.username]
      }
    }

    data.affiliations = await this.getAffiliations(id, options)

    return data
  }

  static async filterIdInTenant(id, options: IRepositoryOptions) {
    return lodash.get(await this.filterIdsInTenant([id], options), '[0]', null)
  }

  static async filterIdsInTenant(ids, options: IRepositoryOptions) {
    if (!ids || !ids.length) {
      return []
    }

    const transaction = SequelizeRepository.getTransaction(options)

    const currentTenant = SequelizeRepository.getCurrentTenant(options)

    const where = {
      id: {
        [Op.in]: ids,
      },
      tenantId: currentTenant.id,
    }

    const records = await options.database.member.findAll({
      attributes: ['id'],
      where,
      transaction,
    })

    return records.map((record) => record.id)
  }

  static async count(filter, options: IRepositoryOptions) {
    const transaction = SequelizeRepository.getTransaction(options)

    const tenant = SequelizeRepository.getCurrentTenant(options)

    return options.database.member.count({
      where: {
        ...filter,
        tenantId: tenant.id,
      },
      transaction,
    })
  }

  static async findAndCountActive(
    filter: IActiveMemberFilter,
    limit: number,
    offset: number,
    orderBy: string,
    options: IRepositoryOptions,
  ): Promise<PageData<IActiveMemberData>> {
    const tenant = SequelizeRepository.getCurrentTenant(options)
    const segmentIds = SequelizeRepository.getSegmentIds(options)

    const transaction = SequelizeRepository.getTransaction(options)

    const seq = SequelizeRepository.getSequelize(options)

    const conditions = ['m."tenantId" = :tenantId', 'ms."segmentId" in (:segmentIds)']
    const parameters: any = {
      tenantId: tenant.id,
      segmentIds,
      periodStart: filter.activityTimestampFrom,
      periodEnd: filter.activityTimestampTo,
    }

    if (filter.isTeamMember === true) {
      conditions.push("COALESCE((m.attributes->'isTeamMember'->'default')::boolean, false) = true")
    } else if (filter.isTeamMember === false) {
      conditions.push("COALESCE((m.attributes->'isTeamMember'->'default')::boolean, false) = false")
    }

    if (filter.isBot === true) {
      conditions.push("COALESCE((m.attributes->'isBot'->'default')::boolean, false) = true")
    } else if (filter.isBot === false) {
      conditions.push("COALESCE((m.attributes->'isBot'->'default')::boolean, false) = false")
    }

    if (filter.isOrganization === true) {
      conditions.push(
        "COALESCE((m.attributes->'isOrganization'->'default')::boolean, false) = true",
      )
    } else if (filter.isOrganization === false) {
      conditions.push(
        "COALESCE((m.attributes->'isOrganization'->'default')::boolean, false) = false",
      )
    }

    const activityConditions = ['1=1']

    if (filter.platforms && filter.platforms.length > 0) {
      activityConditions.push('platform in (:platforms)')
      parameters.platforms = filter.platforms
    }

    if (filter.activityIsContribution) {
      activityConditions.push('"isContribution" = (:isContribution)')
      parameters.isContribution = filter.activityIsContribution
    }

    const conditionsString = conditions.join(' and ')
    const activityConditionsString = activityConditions.join(' and ')

    const direction = orderBy.split('_')[1].toLowerCase() === 'desc' ? 'desc' : 'asc'
    let orderString: string
    if (orderBy.startsWith('activityCount')) {
      orderString = `ad."activityCount" ${direction}`
    } else if (orderBy.startsWith('activeDaysCount')) {
      orderString = `ad."activeDaysCount" ${direction}`
    } else {
      throw new Error(`Invalid order by: ${orderBy}`)
    }

    const limitCondition = `limit ${limit} offset ${offset}`
    const query = `
        WITH
            orgs AS (
                SELECT mo."memberId", JSON_AGG(ROW_TO_JSON(o.*)) AS organizations
                FROM "memberOrganizations" mo
                INNER JOIN organizations o ON mo."organizationId" = o.id
                GROUP BY mo."memberId"
            ),
            activity_data AS (
                SELECT
                    "memberId",
                    COUNT(id) AS "activityCount",
                    COUNT(DISTINCT timestamp::DATE) AS "activeDaysCount"
                FROM activities
                WHERE ${activityConditionsString}
                  AND timestamp >= :periodStart
                  AND timestamp < :periodEnd
                GROUP BY "memberId"
            ),
            identities AS (
                SELECT
                    mi."memberId",
                    ARRAY_AGG(DISTINCT mi.platform) AS identities,
                    JSONB_OBJECT_AGG(mi.platform, mi.usernames) AS username
                FROM (
                    SELECT
                        "memberId",
                        platform,
                        ARRAY_AGG(username) AS usernames
                    FROM (
                        SELECT
                            "memberId",
                            platform,
                            username,
                            "createdAt",
                            ROW_NUMBER() OVER (PARTITION BY "memberId", platform ORDER BY "createdAt" DESC) =
                            1 AS is_latest
                        FROM "memberIdentities"
                        WHERE "tenantId" = :tenantId
                    ) sub
                    WHERE is_latest
                    GROUP BY "memberId", platform
                ) mi
                GROUP BY mi."memberId"
            )
        SELECT
            m.id,
            m."displayName",
            i.username,
            i.identities,
            m.attributes,
            ad."activityCount",
            ad."activeDaysCount",
            m."joinedAt",
            COALESCE(o.organizations, JSON_BUILD_ARRAY()) AS organizations,
            COUNT(*) OVER () AS "totalCount"
        FROM members m
        INNER JOIN activity_data ad ON ad."memberId" = m.id
        INNER JOIN identities i ON i."memberId" = m.id
        LEFT JOIN orgs o ON o."memberId" = m.id
        JOIN "memberSegments" ms ON ms."memberId" = m.id
        WHERE ${conditionsString}
        ORDER BY ${orderString}
                     ${limitCondition};
    `

    options.log.debug(
      { query, filter, orderBy, limit, offset, test: orderBy.split('_')[1].toLowerCase() },
      'Active members query!',
    )

    const results = await seq.query(query, {
      replacements: parameters,
      type: QueryTypes.SELECT,
      transaction,
    })

    if (results.length === 0) {
      return {
        rows: [],
        count: 0,
        offset,
        limit,
      }
    }

    const count = parseInt((results[0] as any).totalCount, 10)
    const rows: IActiveMemberData[] = results.map((r) => {
      const row = r as any
      return {
        id: row.id,
        displayName: row.displayName,
        username: row.username,
        attributes: row.attributes,
        organizations: row.organizations,
        activityCount: parseInt(row.activityCount, 10),
        activeDaysCount: parseInt(row.activeDaysCount, 10),
        joinedAt: row.joinedAt,
      }
    })

    return {
      rows,
      count,
      offset,
      limit,
    }
  }

  public static MEMBER_QUERY_FILTER_COLUMN_MAP: Map<string, string> = new Map([
    ['isOrganization', "coalesce((m.attributes -> 'isOrganization' -> 'default')::boolean, false)"],
    ['isTeamMember', "coalesce((m.attributes -> 'isTeamMember' -> 'default')::boolean, false)"],
    ['isBot', "coalesce((m.attributes -> 'isBot' -> 'default')::boolean, false)"],
    ['activeOn', 'aggs."activeOn"'],
    ['activityCount', 'aggs."activityCount"'],
    ['activityTypes', 'aggs."activityTypes"'],
    ['activeDaysCount', 'aggs."activeDaysCount"'],
    ['lastActive', 'aggs."lastActive"'],
    ['averageSentiment', 'aggs."averageSentiment"'],
    ['identities', 'aggs.identities'],
    ['reach', "(m.reach -> 'total')::integer"],
    ['numberOfOpenSourceContributions', 'coalesce(jsonb_array_length(m.contributions), 0)'],

    ['id', 'm.id'],
    ['displayName', 'm."displayName"'],
    ['tenantId', 'm."tenantId"'],
    ['score', 'm.score'],
    ['lastEnriched', 'm."lastEnriched"'],
    ['joinedAt', 'm."joinedAt"'],
    ['importHash', 'm."importHash"'],
    ['createdAt', 'm."createdAt"'],
    ['updatedAt', 'm."updatedAt"'],
    ['emails', 'm.emails'],
  ])

  static async countMembersPerSegment(options: IRepositoryOptions, segmentIds: string[]) {
    const countResults = await MemberRepository.countMembers(options, segmentIds)
    return countResults.reduce((acc, curr: any) => {
      acc[curr.segmentId] = parseInt(curr.totalCount, 10)
      return acc
    }, {})
  }

  static async countMembers(
    options: IRepositoryOptions,
    segmentIds: string[],
    filterString: string = '1=1',
    params: any = {},
  ) {
    const countQuery = `
        WITH
            member_tags AS (
                SELECT
                    mt."memberId",
                    JSONB_AGG(t.id) AS all_ids
                FROM "memberTags" mt
                INNER JOIN members m ON mt."memberId" = m.id
                JOIN "memberSegments" ms ON ms."memberId" = m.id
                INNER JOIN tags t ON mt."tagId" = t.id
                WHERE m."tenantId" = :tenantId
                  AND m."deletedAt" IS NULL
                  AND ms."segmentId" IN (:segmentIds)
                  AND t."tenantId" = :tenantId
                  AND t."deletedAt" IS NULL
                GROUP BY mt."memberId"
            ),
            member_organizations AS (
                SELECT
                    mo."memberId",
                    JSONB_AGG(o.id) AS all_ids
                FROM "memberOrganizations" mo
                INNER JOIN members m ON mo."memberId" = m.id
                INNER JOIN organizations o ON mo."organizationId" = o.id
                JOIN "memberSegments" ms ON ms."memberId" = m.id
                JOIN "organizationSegments" os ON o.id = os."organizationId"
                WHERE m."tenantId" = :tenantId
                  AND m."deletedAt" IS NULL
                  AND ms."segmentId" IN (:segmentIds)
                  AND o."tenantId" = :tenantId
                  AND o."deletedAt" IS NULL
                  AND os."segmentId" IN (:segmentIds)
                GROUP BY mo."memberId"
            )
        SELECT
            COUNT(m.id) AS "totalCount",
            ms."segmentId"
        FROM members m
        JOIN "memberSegments" ms ON ms."memberId" = m.id
        INNER JOIN "memberActivityAggregatesMVs" aggs ON aggs.id = m.id AND aggs."segmentId" = ms."segmentId"
        LEFT JOIN member_tags mt ON m.id = mt."memberId"
        LEFT JOIN member_organizations mo ON m.id = mo."memberId"
        WHERE m."deletedAt" IS NULL
          AND m."tenantId" = :tenantId
          AND ms."segmentId" IN (:segmentIds)
          AND ${filterString}
        GROUP BY ms."segmentId";
    `

    const seq = SequelizeRepository.getSequelize(options)
    return seq.query(countQuery, {
      replacements: {
        tenantId: options.currentTenant.id,
        segmentIds,
        ...params,
      },
      type: QueryTypes.SELECT,
    })
  }

  static async findAndCountAllv2(
    {
      filter = {} as any,
      limit = 20,
      offset = 0,
      orderBy = 'joinedAt_DESC',
      countOnly = false,
      attributesSettings = [] as AttributeData[],
    },
    options: IRepositoryOptions,
  ): Promise<PageData<any>> {
    const tenant = SequelizeRepository.getCurrentTenant(options)
    const segmentIds = SequelizeRepository.getSegmentIds(options)
    const seq = SequelizeRepository.getSequelize(options)

    const params: any = {
      tenantId: tenant.id,
      segmentIds,
      limit,
      offset,
    }

    let orderByString = ''
    const orderByParts = orderBy.split('_')
    const direction = orderByParts[1].toLowerCase()
    switch (orderByParts[0]) {
      case 'joinedAt':
        orderByString = 'm."joinedAt"'
        break
      case 'displayName':
        orderByString = 'm."displayName"'
        break
      case 'reach':
        orderByString = "(m.reach ->> 'total')::int"
        break
      case 'score':
        orderByString = 'm.score'
        break
      case 'lastActive':
        orderByString = 'aggs."lastActive"'
        break
      case 'averageSentiment':
        orderByString = 'aggs."averageSentiment"'
        break
      case 'activeDaysCount':
        orderByString = 'aggs."activeDaysCount"'
        break
      case 'activityCount':
        orderByString = 'aggs."activityCount"'
        break
      case 'numberOfOpenSourceContributions':
        orderByString = '"numberOfOpenSourceContributions"'
        break

      default:
        throw new Error(`Invalid order by: ${orderBy}!`)
    }
    orderByString = `${orderByString} ${direction}`

    const jsonColumnInfos: JsonColumnInfo[] = [
      {
        property: 'attributes',
        column: 'm.attributes',
        attributeInfos: attributesSettings,
      },
      {
        property: 'username',
        column: 'aggs.username',
        attributeInfos: ALL_PLATFORM_TYPES.map((p) => ({
          name: p,
          type: MemberAttributeType.STRING,
        })),
      },
      {
        property: 'tags',
        column: 'mt.all_ids',
        attributeInfos: [],
      },
      {
        property: 'organizations',
        column: 'mo.all_ids',
        attributeInfos: [],
      },
    ]

    let filterString = RawQueryParser.parseFilters(
      filter,
      MemberRepository.MEMBER_QUERY_FILTER_COLUMN_MAP,
      jsonColumnInfos,
      params,
    )
    if (filterString.trim().length === 0) {
      filterString = '1=1'
    }

    const query = `
        WITH
            to_merge_data AS (
                SELECT mtm."memberId", STRING_AGG(DISTINCT mtm."toMergeId"::TEXT, ',') AS to_merge_ids
                FROM "memberToMerge" mtm
                INNER JOIN members m ON mtm."memberId" = m.id
                INNER JOIN members m2 ON mtm."toMergeId" = m2.id
                JOIN "memberSegments" ms ON m.id = ms."memberId"
                JOIN "memberSegments" ms2 ON m2.id = ms2."memberId"
                WHERE m."tenantId" = :tenantId
                  AND m2."deletedAt" IS NULL
                  AND ms."segmentId" IN (:segmentIds)
                  AND ms2."segmentId" IN (:segmentIds)
                GROUP BY mtm."memberId"
            ),
            no_merge_data AS (
                SELECT mnm."memberId", STRING_AGG(DISTINCT mnm."noMergeId"::TEXT, ',') AS no_merge_ids
                FROM "memberNoMerge" mnm
                INNER JOIN members m ON mnm."memberId" = m.id
                INNER JOIN members m2 ON mnm."noMergeId" = m2.id
                JOIN "memberSegments" ms ON m.id = ms."memberId"
                JOIN "memberSegments" ms2 ON m2.id = ms2."memberId"
                WHERE m."tenantId" = :tenantId
                  AND m2."deletedAt" IS NULL
                  AND ms."segmentId" IN (:segmentIds)
                  AND ms2."segmentId" IN (:segmentIds)
                GROUP BY mnm."memberId"
            ),
            member_tags AS (
                SELECT
                    mt."memberId",
                    JSON_AGG(
                            DISTINCT JSONB_BUILD_OBJECT(
                                    'id', t.id,
                                    'name', t.name
                                )
                        ) AS all_tags,
                    JSONB_AGG(t.id) AS all_ids
                FROM "memberTags" mt
                INNER JOIN members m ON mt."memberId" = m.id
                JOIN "memberSegments" ms ON ms."memberId" = m.id
                INNER JOIN tags t ON mt."tagId" = t.id
                WHERE m."tenantId" = :tenantId
                  AND m."deletedAt" IS NULL
                  AND ms."segmentId" IN (:segmentIds)
                  AND t."tenantId" = :tenantId
                  AND t."deletedAt" IS NULL
                GROUP BY mt."memberId"
            ),
            member_organizations AS (
                SELECT
                    mo."memberId",
                    JSON_AGG(
                            ROW_TO_JSON(o.*)
                        ) AS all_organizations,
                    JSONB_AGG(o.id) AS all_ids
                FROM "memberOrganizations" mo
                INNER JOIN members m ON mo."memberId" = m.id
                INNER JOIN organizations o ON mo."organizationId" = o.id
                JOIN "memberSegments" ms ON ms."memberId" = m.id
                JOIN "organizationSegments" os ON o.id = os."organizationId"
                WHERE m."tenantId" = :tenantId
                  AND m."deletedAt" IS NULL
                  AND ms."segmentId" IN (:segmentIds)
                  AND o."tenantId" = :tenantId
                  AND o."deletedAt" IS NULL
                  AND os."segmentId" IN (:segmentIds)
                  AND ms."segmentId" = os."segmentId"
                GROUP BY mo."memberId"
            ),
            aggs AS (
                SELECT
                    id,
                    MAX("lastActive") AS "lastActive",
                    ARRAY(SELECT DISTINCT UNNEST(ARRAY_AGG(identities))) AS identities,
                    jsonb_merge_agg(username) AS username,
                    SUM("activityCount") AS "activityCount",
                    ARRAY(SELECT DISTINCT UNNEST(array_accum("activityTypes"))) AS "activityTypes",
                    ARRAY(SELECT DISTINCT UNNEST(array_accum("activeOn"))) AS "activeOn",
                    SUM("activeDaysCount") AS "activeDaysCount",
                    ROUND(SUM("averageSentiment" * "activityCount") / SUM("activityCount"), 2) AS "averageSentiment",
                    ARRAY_AGG(DISTINCT "segmentId") AS "segmentIds"
                FROM "memberActivityAggregatesMVs"
                WHERE "segmentId" IN (:segmentIds)
                GROUP BY id
            )
        SELECT
            m.id,
            m."displayName",
            m.attributes,
            m.emails,
            m."tenantId",
            m.score,
            m."lastEnriched",
            m.contributions,
            m."joinedAt",
            m."importHash",
            m."createdAt",
            m."updatedAt",
            m.reach,
            tmd.to_merge_ids AS "toMergeIds",
            nmd.no_merge_ids AS "noMergeIds",
            aggs.username,
            aggs.identities,
            aggs."activeOn",
            aggs."activityCount",
            aggs."activityTypes",
            aggs."activeDaysCount",
            aggs."lastActive",
            aggs."averageSentiment",
            aggs."segmentIds",
            COALESCE(mt.all_tags, JSON_BUILD_ARRAY()) AS tags,
            COALESCE(mo.all_organizations, JSON_BUILD_ARRAY()) AS organizations,
            COALESCE(JSONB_ARRAY_LENGTH(m.contributions), 0) AS "numberOfOpenSourceContributions"
        FROM members m
        INNER JOIN aggs ON aggs.id = m.id
        LEFT JOIN to_merge_data tmd ON m.id = tmd."memberId"
        LEFT JOIN no_merge_data nmd ON m.id = nmd."memberId"
        LEFT JOIN member_tags mt ON m.id = mt."memberId"
        LEFT JOIN member_organizations mo ON m.id = mo."memberId"
        WHERE m."deletedAt" IS NULL
          AND m."tenantId" = :tenantId
          AND ${filterString}
        ORDER BY ${orderByString}
        LIMIT :limit OFFSET :offset;
    `

    const sumMemberCount = (countResults) =>
      countResults.map((row) => parseInt(row.totalCount, 10)).reduce((a, b) => a + b, 0)

    if (countOnly) {
      const countResults = await MemberRepository.countMembers(
        options,
        segmentIds,
        filterString,
        params,
      )
      const count = sumMemberCount(countResults)

      return {
        rows: [],
        count,
        limit,
        offset,
      }
    }

    const [results, countResults] = await Promise.all([
      seq.query(query, {
        replacements: params,
        type: QueryTypes.SELECT,
      }),
      MemberRepository.countMembers(options, segmentIds, filterString, params),
    ])

    const memberIds = results.map((r) => (r as any).id)
    if (memberIds.length > 0) {
      const lastActivities = await seq.query(
        `
            WITH
                raw_data AS (
                    SELECT *, ROW_NUMBER() OVER (PARTITION BY "memberId" ORDER BY timestamp DESC) AS rn
                    FROM activities
                    WHERE "tenantId" = :tenantId
                      AND "memberId" IN (:memberIds)
                      AND "segmentId" IN (:segmentIds)
                )
            SELECT *
            FROM raw_data
            WHERE rn = 1;
        `,
        {
          replacements: {
            tenantId: tenant.id,
            segmentIds,
            memberIds,
          },
          type: QueryTypes.SELECT,
        },
      )

      for (const row of results) {
        const r = row as any
        r.lastActivity = lastActivities.find((a) => (a as any).memberId === r.id)
        if (r.lastActivity) {
          r.lastActivity.display = ActivityDisplayService.getDisplayOptions(
            r.lastActivity,
            SegmentRepository.getActivityTypes(options),
            [ActivityDisplayVariant.SHORT, ActivityDisplayVariant.CHANNEL],
          )
        }
      }
    }

    const count = sumMemberCount(countResults)

    return {
      rows: results,
      count,
      limit,
      offset,
    }
  }

  static async findAndCountAllOpensearch(
    {
      filter = {} as any,
      limit = 20,
      offset = 0,
      orderBy = 'joinedAt_DESC',
      countOnly = false,
      attributesSettings = [] as AttributeData[],
    },
    options: IRepositoryOptions,
  ): Promise<PageData<any>> {
    const tenant = SequelizeRepository.getCurrentTenant(options)

    const segment = SequelizeRepository.getStrictlySingleActiveSegment(options)

    const translator = FieldTranslatorFactory.getTranslator(
      OpenSearchIndex.MEMBERS,
      attributesSettings,
      [
        'default',
        'custom',
        'crowd',
        'enrichment',
        ...(await TenantRepository.getAvailablePlatforms(options.currentTenant.id, options)).map(
          (p) => p.platform,
        ),
      ],
    )

    const parsed = OpensearchQueryParser.parse(
      { filter, limit, offset, orderBy },
      OpenSearchIndex.MEMBERS,
      translator,
    )

    // add tenant filter to parsed query
    parsed.query.bool.must.push({
      term: {
        uuid_tenantId: tenant.id,
      },
    })

    if (await isFeatureEnabled(FeatureFlag.SEGMENTS, options)) {
      // add segment filter
      parsed.query.bool.must.push({
        term: {
          uuid_segmentId: segment.id,
        },
      })
    }

    const countResponse = await options.opensearch.count({
      index: OpenSearchIndex.MEMBERS,
      body: { query: parsed.query },
    })

    if (countOnly) {
      return {
        rows: [],
        count: countResponse.body.count,
        limit,
        offset,
      }
    }

    const response = await options.opensearch.search({
      index: OpenSearchIndex.MEMBERS,
      body: parsed,
    })

    // const translated = response.body.hits.hits[0]._source
    const translatedRows = response.body.hits.hits.map((o) =>
      translator.translateObjectToCrowd(o._source),
    )

    for (const row of translatedRows) {
      const identities = []
      const username: {} = {}

      for (const identity of row.identities) {
        identities.push(identity.platform)
        if (identity.platform in username) {
          username[identity.platform].push(identity.username)
        } else {
          username[identity.platform] = [identity.username]
        }
      }

      row.identities = identities
      row.username = username
    }

    const memberIds = translatedRows.map((r) => r.id)
    if (memberIds.length > 0) {
      const seq = SequelizeRepository.getSequelize(options)
      const segmentIds = SequelizeRepository.getSegmentIds(options)

      const lastActivities = await seq.query(
        `
            WITH
                raw_data AS (
                    SELECT *, ROW_NUMBER() OVER (PARTITION BY "memberId" ORDER BY timestamp DESC) AS rn
                    FROM activities
                    WHERE "tenantId" = :tenantId
                      AND "memberId" IN (:memberIds)
                      AND "segmentId" IN (:segmentIds)
                )
            SELECT *
            FROM raw_data
            WHERE rn = 1;
        `,
        {
          replacements: {
            tenantId: tenant.id,
            segmentIds,
            memberIds,
          },
          type: QueryTypes.SELECT,
        },
      )

      for (const row of translatedRows) {
        const r = row as any
        r.lastActivity = lastActivities.find((a) => (a as any).memberId === r.id)
        if (r.lastActivity) {
          r.lastActivity.display = ActivityDisplayService.getDisplayOptions(
            r.lastActivity,
            SegmentRepository.getActivityTypes(options),
            [ActivityDisplayVariant.SHORT, ActivityDisplayVariant.CHANNEL],
          )
        }
      }
    }

    return { rows: translatedRows, count: countResponse.body.count, limit, offset }
  }

  static async findAndCountAll(
    {
      filter = {} as any,
      advancedFilter = null as any,
      limit = 0,
      offset = 0,
      orderBy = '',
      attributesSettings = [] as AttributeData[],
      exportMode = false,
    },

    options: IRepositoryOptions,
  ) {
    let customOrderBy: Array<any> = []
    const include = [
      {
        model: options.database.memberActivityAggregatesMV,
        attributes: [],
        required: true,
        as: 'memberActivityAggregatesMVs',
      },
      {
        model: options.database.member,
        as: 'toMerge',
        attributes: [],
        through: {
          attributes: [],
        },
      },
      {
        model: options.database.member,
        as: 'noMerge',
        attributes: [],
        through: {
          attributes: [],
        },
      },
    ]

    customOrderBy = customOrderBy.concat(
      SequelizeFilterUtils.customOrderByIfExists('activityCount', orderBy),
    )

    customOrderBy = customOrderBy.concat(
      SequelizeFilterUtils.customOrderByIfExists('activeDaysCount', orderBy),
    )

    customOrderBy = customOrderBy.concat(
      SequelizeFilterUtils.customOrderByIfExists('lastActive', orderBy),
    )

    customOrderBy = customOrderBy.concat(
      SequelizeFilterUtils.customOrderByIfExists('averageSentiment', orderBy),
    )

    customOrderBy = customOrderBy.concat(
      SequelizeFilterUtils.customOrderByIfExists('numberOfOpenSourceContributions', orderBy),
    )

    if (orderBy.includes('reach')) {
      customOrderBy = customOrderBy.concat([
        Sequelize.literal(`("member".reach->'total')::int`),
        orderBy.split('_')[1],
      ])
    }

    if (!advancedFilter) {
      advancedFilter = { and: [] }

      if (filter) {
        if (filter.id) {
          advancedFilter.and.push({ id: filter.id })
        }

        if (filter.platform) {
          advancedFilter.and.push({
            platform: {
              jsonContains: filter.platform,
            },
          })
        }

        if (filter.tags) {
          advancedFilter.and.push({
            tags: filter.tags,
          })
        }

        if (filter.organizations) {
          advancedFilter.and.push({
            organizations: filter.organizations,
          })
        }

        // TODO: member identitites FIX
        if (filter.username) {
          advancedFilter.and.push({ username: { jsonContains: filter.username } })
        }

        if (filter.displayName) {
          advancedFilter.and.push({
            displayName: {
              textContains: filter.displayName,
            },
          })
        }

        if (filter.emails) {
          advancedFilter.and.push({
            emails: {
              contains: filter.emails,
            },
          })
        }

        if (filter.scoreRange) {
          const [start, end] = filter.scoreRange
          if (start !== undefined && start !== null && start !== '') {
            advancedFilter.and.push({
              score: {
                gte: start,
              },
            })
          }

          if (end !== undefined && end !== null && end !== '') {
            advancedFilter.and.push({
              score: {
                lte: end,
              },
            })
          }
        }

        if (filter.createdAtRange) {
          const [start, end] = filter.createdAtRange
          if (start !== undefined && start !== null && start !== '') {
            advancedFilter.and.push({
              createdAt: {
                gte: start,
              },
            })
          }

          if (end !== undefined && end !== null && end !== '') {
            advancedFilter.and.push({
              createdAt: {
                lte: end,
              },
            })
          }
        }

        if (filter.reachRange) {
          const [start, end] = filter.reachRange
          if (start !== undefined && start !== null && start !== '') {
            advancedFilter.and.push({
              reach: {
                gte: start,
              },
            })
          }

          if (end !== undefined && end !== null && end !== '') {
            advancedFilter.and.push({
              reach: {
                lte: end,
              },
            })
          }
        }

        if (filter.activityCountRange) {
          const [start, end] = filter.activityCountRange
          if (start !== undefined && start !== null && start !== '') {
            advancedFilter.and.push({
              activityCount: {
                gte: start,
              },
            })
          }

          if (end !== undefined && end !== null && end !== '') {
            advancedFilter.and.push({
              activityCount: {
                lte: end,
              },
            })
          }
        }

        if (filter.activityTypes) {
          advancedFilter.and.push({
            activityTypes: {
              overlap: filter.activityTypes.split(','),
            },
          })
        }
        if (filter.activeDaysCountRange) {
          const [start, end] = filter.activeDaysCountRange
          if (start !== undefined && start !== null && start !== '') {
            advancedFilter.and.push({
              activeDaysCount: {
                gte: start,
              },
            })
          }

          if (end !== undefined && end !== null && end !== '') {
            advancedFilter.and.push({
              activeDaysCount: {
                lte: end,
              },
            })
          }
        }

        if (filter.joinedAtRange) {
          const [start, end] = filter.joinedAtRange
          if (start !== undefined && start !== null && start !== '') {
            advancedFilter.and.push({
              joinedAt: {
                gte: start,
              },
            })
          }

          if (end !== undefined && end !== null && end !== '') {
            advancedFilter.and.push({
              joinedAt: {
                lte: end,
              },
            })
          }
        }

        if (filter.lastActiveRange) {
          const [start, end] = filter.lastActiveRange
          if (start !== undefined && start !== null && start !== '') {
            advancedFilter.and.push({
              lastActive: {
                gte: start,
              },
            })
          }

          if (end !== undefined && end !== null && end !== '') {
            advancedFilter.and.push({
              lastActive: {
                lte: end,
              },
            })
          }
        }

        if (filter.averageSentimentRange) {
          const [start, end] = filter.averageSentimentRange
          if (start !== undefined && start !== null && start !== '') {
            advancedFilter.and.push({
              averageSentiment: {
                gte: start,
              },
            })
          }

          if (end !== undefined && end !== null && end !== '') {
            advancedFilter.and.push({
              averageSentiment: {
                lte: end,
              },
            })
          }
        }

        if (filter.numberOfOpenSourceContributionsRange) {
          const [start, end] = filter.numberOfOpenSourceContributionsRange
          if (start !== undefined && start !== null && start !== '') {
            advancedFilter.and.push({
              numberOfOpenSourceContributions: {
                gte: start,
              },
            })
          }

          if (end !== undefined && end !== null && end !== '') {
            advancedFilter.and.push({
              numberOfOpenSourceContributions: {
                lte: end,
              },
            })
          }
        }
      }
    }

    const {
      dynamicAttributesDefaultNestedFields,
      dynamicAttributesPlatformNestedFields,
      dynamicAttributesProjection,
    } = await MemberRepository.getDynamicAttributesLiterals(attributesSettings, options)

    const activityCount = Sequelize.literal(`"memberActivityAggregatesMVs"."activityCount"`)
    const activityTypes = Sequelize.literal(`"memberActivityAggregatesMVs"."activityTypes"`)
    const activeDaysCount = Sequelize.literal(`"memberActivityAggregatesMVs"."activeDaysCount"`)
    const lastActive = Sequelize.literal(`"memberActivityAggregatesMVs"."lastActive"`)
    const activeOn = Sequelize.literal(`"memberActivityAggregatesMVs"."activeOn"`)

    const averageSentiment = Sequelize.literal(`"memberActivityAggregatesMVs"."averageSentiment"`)
    const identities = Sequelize.literal(`"memberActivityAggregatesMVs"."identities"`)
    const username = Sequelize.literal(`"memberActivityAggregatesMVs"."username"`)

    const toMergeArray = Sequelize.literal(`STRING_AGG( distinct "toMerge"."id"::text, ',')`)
    const noMergeArray = Sequelize.literal(`STRING_AGG( distinct "noMerge"."id"::text, ',')`)

    const numberOfOpenSourceContributions = Sequelize.literal(
      `COALESCE(jsonb_array_length("member"."contributions"), 0)`,
    )

    const parser = new QueryParser(
      {
        nestedFields: {
          ...dynamicAttributesDefaultNestedFields,
          reach: 'reach.total',
          username: 'username.asString',
        },
        aggregators: {
          activityCount,
          activityTypes,
          activeDaysCount,
          lastActive,
          averageSentiment,
          activeOn,
          identities,
          username,
          numberOfOpenSourceContributions,
          ...dynamicAttributesPlatformNestedFields,
          'reach.total': Sequelize.literal(`("member".reach->'total')::int`),
          'username.asString': Sequelize.literal(
            `CAST("memberActivityAggregatesMVs"."username" AS TEXT)`,
          ),
          ...SequelizeFilterUtils.getNativeTableFieldAggregations(
            [
              'id',
              'attributes',
              'displayName',
              'emails',
              'score',
              'lastEnriched',
              'enrichedBy',
              'contributions',
              'joinedAt',
              'importHash',
              'reach',
              'createdAt',
              'updatedAt',
              'createdById',
              'updatedById',
            ],
            'member',
          ),
        },
        manyToMany: {
          tags: {
            table: 'members',
            model: 'member',
            relationTable: {
              name: 'memberTags',
              from: 'memberId',
              to: 'tagId',
            },
          },
          organizations: {
            table: 'members',
            model: 'member',
            relationTable: {
              name: 'memberOrganizations',
              from: 'memberId',
              to: 'organizationId',
            },
          },
          segments: {
            table: 'members',
            model: 'member',
            relationTable: {
              name: 'memberSegments',
              from: 'memberId',
              to: 'segmentId',
            },
          },
        },
        // TODO: member identitites FIX
        // customOperators: {
        //   username: {
        //     model: 'member',
        //     column: 'username',
        //   },
        //   platform: {
        //     model: 'member',
        //     column: 'username',
        //   },
        // },
        exportMode,
      },
      options,
    )

    const parsed: QueryOutput = parser.parse({
      filter: advancedFilter,
      orderBy: orderBy || ['joinedAt_DESC'],
      limit,
      offset,
    })

    let order = parsed.order

    if (customOrderBy.length > 0) {
      order = [customOrderBy]
    }

    let {
      rows,
      count, // eslint-disable-line prefer-const
    } = await options.database.member.findAndCountAll({
      where: parsed.where ? parsed.where : {},
      having: parsed.having ? parsed.having : {},
      include,
      attributes: [
        ...SequelizeFilterUtils.getLiteralProjections(
          [
            'id',
            'attributes',
            'displayName',
            'emails',
            'tenantId',
            'score',
            'lastEnriched',
            'enrichedBy',
            'contributions',
            'joinedAt',
            'importHash',
            'createdAt',
            'updatedAt',
            'createdById',
            'updatedById',
            'reach',
          ],
          'member',
        ),
        [activeOn, 'activeOn'],
        [identities, 'identities'],
        [username, 'username'],
        [activityCount, 'activityCount'],
        [activityTypes, 'activityTypes'],
        [activeDaysCount, 'activeDaysCount'],
        [lastActive, 'lastActive'],
        [averageSentiment, 'averageSentiment'],
        [toMergeArray, 'toMergeIds'],
        [noMergeArray, 'noMergeIds'],
        [numberOfOpenSourceContributions, 'numberOfOpenSourceContributions'],
        ...dynamicAttributesProjection,
      ],
      limit: parsed.limit || 50,
      offset: offset ? Number(offset) : 0,
      order,
      subQuery: false,
      group: [
        'member.id',
        'memberActivityAggregatesMVs.activeOn',
        'memberActivityAggregatesMVs.activityCount',
        'memberActivityAggregatesMVs.activityTypes',
        'memberActivityAggregatesMVs.activeDaysCount',
        'memberActivityAggregatesMVs.lastActive',
        'memberActivityAggregatesMVs.averageSentiment',
        'memberActivityAggregatesMVs.username',
        'memberActivityAggregatesMVs.identities',
        'toMerge.id',
      ],
      distinct: true,
    })

    rows = await this._populateRelationsForRows(rows, attributesSettings, exportMode)

    return {
      rows,
      count: count.length,
      limit: limit ? Number(limit) : 50,
      offset: offset ? Number(offset) : 0,
    }
  }

  /**
   * Returns sequelize literals for dynamic member attributes.
   * @param memberAttributeSettings
   * @param options
   * @returns
   */
  static async getDynamicAttributesLiterals(
    memberAttributeSettings: AttributeData[],
    options: IRepositoryOptions,
  ) {
    // get possible platforms for a tenant
    const availableDynamicAttributePlatformKeys = [
      'default',
      'custom',
      ...(await TenantRepository.getAvailablePlatforms(options.currentTenant.id, options)).map(
        (p) => p.platform,
      ),
    ]

    const dynamicAttributesDefaultNestedFields = memberAttributeSettings.reduce(
      (acc, attribute) => {
        acc[attribute.name] = `attributes.${attribute.name}.default`
        return acc
      },
      {},
    )

    const dynamicAttributesPlatformNestedFields = memberAttributeSettings.reduce(
      (acc, attribute) => {
        for (const key of availableDynamicAttributePlatformKeys) {
          if (attribute.type === MemberAttributeType.NUMBER) {
            acc[`attributes.${attribute.name}.${key}`] = Sequelize.literal(
              `("member"."attributes"#>>'{${attribute.name},${key}}')::integer`,
            )
          } else if (attribute.type === MemberAttributeType.BOOLEAN) {
            acc[`attributes.${attribute.name}.${key}`] = Sequelize.literal(
              `("member"."attributes"#>>'{${attribute.name},${key}}')::boolean`,
            )
          } else if (attribute.type === MemberAttributeType.MULTI_SELECT) {
            acc[`attributes.${attribute.name}.${key}`] = Sequelize.literal(
              `ARRAY( SELECT jsonb_array_elements_text("member"."attributes"#>'{${attribute.name},${key}}'))`,
            )
          } else {
            acc[`attributes.${attribute.name}.${key}`] = Sequelize.literal(
              `"member"."attributes"#>>'{${attribute.name},${key}}'`,
            )
          }
        }
        return acc
      },
      {},
    )

    const dynamicAttributesProjection = memberAttributeSettings.reduce((acc, attribute) => {
      for (const key of availableDynamicAttributePlatformKeys) {
        if (key === 'default') {
          acc.push([
            Sequelize.literal(`"member"."attributes"#>>'{${attribute.name},default}'`),
            attribute.name,
          ])
        } else {
          acc.push([
            Sequelize.literal(`"member"."attributes"#>>'{${attribute.name},${key}}'`),
            `${attribute.name}.${key}`,
          ])
        }
      }
      return acc
    }, [])

    return {
      dynamicAttributesDefaultNestedFields,
      dynamicAttributesPlatformNestedFields,
      availableDynamicAttributePlatformKeys,
      dynamicAttributesProjection,
    }
  }

  static async findAllAutocomplete(query, limit, options: IRepositoryOptions) {
    const tenant = SequelizeRepository.getCurrentTenant(options)

    const whereAnd: Array<any> = [
      {
        tenantId: tenant.id,
      },
    ]

    if (query) {
      whereAnd.push({
        [Op.or]: [
          {
            displayName: {
              [Op.iLike]: `${query}%`,
            },
          },
        ],
      })
    }

    const where = { [Op.and]: whereAnd }

    const records = await options.database.member.findAll({
      attributes: ['id', 'displayName', 'attributes', 'emails'],
      where,
      limit: limit ? Number(limit) : undefined,
      order: [['displayName', 'ASC']],
      include: [
        {
          model: options.database.organization,
          attributes: ['id', 'name'],
          as: 'organizations',
        },
        {
          model: options.database.segment,
          as: 'segments',
          where: {
            id: SequelizeRepository.getSegmentIds(options),
          },
        },
      ],
    })

    return records.map((record) => ({
      id: record.id,
      label: record.displayName,
      email: record.emails.length > 0 ? record.emails[0] : null,
      avatar: record.attributes?.avatarUrl?.default || null,
      organizations: record.organizations.map((org) => ({
        id: org.id,
        name: org.name,
      })),
    }))
  }

  static async mergeSuggestionsByUsername(
    numberOfHours,
    options: IRepositoryOptions,
  ): Promise<IMemberMergeSuggestion[]> {
    const transaction = SequelizeRepository.getTransaction(options)

    const seq = SequelizeRepository.getSequelize(options)

    const tenant = SequelizeRepository.getCurrentTenant(options)

    const segmentIds = SequelizeRepository.getSegmentIds(options)

    const query = `
    -- Define a CTE named "new_members" to get members created in the last 2 hours with a specific tenantId
    WITH new_members AS (
      SELECT m.id, m."tenantId"
      FROM members m
      JOIN "memberSegments" ms ON ms."memberId" = m.id
      WHERE m."createdAt" >= now() - INTERVAL :numberOfHours
      AND m."tenantId" = :tenantId
      AND ms."segmentId" IN (:segmentIds)
    ),
    -- Define a CTE named "identity_join" to find members with the same usernames across different platforms
    identity_join AS (
      SELECT
        m1.id AS m1_id,
        m2.id AS m2_id,
        i1.platform AS i1_platform,
        i2.platform AS i2_platform,
        i1.username AS i1_username,
        i2.username AS i2_username
      FROM new_members m1
      -- Join memberIdentities and members to get related records
      JOIN "memberIdentities" i1 ON m1.id = i1."memberId"
      JOIN "memberIdentities" i2 ON i1.username = i2.username AND i1.platform <> i2.platform
      JOIN members m2 ON m2.id = i2."memberId"
      -- Filter out records where tenantId is different and memberIds are the same
      WHERE m1."tenantId" = m2."tenantId"
      AND m1.id <> m2.id
      -- Filter out records present in memberToMerge table
      AND NOT EXISTS (
        SELECT 1
        FROM "memberToMerge"
        WHERE (
          "memberId" = m1.id
          AND "toMergeId" = m2.id
        ) OR (
          "memberId" = m2.id
          AND "toMergeId" = m1.id
        )
      )
      -- Filter out records present in memberNoMerge table
      AND NOT EXISTS (
        SELECT 1
        FROM "memberNoMerge"
        WHERE (
          "memberId" = m1.id
          AND "noMergeId" = m2.id
        ) OR (
          "memberId" = m2.id
          AND "noMergeId" = m1.id
        )
      )
    )
    -- Select everything from the final CTE "identity_join"
    SELECT *
    FROM identity_join;`

    const suggestions = await seq.query(query, {
      replacements: {
        tenantId: tenant.id,
        segmentIds,
        numberOfHours: `${numberOfHours} hours`,
      },
      type: QueryTypes.SELECT,
      transaction,
    })

    return suggestions.map((suggestion: any) => ({
      members: [suggestion.m1_id, suggestion.m2_id],
      // 100% confidence only from emails
      similarity: 0.95,
    }))
  }

  static async mergeSuggestionsByEmail(
    numberOfHours,
    options: IRepositoryOptions,
  ): Promise<IMemberMergeSuggestion[]> {
    const transaction = SequelizeRepository.getTransaction(options)

    const seq = SequelizeRepository.getSequelize(options)

    const tenant = SequelizeRepository.getCurrentTenant(options)

    const segmentIds = SequelizeRepository.getSegmentIds(options)

    const query = `
    -- Define a CTE named "new_members" to get members created in the last 7 days with a specific tenantId and their emails
    WITH new_members AS (
      SELECT m.id, m."tenantId", m.emails
      FROM members m
      JOIN "memberSegments" ms ON ms."memberId" = m.id
      WHERE m."createdAt" >= now() - INTERVAL :numberOfHours
      AND m."tenantId" = :tenantId
      AND ms."segmentId" IN (:segmentIds)
    ),
    -- Define a CTE named "email_join" to find overlapping emails across different members
    email_join AS (
      SELECT
        m1.id AS m1_id,            -- Member 1 ID
        m2.id AS m2_id,            -- Member 2 ID
        m1.emails AS m1_emails,    -- Member 1 emails
        m2.emails AS m2_emails     -- Member 2 emails
      FROM new_members m1
      -- Join the members table on the tenantId field and ensuring the IDs are different
      JOIN members m2 ON m1."tenantId" = m2."tenantId"
        AND m1.id <> m2.id
      -- Filter for overlapping emails
      WHERE m1.emails && m2.emails
      -- Exclude pairs that are already in the memberToMerge table
      AND NOT EXISTS (
        SELECT 1
        FROM "memberToMerge"
        WHERE (
          "memberId" = m1.id
          AND "toMergeId" = m2.id
        ) OR (
          "memberId" = m2.id
          AND "toMergeId" = m1.id
        )
      )
      -- Exclude pairs that are in the memberNoMerge table
      AND NOT EXISTS (
        SELECT 1
        FROM "memberNoMerge"
        WHERE (
          "memberId" = m1.id
          AND "noMergeId" = m2.id
        ) OR (
          "memberId" = m2.id
          AND "noMergeId" = m1.id
        )
      )
    )
    -- Select all columns from the email_join CTE
    SELECT *
    FROM email_join;`

    const suggestions = await seq.query(query, {
      replacements: {
        tenantId: tenant.id,
        segmentIds,
        numberOfHours: `${numberOfHours} hours`,
      },
      type: QueryTypes.SELECT,
      transaction,
    })
    return suggestions.map((suggestion: any) => ({
      members: [suggestion.m1_id, suggestion.m2_id],
      similarity: 1,
    }))
  }

  static async mergeSuggestionsBySimilarity(
    numberOfHours,
    options: IRepositoryOptions,
  ): Promise<IMemberMergeSuggestion[]> {
    const transaction = SequelizeRepository.getTransaction(options)

    const seq = SequelizeRepository.getSequelize(options)

    const tenant = SequelizeRepository.getCurrentTenant(options)

    const segmentIds = SequelizeRepository.getSegmentIds(options)

    const query = `
    -- Define a CTE named "new_members" to get members created in the last 7 days with a specific tenantId
    WITH new_members AS (
      SELECT m.*
      FROM members m
      JOIN "memberSegments" ms ON ms."memberId" = m.id
      WHERE m."createdAt" >= now() - INTERVAL :numberOfHours
      AND m."tenantId" = :tenantId
      AND ms."segmentId" IN (:segmentIds)
      LIMIT 1000
    ),
    -- Define a CTE named "identity_join" to find similar identities across platforms
    identity_join AS (
      -- Select distinct pairs of memberIds and relevant information, along with the similarity score
      SELECT DISTINCT ON(m1_id, m2_id)
        m1.id AS m1_id,
        m2.id AS m2_id,
        similarity(i1.username, i2.username) AS similarity
      FROM new_members m1
      -- Join memberIdentities and members to get related records
      JOIN "memberIdentities" i1 ON m1.id = i1."memberId"
      JOIN "memberIdentities" i2 ON i1.platform <> i2.platform
      JOIN members m2 ON m2.id = i2."memberId"
      -- Filter out records where tenantId is different and memberIds are the same
      WHERE m1."tenantId" = m2."tenantId"
      AND m1.id <> m2.id
      -- Consider only records with similarity > 0.5 (adjust this threshold as needed)
      AND similarity(i1.username, i2.username) > 0.5
      -- Order by similarity descending to get the most similar records first
      ORDER BY m1_id, m2_id, similarity DESC
    ),
    -- Define a CTE named "exclude_already_processed" to remove the already processed members
    exclude_already_processed AS (
      SELECT *
      FROM identity_join
      -- Filter out records present in memberToMerge table
      WHERE NOT EXISTS (
        SELECT 1
        FROM "memberToMerge"
        WHERE (
          "memberId" = identity_join.m1_id
          AND "toMergeId" = identity_join.m2_id
        ) OR (
          "memberId" = identity_join.m2_id
          AND "toMergeId" = identity_join.m1_id
        )
        -- Filter out records present in memberNoMerge table
      ) AND NOT EXISTS (
        SELECT 1
        FROM "memberNoMerge"
        WHERE (
          "memberId" = identity_join.m1_id
          AND "noMergeId" = identity_join.m2_id
        ) OR (
          "memberId" = identity_join.m2_id
          AND "noMergeId" = identity_join.m1_id
        )
      )
    )
    -- Select everything from the final CTE "exclude_already_processed"
    SELECT *
    FROM exclude_already_processed;`

    const suggestions = await seq.query(query, {
      replacements: {
        tenantId: tenant.id,
        segmentIds,
        numberOfHours: `${numberOfHours} hours`,
      },
      type: QueryTypes.SELECT,
      transaction,
    })

    return suggestions.map((suggestion: any) => ({
      members: [suggestion.m1_id, suggestion.m2_id],
      // 100% confidence only from emails
      similarity: suggestion.similarity > 0.95 ? 0.95 : suggestion.similarity,
    }))
  }

  static async addToWeakIdentities(
    memberIds: string[],
    username: string,
    platform: string,
    options: IRepositoryOptions,
  ): Promise<void> {
    const transaction = SequelizeRepository.getTransaction(options)

    const seq = SequelizeRepository.getSequelize(options)

    const tenant = SequelizeRepository.getCurrentTenant(options)

    const query = `
    update members
    set "weakIdentities" = "weakIdentities" || jsonb_build_object('username', :username, 'platform', :platform)::jsonb
    where id in (:memberIds)
      and not exists (select 1
                      from jsonb_array_elements("weakIdentities") as wi
                      where wi ->> 'username' = :username
                        and wi ->> 'platform' = :platform);
    `

    await seq.query(query, {
      replacements: {
        memberIds,
        username,
        platform,
        tenantId: tenant.id,
      },
      type: QueryTypes.UPDATE,
      transaction,
    })
  }

  static async _createAuditLog(action, record, data, options: IRepositoryOptions) {
    if (log) {
      let values = {}

      if (data) {
        values = {
          ...record.get({ plain: true }),
          activitiesIds: data.activities,
          tagsIds: data.tags,
          noMergeIds: data.noMerge,
        }
      }

      await AuditLogRepository.log(
        {
          entityName: 'member',
          entityId: record.id,
          action,
          values,
        },
        options,
      )
    }
  }

  static async _populateRelationsForRows(rows, attributesSettings, exportMode = false) {
    if (!rows) {
      return rows
    }

    // No need for lazyloading tags for integrations or microservices
    if (
      (KUBE_MODE &&
        (SERVICE === ServiceType.NODEJS_WORKER || SERVICE === ServiceType.JOB_GENERATOR) &&
        !exportMode) ||
      process.env.SERVICE === 'integrations' ||
      process.env.SERVICE === 'microservices-nodejs'
    ) {
      return rows.map((record) => {
        const plainRecord = record.get({ plain: true })
        plainRecord.noMerge = plainRecord.noMergeIds ? plainRecord.noMergeIds.split(',') : []
        plainRecord.toMerge = plainRecord.toMergeIds ? plainRecord.toMergeIds.split(',') : []

        delete plainRecord.toMergeIds
        delete plainRecord.noMergeIds
        return plainRecord
      })
    }

    return Promise.all(
      rows.map(async (record) => {
        const plainRecord = record.get({ plain: true })
        plainRecord.noMerge = plainRecord.noMergeIds ? plainRecord.noMergeIds.split(',') : []
        plainRecord.toMerge = plainRecord.toMergeIds ? plainRecord.toMergeIds.split(',') : []
        plainRecord.lastActivity = plainRecord.lastActive
          ? (
              await record.getActivities({
                order: [['timestamp', 'DESC']],
                limit: 1,
              })
            )[0].get({ plain: true })
          : null
        delete plainRecord.toMergeIds
        delete plainRecord.noMergeIds

        plainRecord.activeOn = plainRecord.activeOn ?? []

        for (const attribute of attributesSettings) {
          if (Object.prototype.hasOwnProperty.call(plainRecord, attribute.name)) {
            delete plainRecord[attribute.name]
          }
        }

        for (const attributeName in plainRecord.attributes) {
          if (!lodash.find(attributesSettings, { name: attributeName })) {
            delete plainRecord.attributes[attributeName]
          }
        }

        delete plainRecord.contributions

        delete plainRecord.company
        plainRecord.organizations = await record.getOrganizations({
          joinTableAttributes: [],
        })
        plainRecord.tags = await record.getTags({
          joinTableAttributes: [],
        })

        if (exportMode) {
          plainRecord.notes = await record.getNotes({
            joinTableAttributes: [],
          })
        }
        return plainRecord
      }),
    )
  }

  /**
   * Fill a record with the relations and files (if any)
   * @param record Record to get relations and files for
   * @param options IRepository options
   * @param returnPlain If true: return object, otherwise  return model
   * @returns The model/object with filled relations and files
   */
  static async _populateRelations(record, options: IRepositoryOptions, returnPlain = true) {
    if (!record) {
      return record
    }

    let output

    if (returnPlain) {
      output = record.get({ plain: true })
    } else {
      output = record
    }

    const transaction = SequelizeRepository.getTransaction(options)

    output.activities = await record.getActivities({
      order: [['timestamp', 'DESC']],
      transaction,
    })

    output.lastActivity = output.activities[0]?.get({ plain: true }) ?? null

    output.lastActive = output.activities[0]?.timestamp ?? null

    output.activeOn = [...new Set(output.activities.map((i) => i.platform))]

    output.activityCount = output.activities.length

    output.numberOfOpenSourceContributions = output.contributions?.length ?? 0

    output.activityTypes = [...new Set(output.activities.map((i) => `${i.platform}:${i.type}`))]
    output.activeDaysCount =
      output.activities.reduce((acc, activity) => {
        if (!acc.datetimeHashmap) {
          acc.datetimeHashmap = {}
          acc.count = 0
        }
        // strip hours from timestamp
        const date = activity.timestamp.toISOString().split('T')[0]

        if (!acc.datetimeHashmap[date]) {
          acc.count += 1
          acc.datetimeHashmap[date] = true
        }

        return acc
      }, {}).count ?? 0

    output.averageSentiment =
      output.activityCount > 0
        ? Math.round(
            (output.activities.reduce((acc, i) => {
              if (i.sentiment && 'sentiment' in i.sentiment) {
                acc += i.sentiment.sentiment
              }
              return acc
            }, 0) /
              output.activities.filter((i) => i.sentiment && 'sentiment' in i.sentiment).length) *
              100,
          ) / 100
        : 0

    output.tags = await record.getTags({
      transaction,
      order: [['createdAt', 'ASC']],
      joinTableAttributes: [],
    })

    output.organizations = await record.getOrganizations({
      transaction,
      order: [['createdAt', 'ASC']],
      joinTableAttributes: [],
    })

    output.tasks = await record.getTasks({
      transaction,
      order: [['createdAt', 'ASC']],
      joinTableAttributes: [],
    })

    output.notes = await record.getNotes({
      transaction,
      joinTableAttributes: [],
    })

    output.noMerge = (
      await record.getNoMerge({
        transaction,
      })
    ).map((i) => i.id)

    output.toMerge = (
      await record.getToMerge({
        transaction,
      })
    ).map((i) => i.id)

    const memberIdentities = (await this.getIdentities([record.id], options)).get(record.id)

    output.username = {}

    for (const identity of memberIdentities) {
      if (output.username[identity.platform]) {
        output.username[identity.platform].push(identity.username)
      } else {
        output.username[identity.platform] = [identity.username]
      }
    }

    output.identities = Object.keys(output.username)

    output.affiliations = await this.getAffiliations(record.id, options)

    return output
  }
}

export default MemberRepository<|MERGE_RESOLUTION|>--- conflicted
+++ resolved
@@ -39,13 +39,6 @@
   IMemberMergeSuggestion,
   mapUsernameToIdentities,
 } from './types/memberTypes'
-import SegmentRepository from './segmentRepository'
-import { SegmentData } from '../../types/segmentTypes'
-import {
-  MemberSegmentAffiliation,
-  MemberSegmentAffiliationJoined,
-} from '../../types/memberSegmentAffiliationTypes'
-import MemberSegmentAffiliationRepository from './memberSegmentAffiliationRepository'
 
 const { Op } = Sequelize
 
@@ -475,59 +468,7 @@
 
     const currentTenant = SequelizeRepository.getCurrentTenant(options)
 
-<<<<<<< HEAD
-    const query = `
-    with segment_ids as (
-      select "memberId", array_agg("segmentId") as "segmentIds" from
-      "memberSegments"
-      where "tenantId" = :tenantId
-      group by "memberId"
-    ),
-    identities as (select mi."memberId",
-                           array_agg(distinct mi.platform)             as identities,
-                           jsonb_object_agg(mi.platform, mi.usernames) as username
-                    from (select "memberId",
-                                 platform,
-                                 array_agg(username) as usernames
-                          from (select "memberId",
-                                       platform,
-                                       username,
-                                       "createdAt",
-                                       row_number() over (partition by "memberId", platform order by "createdAt" desc) =
-                                       1 as is_latest
-                                from "memberIdentities" where "tenantId" = :tenantId) sub
-                          group by "memberId", platform) mi
-                    group by mi."memberId")
-      select m."id",
-            m."displayName",
-            m."attributes",
-            m."emails",
-            m."score",
-            m."lastEnriched",
-            m."enrichedBy",
-            m."contributions",
-            m."reach",
-            m."joinedAt",
-            m."importHash",
-            m."createdAt",
-            m."updatedAt",
-            m."deletedAt",
-            m."tenantId",
-            m."createdById",
-            m."updatedById",
-            i.username,
-            si."segmentIds" as segments
-      from members m
-              inner join "memberIdentities" mi on m.id = mi."memberId"
-              inner join identities i on i."memberId" = m.id
-              inner join segment_ids si on si."memberId" = m.id
-      where mi."tenantId" = :tenantId
-        and mi.platform = :platform
-        and mi.username in (:usernames)
-    `
-=======
     const seq = SequelizeRepository.getSequelize(options)
->>>>>>> 03c1c92b
 
     const usernames: string[] = []
     if (typeof username === 'string') {
@@ -568,11 +509,7 @@
     }
 
     if (doPopulateRelations) {
-<<<<<<< HEAD
-      return this.findById(records[0].id, options)
-=======
       return this.findById(ids[0], options)
->>>>>>> 03c1c92b
     }
 
     // the if needed actualy query the db for the rest by primary/foreign key which is much faster
