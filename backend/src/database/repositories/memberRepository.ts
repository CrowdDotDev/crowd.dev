--- conflicted
+++ resolved
@@ -63,7 +63,6 @@
 import { findTags } from '@crowd/data-access-layer/src/others'
 import { fetchAbsoluteMemberAggregates } from '@crowd/data-access-layer/src/members/segments'
 import { OrganizationField, queryOrgs } from '@crowd/data-access-layer/src/orgs'
-<<<<<<< HEAD
 import {
   fetchManySegments,
   isSegmentProject,
@@ -78,9 +77,6 @@
   setMemberDataToActivities,
 } from '@crowd/data-access-layer'
 import { optionsQx } from '@crowd/data-access-layer/src/queryExecutor'
-=======
-import { fetchManySegments } from '@crowd/data-access-layer/src/segments'
->>>>>>> b883fc6a
 import { findMaintainerRoles } from '@crowd/data-access-layer/src/maintainers'
 import { KUBE_MODE, SERVICE } from '@/conf'
 import { ServiceType } from '@/conf/configTypes'
@@ -1499,7 +1495,8 @@
     } = {},
     include: Record<string, boolean> = {},
   ) {
-    const { rows, count } = await queryMembersAdvanced(
+    let memberResponse = null
+    memberResponse = await queryMembersAdvanced(
       optionsQx(options),
       options.redis,
       options.currentTenant.id,
@@ -1515,19 +1512,12 @@
           segments: true,
           onlySubProjects: true,
           maintainers: true,
-<<<<<<< HEAD
-=======
           attributes: false,
->>>>>>> b883fc6a
           ...include,
         },
       },
     )
 
-<<<<<<< HEAD
-    if (count === 0) {
-      throw new Error404()
-=======
     if (memberResponse.count === 0) {
       // try it again without segment information (no aggregates)
       // for members without activities
@@ -1558,10 +1548,10 @@
       memberResponse.rows[0].activityTypes = []
       memberResponse.rows[0].activeOn = []
       memberResponse.rows[0].averageSentiment = null
->>>>>>> b883fc6a
-    }
-
-    return rows[0]
+    }
+
+    const [data] = memberResponse.rows
+    return data
   }
 
   static getUsernameFromIdentities(identities: IMemberIdentity[]): IMemberUsername {
