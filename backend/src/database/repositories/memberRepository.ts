import {
  ActivityDisplayVariant,
  ALL_PLATFORM_TYPES,
  FeatureFlag,
  IMemberIdentity,
  IMemberOrganization,
  IMemberUsername,
  MemberAttributeName,
  MemberAttributeType,
  MemberIdentityType,
  OpenSearchIndex,
  OrganizationSource,
  PageData,
  PlatformType,
  SegmentData,
  SegmentProjectGroupNestedData,
  SegmentProjectNestedData,
  SegmentType,
} from '@crowd/types'
import lodash, { chunk, uniq } from 'lodash'
import moment from 'moment'
import Sequelize, { QueryTypes } from 'sequelize'

import {
  captureApiChange,
  memberCreateAction,
  memberEditOrganizationsAction,
  memberEditProfileAction,
} from '@crowd/audit-logs'
import { dateEqualityChecker, Error400, Error404, Error409, RawQueryParser } from '@crowd/common'
import {
  countMembersWithActivities,
  getActiveMembers,
  getLastActivitiesForMembers,
  getMemberAggregates,
  setMemberDataToActivities,
} from '@crowd/data-access-layer'
import { findManyLfxMemberships } from '@crowd/data-access-layer/src/lfx_memberships'
import {
  createMemberIdentity,
  deleteMemberIdentities,
  deleteMemberIdentitiesByCombinations,
  findAlreadyExistingVerifiedIdentities,
  moveToNewMember,
  updateVerifiedFlag,
} from '@crowd/data-access-layer/src/member_identities'
import { addMemberNoMerge, removeMemberToMerge } from '@crowd/data-access-layer/src/member_merge'
import {
  fetchManyMemberIdentities,
  fetchManyMemberOrgs,
  fetchMemberIdentities,
  fetchMemberOrganizations,
  findMemberById,
  findMemberTags,
  MemberField,
  queryMembersAdvanced,
} from '@crowd/data-access-layer/src/members'
import {
  fetchAbsoluteMemberAggregates,
  fetchManyMemberSegments,
} from '@crowd/data-access-layer/src/members/segments'
import { IDbMemberData } from '@crowd/data-access-layer/src/members/types'
import { OrganizationField, queryOrgs } from '@crowd/data-access-layer/src/orgs'
import { findTags } from '@crowd/data-access-layer/src/others'
import { optionsQx } from '@crowd/data-access-layer/src/queryExecutor'
import {
  fetchManySegments,
  isSegmentProject,
  isSegmentProjectGroup,
} from '@crowd/data-access-layer/src/segments'
import { ActivityDisplayService } from '@crowd/integrations'
import { FieldTranslatorFactory, OpensearchQueryParser } from '@crowd/opensearch'
import { IFetchMemberMergeSuggestionArgs, SimilarityScoreRange } from '@/types/mergeSuggestionTypes'
import isFeatureEnabled from '../../feature-flags/isFeatureEnabled'
import { PlatformIdentities } from '../../serverless/integrations/types/messageTypes'
import {
  MemberSegmentAffiliation,
  MemberSegmentAffiliationJoined,
} from '../../types/memberSegmentAffiliationTypes'
import { AttributeData } from '../attributes/attribute'
import { IRepositoryOptions } from './IRepositoryOptions'
import AuditLogRepository from './auditLogRepository'
import MemberAttributeSettingsRepository from './memberAttributeSettingsRepository'
import MemberSegmentAffiliationRepository from './memberSegmentAffiliationRepository'
import OrganizationRepository from './organizationRepository'
import SegmentRepository from './segmentRepository'
import SequelizeRepository from './sequelizeRepository'
import TenantRepository from './tenantRepository'
import {
  IActiveMemberData,
  IActiveMemberFilter,
  IMemberMergeSuggestion,
  mapUsernameToIdentities,
} from './types/memberTypes'

const { Op } = Sequelize

const log: boolean = false

interface ActivityAggregates {
  memberId: string
  segmentId: string
  activityCount: number
  activeDaysCount: number
  lastActive: string
  activityTypes: string[]
  activeOn: string[]
  averageSentiment: number
}

class MemberRepository {
  static async create(data, options: IRepositoryOptions) {
    if (!data.username && !data.identities) {
      throw new Error('Username not set when creating member!')
    }

    const currentUser = SequelizeRepository.getCurrentUser(options)

    const tenant = SequelizeRepository.getCurrentTenant(options)

    const transaction = SequelizeRepository.getTransaction(options)

    const toInsert = {
      ...lodash.pick(data, [
        'id',
        'displayName',
        'attributes',
        'emails',
        'lastEnriched',
        'enrichedBy',
        'contributions',
        'score',
        'reach',
        'joinedAt',
        'manuallyCreated',
        'importHash',
      ]),
      tenantId: tenant.id,
      createdById: currentUser.id,
      updatedById: currentUser.id,
    }
    const record = await options.database.member.create(toInsert, {
      transaction,
    })

    await captureApiChange(
      options,
      memberCreateAction(record.id, async (captureNewState) => {
        captureNewState(toInsert)
      }),
    )

    const qx = SequelizeRepository.getQueryExecutor(options, transaction)

    if (data.identities) {
      for (const i of data.identities as IMemberIdentity[]) {
        await createMemberIdentity(qx, {
          memberId: record.id,
          tenantId: tenant.id,
          platform: i.platform,
          type: i.type,
          value: i.value,
          sourceId: i.sourceId || null,
          integrationId: i.integrationId || null,
          verified: i.verified,
        })
      }
    } else if (data.username) {
      const username: PlatformIdentities = mapUsernameToIdentities(data.username)

      for (const platform of Object.keys(username) as PlatformType[]) {
        const identities: any[] = username[platform]
        for (const identity of identities) {
          await createMemberIdentity(qx, {
            memberId: record.id,
            platform,
            value: identity.value ? identity.value : identity.username,
            type: identity.type ? identity.type : MemberIdentityType.USERNAME,
            verified: true,
            sourceId: identity.sourceId || null,
            integrationId: identity.integrationId || null,
            tenantId: tenant.id,
          })
        }
      }
    }

    await MemberRepository.includeMemberToSegments(record.id, options)

    await record.setActivities(data.activities || [], {
      transaction,
    })
    await record.setTags(data.tags || [], {
      transaction,
    })

    await MemberRepository.updateMemberOrganizations(record, data.organizations, true, options)

    await record.setTasks(data.tasks || [], {
      transaction,
    })

    await record.setNotes(data.notes || [], {
      transaction,
    })

    await record.setNoMerge(data.noMerge || [], {
      transaction,
    })
    await record.setToMerge(data.toMerge || [], {
      transaction,
    })

    if (data.affiliations) {
      await this.setAffiliations(record.id, data.affiliations, options)
    }

    await this._createAuditLog(AuditLogRepository.CREATE, record, data, options)

    return this.findById(record.id, options)
  }

  static async includeMemberToSegments(memberId: string, options: IRepositoryOptions) {
    const seq = SequelizeRepository.getSequelize(options)

    const transaction = SequelizeRepository.getTransaction(options)

    let bulkInsertMemberSegments = `INSERT INTO "memberSegments" ("memberId","segmentId", "tenantId", "createdAt") VALUES `
    const replacements = {
      memberId,
      tenantId: options.currentTenant.id,
    }

    for (let idx = 0; idx < options.currentSegments.length; idx++) {
      bulkInsertMemberSegments += ` (:memberId, :segmentId${idx}, :tenantId, now()) `

      replacements[`segmentId${idx}`] = options.currentSegments[idx].id

      if (idx !== options.currentSegments.length - 1) {
        bulkInsertMemberSegments += `,`
      }
    }

    bulkInsertMemberSegments += ` ON CONFLICT DO NOTHING`

    await seq.query(bulkInsertMemberSegments, {
      replacements,
      type: QueryTypes.INSERT,
      transaction,
    })
  }

  static async excludeMembersFromSegments(memberIds: string[], options: IRepositoryOptions) {
    const seq = SequelizeRepository.getSequelize(options)

    const transaction = SequelizeRepository.getTransaction(options)

    const bulkDeleteMemberSegments = `DELETE FROM "memberSegments" WHERE "memberId" in (:memberIds) and "segmentId" in (:segmentIds);`

    await seq.query(bulkDeleteMemberSegments, {
      replacements: {
        memberIds,
        segmentIds: SequelizeRepository.getSegmentIds(options),
      },
      type: QueryTypes.DELETE,
      transaction,
    })
  }

  static async findSampleDataMemberIds(options: IRepositoryOptions) {
    const transaction = SequelizeRepository.getTransaction(options)
    const currentTenant = SequelizeRepository.getCurrentTenant(options)
    const sampleMemberIds = await options.database.sequelize.query(
      `select m.id from members m
      where (m.attributes->'sample'->'default')::boolean is true
      and m."tenantId" = :tenantId;
    `,
      {
        replacements: {
          tenantId: currentTenant.id,
        },
        type: QueryTypes.SELECT,
        transaction,
      },
    )

    return sampleMemberIds.map((i) => i.id)
  }

  static async countMemberMergeSuggestions(
    memberFilter: string,
    similarityFilter: string,
    displayNameFilter: string,
    replacements: {
      segmentIds: string[]
      memberId?: string
      displayName?: string
    },
    options: IRepositoryOptions,
  ): Promise<number> {
    const totalCount = await options.database.sequelize.query(
      `
        SELECT
            COUNT(DISTINCT mtm."memberId"::TEXT || mtm."toMergeId"::TEXT) AS count
        FROM "memberToMerge" mtm
        JOIN member_segments_mv ms ON ms."memberId" = mtm."memberId"
        JOIN member_segments_mv ms2 ON ms2."memberId" = mtm."toMergeId"
        join members m on m.id = mtm."memberId"
        join members m2 on m2.id = mtm."toMergeId"
        WHERE ms."segmentId" IN (:segmentIds) and ms2."segmentId" IN (:segmentIds)
          ${memberFilter}
          ${similarityFilter}
          ${displayNameFilter}
      `,
      {
        replacements,
        type: QueryTypes.SELECT,
      },
    )

    return totalCount[0]?.count || 0
  }

  static async findMembersWithMergeSuggestions(
    args: IFetchMemberMergeSuggestionArgs,
    options: IRepositoryOptions,
  ) {
    let segmentIds: string[]

    const HIGH_CONFIDENCE_LOWER_BOUND = 0.9
    const MEDIUM_CONFIDENCE_LOWER_BOUND = 0.7

    if (args.filter?.projectIds) {
      segmentIds = (
        await new SegmentRepository(options).getSegmentSubprojects(args.filter.projectIds)
      ).map((s) => s.id)
    } else if (args.filter?.subprojectIds) {
      segmentIds = args.filter.subprojectIds
    } else {
      segmentIds = SequelizeRepository.getSegmentIds(options)
    }

    let similarityFilter = ''
    const similarityConditions = []

    for (const similarity of args.filter?.similarity || []) {
      if (similarity === SimilarityScoreRange.HIGH) {
        similarityConditions.push(`(mtm.similarity >= ${HIGH_CONFIDENCE_LOWER_BOUND})`)
      } else if (similarity === SimilarityScoreRange.MEDIUM) {
        similarityConditions.push(
          `(mtm.similarity >= ${MEDIUM_CONFIDENCE_LOWER_BOUND} and mtm.similarity < ${HIGH_CONFIDENCE_LOWER_BOUND})`,
        )
      } else if (similarity === SimilarityScoreRange.LOW) {
        similarityConditions.push(`(mtm.similarity < ${MEDIUM_CONFIDENCE_LOWER_BOUND})`)
      }
    }

    if (similarityConditions.length > 0) {
      similarityFilter = ` and (${similarityConditions.join(' or ')})`
    }

    const memberFilter = args.filter?.memberId
      ? ` and (mtm."memberId" = :memberId OR mtm."toMergeId" = :memberId)`
      : ''

    const displayNameFilter = args.filter?.displayName
      ? ` and (m."displayName" ilike :displayName OR m2."displayName" ilike :displayName)`
      : ''

    let order = 'mtm."activityEstimate" desc, mtm.similarity desc, mtm."memberId", mtm."toMergeId"'

    if (args.orderBy?.length > 0) {
      order = ''
      for (const orderBy of args.orderBy) {
        const [field, direction] = orderBy.split('_')
        if (
          ['similarity', 'activityEstimate'].includes(field) &&
          ['asc', 'desc'].includes(direction.toLowerCase())
        ) {
          order += `mtm.${field} ${direction}, `
        }
      }

      order += 'mtm."memberId", mtm."toMergeId"'
    }

    if (args.countOnly) {
      const totalCount = await this.countMemberMergeSuggestions(
        memberFilter,
        similarityFilter,
        displayNameFilter,
        {
          segmentIds,
          displayName: args?.filter?.displayName ? `${args.filter.displayName}%` : undefined,
          memberId: args?.filter?.memberId,
        },
        options,
      )

      return { count: totalCount }
    }

    const mems = await options.database.sequelize.query(
      `
        SELECT
            DISTINCT
            mtm."memberId" AS id,
            mtm."toMergeId",
            mtm.similarity,
            mtm."activityEstimate",
            m."displayName" as "primaryDisplayName",
            m.attributes->'avatarUrl'->>'default' as "primaryAvatarUrl",
            m2."displayName" as "toMergeDisplayName",
            m2.attributes->'avatarUrl'->>'default' as "toMergeAvatarUrl"
        FROM "memberToMerge" mtm
        JOIN member_segments_mv ms ON ms."memberId" = mtm."memberId"
        JOIN member_segments_mv ms2 ON ms2."memberId" = mtm."toMergeId"
        join members m on m.id = mtm."memberId"
        join members m2 on m2.id = mtm."toMergeId"
        WHERE ms."segmentId" IN (:segmentIds) and ms2."segmentId" IN (:segmentIds)
          ${memberFilter}
          ${similarityFilter}
          ${displayNameFilter}
        ORDER BY ${order}
        LIMIT :limit
        OFFSET :offset
      `,
      {
        replacements: {
          segmentIds,
          limit: args.limit,
          offset: args.offset,
          displayName: args?.filter?.displayName ? `${args.filter.displayName}%` : undefined,
          memberId: args?.filter?.memberId,
        },
        type: QueryTypes.SELECT,
      },
    )

    if (mems.length > 0) {
      let result

      if (args.detail) {
        const memberPromises = []
        const toMergePromises = []

        const findMemberInfo = async (memberId: string) => {
          const qx = SequelizeRepository.getQueryExecutor(options)

          const [member, identities, aggregates, memberOrgs, tags] = await Promise.all([
            findMemberById(qx, memberId, [
              MemberField.ID,
              MemberField.DISPLAY_NAME,
              MemberField.ATTRIBUTES,
              MemberField.JOINED_AT,
            ]),
            fetchMemberIdentities(qx, memberId),
            fetchAbsoluteMemberAggregates(qx, memberId),
            fetchMemberOrganizations(qx, memberId),
            findMemberTags(qx, memberId),
          ])

          const orgIds = memberOrgs.map((o) => o.organizationId)
          const tagIds = tags.map((t) => t.tagId)

          let orgExtraInfo = []
          let lfxMemberships = []
          let tagExtraInfo = []

          if (orgIds.length > 0) {
            orgExtraInfo = await queryOrgs(qx, {
              filter: {
                [OrganizationField.ID]: { in: orgIds },
              },
              fields: [
                OrganizationField.ID,
                OrganizationField.DISPLAY_NAME,
                OrganizationField.LOGO,
              ],
            })

            lfxMemberships = await findManyLfxMemberships(qx, {
              tenantId: options.currentTenant.id,
              organizationIds: orgIds,
            })
          }

          if (tagIds.length > 0) {
            tagExtraInfo = await findTags(qx, tagIds)
          }

          return {
            ...member,
            identities,
            ...{
              activityCount: aggregates?.activityCount,
              lastActive: aggregates?.lastActive,
              tags: tagExtraInfo.map((t) => ({ id: t.id, name: t.name })),
            },
            organizations: memberOrgs.map((o) => ({
              ...orgExtraInfo.find((oei) => oei.id === o.organizationId),
              lfxMembership: lfxMemberships.find((lm) => lm.organizationId === o.organizationId),
              memberOrganizations: o,
            })),
          }
        }

        for (const mem of mems) {
          memberPromises.push(findMemberInfo(mem.id))
          toMergePromises.push(findMemberInfo(mem.toMergeId))
        }

        const memberResults: { id: string }[] = await Promise.all(memberPromises)
        const memberToMergeResults = await Promise.all(toMergePromises)

        result = memberResults.map((i, idx) => ({
          members: [i, memberToMergeResults[idx]],
          similarity: mems[idx].similarity,
        }))
      } else {
        result = mems.map((i) => ({
          members: [
            {
              id: i.id,
              displayName: i.primaryDisplayName,
              avatarUrl: i.primaryAvatarUrl,
            },
            {
              id: i.toMergeId,
              displayName: i.toMergeDisplayName,
              avatarUrl: i.toMergeAvatarUrl,
            },
          ],
          similarity: i.similarity,
        }))
      }

      const totalCount = await this.countMemberMergeSuggestions(
        memberFilter,
        similarityFilter,
        displayNameFilter,
        {
          segmentIds,
          memberId: args?.filter?.memberId,
          displayName: args?.filter?.displayName ? `${args.filter.displayName}%` : undefined,
        },
        options,
      )

      return { rows: result, count: totalCount, limit: args.limit, offset: args.offset }
    }

    return {
      rows: [{ members: [], similarity: 0 }],
      count: 0,
      limit: args.limit,
      offset: args.offset,
    }
  }

  static async moveIdentitiesBetweenMembers(
    fromMemberId: string,
    toMemberId: string,
    identitiesToMove: IMemberIdentity[],
    identitiesToUpdate: IMemberIdentity[],
    options: IRepositoryOptions,
  ): Promise<void> {
    const transaction = SequelizeRepository.getTransaction(options)
    const qx = SequelizeRepository.getQueryExecutor(options, transaction)

    const tenant = SequelizeRepository.getCurrentTenant(options)

    for (const i of identitiesToMove) {
      // eslint-disable-next-line @typescript-eslint/no-unused-vars
      const { rowCount } = await moveToNewMember(qx, {
        tenantId: tenant.id,
        oldMemberId: fromMemberId,
        newMemberId: toMemberId,
        platform: i.platform,
        value: i.value,
        type: i.type,
      })

      if (rowCount !== 1) {
        throw new Error('One row should be updated!')
      }
    }

    if (identitiesToUpdate.length > 0) {
      for (const i of identitiesToUpdate) {
        // first we remove them from the old member (we can't update and delete at the same time because of a unique index where only one identity can have a verified type:value combination for a tenant, member and platform)
        await deleteMemberIdentities(qx, {
          memberId: fromMemberId,
          platform: i.platform,
          value: i.value,
          type: i.type,
        })

        // then we update verified flag for the identities in the new member
        await updateVerifiedFlag(qx, {
          memberId: toMemberId,
          tenantId: tenant.id,
          platform: i.platform,
          value: i.value,
          type: i.type,
          verified: true,
        })
      }
    }
  }

  static async addToMerge(
    suggestions: IMemberMergeSuggestion[],
    options: IRepositoryOptions,
  ): Promise<void> {
    const transaction = SequelizeRepository.getTransaction(options)
    const seq = SequelizeRepository.getSequelize(options)

    // Remove possible duplicates
    suggestions = lodash.uniqWith(suggestions, (a, b) =>
      lodash.isEqual(lodash.sortBy(a.members), lodash.sortBy(b.members)),
    )

    // Process suggestions in chunks of 100 or less
    const suggestionChunks = chunk(suggestions, 100)

    const insertValues = (
      memberId: string,
      toMergeId: string,
      similarity: number | null,
      index: number,
    ) => {
      const idPlaceholder = (key: string) => `${key}${index}`
      return {
        query: `(:${idPlaceholder('memberId')}, :${idPlaceholder('toMergeId')}, :${idPlaceholder(
          'similarity',
        )}, NOW(), NOW())`,
        replacements: {
          [idPlaceholder('memberId')]: memberId,
          [idPlaceholder('toMergeId')]: toMergeId,
          [idPlaceholder('similarity')]: similarity === null ? null : similarity,
        },
      }
    }

    for (const suggestionChunk of suggestionChunks) {
      const placeholders: string[] = []
      let replacements: Record<string, unknown> = {}

      suggestionChunk.forEach((suggestion, index) => {
        const { query, replacements: chunkReplacements } = insertValues(
          suggestion.members[0],
          suggestion.members[1],
          suggestion.similarity,
          index,
        )
        placeholders.push(query)
        replacements = { ...replacements, ...chunkReplacements }
      })

      const query = `
        INSERT INTO "memberToMerge" ("memberId", "toMergeId", "similarity", "createdAt", "updatedAt")
        VALUES ${placeholders.join(', ')} on conflict do nothing;
      `
      try {
        await seq.query(query, {
          replacements,
          type: QueryTypes.INSERT,
          transaction,
        })
      } catch (error) {
        options.log.error('error adding members to merge', error)
        throw error
      }
    }
  }

  static async removeToMerge(id, toMergeId, options: IRepositoryOptions) {
    const transaction = SequelizeRepository.getTransaction(options)
    const qx = SequelizeRepository.getQueryExecutor(options, transaction)

    await removeMemberToMerge(qx, id, toMergeId)
  }

  static async addNoMerge(id, toMergeId, options: IRepositoryOptions) {
    const transaction = SequelizeRepository.getTransaction(options)
    const qx = SequelizeRepository.getQueryExecutor(options, transaction)

    await addMemberNoMerge(qx, id, toMergeId)
  }

  static async memberExists(
    username,
    platform,
    options: IRepositoryOptions,
    doPopulateRelations = true,
  ) {
    const transaction = SequelizeRepository.getTransaction(options)

    const currentTenant = SequelizeRepository.getCurrentTenant(options)

    const seq = SequelizeRepository.getSequelize(options)

    const usernames: string[] = []
    if (typeof username === 'string') {
      usernames.push(username)
    } else if (Array.isArray(username)) {
      usernames.push(...username)
    } else {
      throw new Error(
        'Unknown username format! Allowed formats are string or string[]. For example: "username" or ["username1", "username2"]',
      )
    }

    // first find the id - we don't need the other bloat
    const results = await seq.query(
      `
    select mi."memberId"
    from "memberIdentities" mi
    where mi."tenantId" = :tenantId and
          mi.platform = :platform and
          mi.type = :type and
          mi.value in (:usernames) and
          exists (select 1 from "memberSegments" ms where ms."memberId" = mi."memberId")
  `,
      {
        type: Sequelize.QueryTypes.SELECT,
        replacements: {
          tenantId: currentTenant.id,
          platform,
          usernames,
          type: MemberIdentityType.USERNAME,
        },
        transaction,
      },
    )

    const ids = results.map((r: any) => r.memberId)

    if (ids.length === 0) {
      return null
    }

    if (doPopulateRelations) {
      return this.findById(ids[0], options)
    }

    // the if needed actualy query the db for the rest by primary/foreign key which is much faster
    const records = await seq.query(
      `
      with segment_ids as (
        select "memberId", array_agg("segmentId") as "segmentIds" from
        "memberSegments"
        where "memberId" = :memberId
        group by "memberId"
      ),
      identities as (select mi."memberId",
                            array_agg(distinct mi.platform)             as identities,
                            jsonb_object_agg(mi.platform, mi.usernames) as username
                      from (select "memberId",
                                  platform,
                                  array_agg(username) as usernames
                            from (select "memberId",
                                        platform,
                                        value as username,
                                        "createdAt",
                                        row_number() over (partition by "memberId", platform order by "createdAt" desc) =
                                        1 as is_latest
                                  from "memberIdentities" where "memberId" = :memberId and type = '${MemberIdentityType.USERNAME}') sub
                            group by "memberId", platform) mi
                      group by mi."memberId"),
        member_organizations as (
          select
            "memberId",
            JSONB_AGG(
                DISTINCT JSONB_BUILD_OBJECT(
                  'id', "organizationId",
                  'memberOrganizations',
                  JSONB_BUILD_OBJECT(
                    'memberId', "memberId",
                    'organizationId', "organizationId",
                    'dateStart', "dateStart",
                    'dateEnd', "dateEnd",
                    'createdAt', "createdAt",
                    'updatedAt', "updatedAt",
                    'title', title,
                    'source', source
                  )
                )
            ) AS orgs
          from "memberOrganizations"
          where "memberId" = :memberId
            and "deletedAt" is null
          group by "memberId"
        )
        select m."id",
              m."displayName",
              m."attributes",
              m."emails",
              m."score",
              m."lastEnriched",
              m."enrichedBy",
              m."contributions",
              m."reach",
              m."joinedAt",
              m."importHash",
              m."createdAt",
              m."updatedAt",
              m."deletedAt",
              m."tenantId",
              m."createdById",
              m."updatedById",
              i.username,
              si."segmentIds" as segments,
              coalesce(mo.orgs, '[]'::JSONB) as "organizations"
        from members m
                inner join identities i on i."memberId" = m.id
                inner join segment_ids si on si."memberId" = m.id
                left join member_organizations mo on mo."memberId" = m.id
        where m.id = :memberId;`,
      {
        type: Sequelize.QueryTypes.SELECT,
        replacements: {
          memberId: ids[0],
        },
        transaction,
      },
    )

    if (records.length !== 1) {
      throw new Error('Invalid number of records found!')
    }

    return records[0] as IDbMemberData
  }

  static MEMBER_UPDATE_COLUMNS = [
    'displayName',
    'attributes',
    'emails',
    'contributions',
    'score',
    'reach',
    'importHash',
  ]

  static isEqual = {
    displayName: (a, b) => a === b,
    attributes: (a, b) => lodash.isEqual(a, b),
    emails: (a, b) => lodash.isEqual(a, b),
    lastEnriched: (a, b) => dateEqualityChecker(a, b),
    contributions: (a, b) => lodash.isEqual(a, b),
    score: (a, b) => a === b,
    reach: (a, b) => lodash.isEqual(a, b),
    importHash: (a, b) => a === b,
  }

  static async update(
    id,
    data,
    options: IRepositoryOptions,
    {
      manualChange = false,
    }: {
      manualChange?: boolean
    } = {},
  ) {
    const currentUser = SequelizeRepository.getCurrentUser(options)

    const transaction = SequelizeRepository.getTransaction(options)

    const currentTenant = SequelizeRepository.getCurrentTenant(options)

    const seq = SequelizeRepository.getSequelize(options)

    const record = await captureApiChange(
      options,
      memberEditProfileAction(id, async (captureOldState, captureNewState) => {
        const record = await options.database.member.findOne({
          where: {
            id,
            tenantId: currentTenant.id,
          },
          transaction,
        })

        captureOldState(record.get({ plain: true }))

        if (!record) {
          throw new Error404()
        }

        // exclude syncRemote attributes, since these are populated from memberSyncRemote table
        if (data.attributes?.syncRemote) {
          delete data.attributes.syncRemote
        }

        if (manualChange) {
          const manuallyChangedFields: string[] = record.manuallyChangedFields || []

          for (const column of this.MEMBER_UPDATE_COLUMNS) {
            let changed = false

            // only check fields that are in the data object that will be updated
            if (column in data) {
              if (
                record[column] !== null &&
                column in data &&
                (data[column] === null || data[column] === undefined)
              ) {
                // column was removed in the update -> will be set to null by sequelize
                changed = true
              } else if (
                record[column] === null &&
                data[column] !== null &&
                data[column] !== undefined &&
                // also ignore empty arrays
                (!Array.isArray(data[column]) || data[column].length > 0)
              ) {
                // column was null before now it's not anymore
                changed = true
              } else if (
                this.isEqual[column] &&
                this.isEqual[column](record[column], data[column]) === false
              ) {
                // column value has changed
                changed = true
              }
            }

            if (changed && !manuallyChangedFields.includes(column)) {
              // handle attributes, keep each changed attribute separately
              if (column === 'attributes') {
                for (const key of Object.keys(data.attributes)) {
                  if (!record.attributes[key]) {
                    manuallyChangedFields.push(`attributes.${key}`)
                  } else if (
                    !lodash.isEqual(record.attributes[key].default, data.attributes[key].default)
                  ) {
                    manuallyChangedFields.push(`attributes.${key}`)
                  }
                }
              } else {
                manuallyChangedFields.push(column)
              }
            }
          }

          data.manuallyChangedFields = manuallyChangedFields
        } else {
          // ignore columns that were manually changed
          // by rewriting them with db data
          const manuallyChangedFields: string[] = record.manuallyChangedFields || []
          for (const manuallyChangedColumn of manuallyChangedFields) {
            if (data.attributes && manuallyChangedColumn.startsWith('attributes')) {
              const attributeKey = manuallyChangedColumn.split('.')[1]
              data.attributes[attributeKey] = record.attributes[attributeKey]
            } else {
              data[manuallyChangedColumn] = record[manuallyChangedColumn]
            }
          }

          data.manuallyChangedFields = manuallyChangedFields
        }

        const updatedMember = {
          ...lodash.pick(data, this.MEMBER_UPDATE_COLUMNS),
          updatedById: currentUser.id,
          manuallyChangedFields: data.manuallyChangedFields,
        }

        await options.database.member.update(captureNewState(updatedMember), {
          where: {
            id: record.id,
          },
          transaction,
        })

        if (
          manualChange &&
          (data.attributes[MemberAttributeName.IS_BOT] ||
            data.attributes[MemberAttributeName.IS_TEAM_MEMBER])
        ) {
          await setMemberDataToActivities(options.qdb, record.id, {
            isBot: data.attributes[MemberAttributeName.IS_BOT]
              ? data.attributes[MemberAttributeName.IS_BOT].default
              : false,
            isTeamMember: data.attributes[MemberAttributeName.IS_TEAM_MEMBER]
              ? data.attributes[MemberAttributeName.IS_TEAM_MEMBER].default
              : false,
          })
        }

        return record
      }),
      !manualChange, // no need to track for audit if it's not a manual change
    )

    if (data.activities) {
      await record.setActivities(data.activities || [], {
        transaction,
      })
    }

    if (data.tags) {
      await record.setTags(data.tags || [], {
        transaction,
      })
    }

    if (data.tasks) {
      await record.setTasks(data.tasks || [], {
        transaction,
      })
    }

    if (data.notes) {
      await record.setNotes(data.notes || [], {
        transaction,
      })
    }

    await MemberRepository.updateMemberOrganizations(
      record,
      data.organizations,
      data.organizationsReplace,
      options,
    )

    if (data.noMerge) {
      await record.setNoMerge(data.noMerge || [], {
        transaction,
      })
    }

    if (data.toMerge) {
      await record.setToMerge(data.toMerge || [], {
        transaction,
      })
    }

    if (data.affiliations) {
      await MemberRepository.setAffiliations(id, data.affiliations, options)
    }

    if (options.currentSegments && options.currentSegments.length > 0) {
      await MemberRepository.includeMemberToSegments(record.id, options)
    }

    // Before upserting identities, check if they already exist
    const checkIdentities = [...(data.identitiesToCreate || []), ...(data.identitiesToUpdate || [])]
    if (checkIdentities.length > 0) {
      for (const i of checkIdentities) {
        const query = `
          select "memberId"
          from "memberIdentities"
          where "platform" = :platform and
                "value" = :value and
                "type" = :type and
                "tenantId" = :tenantId
        `

        const data: IMemberIdentity[] = await seq.query(query, {
          replacements: {
            platform: i.platform,
            value: i.value,
            type: i.type || MemberIdentityType.USERNAME,
            tenantId: currentTenant.id,
          },
          type: QueryTypes.SELECT,
          transaction,
        })

        if (data.length > 0 && data[0].memberId !== record.id) {
          let memberSegment = (await seq.query(
            `
            select distinct a."segmentId", a."memberId"
        from activities a where a."memberId" = :memberId
        limit 1
          `,
            {
              replacements: {
                memberId: data[0].memberId,
              },
              type: QueryTypes.SELECT,
              transaction,
            },
          )) as any[]

          // if there's no activity for the member, check memberSegments table
          if (memberSegment.length === 0) {
            memberSegment = (await seq.query(
              `
              select distinct ms."segmentId", ms."memberId"
              from "memberSegments" ms where ms."memberId" = :memberId
              limit 1
            `,
              {
                replacements: {
                  memberId: data[0].memberId,
                },
                type: QueryTypes.SELECT,
                transaction,
              },
            )) as any[]

            // still not found, throw an error
            if (!memberSegment) {
              throw new Error('Member with same identity already exists!')
            }
          }

          const segmentInfo = (await seq.query(
            `
          select s.id, pd.id as "parentId", gpd.id as "grandParentId"
          from segments s
                  inner join segments pd
                              on pd."tenantId" = s."tenantId" and pd.slug = s."parentSlug" and pd."grandparentSlug" is null and
                                pd."parentSlug" is not null
                  inner join segments gpd on gpd."tenantId" = s."tenantId" and gpd.slug = s."grandparentSlug" and
                                              gpd."grandparentSlug" is null and gpd."parentSlug" is null
          where s.id = :segmentId;
          `,
            {
              replacements: {
                segmentId: memberSegment[0].segmentId,
              },
              type: QueryTypes.SELECT,
              transaction,
            },
          )) as any[]

          throw new Error409(
            options.language,
            'errors.alreadyExists',
            // @ts-ignore
            JSON.stringify({
              memberId: data[0].memberId,
              grandParentId: segmentInfo[0].grandParentId,
            }),
          )
        }
      }
    }

    const qx = SequelizeRepository.getQueryExecutor(options, transaction)

    if (data.identitiesToCreate && data.identitiesToCreate.length > 0) {
      for (const i of data.identitiesToCreate) {
        await createMemberIdentity(qx, {
          memberId: record.id,
          platform: i.platform,
          value: i.value,
          type: i.type ? i.type : MemberIdentityType.USERNAME,
          sourceId: i.sourceId || null,
          integrationId: i.integrationId || null,
          tenantId: currentTenant.id,
          verified: i.verified !== undefined ? i.verified : !!manualChange,
        })
      }
    }

    if (data.identitiesToUpdate && data.identitiesToUpdate.length > 0) {
      for (const i of data.identitiesToUpdate) {
        await updateVerifiedFlag(qx, {
          memberId: record.id,
          platform: i.platform,
          value: i.value,
          type: i.type ? i.type : MemberIdentityType.USERNAME,
          tenantId: currentTenant.id,
          verified: i.verified !== undefined ? i.verified : !!manualChange,
        })
      }
    }

    if (data.identitiesToDelete && data.identitiesToDelete.length > 0) {
      for (const i of data.identitiesToDelete) {
        await deleteMemberIdentities(qx, {
          memberId: record.id,
          platform: i.platform,
          value: i.value,
          type: i.type ? i.type : MemberIdentityType.USERNAME,
        })
      }
    }

    if (data.username) {
      data.username = mapUsernameToIdentities(data.username)

      const platforms = Object.keys(data.username) as PlatformType[]
      if (platforms.length > 0) {
        const platformsToDelete: string[] = []
        const valuesToDelete: string[] = []
        const typesToDelete: MemberIdentityType[] = []

        for (const platform of platforms) {
          const identities = data.username[platform]

          for (const identity of identities) {
            if (identity.delete) {
              platformsToDelete.push(identity.platform)
              if (identity.value) {
                valuesToDelete.push(identity.value)
                typesToDelete.push(identity.type)
              } else {
                valuesToDelete.push(identity.username)
                typesToDelete.push(MemberIdentityType.USERNAME)
              }
            } else if (
              (identity.username && identity.username !== '') ||
              (identity.value && identity.value !== '')
            ) {
              await createMemberIdentity(qx, {
                memberId: record.id,
                platform,
                value: identity.value ? identity.value : identity.username,
                type: identity.type ? identity.type : MemberIdentityType.USERNAME,
                sourceId: identity.sourceId || null,
                integrationId: identity.integrationId || null,
                tenantId: currentTenant.id,
                verified: identity.verified !== undefined ? identity.verified : !!manualChange,
              })
            }
          }
        }

        if (platformsToDelete.length > 0) {
          await deleteMemberIdentitiesByCombinations(qx, {
            tenantId: currentTenant.id,
            memberId: record.id,
            platforms: platformsToDelete,
            values: valuesToDelete,
            types: typesToDelete,
          })
        }
      }
    }

    await this._createAuditLog(AuditLogRepository.UPDATE, record, data, options)

    return this.findById(record.id, options)
  }

  static async destroy(id, options: IRepositoryOptions, force = false) {
    const transaction = SequelizeRepository.getTransaction(options)

    const currentTenant = SequelizeRepository.getCurrentTenant(options)

    await MemberRepository.excludeMembersFromSegments([id], { ...options, transaction })
    const qx = SequelizeRepository.getQueryExecutor(options, transaction)
    const memberSegments = await fetchAbsoluteMemberAggregates(qx, id)

    // if member doesn't belong to any other segment anymore, remove it
    if (!memberSegments) {
      const record = await options.database.member.findOne({
        where: {
          id,
          tenantId: currentTenant.id,
        },
        transaction,
      })

      if (!record) {
        throw new Error404()
      }

      await record.destroy({
        force,
        transaction,
      })
      await this._createAuditLog(AuditLogRepository.DELETE, record, record, options)
    }
  }

  static async destroyBulk(ids, options: IRepositoryOptions, force = false) {
    const transaction = SequelizeRepository.getTransaction(options)

    const currentTenant = SequelizeRepository.getCurrentTenant(options)

    await MemberRepository.excludeMembersFromSegments(ids, { ...options, transaction })
    await options.database.member.destroy({
      where: {
        id: ids,
        tenantId: currentTenant.id,
      },
      force,
      transaction,
    })
  }

  static async getMemberSegments(
    memberId: string,
    options: IRepositoryOptions,
  ): Promise<SegmentData[]> {
    const transaction = SequelizeRepository.getTransaction(options)
    const seq = SequelizeRepository.getSequelize(options)
    const segmentRepository = new SegmentRepository(options)

    const query = `
        SELECT "segmentId"
        FROM "memberSegments"
        WHERE "memberId" = :memberId
        ORDER BY "createdAt";
    `

    const data = await seq.query(query, {
      replacements: {
        memberId,
      },
      type: QueryTypes.SELECT,
      transaction,
    })

    const segmentIds = (data as any[]).map((item) => item.segmentId)
    const segments = await segmentRepository.findInIds(segmentIds)

    return segments
  }

  static async getActivityAggregates(
    memberId: string,
    options: IRepositoryOptions,
    segmentId?: string,
  ): Promise<ActivityAggregates> {
    const transaction = SequelizeRepository.getTransaction(options)
    const seq = SequelizeRepository.getSequelize(options)
    const currentTenant = SequelizeRepository.getCurrentTenant(options)

    if (segmentId) {
      // we load data for a specific segment (can be leaf, parent or grand parent id)
      const member = (
        await queryMembersAdvanced(optionsQx(options), options.redis, options.currentTenant.id, {
          filter: { and: [{ id: { eq: memberId } }] },
          limit: 1,
          offset: 0,
          fields: ['activityCount', 'activityTypes', 'activeOn', 'averageSentiment', 'lastActive'],
          segmentId,
        })
      ).rows[0]

      return {
        activeDaysCount: member?.activeDaysCount || 0,
        activityCount: member?.activityCount || 0,
        activityTypes: member?.activityTypes || [],
        activeOn: member?.activeOn || [],
        averageSentiment: member?.averageSentiment || 0,
        lastActive: member?.lastActive || null,
        memberId,
        segmentId,
      }
    }

    const segmentIds = (
      await seq.query(
        `
      select id from segments where "tenantId" = :tenantId and "parentSlug" is not null and "grandparentSlug" is not null
    `,
        {
          replacements: {
            tenantId: currentTenant.id,
          },
          type: QueryTypes.SELECT,
          transaction,
        },
      )
    ).map((r: any) => r.id)

    const results = await getMemberAggregates(options.qdb, memberId, segmentIds)

    if (results.length > 0) {
      return results[0]
    }

    return null
  }

  static async setAffiliations(
    memberId: string,
    data: MemberSegmentAffiliation[],
    options: IRepositoryOptions,
  ): Promise<void> {
    const affiliationRepository = new MemberSegmentAffiliationRepository(options)
    await affiliationRepository.setForMember(memberId, data)
  }

  static async getAffiliations(
    memberId: string,
    options: IRepositoryOptions,
  ): Promise<MemberSegmentAffiliationJoined[]> {
    const transaction = SequelizeRepository.getTransaction(options)
    const seq = SequelizeRepository.getSequelize(options)

    const query = `
      select
        msa.id,
        s.id as "segmentId",
        s.slug as "segmentSlug",
        s.name as "segmentName",
        s."parentName" as "segmentParentName",
        o.id as "organizationId",
        o."displayName" as "organizationName",
        o.logo as "organizationLogo",
        msa."dateStart" as "dateStart",
        msa."dateEnd" as "dateEnd"
      from "memberSegmentAffiliations" msa
      left join organizations o on o.id = msa."organizationId"
      join segments s on s.id = msa."segmentId"
      where msa."memberId" = :memberId
    `

    const data = await seq.query(query, {
      replacements: {
        memberId,
      },
      type: QueryTypes.SELECT,
      transaction,
    })

    return data as MemberSegmentAffiliationJoined[]
  }

  static async getIdentities(
    memberIds: string[],
    options: IRepositoryOptions,
  ): Promise<Map<string, IMemberIdentity[]>> {
    const results = new Map<string, IMemberIdentity[]>()

    const transaction = SequelizeRepository.getTransaction(options)
    const seq = SequelizeRepository.getSequelize(options)

    const query = `
      select "memberId",
             platform,
             value,
             type,
             verified,
             "sourceId",
             "tenantId",
             "integrationId",
             "createdAt",
             "updatedAt"
      from "memberIdentities"
      where "memberId" in (:memberIds)
      order by "createdAt" asc;
    `

    const data = await seq.query(query, {
      replacements: {
        memberIds,
      },
      type: QueryTypes.SELECT,
      transaction,
    })

    for (const id of memberIds) {
      results.set(id, [])
    }

    for (const res of data as any[]) {
      const { memberId, platform, value, type, sourceId, integrationId, createdAt, verified } = res
      const identities = results.get(memberId)

      identities.push({
        platform,
        value,
        type,
        sourceId,
        integrationId,
        createdAt,
        verified,
      })
    }

    return results
  }

  static async findById(
    id,
    options: IRepositoryOptions,
    {
      segmentId,
    }: {
      segmentId?: string
    } = {},
    include: Record<string, boolean> = {},
  ) {
    const { rows, count } = await queryMembersAdvanced(
      optionsQx(options),
      options.redis,
      options.currentTenant.id,
      {
        filter: { id: { eq: id } },
        limit: 1,
        offset: 0,
        segmentId,
        include: {
          memberOrganizations: false,
          lfxMemberships: true,
          identities: false,
          segments: true,
          onlySubProjects: true,
          attributes: false,
          ...include,
        },
      },
    )

<<<<<<< HEAD
    if (count === 0) {
      throw new Error404()
    }

    return rows[0]
=======
    if (memberResponse.count === 0) {
      // try it again without segment information (no aggregates)
      // for members without activities
      memberResponse = await MemberRepository.findAndCountAll(
        {
          filter: { id: { eq: id } },
          limit: 1,
          offset: 0,
          include: {
            memberOrganizations: true,
            lfxMemberships: true,
            identities: true,
            segments: true,
            attributes: false,
            ...include,
          },
        },
        options,
      )

      if (memberResponse.count === 0) {
        throw new Error404()
      }

      memberResponse.rows[0].activityCount = 0
      memberResponse.rows[0].lastActive = null
      memberResponse.rows[0].activityTypes = []
      memberResponse.rows[0].activeOn = []
      memberResponse.rows[0].averageSentiment = null
    }

    const [data] = memberResponse.rows
    return data
>>>>>>> 35ccbf1d
  }

  static getUsernameFromIdentities(identities: IMemberIdentity[]): IMemberUsername {
    const username = {}
    for (const identity of identities.filter((i) => i.type === MemberIdentityType.USERNAME)) {
      if (username[identity.platform]) {
        username[identity.platform].push(identity.value)
      } else {
        username[identity.platform] = [identity.value]
      }
    }

    return username
  }

  static async filterIdInTenant(id, options: IRepositoryOptions) {
    return lodash.get(await this.filterIdsInTenant([id], options), '[0]', null)
  }

  static async filterIdsInTenant(ids, options: IRepositoryOptions) {
    if (!ids || !ids.length) {
      return []
    }

    const transaction = SequelizeRepository.getTransaction(options)

    const currentTenant = SequelizeRepository.getCurrentTenant(options)

    const where = {
      id: {
        [Op.in]: ids,
      },
      tenantId: currentTenant.id,
    }

    const records = await options.database.member.findAll({
      attributes: ['id'],
      where,
      transaction,
    })

    return records.map((record) => record.id)
  }

  static async count(filter, options: IRepositoryOptions) {
    const transaction = SequelizeRepository.getTransaction(options)

    const tenant = SequelizeRepository.getCurrentTenant(options)

    return options.database.member.count({
      where: {
        ...filter,
        tenantId: tenant.id,
      },
      transaction,
    })
  }

  static async findAndCountActiveOpensearch(
    filter: IActiveMemberFilter,
    limit: number,
    offset: number,
    orderBy: string,
    options: IRepositoryOptions,
    attributesSettings = [] as AttributeData[],
    segments: string[] = [],
  ): Promise<PageData<IActiveMemberData>> {
    const tenant = SequelizeRepository.getCurrentTenant(options)

    if (segments.length !== 1) {
      throw new Error400(
        `This operation can have exactly one segment. Found ${segments.length} segments.`,
      )
    }
    const originalSegment = segments[0]

    const segmentRepository = new SegmentRepository(options)

    const segment = await segmentRepository.findById(originalSegment)

    if (segment === null) {
      return {
        rows: [],
        count: 0,
        limit,
        offset,
      }
    }

    if (isSegmentProjectGroup(segment)) {
      segments = (segment as SegmentProjectGroupNestedData).projects.reduce((acc, p) => {
        acc.push(...p.subprojects.map((sp) => sp.id))
        return acc
      }, [])
    } else if (isSegmentProject(segment)) {
      segments = (segment as SegmentProjectNestedData).subprojects.map((sp) => sp.id)
    } else {
      segments = [originalSegment]
    }

    const activeMemberResults = await getActiveMembers(options.qdb, {
      timestampFrom: new Date(Date.parse(filter.activityTimestampFrom)).toISOString(),
      timestampTo: new Date(Date.parse(filter.activityTimestampTo)).toISOString(),
      isContribution: filter.activityIsContribution === true ? true : undefined,
      platforms: filter.platforms ? filter.platforms : undefined,
      segmentIds: segments,
      tenantId: tenant.id,
      limit: 10000,
      offset: 0,
      orderBy: orderBy.startsWith('activityCount') ? 'activityCount' : 'activeDaysCount',
      orderByDirection: orderBy.split('_')[1].toLowerCase() === 'desc' ? 'desc' : 'asc',
    })

    const memberIds = []
    const memberMap = {}

    for (const res of activeMemberResults) {
      memberIds.push(res.memberId)
      memberMap[res.memberId] = {
        activityCount: res.activityCount,
        activeDaysCount: res.activeDaysCount,
      }
    }

    if (memberIds.length === 0) {
      return {
        rows: [],
        count: 0,
        limit,
        offset,
      }
    }

    const memberQueryPayload = {
      and: [
        {
          id: {
            in: memberIds,
          },
        },
      ],
    } as any

    if (filter.isBot === true) {
      memberQueryPayload.and.push({
        isBot: {
          eq: true,
        },
      })
    } else if (filter.isBot === false) {
      memberQueryPayload.and.push({
        isBot: {
          not: true,
        },
      })
    }

    if (filter.isTeamMember === true) {
      memberQueryPayload.and.push({
        isTeamMember: {
          eq: true,
        },
      })
    } else if (filter.isTeamMember === false) {
      memberQueryPayload.and.push({
        isTeamMember: {
          not: true,
        },
      })
    }

    if (filter.isOrganization === true) {
      memberQueryPayload.and.push({
        isOrganization: {
          eq: true,
        },
      })
    } else if (filter.isOrganization === false) {
      memberQueryPayload.and.push({
        isOrganization: {
          not: true,
        },
      })
    }

    // to retain the sort came from activity query
    const customSortFunction = {
      _script: {
        type: 'number',
        script: {
          lang: 'painless',
          source: `
              def memberId = doc['uuid_memberId'].value;
              return params.memberIds.indexOf(memberId);
            `,
          params: {
            memberIds: memberIds.map((i) => `${i}`),
          },
        },
        order: 'asc',
      },
    }

    const members = await this.findAndCountAllOpensearch(
      {
        filter: memberQueryPayload,
        attributesSettings,
        segments: [originalSegment],
        countOnly: false,
        limit,
        offset,
        customSortFunction,
      },
      options,
    )

    return {
      rows: members.rows.map((m) => {
        m.activityCount = memberMap[m.id].activityCount.value
        m.activeDaysCount = memberMap[m.id].activeDaysCount.value
        return m
      }),
      count: members.count,
      offset,
      limit,
    }
  }

  static async countMembersPerSegment(options: IRepositoryOptions, segmentIds: string[]) {
    const countResults = await countMembersWithActivities(options.qdb, {
      tenantId: options.currentTenant.id,
      segmentIds,
    })
    return countResults.reduce((acc, curr: any) => {
      acc[curr.segmentId] = parseInt(curr.totalCount, 10)
      return acc
    }, {})
  }

  static async countMembers(options: IRepositoryOptions, segmentIds: string[]) {
    const countQuery = `
        SELECT
            COUNT(DISTINCT msa."memberId") AS "totalCount",
            msa."segmentId"
        FROM "memberSegmentsAgg" msa
        WHERE msa."segmentId" IN (:segmentIds)
        GROUP BY msa."segmentId";
    `

    const seq = SequelizeRepository.getSequelize(options)
    return seq.query(countQuery, {
      replacements: {
        segmentIds,
      },
      type: QueryTypes.SELECT,
    })
  }

  static async findAndCountAllOpensearch(
    {
      filter = {} as any,
      limit = 20,
      offset = 0,
      orderBy = 'joinedAt_DESC',
      countOnly = false,
      attributesSettings = [] as AttributeData[],
      segments = [] as string[],
      customSortFunction = undefined,
    },
    options: IRepositoryOptions,
  ): Promise<PageData<any>> {
    const tenant = SequelizeRepository.getCurrentTenant(options)

    const segmentsEnabled = await isFeatureEnabled(FeatureFlag.SEGMENTS, options)

    const segment = segments[0]

    const translator = FieldTranslatorFactory.getTranslator(
      OpenSearchIndex.MEMBERS,
      attributesSettings,
      [
        'default',
        'custom',
        'crowd',
        'enrichment',
        ...(await TenantRepository.getAvailablePlatforms(options.currentTenant.id, options)).map(
          (p) => p.platform,
        ),
      ],
    )

    const parsed = OpensearchQueryParser.parse(
      { filter, limit, offset, orderBy },
      OpenSearchIndex.MEMBERS,
      translator,
    )

    // add tenant filter to parsed query
    parsed.query.bool.must.push({
      term: {
        uuid_tenantId: tenant.id,
      },
    })

    if (segmentsEnabled && segment) {
      // add segment filter
      parsed.query.bool.must.push({
        term: {
          uuid_segmentId: segment,
        },
      })
    }

    if (customSortFunction) {
      parsed.sort = customSortFunction
    }

    if (filter.organizations && filter.organizations.length > 0) {
      parsed.query.bool.must = parsed.query.bool.must.filter(
        (d) => d.nested?.query?.term?.['nested_organizations.uuid_id'] === undefined,
      )

      // add organizations filter manually for now

      for (const organizationId of filter.organizations) {
        parsed.query.bool.must.push({
          nested: {
            path: 'nested_organizations',
            query: {
              bool: {
                must: [
                  {
                    term: {
                      'nested_organizations.uuid_id': organizationId,
                    },
                  },
                  {
                    bool: {
                      must_not: {
                        exists: {
                          field: 'nested_organizations.obj_memberOrganizations.date_dateEnd',
                        },
                      },
                    },
                  },
                ],
              },
            },
          },
        })
      }
    }

    const countResponse = await options.opensearch.count({
      index: OpenSearchIndex.MEMBERS,
      body: { query: parsed.query },
    })

    if (countOnly) {
      return {
        rows: [],
        count: countResponse.body.count,
        limit,
        offset,
      }
    }

    const response = await options.opensearch.search({
      index: OpenSearchIndex.MEMBERS,
      body: parsed,
    })

    const translatedRows = response.body.hits.hits.map((o) =>
      translator.translateObjectToCrowd(o._source),
    )

    for (const row of translatedRows) {
      row.activeDaysCount = parseInt(row.activeDaysCount, 10)
      row.activityCount = parseInt(row.activityCount, 10)
    }

    const memberIds = translatedRows.map((r) => r.id)
    if (memberIds.length > 0) {
      const qx = SequelizeRepository.getQueryExecutor(options)
      const organizationIds = uniq(
        translatedRows.reduce((acc, r) => {
          acc.push(...r.organizations.map((o) => o.id))
          return acc
        }, []),
      )
      const lfxMemberships = await findManyLfxMemberships(qx, {
        tenantId: options.currentTenant.id,
        organizationIds,
      })

      for (const row of translatedRows) {
        for (const o of row.organizations) {
          o.lfxMembership = lfxMemberships.find((m) => m.organizationId === o.id)
        }
      }

      const lastActivities = await getLastActivitiesForMembers(options.qdb, memberIds)

      for (const row of translatedRows) {
        const r = row as any
        r.lastActivity = lastActivities.find((a) => (a as any).memberId === r.id)
        if (r.lastActivity) {
          r.lastActivity.display = ActivityDisplayService.getDisplayOptions(
            r.lastActivity,
            SegmentRepository.getActivityTypes(options),
            [ActivityDisplayVariant.SHORT, ActivityDisplayVariant.CHANNEL],
          )
        }
      }
    }

    return { rows: translatedRows, count: countResponse.body.count, limit, offset }
  }

  public static QUERY_FILTER_COLUMN_MAP: Map<string, { name: string; queryable?: boolean }> =
    new Map([
      // id fields
      ['id', { name: 'm.id' }],
      ['segmentId', { name: 'msa."segmentId"' }],

      // member fields
      ['displayName', { name: 'm."displayName"' }],
      ['reach', { name: 'm.reach' }],
      // ['tags', {name: 'm."tags"'}], // ignore, not used
      ['joinedAt', { name: 'm."joinedAt"' }],
      ['jobTitle', { name: `m.attributes -> 'jobTitle' ->> 'default'` }],
      [
        'numberOfOpenSourceContributions',
        { name: 'coalesce(jsonb_array_length(m.contributions), 0)' },
      ],
      ['isBot', { name: `COALESCE((m.attributes -> 'isBot' ->> 'default')::BOOLEAN, FALSE)` }],
      [
        'isTeamMember',
        { name: `COALESCE((m.attributes -> 'isTeamMember' ->> 'default')::BOOLEAN, FALSE)` },
      ],
      [
        'isOrganization',
        { name: `COALESCE((m.attributes -> 'isOrganization' ->> 'default')::BOOLEAN, FALSE)` },
      ],

      // member agg fields
      ['lastActive', { name: 'msa."lastActive"' }],
      ['identityPlatforms', { name: 'msa."activeOn"' }],
      ['lastEnriched', { name: 'm."lastEnriched"' }],
      ['score', { name: 'm.score' }],
      ['averageSentiment', { name: 'msa."averageSentiment"' }],
      ['activityTypes', { name: 'msa."activityTypes"' }],
      ['activeOn', { name: 'msa."activeOn"' }],
      ['activityCount', { name: 'msa."activityCount"' }],

      // others
      ['organizations', { name: 'mo."organizationId"', queryable: false }],

      // fields for querying
      ['attributes', { name: 'm.attributes' }],
    ])

  static async findAndCountAll(
    {
      filter = {} as any,
      search = null,
      limit = 20,
      offset = 0,
      orderBy = 'joinedAt_DESC',
      segmentId = undefined,
      countOnly = false,
      fields = [...MemberRepository.QUERY_FILTER_COLUMN_MAP.keys()],
      include = {
        identities: true,
        segments: false,
        onlySubProjects: false,
        lfxMemberships: false,
        memberOrganizations: false,
        attributes: true,
      } as {
        identities?: boolean
        segments?: boolean
        onlySubProjects?: boolean
        lfxMemberships?: boolean
        memberOrganizations?: boolean
        attributes?: boolean
      },
      attributesSettings = [] as AttributeData[],
    },
    options: IRepositoryOptions,
  ) {
    const transaction = SequelizeRepository.getTransaction(options)

    if (!attributesSettings) {
      attributesSettings = (await MemberAttributeSettingsRepository.findAndCountAll({}, options))
        .rows
    }

    const qx = SequelizeRepository.getQueryExecutor(options, transaction)

    const withAggregates = !!segmentId
    let segment
    if (withAggregates) {
      segment = await new SegmentRepository(options).findById(segmentId)

      if (segment === null) {
        options.log.info('No segment found for member query. Returning empty result.')
        return {
          rows: [],
          count: 0,
          limit,
          offset,
        }
      }
    }

    const params = {
      limit,
      offset,
      tenantId: options.currentTenant.id,
      segmentId: segment?.id,
    }

    const filterString = RawQueryParser.parseFilters(
      filter,
      new Map(
        [...MemberRepository.QUERY_FILTER_COLUMN_MAP.entries()].map(([key, { name }]) => [
          key,
          name,
        ]),
      ),
      [
        {
          property: 'attributes',
          column: 'm.attributes',
          attributeInfos: [
            ...attributesSettings,
            {
              name: 'jobTitle',
              type: MemberAttributeType.STRING,
            },
          ],
        },
        {
          property: 'username',
          column: 'aggs.username',
          attributeInfos: ALL_PLATFORM_TYPES.map((p) => ({
            name: p,
            type: MemberAttributeType.STRING,
          })),
        },
      ],
      params,
      { pgPromiseFormat: true },
    )

    const order = (function prepareOrderBy(
      orderBy = withAggregates ? 'activityCount_DESC' : 'id_DESC',
    ) {
      const orderSplit = orderBy.split('_')

      const orderField = MemberRepository.QUERY_FILTER_COLUMN_MAP.get(orderSplit[0])?.name
      if (!orderField) {
        return withAggregates ? 'msa."activityCount" DESC' : 'm.id DESC'
      }
      const orderDirection = ['DESC', 'ASC'].includes(orderSplit[1]) ? orderSplit[1] : 'DESC'

      return `${orderField} ${orderDirection}`
    })(orderBy)

    const withSearch = !!search
    let searchCTE = ''
    let searchJoin = ''
    let searchFilter = '1=1'

    if (withSearch) {
      search = search.toLowerCase()
      searchCTE = `
      ,
      member_search AS (
          SELECT
            DISTINCT "memberId"
          FROM "memberIdentities" mi
          where (verified and lower("value") like '%${search}%')
        )
      `
      searchJoin = ` LEFT JOIN member_search ms ON ms."memberId" = m.id `
      searchFilter = `
        (ms."memberId" IS NOT NULL OR lower(m."displayName") like '%${search}%')
       `
    }

    const createQuery = (fields) => `
      WITH member_orgs AS (
        SELECT
          "memberId",
          ARRAY_AGG("organizationId")::TEXT[] AS "organizationId"
        FROM "memberOrganizations"
        WHERE "deletedAt" IS NULL
        GROUP BY 1
      )
      ${searchCTE}
      SELECT
        ${fields}
      FROM members m
      ${
        withAggregates
          ? ` JOIN "memberSegmentsAgg" msa ON msa."memberId" = m.id AND msa."segmentId" = $(segmentId)`
          : ''
      }
      LEFT JOIN member_orgs mo ON mo."memberId" = m.id
      ${searchJoin}
      WHERE m."tenantId" = $(tenantId)
        AND (${filterString})
        AND (${searchFilter})
    `

    if (countOnly) {
      return {
        rows: [],
        count: parseInt((await qx.selectOne(createQuery('COUNT(*)'), params)).count, 10),
        limit,
        offset,
      }
    }

    const results = await Promise.all([
      qx.select(
        `
          ${createQuery(
            (function prepareFields(fields) {
              return `${fields
                .map((f) => {
                  const mappedField = MemberRepository.QUERY_FILTER_COLUMN_MAP.get(f)
                  if (!mappedField) {
                    throw new Error400(options.language, `Invalid field: ${f}`)
                  }

                  return {
                    alias: f,
                    ...mappedField,
                  }
                })
                .filter((mappedField) => mappedField.queryable !== false)
                .filter((mappedField) => {
                  if (!withAggregates && mappedField.name.includes('msa.')) {
                    return false
                  }
                  if (!include.memberOrganizations && mappedField.name.includes('mo.')) {
                    return false
                  }
                  if (!include.attributes && mappedField.name === 'm.attributes') {
                    return false
                  }
                  return true
                })
                .map((mappedField) => `${mappedField.name} AS "${mappedField.alias}"`)
                .join(',\n')}`
            })(fields),
          )}
          ORDER BY ${order} NULLS LAST
          LIMIT $(limit)
          OFFSET $(offset)
        `,
        params,
      ),
      qx.selectOne(createQuery('COUNT(*)'), params),
    ])

    const rows = results[0]
    const count = parseInt(results[1].count, 10)

    const memberIds = rows.map((org) => org.id)
    if (memberIds.length === 0) {
      return { rows: [], count, limit, offset }
    }

    if (include.memberOrganizations) {
      const memberOrganizations = await fetchManyMemberOrgs(qx, memberIds)
      const orgIds = uniq(
        memberOrganizations.reduce((acc, mo) => {
          acc.push(...mo.organizations.map((o) => o.organizationId))
          return acc
        }, []),
      )
      const orgExtra = orgIds.length
        ? await queryOrgs(qx, {
            filter: {
              [OrganizationField.ID]: {
                in: orgIds,
              },
            },
            fields: [OrganizationField.ID, OrganizationField.DISPLAY_NAME, OrganizationField.LOGO],
          })
        : []

      rows.forEach((member) => {
        member.organizations = (
          memberOrganizations.find((o) => o.memberId === member.id)?.organizations || []
        ).map((o) => ({
          id: o.organizationId,
          ...orgExtra.find((odn) => odn.id === o.organizationId),
          memberOrganizations: o,
        }))

        // sort organizations
        MemberRepository.sortOrganizations(member.organizations)
      })
    }
    if (include.lfxMemberships) {
      const lfxMemberships = await findManyLfxMemberships(qx, {
        organizationIds: uniq(
          rows.reduce((acc, r) => {
            if (r.organizations) {
              acc.push(...r.organizations.map((o) => o.id))
            }
            return acc
          }, []),
        ),
        tenantId: options.currentTenant.id,
      })

      rows.forEach((member) => {
        if (member.organizations) {
          member.organizations.forEach((o) => {
            o.lfxMembership = lfxMemberships.find((m) => m.organizationId === o.id)
          })
        }
      })
    }
    if (include.identities) {
      const identities = await fetchManyMemberIdentities(qx, memberIds)

      rows.forEach((member) => {
        member.identities = identities.find((i) => i.memberId === member.id)?.identities || []
      })
    }
    if (include.segments) {
      const memberSegments = await fetchManyMemberSegments(qx, memberIds)
      const segmentIds = uniq(
        memberSegments.reduce((acc, ms) => {
          acc.push(...ms.segments.map((s) => s.segmentId))
          return acc
        }, []),
      )
      const segmentsInfo = await fetchManySegments(qx, segmentIds)

      rows.forEach((member) => {
        member.segments = (memberSegments.find((i) => i.memberId === member.id)?.segments || [])
          .map((segment) => {
            const segmentInfo = segmentsInfo.find((s) => s.id === segment.segmentId)

            // include only subprojects if flag is set
            if (include.onlySubProjects && segmentInfo?.type !== SegmentType.SUB_PROJECT) {
              return null
            }

            return {
              id: segment.segmentId,
              name: segmentInfo?.name,
              activityCount: segment.activityCount,
            }
          })
          .filter(Boolean)
      })
    }

    rows.forEach((row) => {
      row.tags = []
    })

    if (memberIds.length > 0) {
      const seq = SequelizeRepository.getSequelize(options)
      const lastActivities = await seq.query(
        `
              SELECT
                  a.*
              FROM (
                  VALUES
                    ${memberIds.map((id) => `('${id}')`).join(',')}
              ) m ("memberId")
              JOIN activities a ON (a.id = (
                  SELECT id
                  FROM mv_activities_cube
                  WHERE "memberId" = m."memberId"::uuid
                  ORDER BY timestamp DESC
                  LIMIT 1
              ))
              WHERE a."tenantId" = :tenantId
          `,
        {
          replacements: {
            tenantId: options.currentTenant.id,
          },
          type: QueryTypes.SELECT,
        },
      )

      rows.forEach((r) => {
        r.lastActivity = lastActivities.find((a) => (a as any).memberId === r.id)
        if (r.lastActivity) {
          r.lastActivity.display = ActivityDisplayService.getDisplayOptions(
            r.lastActivity,
            SegmentRepository.getActivityTypes(options),
            [ActivityDisplayVariant.SHORT, ActivityDisplayVariant.CHANNEL],
          )
        }
      })
    }

    return { rows, count, limit, offset }
  }

  /**
   * Returns sequelize literals for dynamic member attributes.
   * @param memberAttributeSettings
   * @param options
   * @returns
   */
  static async getDynamicAttributesLiterals(
    memberAttributeSettings: AttributeData[],
    options: IRepositoryOptions,
  ) {
    // get possible platforms for a tenant
    const availableDynamicAttributePlatformKeys = [
      'default',
      'custom',
      ...(await TenantRepository.getAvailablePlatforms(options.currentTenant.id, options)).map(
        (p) => p.platform,
      ),
    ]

    const dynamicAttributesDefaultNestedFields = memberAttributeSettings.reduce(
      (acc, attribute) => {
        acc[attribute.name] = `attributes.${attribute.name}.default`
        return acc
      },
      {},
    )

    const dynamicAttributesPlatformNestedFields = memberAttributeSettings.reduce(
      (acc, attribute) => {
        for (const key of availableDynamicAttributePlatformKeys) {
          if (attribute.type === MemberAttributeType.NUMBER) {
            acc[`attributes.${attribute.name}.${key}`] = Sequelize.literal(
              `("member"."attributes"#>>'{${attribute.name},${key}}')::integer`,
            )
          } else if (attribute.type === MemberAttributeType.BOOLEAN) {
            acc[`attributes.${attribute.name}.${key}`] = Sequelize.literal(
              `("member"."attributes"#>>'{${attribute.name},${key}}')::boolean`,
            )
          } else if (attribute.type === MemberAttributeType.MULTI_SELECT) {
            acc[`attributes.${attribute.name}.${key}`] = Sequelize.literal(
              `ARRAY( SELECT jsonb_array_elements_text("member"."attributes"#>'{${attribute.name},${key}}'))`,
            )
          } else {
            acc[`attributes.${attribute.name}.${key}`] = Sequelize.literal(
              `"member"."attributes"#>>'{${attribute.name},${key}}'`,
            )
          }
        }
        return acc
      },
      {},
    )

    const dynamicAttributesProjection = memberAttributeSettings.reduce((acc, attribute) => {
      for (const key of availableDynamicAttributePlatformKeys) {
        if (key === 'default') {
          acc.push([
            Sequelize.literal(`"member"."attributes"#>>'{${attribute.name},default}'`),
            attribute.name,
          ])
        } else {
          acc.push([
            Sequelize.literal(`"member"."attributes"#>>'{${attribute.name},${key}}'`),
            `${attribute.name}.${key}`,
          ])
        }
      }
      return acc
    }, [])

    return {
      dynamicAttributesDefaultNestedFields,
      dynamicAttributesPlatformNestedFields,
      availableDynamicAttributePlatformKeys,
      dynamicAttributesProjection,
    }
  }

  static async findAllAutocomplete(query, limit, options: IRepositoryOptions) {
    const tenant = SequelizeRepository.getCurrentTenant(options)

    const whereAnd: Array<any> = [
      {
        tenantId: tenant.id,
      },
    ]

    if (query) {
      whereAnd.push({
        [Op.or]: [
          {
            displayName: {
              [Op.iLike]: `${query}%`,
            },
          },
        ],
      })
    }

    const where = { [Op.and]: whereAnd }

    const records = await options.database.member.findAll({
      attributes: ['id', 'displayName', 'attributes'],
      where,
      limit: limit ? Number(limit) : undefined,
      order: [['displayName', 'ASC']],
      include: [
        {
          model: options.database.organization,
          attributes: ['id', 'displayName'],
          as: 'organizations',
        },
        {
          model: options.database.segment,
          as: 'segments',
          where: {
            id: SequelizeRepository.getSegmentIds(options),
          },
        },
      ],
    })

    return records.map((record) => ({
      id: record.id,
      label: record.displayName,
      avatar: record.attributes?.avatarUrl?.default || null,
      organizations: record.organizations.map((org) => ({
        id: org.id,
        name: org.name,
      })),
    }))
  }

  static async addAsUnverifiedIdentity(
    memberIds: string[],
    value: string,
    type: MemberIdentityType,
    platform: string,
    options: IRepositoryOptions,
  ): Promise<void> {
    const transaction = SequelizeRepository.getTransaction(options)

    const seq = SequelizeRepository.getSequelize(options)

    const tenant = SequelizeRepository.getCurrentTenant(options)

    const query = `
      insert into "memberIdentities"("memberId", platform, type, value, "tenantId", verified)
      values(:memberId, :platform, :type, :value, :tenantId, false)
      on conflict do nothing;
    `

    for (const memberId of memberIds) {
      await seq.query(query, {
        replacements: {
          memberId,
          value,
          type,
          platform,
          tenantId: tenant.id,
        },
        type: QueryTypes.INSERT,
        transaction,
      })
    }
  }

  static async _createAuditLog(action, record, data, options: IRepositoryOptions) {
    if (log) {
      let values = {}

      if (data) {
        values = {
          ...record.get({ plain: true }),
          activitiesIds: data.activities,
          tagsIds: data.tags,
          noMergeIds: data.noMerge,
        }
      }

      await AuditLogRepository.log(
        {
          entityName: 'member',
          entityId: record.id,
          action,
          values,
        },
        options,
      )
    }
  }

  static async updateMemberOrganizations(
    record,
    organizations,
    replace,
    options: IRepositoryOptions,
  ) {
    if (!organizations) {
      return
    }

    function iso(v) {
      return moment(v).toISOString()
    }

    await captureApiChange(
      options,
      memberEditOrganizationsAction(record.id, async (captureOldState, captureNewState) => {
        const originalOrgs = await MemberRepository.fetchWorkExperiences(record.id, options)

        captureOldState(originalOrgs)
        const newOrgs = [...originalOrgs]

        if (replace) {
          const toDelete = originalOrgs.filter(
            (originalOrg: any) =>
              !organizations.find(
                (newOrg) =>
                  originalOrg.organizationId === newOrg.id &&
                  (originalOrg.title === (newOrg.title || null) ||
                    (!originalOrg.title && newOrg.title)) &&
                  iso(originalOrg.dateStart) === iso(newOrg.startDate || null) &&
                  iso(originalOrg.dateEnd) === iso(newOrg.endDate || null),
              ),
          )

          for (const item of toDelete) {
            await MemberRepository.deleteWorkExperience((item as any).id, options)
            ;(item as any).delete = true
          }
        }

        for (const item of organizations) {
          const org = typeof item === 'string' ? { id: item } : item

          // we don't need to touch exactly same existing work experiences
          if (
            !originalOrgs.some(
              (w) =>
                w.organizationId === item.id &&
                w.title === (item.title || null) &&
                w.dateStart === (item.startDate || null) &&
                w.dateEnd === (item.endDate || null),
            )
          ) {
            const newOrg = {
              memberId: record.id,
              organizationId: org.id,
              title: org.title,
              dateStart: org.startDate,
              dateEnd: org.endDate,
              source: org.source,
            }
            await MemberRepository.createOrUpdateWorkExperience(newOrg, options)
            await OrganizationRepository.includeOrganizationToSegments(org.id, options)
            newOrgs.push(newOrg)
          }
        }

        captureNewState(newOrgs)
      }),
    )
  }

  static async createOrUpdateWorkExperience(
    { memberId, organizationId, source, title = null, dateStart = null, dateEnd = null },
    options: IRepositoryOptions,
  ) {
    const seq = SequelizeRepository.getSequelize(options)
    const transaction = SequelizeRepository.getTransaction(options)

    if (dateStart) {
      // clean up organizations without dates if we're getting ones with dates
      await seq.query(
        `
          UPDATE "memberOrganizations"
          SET "deletedAt" = NOW()
          WHERE "memberId" = :memberId
          AND "title" = :title
          AND "organizationId" = :organizationId
          AND "dateStart" IS NULL
          AND "dateEnd" IS NULL
        `,
        {
          replacements: {
            memberId,
            title,
            organizationId,
          },
          type: QueryTypes.UPDATE,
          transaction,
        },
      )
    } else {
      const rows = await seq.query(
        `
          SELECT COUNT(*) AS count FROM "memberOrganizations"
          WHERE "memberId" = :memberId
          AND "title" = :title
          AND "organizationId" = :organizationId
          AND "dateStart" IS NOT NULL
          AND "deletedAt" IS NULL
        `,
        {
          replacements: {
            memberId,
            title,
            organizationId,
          },
          type: QueryTypes.SELECT,
          transaction,
        },
      )
      const row = rows[0] as any
      if (row.count > 0) {
        // if we're getting organization without dates, but there's already one with dates, don't insert
        return
      }
    }

    let conflictCondition = `("memberId", "organizationId", "dateStart", "dateEnd")`
    if (!dateEnd) {
      conflictCondition = `("memberId", "organizationId", "dateStart") WHERE "dateEnd" IS NULL`
    }
    if (!dateStart) {
      conflictCondition = `("memberId", "organizationId") WHERE "dateStart" IS NULL AND "dateEnd" IS NULL`
    }

    const onConflict =
      source === OrganizationSource.UI
        ? `ON CONFLICT ${conflictCondition} DO UPDATE SET "title" = :title, "dateStart" = :dateStart, "dateEnd" = :dateEnd, "deletedAt" = NULL, "source" = :source`
        : 'ON CONFLICT DO NOTHING'

    await seq.query(
      `
        INSERT INTO "memberOrganizations" ("memberId", "organizationId", "createdAt", "updatedAt", "title", "dateStart", "dateEnd", "source")
        VALUES (:memberId, :organizationId, NOW(), NOW(), :title, :dateStart, :dateEnd, :source)
        ${onConflict}
      `,
      {
        replacements: {
          memberId,
          organizationId,
          title: title || null,
          dateStart: dateStart || null,
          dateEnd: dateEnd || null,
          source: source || null,
        },
        type: QueryTypes.INSERT,
        transaction,
      },
    )
  }

  static async deleteWorkExperience(id, options: IRepositoryOptions) {
    const seq = SequelizeRepository.getSequelize(options)
    const transaction = SequelizeRepository.getTransaction(options)

    await seq.query(
      `
        UPDATE "memberOrganizations"
        SET "deletedAt" = NOW()
        WHERE "id" = :id
      `,
      {
        replacements: {
          id,
        },
        type: QueryTypes.UPDATE,
        transaction,
      },
    )
  }

  static async fetchWorkExperiences(
    memberId: string,
    options: IRepositoryOptions,
  ): Promise<IMemberOrganization[]> {
    const seq = SequelizeRepository.getSequelize(options)
    const transaction = SequelizeRepository.getTransaction(options)

    const query = `
      SELECT * FROM "memberOrganizations"
      WHERE "memberId" = :memberId
        AND "deletedAt" IS NULL
    `

    const records = await seq.query(query, {
      replacements: {
        memberId,
      },
      type: QueryTypes.SELECT,
      transaction,
    })

    return records as IMemberOrganization[]
  }

  static async findWorkExperience(
    memberId: string,
    timestamp: string,
    options: IRepositoryOptions,
  ) {
    const seq = SequelizeRepository.getSequelize(options)
    const transaction = SequelizeRepository.getTransaction(options)

    const query = `
      SELECT * FROM "memberOrganizations"
      WHERE "memberId" = :memberId
        AND (
          ("dateStart" <= :timestamp AND "dateEnd" >= :timestamp)
          OR ("dateStart" <= :timestamp AND "dateEnd" IS NULL)
        )
        AND "deletedAt" IS NULL
      ORDER BY "dateStart" DESC, id
      LIMIT 1
    `

    const records = await seq.query(query, {
      replacements: {
        memberId,
        timestamp,
      },
      type: QueryTypes.SELECT,
      transaction,
    })

    if (records.length === 0) {
      return null
    }

    return records[0]
  }

  static async findMostRecentOrganization(
    memberId: string,
    timestamp: string,
    options: IRepositoryOptions,
  ): Promise<any> {
    const seq = SequelizeRepository.getSequelize(options)
    const transaction = SequelizeRepository.getTransaction(options)

    const query = `
      SELECT * FROM "memberOrganizations"
      WHERE "memberId" = :memberId
        AND "dateStart" IS NULL
        AND "dateEnd" IS NULL
        AND "createdAt" <= :timestamp
        AND "deletedAt" IS NULL
      ORDER BY "createdAt" DESC, id
      LIMIT 1
    `
    const records = await seq.query(query, {
      replacements: {
        memberId,
        timestamp,
      },
      type: QueryTypes.SELECT,
      transaction,
    })

    if (records.length === 0) {
      return null
    }

    return records[0]
  }

  static async findMostRecentOrganizationEver(
    memberId: string,
    options: IRepositoryOptions,
  ): Promise<any> {
    const seq = SequelizeRepository.getSequelize(options)
    const transaction = SequelizeRepository.getTransaction(options)

    const query = `
      SELECT * FROM "memberOrganizations"
      WHERE "memberId" = :memberId
        AND "dateStart" IS NULL
        AND "dateEnd" IS NULL
        AND "deletedAt" IS NULL
      ORDER BY "createdAt", id
      LIMIT 1
    `
    const records = await seq.query(query, {
      replacements: {
        memberId,
      },
      type: QueryTypes.SELECT,
      transaction,
    })

    if (records.length === 0) {
      return null
    }

    return records[0]
  }

  static sortOrganizations(organizations) {
    organizations.sort((a, b) => {
      a = a.dataValues ? a.get({ plain: true }) : a
      b = b.dataValues ? b.get({ plain: true }) : b
      const aStart = a.memberOrganizations?.dateStart
      const bStart = b.memberOrganizations?.dateStart
      const aEnd = a.memberOrganizations?.dateEnd
      const bEnd = b.memberOrganizations?.dateEnd

      // Sorting:
      // 1. Those without dateEnd, but with dateStart should be at the top, orderd by dateStart
      // 2. Those with dateEnd and dateStart should be in the middle, ordered by dateEnd
      // 3. Those without dateEnd and dateStart should be at the bottom, ordered by name
      if (!aEnd && aStart) {
        if (!bEnd && bStart) {
          return aStart > bStart ? -1 : 1
        }
        if (bEnd && bStart) {
          return -1
        }
        return -1
      }
      if (aEnd && aStart) {
        if (!bEnd && bStart) {
          return 1
        }
        if (bEnd && bStart) {
          return aEnd > bEnd ? -1 : 1
        }
        return -1
      }

      if (!bEnd && bStart) {
        return 1
      }
      if (bEnd && bStart) {
        return 1
      }
      return a.name > b.name ? 1 : -1
    })
  }

  static async getMemberIdsandCountForEnrich(
    { limit = 20, offset = 0, orderBy = 'joinedAt_DESC', countOnly = false },
    options: IRepositoryOptions,
  ) {
    const tenant = SequelizeRepository.getCurrentTenant(options)
    const segmentIds = SequelizeRepository.getSegmentIds(options)
    const seq = SequelizeRepository.getSequelize(options)

    const params: any = {
      tenantId: tenant.id,
      segmentIds,
      limit,
      offset,
    }

    let orderByString = ''
    const orderByParts = orderBy.split('_')
    const direction = orderByParts[1].toLowerCase()
    switch (orderByParts[0]) {
      case 'joinedAt':
        orderByString = 'm."joinedAt"'
        break
      case 'displayName':
        orderByString = 'm."displayName"'
        break
      case 'reach':
        orderByString = "(m.reach ->> 'total')::int"
        break
      case 'score':
        orderByString = 'm.score'
        break

      default:
        throw new Error(`Invalid order by: ${orderBy}!`)
    }
    orderByString = `${orderByString} ${direction}`

    const countQuery = `
    SELECT count(*) FROM (
      SELECT m.id
      FROM members m
      JOIN "memberSegments" ms ON ms."memberId" = m.id
      WHERE m."tenantId" = :tenantId
      AND ms."segmentId" IN (:segmentIds)
      AND (m."lastEnriched" IS NULL OR date_part('month', age(now(), m."lastEnriched")) >= 6)
      AND m."deletedAt" is NULL
    ) as count
    `

    const memberCount = await seq.query(countQuery, {
      replacements: params,
      type: QueryTypes.SELECT,
    })

    if (countOnly) {
      return {
        count: (memberCount[0] as any).count,
        ids: [],
      }
    }

    const members = await seq.query(
      `SELECT m.id FROM members m
      JOIN "memberSegments" ms ON ms."memberId" = m.id
      WHERE m."tenantId" = :tenantId and ms."segmentId" in (:segmentIds)
      AND (m."lastEnriched" IS NULL OR date_part('month', age(now(), m."lastEnriched")) >= 6)
      AND m."deletedAt" is NULL
      ORDER BY ${orderByString}
      LIMIT :limit OFFSET :offset`,
      {
        replacements: params,
        type: QueryTypes.SELECT,
      },
    )

    return {
      count: (memberCount[0] as any).count,
      ids: members.map((i: any) => i.id),
    }
  }

  static async moveNotesBetweenMembers(
    fromMemberId: string,
    toMemberId: string,
    options: IRepositoryOptions,
  ): Promise<void> {
    const transaction = SequelizeRepository.getTransaction(options)

    const seq = SequelizeRepository.getSequelize(options)

    const params: any = {
      fromMemberId,
      toMemberId,
    }

    const deleteQuery = `
      delete from "memberNotes" using "memberNotes" as mn2
      where "memberNotes"."memberId" = :fromMemberId
      and "memberNotes"."noteId" = mn2."noteId"
      and mn2."memberId" = :toMemberId;
    `

    await seq.query(deleteQuery, {
      replacements: params,
      type: QueryTypes.DELETE,
      transaction,
    })

    const updateQuery = `
      update "memberNotes" set "memberId" = :toMemberId where "memberId" = :fromMemberId;
    `

    await seq.query(updateQuery, {
      replacements: params,
      type: QueryTypes.UPDATE,
      transaction,
    })
  }

  static async moveTasksBetweenMembers(
    fromMemberId: string,
    toMemberId: string,
    options: IRepositoryOptions,
  ): Promise<void> {
    const transaction = SequelizeRepository.getTransaction(options)

    const seq = SequelizeRepository.getSequelize(options)

    const params: any = {
      fromMemberId,
      toMemberId,
    }

    const deleteQuery = `
      delete from "memberTasks" using "memberTasks" as mt2
      where "memberTasks"."memberId" = :fromMemberId
      and "memberTasks"."taskId" = mt2."taskId"
      and mt2."memberId" = :toMemberId;
    `

    await seq.query(deleteQuery, {
      replacements: params,
      type: QueryTypes.DELETE,
      transaction,
    })

    const updateQuery = `
      update "memberTasks" set "memberId" = :toMemberId where "memberId" = :fromMemberId;
    `

    await seq.query(updateQuery, {
      replacements: params,
      type: QueryTypes.UPDATE,
      transaction,
    })
  }

  static async moveAffiliationsBetweenMembers(
    fromMemberId: string,
    toMemberId: string,
    options: IRepositoryOptions,
  ): Promise<void> {
    const transaction = SequelizeRepository.getTransaction(options)

    const seq = SequelizeRepository.getSequelize(options)

    const params: any = {
      fromMemberId,
      toMemberId,
    }

    const updateQuery = `
      update "memberSegmentAffiliations" set "memberId" = :toMemberId where "memberId" = :fromMemberId;
    `

    await seq.query(updateQuery, {
      replacements: params,
      type: QueryTypes.UPDATE,
      transaction,
    })
  }

  static async moveSelectedAffiliationsBetweenMembers(
    fromMemberId: string,
    toMemberId: string,
    memberSegmentAffiliationIds: string[],
    options: IRepositoryOptions,
  ): Promise<void> {
    const transaction = SequelizeRepository.getTransaction(options)

    const seq = SequelizeRepository.getSequelize(options)

    const params: any = {
      fromMemberId,
      toMemberId,
      memberSegmentAffiliationIds,
    }

    const updateQuery = `
      update "memberSegmentAffiliations" set "memberId" = :toMemberId where "memberId" = :fromMemberId
      and "id" in (:memberSegmentAffiliationIds);
    `

    await seq.query(updateQuery, {
      replacements: params,
      type: QueryTypes.UPDATE,
      transaction,
    })
  }

  static async removeIdentitiesFromMember(
    memberId: string,
    identities: IMemberIdentity[],
    options: IRepositoryOptions,
  ): Promise<void> {
    const transaction = SequelizeRepository.getTransaction(options)

    const qx = SequelizeRepository.getQueryExecutor(options, transaction)

    for (const identity of identities) {
      await deleteMemberIdentities(qx, {
        memberId,
        value: identity.value,
        type: identity.type,
        platform: identity.platform,
      })
    }
  }

  static async findAlreadyExistingIdentities(
    identities: IMemberIdentity[],
    options: IRepositoryOptions,
  ): Promise<IMemberIdentity[]> {
    const transaction = SequelizeRepository.getTransaction(options)

    const qx = SequelizeRepository.getQueryExecutor(options, transaction)

    const existingIdentities = await findAlreadyExistingVerifiedIdentities(qx, { identities })

    return existingIdentities
  }
}

export default MemberRepository<|MERGE_RESOLUTION|>--- conflicted
+++ resolved
@@ -1499,53 +1499,16 @@
           identities: false,
           segments: true,
           onlySubProjects: true,
-          attributes: false,
           ...include,
         },
       },
     )
 
-<<<<<<< HEAD
     if (count === 0) {
       throw new Error404()
     }
 
     return rows[0]
-=======
-    if (memberResponse.count === 0) {
-      // try it again without segment information (no aggregates)
-      // for members without activities
-      memberResponse = await MemberRepository.findAndCountAll(
-        {
-          filter: { id: { eq: id } },
-          limit: 1,
-          offset: 0,
-          include: {
-            memberOrganizations: true,
-            lfxMemberships: true,
-            identities: true,
-            segments: true,
-            attributes: false,
-            ...include,
-          },
-        },
-        options,
-      )
-
-      if (memberResponse.count === 0) {
-        throw new Error404()
-      }
-
-      memberResponse.rows[0].activityCount = 0
-      memberResponse.rows[0].lastActive = null
-      memberResponse.rows[0].activityTypes = []
-      memberResponse.rows[0].activeOn = []
-      memberResponse.rows[0].averageSentiment = null
-    }
-
-    const [data] = memberResponse.rows
-    return data
->>>>>>> 35ccbf1d
   }
 
   static getUsernameFromIdentities(identities: IMemberIdentity[]): IMemberUsername {
