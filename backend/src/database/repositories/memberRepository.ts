--- conflicted
+++ resolved
@@ -38,10 +38,7 @@
   MemberSegmentAffiliationJoined,
 } from '../../types/memberSegmentAffiliationTypes'
 import MemberSegmentAffiliationRepository from './memberSegmentAffiliationRepository'
-<<<<<<< HEAD
 import isFeatureEnabled from '../../feature-flags/isFeatureEnabled'
-=======
->>>>>>> b166b66a
 
 const { Op } = Sequelize
 
@@ -1652,7 +1649,7 @@
       },
     })
 
-    if (await isFeatureEnabled(FeatureFlag.SEGMENTS, options)){
+    if (await isFeatureEnabled(FeatureFlag.SEGMENTS, options)) {
       // add segment filter
       parsed.query.bool.must.push({
         term: {
