--- conflicted
+++ resolved
@@ -24,12 +24,8 @@
   mapUsernameToIdentities,
   IMemberMergeSuggestion,
 } from './types/memberTypes'
-<<<<<<< HEAD
-import { ActivityDisplayVariant } from '../../types/activityTypes'
 import SegmentRepository from './segmentRepository'
 import { SegmentData } from '../../types/segmentTypes'
-=======
->>>>>>> e93e16d9
 
 const { Op } = Sequelize
 
@@ -896,17 +892,16 @@
 
     const include = [
       {
-<<<<<<< HEAD
+        model: options.database.organization,
+        attributes: ['id', 'name'],
+        as: 'organizations',
+      },
+      {
         model: options.database.segment,
         as: 'segments',
         through: {
           attributes: [],
         },
-=======
-        model: options.database.organization,
-        attributes: ['id', 'name'],
-        as: 'organizations',
->>>>>>> e93e16d9
       },
     ]
 
