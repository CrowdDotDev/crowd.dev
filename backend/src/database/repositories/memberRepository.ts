import {
  ActivityDisplayVariant,
  ALL_PLATFORM_TYPES,
  FeatureFlag,
  IMemberIdentity,
  IMemberOrganization,
  IMemberUsername,
  MemberAttributeName,
  MemberAttributeType,
  MemberIdentityType,
  OpenSearchIndex,
  OrganizationSource,
  PageData,
  PlatformType,
  SegmentData,
  SegmentProjectGroupNestedData,
  SegmentProjectNestedData,
  SegmentType,
<<<<<<< HEAD
=======
  SyncStatus,
>>>>>>> d51d2248
} from '@crowd/types'
import lodash, { chunk, uniq } from 'lodash'
import moment from 'moment'
import Sequelize, { QueryTypes } from 'sequelize'

import { IFetchMemberMergeSuggestionArgs, SimilarityScoreRange } from '@/types/mergeSuggestionTypes'
import {
  captureApiChange,
  memberCreateAction,
  memberEditOrganizationsAction,
  memberEditProfileAction,
} from '@crowd/audit-logs'
import { dateEqualityChecker, Error400, Error404, Error409, RawQueryParser } from '@crowd/common'
import {
  countMembersWithActivities,
  getActiveMembers,
  getLastActivitiesForMembers,
  getMemberAggregates,
  setMemberDataToActivities,
} from '@crowd/data-access-layer'
import { findManyLfxMemberships } from '@crowd/data-access-layer/src/lfx_memberships'
import {
  createMemberIdentity,
  deleteMemberIdentities,
  deleteMemberIdentitiesByCombinations,
  findAlreadyExistingVerifiedIdentities,
  moveToNewMember,
  updateVerifiedFlag,
} from '@crowd/data-access-layer/src/member_identities'
import { addMemberNoMerge, removeMemberToMerge } from '@crowd/data-access-layer/src/member_merge'
import {
  fetchManyMemberIdentities,
  fetchManyMemberOrgs,
  fetchMemberIdentities,
  fetchMemberOrganizations,
  findMemberById,
  findMemberTags,
  MemberField,
  queryMembersAdvanced,
} from '@crowd/data-access-layer/src/members'
import {
  fetchAbsoluteMemberAggregates,
  fetchManyMemberSegments,
} from '@crowd/data-access-layer/src/members/segments'
import { IDbMemberData } from '@crowd/data-access-layer/src/members/types'
import { OrganizationField, queryOrgs } from '@crowd/data-access-layer/src/orgs'
import { findTags } from '@crowd/data-access-layer/src/others'
import { optionsQx } from '@crowd/data-access-layer/src/queryExecutor'
import {
  fetchManySegments,
  isSegmentProject,
  isSegmentProjectGroup,
} from '@crowd/data-access-layer/src/segments'
import { ActivityDisplayService } from '@crowd/integrations'
import { FieldTranslatorFactory, OpensearchQueryParser } from '@crowd/opensearch'
import isFeatureEnabled from '../../feature-flags/isFeatureEnabled'
import { PlatformIdentities } from '../../serverless/integrations/types/messageTypes'
import {
  MemberSegmentAffiliation,
  MemberSegmentAffiliationJoined,
} from '../../types/memberSegmentAffiliationTypes'
import { AttributeData } from '../attributes/attribute'
import { IRepositoryOptions } from './IRepositoryOptions'
import AuditLogRepository from './auditLogRepository'
import MemberAttributeSettingsRepository from './memberAttributeSettingsRepository'
import MemberSegmentAffiliationRepository from './memberSegmentAffiliationRepository'
import OrganizationRepository from './organizationRepository'
import SegmentRepository from './segmentRepository'
import SequelizeRepository from './sequelizeRepository'
import TenantRepository from './tenantRepository'
import {
  IActiveMemberData,
  IActiveMemberFilter,
  IMemberMergeSuggestion,
  mapUsernameToIdentities,
} from './types/memberTypes'

const { Op } = Sequelize

const log: boolean = false

interface ActivityAggregates {
  memberId: string
  segmentId: string
  activityCount: number
  activeDaysCount: number
  lastActive: string
  activityTypes: string[]
  activeOn: string[]
  averageSentiment: number
}

class MemberRepository {
  static async create(data, options: IRepositoryOptions) {
    if (!data.username && !data.identities) {
      throw new Error('Username not set when creating member!')
    }

    const currentUser = SequelizeRepository.getCurrentUser(options)

    const tenant = SequelizeRepository.getCurrentTenant(options)

    const transaction = SequelizeRepository.getTransaction(options)

    const toInsert = {
      ...lodash.pick(data, [
        'id',
        'displayName',
        'attributes',
        'emails',
        'lastEnriched',
        'enrichedBy',
        'contributions',
        'score',
        'reach',
        'joinedAt',
        'manuallyCreated',
        'importHash',
      ]),
      tenantId: tenant.id,
      createdById: currentUser.id,
      updatedById: currentUser.id,
    }
    const record = await options.database.member.create(toInsert, {
      transaction,
    })

    await captureApiChange(
      options,
      memberCreateAction(record.id, async (captureNewState) => {
        captureNewState(toInsert)
      }),
    )

    const qx = SequelizeRepository.getQueryExecutor(options, transaction)

    if (data.identities) {
      for (const i of data.identities as IMemberIdentity[]) {
        await createMemberIdentity(qx, {
          memberId: record.id,
          tenantId: tenant.id,
          platform: i.platform,
          type: i.type,
          value: i.value,
          sourceId: i.sourceId || null,
          integrationId: i.integrationId || null,
          verified: i.verified,
        })
      }
    } else if (data.username) {
      const username: PlatformIdentities = mapUsernameToIdentities(data.username)

      for (const platform of Object.keys(username) as PlatformType[]) {
        const identities: any[] = username[platform]
        for (const identity of identities) {
          await createMemberIdentity(qx, {
            memberId: record.id,
            platform,
            value: identity.value ? identity.value : identity.username,
            type: identity.type ? identity.type : MemberIdentityType.USERNAME,
            verified: true,
            sourceId: identity.sourceId || null,
            integrationId: identity.integrationId || null,
            tenantId: tenant.id,
          })
        }
      }
    }

    await MemberRepository.includeMemberToSegments(record.id, options)

    await record.setActivities(data.activities || [], {
      transaction,
    })
    await record.setTags(data.tags || [], {
      transaction,
    })

    await MemberRepository.updateMemberOrganizations(record, data.organizations, true, options)

    await record.setTasks(data.tasks || [], {
      transaction,
    })

    await record.setNotes(data.notes || [], {
      transaction,
    })

    await record.setNoMerge(data.noMerge || [], {
      transaction,
    })
    await record.setToMerge(data.toMerge || [], {
      transaction,
    })

    if (data.affiliations) {
      await this.setAffiliations(record.id, data.affiliations, options)
    }

    await this._createAuditLog(AuditLogRepository.CREATE, record, data, options)

    return this.findById(record.id, options)
  }

  static async includeMemberToSegments(memberId: string, options: IRepositoryOptions) {
    const seq = SequelizeRepository.getSequelize(options)

    const transaction = SequelizeRepository.getTransaction(options)

    let bulkInsertMemberSegments = `INSERT INTO "memberSegments" ("memberId","segmentId", "tenantId", "createdAt") VALUES `
    const replacements = {
      memberId,
      tenantId: options.currentTenant.id,
    }

    for (let idx = 0; idx < options.currentSegments.length; idx++) {
      bulkInsertMemberSegments += ` (:memberId, :segmentId${idx}, :tenantId, now()) `

      replacements[`segmentId${idx}`] = options.currentSegments[idx].id

      if (idx !== options.currentSegments.length - 1) {
        bulkInsertMemberSegments += `,`
      }
    }

    bulkInsertMemberSegments += ` ON CONFLICT DO NOTHING`

    await seq.query(bulkInsertMemberSegments, {
      replacements,
      type: QueryTypes.INSERT,
      transaction,
    })
  }

  static async excludeMembersFromSegments(memberIds: string[], options: IRepositoryOptions) {
    const seq = SequelizeRepository.getSequelize(options)

    const transaction = SequelizeRepository.getTransaction(options)

    const bulkDeleteMemberSegments = `DELETE FROM "memberSegments" WHERE "memberId" in (:memberIds) and "segmentId" in (:segmentIds);`

    await seq.query(bulkDeleteMemberSegments, {
      replacements: {
        memberIds,
        segmentIds: SequelizeRepository.getSegmentIds(options),
      },
      type: QueryTypes.DELETE,
      transaction,
    })
  }

  static async findSampleDataMemberIds(options: IRepositoryOptions) {
    const transaction = SequelizeRepository.getTransaction(options)
    const currentTenant = SequelizeRepository.getCurrentTenant(options)
    const sampleMemberIds = await options.database.sequelize.query(
      `select m.id from members m
      where (m.attributes->'sample'->'default')::boolean is true
      and m."tenantId" = :tenantId;
    `,
      {
        replacements: {
          tenantId: currentTenant.id,
        },
        type: QueryTypes.SELECT,
        transaction,
      },
    )

    return sampleMemberIds.map((i) => i.id)
  }

  static async countMemberMergeSuggestions(
    memberFilter: string,
    similarityFilter: string,
    displayNameFilter: string,
    replacements: {
      segmentIds: string[]
      memberId?: string
      displayName?: string
    },
    options: IRepositoryOptions,
  ): Promise<number> {
    const totalCount = await options.database.sequelize.query(
      `
        SELECT
            COUNT(DISTINCT mtm."memberId"::TEXT || mtm."toMergeId"::TEXT) AS count
        FROM "memberToMerge" mtm
        JOIN member_segments_mv ms ON ms."memberId" = mtm."memberId"
        JOIN member_segments_mv ms2 ON ms2."memberId" = mtm."toMergeId"
        join members m on m.id = mtm."memberId"
        join members m2 on m2.id = mtm."toMergeId"
        WHERE ms."segmentId" IN (:segmentIds) and ms2."segmentId" IN (:segmentIds)
          ${memberFilter}
          ${similarityFilter}
          ${displayNameFilter}
      `,
      {
        replacements,
        type: QueryTypes.SELECT,
      },
    )

    return totalCount[0]?.count || 0
  }

  static async findMembersWithMergeSuggestions(
    args: IFetchMemberMergeSuggestionArgs,
    options: IRepositoryOptions,
  ) {
    let segmentIds: string[]

    const HIGH_CONFIDENCE_LOWER_BOUND = 0.9
    const MEDIUM_CONFIDENCE_LOWER_BOUND = 0.7

    if (args.filter?.projectIds) {
      segmentIds = (
        await new SegmentRepository(options).getSegmentSubprojects(args.filter.projectIds)
      ).map((s) => s.id)
    } else if (args.filter?.subprojectIds) {
      segmentIds = args.filter.subprojectIds
    } else {
      segmentIds = SequelizeRepository.getSegmentIds(options)
    }

    let similarityFilter = ''
    const similarityConditions = []

    for (const similarity of args.filter?.similarity || []) {
      if (similarity === SimilarityScoreRange.HIGH) {
        similarityConditions.push(`(mtm.similarity >= ${HIGH_CONFIDENCE_LOWER_BOUND})`)
      } else if (similarity === SimilarityScoreRange.MEDIUM) {
        similarityConditions.push(
          `(mtm.similarity >= ${MEDIUM_CONFIDENCE_LOWER_BOUND} and mtm.similarity < ${HIGH_CONFIDENCE_LOWER_BOUND})`,
        )
      } else if (similarity === SimilarityScoreRange.LOW) {
        similarityConditions.push(`(mtm.similarity < ${MEDIUM_CONFIDENCE_LOWER_BOUND})`)
      }
    }

    if (similarityConditions.length > 0) {
      similarityFilter = ` and (${similarityConditions.join(' or ')})`
    }

    const memberFilter = args.filter?.memberId
      ? ` and (mtm."memberId" = :memberId OR mtm."toMergeId" = :memberId)`
      : ''

    const displayNameFilter = args.filter?.displayName
      ? ` and (m."displayName" ilike :displayName OR m2."displayName" ilike :displayName)`
      : ''

    let order = 'mtm."activityEstimate" desc, mtm.similarity desc, mtm."memberId", mtm."toMergeId"'

    if (args.orderBy?.length > 0) {
      order = ''
      for (const orderBy of args.orderBy) {
        const [field, direction] = orderBy.split('_')
        if (
          ['similarity', 'activityEstimate'].includes(field) &&
          ['asc', 'desc'].includes(direction.toLowerCase())
        ) {
          order += `mtm.${field} ${direction}, `
        }
      }

      order += 'mtm."memberId", mtm."toMergeId"'
    }

    if (args.countOnly) {
      const totalCount = await this.countMemberMergeSuggestions(
        memberFilter,
        similarityFilter,
        displayNameFilter,
        {
          segmentIds,
          displayName: args?.filter?.displayName ? `${args.filter.displayName}%` : undefined,
          memberId: args?.filter?.memberId,
        },
        options,
      )

      return { count: totalCount }
    }

    const mems = await options.database.sequelize.query(
      `
        SELECT
            DISTINCT
            mtm."memberId" AS id,
            mtm."toMergeId",
            mtm.similarity,
            mtm."activityEstimate",
            m."displayName" as "primaryDisplayName",
            m.attributes->'avatarUrl'->>'default' as "primaryAvatarUrl",
            m2."displayName" as "toMergeDisplayName",
            m2.attributes->'avatarUrl'->>'default' as "toMergeAvatarUrl"
        FROM "memberToMerge" mtm
        JOIN member_segments_mv ms ON ms."memberId" = mtm."memberId"
        JOIN member_segments_mv ms2 ON ms2."memberId" = mtm."toMergeId"
        join members m on m.id = mtm."memberId"
        join members m2 on m2.id = mtm."toMergeId"
        WHERE ms."segmentId" IN (:segmentIds) and ms2."segmentId" IN (:segmentIds)
          ${memberFilter}
          ${similarityFilter}
          ${displayNameFilter}
        ORDER BY ${order}
        LIMIT :limit
        OFFSET :offset
      `,
      {
        replacements: {
          segmentIds,
          limit: args.limit,
          offset: args.offset,
          displayName: args?.filter?.displayName ? `${args.filter.displayName}%` : undefined,
          memberId: args?.filter?.memberId,
        },
        type: QueryTypes.SELECT,
      },
    )

    if (mems.length > 0) {
      let result

      if (args.detail) {
        const memberPromises = []
        const toMergePromises = []

        const findMemberInfo = async (memberId: string) => {
          const qx = SequelizeRepository.getQueryExecutor(options)

          const [member, identities, aggregates, memberOrgs, tags] = await Promise.all([
            findMemberById(qx, memberId, [
              MemberField.ID,
              MemberField.DISPLAY_NAME,
              MemberField.ATTRIBUTES,
              MemberField.JOINED_AT,
            ]),
            fetchMemberIdentities(qx, memberId),
            fetchAbsoluteMemberAggregates(qx, memberId),
            fetchMemberOrganizations(qx, memberId),
            findMemberTags(qx, memberId),
          ])

          const orgIds = memberOrgs.map((o) => o.organizationId)
          const tagIds = tags.map((t) => t.tagId)

          let orgExtraInfo = []
          let lfxMemberships = []
          let tagExtraInfo = []

          if (orgIds.length > 0) {
            orgExtraInfo = await queryOrgs(qx, {
              filter: {
                [OrganizationField.ID]: { in: orgIds },
              },
              fields: [
                OrganizationField.ID,
                OrganizationField.DISPLAY_NAME,
                OrganizationField.LOGO,
              ],
            })

            lfxMemberships = await findManyLfxMemberships(qx, {
              tenantId: options.currentTenant.id,
              organizationIds: orgIds,
            })
          }

          if (tagIds.length > 0) {
            tagExtraInfo = await findTags(qx, tagIds)
          }

          return {
            ...member,
            identities,
            ...{
              activityCount: aggregates?.activityCount,
              lastActive: aggregates?.lastActive,
              tags: tagExtraInfo.map((t) => ({ id: t.id, name: t.name })),
            },
            organizations: memberOrgs.map((o) => ({
              ...orgExtraInfo.find((oei) => oei.id === o.organizationId),
              lfxMembership: lfxMemberships.find((lm) => lm.organizationId === o.organizationId),
              memberOrganizations: o,
            })),
          }
        }

        for (const mem of mems) {
          memberPromises.push(findMemberInfo(mem.id))
          toMergePromises.push(findMemberInfo(mem.toMergeId))
        }

        const memberResults: { id: string }[] = await Promise.all(memberPromises)
        const memberToMergeResults = await Promise.all(toMergePromises)

        result = memberResults.map((i, idx) => ({
          members: [i, memberToMergeResults[idx]],
          similarity: mems[idx].similarity,
        }))
      } else {
        result = mems.map((i) => ({
          members: [
            {
              id: i.id,
              displayName: i.primaryDisplayName,
              avatarUrl: i.primaryAvatarUrl,
            },
            {
              id: i.toMergeId,
              displayName: i.toMergeDisplayName,
              avatarUrl: i.toMergeAvatarUrl,
            },
          ],
          similarity: i.similarity,
        }))
      }

      const totalCount = await this.countMemberMergeSuggestions(
        memberFilter,
        similarityFilter,
        displayNameFilter,
        {
          segmentIds,
          memberId: args?.filter?.memberId,
          displayName: args?.filter?.displayName ? `${args.filter.displayName}%` : undefined,
        },
        options,
      )

      return { rows: result, count: totalCount, limit: args.limit, offset: args.offset }
    }

    return {
      rows: [{ members: [], similarity: 0 }],
      count: 0,
      limit: args.limit,
      offset: args.offset,
    }
  }

  static async moveIdentitiesBetweenMembers(
    fromMemberId: string,
    toMemberId: string,
    identitiesToMove: IMemberIdentity[],
    identitiesToUpdate: IMemberIdentity[],
    options: IRepositoryOptions,
  ): Promise<void> {
    const transaction = SequelizeRepository.getTransaction(options)
    const qx = SequelizeRepository.getQueryExecutor(options, transaction)

    const tenant = SequelizeRepository.getCurrentTenant(options)

    for (const i of identitiesToMove) {
      // eslint-disable-next-line @typescript-eslint/no-unused-vars
      const { rowCount } = await moveToNewMember(qx, {
        tenantId: tenant.id,
        oldMemberId: fromMemberId,
        newMemberId: toMemberId,
        platform: i.platform,
        value: i.value,
        type: i.type,
      })

      if (rowCount !== 1) {
        throw new Error('One row should be updated!')
      }
    }

    if (identitiesToUpdate.length > 0) {
      for (const i of identitiesToUpdate) {
        // first we remove them from the old member (we can't update and delete at the same time because of a unique index where only one identity can have a verified type:value combination for a tenant, member and platform)
        await deleteMemberIdentities(qx, {
          memberId: fromMemberId,
          platform: i.platform,
          value: i.value,
          type: i.type,
        })

        // then we update verified flag for the identities in the new member
        await updateVerifiedFlag(qx, {
          memberId: toMemberId,
          tenantId: tenant.id,
          platform: i.platform,
          value: i.value,
          type: i.type,
          verified: true,
        })
      }
    }
  }

  static async addToMerge(
    suggestions: IMemberMergeSuggestion[],
    options: IRepositoryOptions,
  ): Promise<void> {
    const transaction = SequelizeRepository.getTransaction(options)
    const seq = SequelizeRepository.getSequelize(options)

    // Remove possible duplicates
    suggestions = lodash.uniqWith(suggestions, (a, b) =>
      lodash.isEqual(lodash.sortBy(a.members), lodash.sortBy(b.members)),
    )

    // Process suggestions in chunks of 100 or less
    const suggestionChunks = chunk(suggestions, 100)

    const insertValues = (
      memberId: string,
      toMergeId: string,
      similarity: number | null,
      index: number,
    ) => {
      const idPlaceholder = (key: string) => `${key}${index}`
      return {
        query: `(:${idPlaceholder('memberId')}, :${idPlaceholder('toMergeId')}, :${idPlaceholder(
          'similarity',
        )}, NOW(), NOW())`,
        replacements: {
          [idPlaceholder('memberId')]: memberId,
          [idPlaceholder('toMergeId')]: toMergeId,
          [idPlaceholder('similarity')]: similarity === null ? null : similarity,
        },
      }
    }

    for (const suggestionChunk of suggestionChunks) {
      const placeholders: string[] = []
      let replacements: Record<string, unknown> = {}

      suggestionChunk.forEach((suggestion, index) => {
        const { query, replacements: chunkReplacements } = insertValues(
          suggestion.members[0],
          suggestion.members[1],
          suggestion.similarity,
          index,
        )
        placeholders.push(query)
        replacements = { ...replacements, ...chunkReplacements }
      })

      const query = `
        INSERT INTO "memberToMerge" ("memberId", "toMergeId", "similarity", "createdAt", "updatedAt")
        VALUES ${placeholders.join(', ')} on conflict do nothing;
      `
      try {
        await seq.query(query, {
          replacements,
          type: QueryTypes.INSERT,
          transaction,
        })
      } catch (error) {
        options.log.error('error adding members to merge', error)
        throw error
      }
    }
  }

  static async removeToMerge(id, toMergeId, options: IRepositoryOptions) {
    const transaction = SequelizeRepository.getTransaction(options)
    const qx = SequelizeRepository.getQueryExecutor(options, transaction)

    await removeMemberToMerge(qx, id, toMergeId)
  }

  static async addNoMerge(id, toMergeId, options: IRepositoryOptions) {
    const transaction = SequelizeRepository.getTransaction(options)
    const qx = SequelizeRepository.getQueryExecutor(options, transaction)

    await addMemberNoMerge(qx, id, toMergeId)
  }

  static async memberExists(
    username,
    platform,
    options: IRepositoryOptions,
    doPopulateRelations = true,
  ) {
    const transaction = SequelizeRepository.getTransaction(options)

    const currentTenant = SequelizeRepository.getCurrentTenant(options)

    const seq = SequelizeRepository.getSequelize(options)

    const usernames: string[] = []
    if (typeof username === 'string') {
      usernames.push(username)
    } else if (Array.isArray(username)) {
      usernames.push(...username)
    } else {
      throw new Error(
        'Unknown username format! Allowed formats are string or string[]. For example: "username" or ["username1", "username2"]',
      )
    }

    // first find the id - we don't need the other bloat
    const results = await seq.query(
      `
    select mi."memberId"
    from "memberIdentities" mi
    where mi."tenantId" = :tenantId and
          mi.platform = :platform and
          mi.type = :type and
          mi.value in (:usernames) and
          exists (select 1 from "memberSegments" ms where ms."memberId" = mi."memberId")
  `,
      {
        type: Sequelize.QueryTypes.SELECT,
        replacements: {
          tenantId: currentTenant.id,
          platform,
          usernames,
          type: MemberIdentityType.USERNAME,
        },
        transaction,
      },
    )

    const ids = results.map((r: any) => r.memberId)

    if (ids.length === 0) {
      return null
    }

    if (doPopulateRelations) {
      return this.findById(ids[0], options)
    }

    // the if needed actualy query the db for the rest by primary/foreign key which is much faster
    const records = await seq.query(
      `
      with segment_ids as (
        select "memberId", array_agg("segmentId") as "segmentIds" from
        "memberSegments"
        where "memberId" = :memberId
        group by "memberId"
      ),
      identities as (select mi."memberId",
                            array_agg(distinct mi.platform)             as identities,
                            jsonb_object_agg(mi.platform, mi.usernames) as username
                      from (select "memberId",
                                  platform,
                                  array_agg(username) as usernames
                            from (select "memberId",
                                        platform,
                                        value as username,
                                        "createdAt",
                                        row_number() over (partition by "memberId", platform order by "createdAt" desc) =
                                        1 as is_latest
                                  from "memberIdentities" where "memberId" = :memberId and type = '${MemberIdentityType.USERNAME}') sub
                            group by "memberId", platform) mi
                      group by mi."memberId"),
        member_organizations as (
          select
            "memberId",
            JSONB_AGG(
                DISTINCT JSONB_BUILD_OBJECT(
                  'id', "organizationId",
                  'memberOrganizations',
                  JSONB_BUILD_OBJECT(
                    'memberId', "memberId",
                    'organizationId', "organizationId",
                    'dateStart', "dateStart",
                    'dateEnd', "dateEnd",
                    'createdAt', "createdAt",
                    'updatedAt', "updatedAt",
                    'title', title,
                    'source', source
                  )
                )
            ) AS orgs
          from "memberOrganizations"
          where "memberId" = :memberId
            and "deletedAt" is null
          group by "memberId"
        )
        select m."id",
              m."displayName",
              m."attributes",
              m."emails",
              m."score",
              m."lastEnriched",
              m."enrichedBy",
              m."contributions",
              m."reach",
              m."joinedAt",
              m."importHash",
              m."createdAt",
              m."updatedAt",
              m."deletedAt",
              m."tenantId",
              m."createdById",
              m."updatedById",
              i.username,
              si."segmentIds" as segments,
              coalesce(mo.orgs, '[]'::JSONB) as "organizations"
        from members m
                inner join identities i on i."memberId" = m.id
                inner join segment_ids si on si."memberId" = m.id
                left join member_organizations mo on mo."memberId" = m.id
        where m.id = :memberId;`,
      {
        type: Sequelize.QueryTypes.SELECT,
        replacements: {
          memberId: ids[0],
        },
        transaction,
      },
    )

    if (records.length !== 1) {
      throw new Error('Invalid number of records found!')
    }

    return records[0] as IDbMemberData
  }

  static MEMBER_UPDATE_COLUMNS = [
    'displayName',
    'attributes',
    'emails',
    'contributions',
    'score',
    'reach',
    'importHash',
  ]

  static isEqual = {
    displayName: (a, b) => a === b,
    attributes: (a, b) => lodash.isEqual(a, b),
    emails: (a, b) => lodash.isEqual(a, b),
    lastEnriched: (a, b) => dateEqualityChecker(a, b),
    contributions: (a, b) => lodash.isEqual(a, b),
    score: (a, b) => a === b,
    reach: (a, b) => lodash.isEqual(a, b),
    importHash: (a, b) => a === b,
  }

  static async update(
    id,
    data,
    options: IRepositoryOptions,
    {
      manualChange = false,
    }: {
      manualChange?: boolean
    } = {},
  ) {
    const currentUser = SequelizeRepository.getCurrentUser(options)

    const transaction = SequelizeRepository.getTransaction(options)

    const currentTenant = SequelizeRepository.getCurrentTenant(options)

    const seq = SequelizeRepository.getSequelize(options)

    const record = await captureApiChange(
      options,
      memberEditProfileAction(id, async (captureOldState, captureNewState) => {
        const record = await options.database.member.findOne({
          where: {
            id,
            tenantId: currentTenant.id,
          },
          transaction,
        })

        captureOldState(record.get({ plain: true }))

        if (!record) {
          throw new Error404()
        }

        // exclude syncRemote attributes, since these are populated from memberSyncRemote table
        if (data.attributes?.syncRemote) {
          delete data.attributes.syncRemote
        }

        if (manualChange) {
          const manuallyChangedFields: string[] = record.manuallyChangedFields || []

          for (const column of this.MEMBER_UPDATE_COLUMNS) {
            let changed = false

            // only check fields that are in the data object that will be updated
            if (column in data) {
              if (
                record[column] !== null &&
                column in data &&
                (data[column] === null || data[column] === undefined)
              ) {
                // column was removed in the update -> will be set to null by sequelize
                changed = true
              } else if (
                record[column] === null &&
                data[column] !== null &&
                data[column] !== undefined &&
                // also ignore empty arrays
                (!Array.isArray(data[column]) || data[column].length > 0)
              ) {
                // column was null before now it's not anymore
                changed = true
              } else if (
                this.isEqual[column] &&
                this.isEqual[column](record[column], data[column]) === false
              ) {
                // column value has changed
                changed = true
              }
            }

            if (changed && !manuallyChangedFields.includes(column)) {
              // handle attributes, keep each changed attribute separately
              if (column === 'attributes') {
                for (const key of Object.keys(data.attributes)) {
                  if (!record.attributes[key]) {
                    manuallyChangedFields.push(`attributes.${key}`)
                  } else if (
                    !lodash.isEqual(record.attributes[key].default, data.attributes[key].default)
                  ) {
                    manuallyChangedFields.push(`attributes.${key}`)
                  }
                }
              } else {
                manuallyChangedFields.push(column)
              }
            }
          }

          data.manuallyChangedFields = manuallyChangedFields
        } else {
          // ignore columns that were manually changed
          // by rewriting them with db data
          const manuallyChangedFields: string[] = record.manuallyChangedFields || []
          for (const manuallyChangedColumn of manuallyChangedFields) {
            if (data.attributes && manuallyChangedColumn.startsWith('attributes')) {
              const attributeKey = manuallyChangedColumn.split('.')[1]
              data.attributes[attributeKey] = record.attributes[attributeKey]
            } else {
              data[manuallyChangedColumn] = record[manuallyChangedColumn]
            }
          }

          data.manuallyChangedFields = manuallyChangedFields
        }

        const updatedMember = {
          ...lodash.pick(data, this.MEMBER_UPDATE_COLUMNS),
          updatedById: currentUser.id,
          manuallyChangedFields: data.manuallyChangedFields,
        }

        await options.database.member.update(captureNewState(updatedMember), {
          where: {
            id: record.id,
          },
          transaction,
        })

        if (
          manualChange &&
          (data.attributes[MemberAttributeName.IS_BOT] ||
            data.attributes[MemberAttributeName.IS_TEAM_MEMBER])
        ) {
          await setMemberDataToActivities(options.qdb, record.id, {
            isBot: data.attributes[MemberAttributeName.IS_BOT]
              ? data.attributes[MemberAttributeName.IS_BOT].default
              : false,
            isTeamMember: data.attributes[MemberAttributeName.IS_TEAM_MEMBER]
              ? data.attributes[MemberAttributeName.IS_TEAM_MEMBER].default
              : false,
          })
        }

        return record
      }),
      !manualChange, // no need to track for audit if it's not a manual change
    )

    if (data.activities) {
      await record.setActivities(data.activities || [], {
        transaction,
      })
    }

    if (data.tags) {
      await record.setTags(data.tags || [], {
        transaction,
      })
    }

    if (data.tasks) {
      await record.setTasks(data.tasks || [], {
        transaction,
      })
    }

    if (data.notes) {
      await record.setNotes(data.notes || [], {
        transaction,
      })
    }

    await MemberRepository.updateMemberOrganizations(
      record,
      data.organizations,
      data.organizationsReplace,
      options,
    )

    if (data.noMerge) {
      await record.setNoMerge(data.noMerge || [], {
        transaction,
      })
    }

    if (data.toMerge) {
      await record.setToMerge(data.toMerge || [], {
        transaction,
      })
    }

    if (data.affiliations) {
      await MemberRepository.setAffiliations(id, data.affiliations, options)
    }

    if (options.currentSegments && options.currentSegments.length > 0) {
      await MemberRepository.includeMemberToSegments(record.id, options)
    }

    // Before upserting identities, check if they already exist
    const checkIdentities = [...(data.identitiesToCreate || []), ...(data.identitiesToUpdate || [])]
    if (checkIdentities.length > 0) {
      for (const i of checkIdentities) {
        const query = `
          select "memberId"
          from "memberIdentities"
          where "platform" = :platform and
                "value" = :value and
                "type" = :type and
                "tenantId" = :tenantId
        `

        const data: IMemberIdentity[] = await seq.query(query, {
          replacements: {
            platform: i.platform,
            value: i.value,
            type: i.type || MemberIdentityType.USERNAME,
            tenantId: currentTenant.id,
          },
          type: QueryTypes.SELECT,
          transaction,
        })

        if (data.length > 0 && data[0].memberId !== record.id) {
          let memberSegment = (await seq.query(
            `
            select distinct a."segmentId", a."memberId"
        from activities a where a."memberId" = :memberId
        limit 1
          `,
            {
              replacements: {
                memberId: data[0].memberId,
              },
              type: QueryTypes.SELECT,
              transaction,
            },
          )) as any[]

          // if there's no activity for the member, check memberSegments table
          if (memberSegment.length === 0) {
            memberSegment = (await seq.query(
              `
              select distinct ms."segmentId", ms."memberId"
              from "memberSegments" ms where ms."memberId" = :memberId
              limit 1
            `,
              {
                replacements: {
                  memberId: data[0].memberId,
                },
                type: QueryTypes.SELECT,
                transaction,
              },
            )) as any[]

            // still not found, throw an error
            if (!memberSegment) {
              throw new Error('Member with same identity already exists!')
            }
          }

          const segmentInfo = (await seq.query(
            `
          select s.id, pd.id as "parentId", gpd.id as "grandParentId"
          from segments s
                  inner join segments pd
                              on pd."tenantId" = s."tenantId" and pd.slug = s."parentSlug" and pd."grandparentSlug" is null and
                                pd."parentSlug" is not null
                  inner join segments gpd on gpd."tenantId" = s."tenantId" and gpd.slug = s."grandparentSlug" and
                                              gpd."grandparentSlug" is null and gpd."parentSlug" is null
          where s.id = :segmentId;
          `,
            {
              replacements: {
                segmentId: memberSegment[0].segmentId,
              },
              type: QueryTypes.SELECT,
              transaction,
            },
          )) as any[]

          throw new Error409(
            options.language,
            'errors.alreadyExists',
            // @ts-ignore
            JSON.stringify({
              memberId: data[0].memberId,
              grandParentId: segmentInfo[0].grandParentId,
            }),
          )
        }
      }
    }

    const qx = SequelizeRepository.getQueryExecutor(options, transaction)

    if (data.identitiesToCreate && data.identitiesToCreate.length > 0) {
      for (const i of data.identitiesToCreate) {
        await createMemberIdentity(qx, {
          memberId: record.id,
          platform: i.platform,
          value: i.value,
          type: i.type ? i.type : MemberIdentityType.USERNAME,
          sourceId: i.sourceId || null,
          integrationId: i.integrationId || null,
          tenantId: currentTenant.id,
          verified: i.verified !== undefined ? i.verified : !!manualChange,
        })
      }
    }

    if (data.identitiesToUpdate && data.identitiesToUpdate.length > 0) {
      for (const i of data.identitiesToUpdate) {
        await updateVerifiedFlag(qx, {
          memberId: record.id,
          platform: i.platform,
          value: i.value,
          type: i.type ? i.type : MemberIdentityType.USERNAME,
          tenantId: currentTenant.id,
          verified: i.verified !== undefined ? i.verified : !!manualChange,
        })
      }
    }

    if (data.identitiesToDelete && data.identitiesToDelete.length > 0) {
      for (const i of data.identitiesToDelete) {
        await deleteMemberIdentities(qx, {
          memberId: record.id,
          platform: i.platform,
          value: i.value,
          type: i.type ? i.type : MemberIdentityType.USERNAME,
        })
      }
    }

    if (data.username) {
      data.username = mapUsernameToIdentities(data.username)

      const platforms = Object.keys(data.username) as PlatformType[]
      if (platforms.length > 0) {
        const platformsToDelete: string[] = []
        const valuesToDelete: string[] = []
        const typesToDelete: MemberIdentityType[] = []

        for (const platform of platforms) {
          const identities = data.username[platform]

          for (const identity of identities) {
            if (identity.delete) {
              platformsToDelete.push(identity.platform)
              if (identity.value) {
                valuesToDelete.push(identity.value)
                typesToDelete.push(identity.type)
              } else {
                valuesToDelete.push(identity.username)
                typesToDelete.push(MemberIdentityType.USERNAME)
              }
            } else if (
              (identity.username && identity.username !== '') ||
              (identity.value && identity.value !== '')
            ) {
              await createMemberIdentity(qx, {
                memberId: record.id,
                platform,
                value: identity.value ? identity.value : identity.username,
                type: identity.type ? identity.type : MemberIdentityType.USERNAME,
                sourceId: identity.sourceId || null,
                integrationId: identity.integrationId || null,
                tenantId: currentTenant.id,
                verified: identity.verified !== undefined ? identity.verified : !!manualChange,
              })
            }
          }
        }

        if (platformsToDelete.length > 0) {
          await deleteMemberIdentitiesByCombinations(qx, {
            tenantId: currentTenant.id,
            memberId: record.id,
            platforms: platformsToDelete,
            values: valuesToDelete,
            types: typesToDelete,
          })
        }
      }
    }

    await this._createAuditLog(AuditLogRepository.UPDATE, record, data, options)

    return this.findById(record.id, options)
  }

  static async destroy(id, options: IRepositoryOptions, force = false) {
    const transaction = SequelizeRepository.getTransaction(options)

    const currentTenant = SequelizeRepository.getCurrentTenant(options)

    await MemberRepository.excludeMembersFromSegments([id], { ...options, transaction })
    const qx = SequelizeRepository.getQueryExecutor(options, transaction)
    const memberSegments = await fetchAbsoluteMemberAggregates(qx, id)

    // if member doesn't belong to any other segment anymore, remove it
    if (!memberSegments) {
      const record = await options.database.member.findOne({
        where: {
          id,
          tenantId: currentTenant.id,
        },
        transaction,
      })

      if (!record) {
        throw new Error404()
      }

      await record.destroy({
        force,
        transaction,
      })
      await this._createAuditLog(AuditLogRepository.DELETE, record, record, options)
    }
  }

  static async destroyBulk(ids, options: IRepositoryOptions, force = false) {
    const transaction = SequelizeRepository.getTransaction(options)

    const currentTenant = SequelizeRepository.getCurrentTenant(options)

    await MemberRepository.excludeMembersFromSegments(ids, { ...options, transaction })
    await options.database.member.destroy({
      where: {
        id: ids,
        tenantId: currentTenant.id,
      },
      force,
      transaction,
    })
  }

  static async getMemberSegments(
    memberId: string,
    options: IRepositoryOptions,
  ): Promise<SegmentData[]> {
    const transaction = SequelizeRepository.getTransaction(options)
    const seq = SequelizeRepository.getSequelize(options)
    const segmentRepository = new SegmentRepository(options)

    const query = `
        SELECT "segmentId"
        FROM "memberSegments"
        WHERE "memberId" = :memberId
        ORDER BY "createdAt";
    `

    const data = await seq.query(query, {
      replacements: {
        memberId,
      },
      type: QueryTypes.SELECT,
      transaction,
    })

    const segmentIds = (data as any[]).map((item) => item.segmentId)
    const segments = await segmentRepository.findInIds(segmentIds)

    return segments
  }

  static async getActivityAggregates(
    memberId: string,
    options: IRepositoryOptions,
    segmentId?: string,
  ): Promise<ActivityAggregates> {
    const transaction = SequelizeRepository.getTransaction(options)
    const seq = SequelizeRepository.getSequelize(options)
    const currentTenant = SequelizeRepository.getCurrentTenant(options)

    if (segmentId) {
      // we load data for a specific segment (can be leaf, parent or grand parent id)
      const member = (
        await queryMembersAdvanced(optionsQx(options), options.redis, options.currentTenant.id, {
          filter: { and: [{ id: { eq: memberId } }] },
          limit: 1,
          offset: 0,
          fields: ['activityCount', 'activityTypes', 'activeOn', 'averageSentiment', 'lastActive'],
          segmentId,
        })
      ).rows[0]

      return {
        activeDaysCount: member?.activeDaysCount || 0,
        activityCount: member?.activityCount || 0,
        activityTypes: member?.activityTypes || [],
        activeOn: member?.activeOn || [],
        averageSentiment: member?.averageSentiment || 0,
        lastActive: member?.lastActive || null,
        memberId,
        segmentId,
      }
    }

    const segmentIds = (
      await seq.query(
        `
      select id from segments where "tenantId" = :tenantId and "parentSlug" is not null and "grandparentSlug" is not null
    `,
        {
          replacements: {
            tenantId: currentTenant.id,
          },
          type: QueryTypes.SELECT,
          transaction,
        },
      )
    ).map((r: any) => r.id)

    const results = await getMemberAggregates(options.qdb, memberId, segmentIds)

    if (results.length > 0) {
      return results[0]
    }

    return null
  }

  static async setAffiliations(
    memberId: string,
    data: MemberSegmentAffiliation[],
    options: IRepositoryOptions,
  ): Promise<void> {
    const affiliationRepository = new MemberSegmentAffiliationRepository(options)
    await affiliationRepository.setForMember(memberId, data)
  }

  static async getAffiliations(
    memberId: string,
    options: IRepositoryOptions,
  ): Promise<MemberSegmentAffiliationJoined[]> {
    const transaction = SequelizeRepository.getTransaction(options)
    const seq = SequelizeRepository.getSequelize(options)

    const query = `
      select
        msa.id,
        s.id as "segmentId",
        s.slug as "segmentSlug",
        s.name as "segmentName",
        s."parentName" as "segmentParentName",
        o.id as "organizationId",
        o."displayName" as "organizationName",
        o.logo as "organizationLogo",
        msa."dateStart" as "dateStart",
        msa."dateEnd" as "dateEnd"
      from "memberSegmentAffiliations" msa
      left join organizations o on o.id = msa."organizationId"
      join segments s on s.id = msa."segmentId"
      where msa."memberId" = :memberId
    `

    const data = await seq.query(query, {
      replacements: {
        memberId,
      },
      type: QueryTypes.SELECT,
      transaction,
    })

    return data as MemberSegmentAffiliationJoined[]
  }

  static async getIdentities(
    memberIds: string[],
    options: IRepositoryOptions,
  ): Promise<Map<string, IMemberIdentity[]>> {
    const results = new Map<string, IMemberIdentity[]>()

    const transaction = SequelizeRepository.getTransaction(options)
    const seq = SequelizeRepository.getSequelize(options)

    const query = `
      select "memberId",
             platform,
             value,
             type,
             verified,
             "sourceId",
             "tenantId",
             "integrationId",
             "createdAt",
             "updatedAt"
      from "memberIdentities"
      where "memberId" in (:memberIds)
      order by "createdAt" asc;
    `

    const data = await seq.query(query, {
      replacements: {
        memberIds,
      },
      type: QueryTypes.SELECT,
      transaction,
    })

    for (const id of memberIds) {
      results.set(id, [])
    }

    for (const res of data as any[]) {
      const { memberId, platform, value, type, sourceId, integrationId, createdAt, verified } = res
      const identities = results.get(memberId)

      identities.push({
        platform,
        value,
        type,
        sourceId,
        integrationId,
        createdAt,
        verified,
      })
    }

    return results
  }

  static async findById(
    id,
    options: IRepositoryOptions,
    {
      segmentId,
    }: {
      segmentId?: string
    } = {},
    include: Record<string, boolean> = {},
  ) {
    const { rows, count } = await queryMembersAdvanced(
      optionsQx(options),
      options.redis,
      options.currentTenant.id,
      {
        filter: { id: { eq: id } },
        limit: 1,
        offset: 0,
        segmentId,
        include: {
          memberOrganizations: false,
          lfxMemberships: true,
          identities: false,
          segments: true,
          onlySubProjects: true,
          ...include,
        },
      },
      options,
    )

    if (count === 0) {
      throw new Error404()
    }

    return rows[0]
  }

  static getUsernameFromIdentities(identities: IMemberIdentity[]): IMemberUsername {
    const username = {}
    for (const identity of identities.filter((i) => i.type === MemberIdentityType.USERNAME)) {
      if (username[identity.platform]) {
        username[identity.platform].push(identity.value)
      } else {
        username[identity.platform] = [identity.value]
      }
    }

    return username
  }

  static async filterIdInTenant(id, options: IRepositoryOptions) {
    return lodash.get(await this.filterIdsInTenant([id], options), '[0]', null)
  }

  static async filterIdsInTenant(ids, options: IRepositoryOptions) {
    if (!ids || !ids.length) {
      return []
    }

    const transaction = SequelizeRepository.getTransaction(options)

    const currentTenant = SequelizeRepository.getCurrentTenant(options)

    const where = {
      id: {
        [Op.in]: ids,
      },
      tenantId: currentTenant.id,
    }

    const records = await options.database.member.findAll({
      attributes: ['id'],
      where,
      transaction,
    })

    return records.map((record) => record.id)
  }

  static async count(filter, options: IRepositoryOptions) {
    const transaction = SequelizeRepository.getTransaction(options)

    const tenant = SequelizeRepository.getCurrentTenant(options)

    return options.database.member.count({
      where: {
        ...filter,
        tenantId: tenant.id,
      },
      transaction,
    })
  }

  static async findAndCountActiveOpensearch(
    filter: IActiveMemberFilter,
    limit: number,
    offset: number,
    orderBy: string,
    options: IRepositoryOptions,
    attributesSettings = [] as AttributeData[],
    segments: string[] = [],
  ): Promise<PageData<IActiveMemberData>> {
    const tenant = SequelizeRepository.getCurrentTenant(options)

    if (segments.length !== 1) {
      throw new Error400(
        `This operation can have exactly one segment. Found ${segments.length} segments.`,
      )
    }
    const originalSegment = segments[0]

    const segmentRepository = new SegmentRepository(options)

    const segment = await segmentRepository.findById(originalSegment)

    if (segment === null) {
      return {
        rows: [],
        count: 0,
        limit,
        offset,
      }
    }

    if (isSegmentProjectGroup(segment)) {
      segments = (segment as SegmentProjectGroupNestedData).projects.reduce((acc, p) => {
        acc.push(...p.subprojects.map((sp) => sp.id))
        return acc
      }, [])
    } else if (isSegmentProject(segment)) {
      segments = (segment as SegmentProjectNestedData).subprojects.map((sp) => sp.id)
    } else {
      segments = [originalSegment]
    }

    const activeMemberResults = await getActiveMembers(options.qdb, {
      timestampFrom: new Date(Date.parse(filter.activityTimestampFrom)).toISOString(),
      timestampTo: new Date(Date.parse(filter.activityTimestampTo)).toISOString(),
      isContribution: filter.activityIsContribution === true ? true : undefined,
      platforms: filter.platforms ? filter.platforms : undefined,
      segmentIds: segments,
      tenantId: tenant.id,
      limit: 10000,
      offset: 0,
      orderBy: orderBy.startsWith('activityCount') ? 'activityCount' : 'activeDaysCount',
      orderByDirection: orderBy.split('_')[1].toLowerCase() === 'desc' ? 'desc' : 'asc',
    })

    const memberIds = []
    const memberMap = {}

    for (const res of activeMemberResults) {
      memberIds.push(res.memberId)
      memberMap[res.memberId] = {
        activityCount: res.activityCount,
        activeDaysCount: res.activeDaysCount,
      }
    }

    if (memberIds.length === 0) {
      return {
        rows: [],
        count: 0,
        limit,
        offset,
      }
    }

    const memberQueryPayload = {
      and: [
        {
          id: {
            in: memberIds,
          },
        },
      ],
    } as any

    if (filter.isBot === true) {
      memberQueryPayload.and.push({
        isBot: {
          eq: true,
        },
      })
    } else if (filter.isBot === false) {
      memberQueryPayload.and.push({
        isBot: {
          not: true,
        },
      })
    }

    if (filter.isTeamMember === true) {
      memberQueryPayload.and.push({
        isTeamMember: {
          eq: true,
        },
      })
    } else if (filter.isTeamMember === false) {
      memberQueryPayload.and.push({
        isTeamMember: {
          not: true,
        },
      })
    }

    if (filter.isOrganization === true) {
      memberQueryPayload.and.push({
        isOrganization: {
          eq: true,
        },
      })
    } else if (filter.isOrganization === false) {
      memberQueryPayload.and.push({
        isOrganization: {
          not: true,
        },
      })
    }

    // to retain the sort came from activity query
    const customSortFunction = {
      _script: {
        type: 'number',
        script: {
          lang: 'painless',
          source: `
              def memberId = doc['uuid_memberId'].value;
              return params.memberIds.indexOf(memberId);
            `,
          params: {
            memberIds: memberIds.map((i) => `${i}`),
          },
        },
        order: 'asc',
      },
    }

    const members = await this.findAndCountAllOpensearch(
      {
        filter: memberQueryPayload,
        attributesSettings,
        segments: [originalSegment],
        countOnly: false,
        limit,
        offset,
        customSortFunction,
      },
      options,
    )

    return {
      rows: members.rows.map((m) => {
        m.activityCount = memberMap[m.id].activityCount.value
        m.activeDaysCount = memberMap[m.id].activeDaysCount.value
        return m
      }),
      count: members.count,
      offset,
      limit,
    }
  }

  static async countMembersPerSegment(options: IRepositoryOptions, segmentIds: string[]) {
    const countResults = await countMembersWithActivities(options.qdb, {
      tenantId: options.currentTenant.id,
      segmentIds,
    })
    return countResults.reduce((acc, curr: any) => {
      acc[curr.segmentId] = parseInt(curr.totalCount, 10)
      return acc
    }, {})
  }

  static async countMembers(options: IRepositoryOptions, segmentIds: string[]) {
    const countQuery = `
        SELECT
            COUNT(DISTINCT msa."memberId") AS "totalCount",
            msa."segmentId"
        FROM "memberSegmentsAgg" msa
        WHERE msa."segmentId" IN (:segmentIds)
        GROUP BY msa."segmentId";
    `

    const seq = SequelizeRepository.getSequelize(options)
    return seq.query(countQuery, {
      replacements: {
        segmentIds,
      },
      type: QueryTypes.SELECT,
    })
  }

  static async findAndCountAllOpensearch(
    {
      filter = {} as any,
      limit = 20,
      offset = 0,
      orderBy = 'joinedAt_DESC',
      countOnly = false,
      attributesSettings = [] as AttributeData[],
      segments = [] as string[],
      customSortFunction = undefined,
    },
    options: IRepositoryOptions,
  ): Promise<PageData<any>> {
    const tenant = SequelizeRepository.getCurrentTenant(options)

    const segmentsEnabled = await isFeatureEnabled(FeatureFlag.SEGMENTS, options)

    const segment = segments[0]

    const translator = FieldTranslatorFactory.getTranslator(
      OpenSearchIndex.MEMBERS,
      attributesSettings,
      [
        'default',
        'custom',
        'crowd',
        'enrichment',
        ...(await TenantRepository.getAvailablePlatforms(options.currentTenant.id, options)).map(
          (p) => p.platform,
        ),
      ],
    )

    const parsed = OpensearchQueryParser.parse(
      { filter, limit, offset, orderBy },
      OpenSearchIndex.MEMBERS,
      translator,
    )

    // add tenant filter to parsed query
    parsed.query.bool.must.push({
      term: {
        uuid_tenantId: tenant.id,
      },
    })

    if (segmentsEnabled && segment) {
      // add segment filter
      parsed.query.bool.must.push({
        term: {
          uuid_segmentId: segment,
        },
      })
    }

    if (customSortFunction) {
      parsed.sort = customSortFunction
    }

    if (filter.organizations && filter.organizations.length > 0) {
      parsed.query.bool.must = parsed.query.bool.must.filter(
        (d) => d.nested?.query?.term?.['nested_organizations.uuid_id'] === undefined,
      )

      // add organizations filter manually for now

      for (const organizationId of filter.organizations) {
        parsed.query.bool.must.push({
          nested: {
            path: 'nested_organizations',
            query: {
              bool: {
                must: [
                  {
                    term: {
                      'nested_organizations.uuid_id': organizationId,
                    },
                  },
                  {
                    bool: {
                      must_not: {
                        exists: {
                          field: 'nested_organizations.obj_memberOrganizations.date_dateEnd',
                        },
                      },
                    },
                  },
                ],
              },
            },
          },
        })
      }
    }

    const countResponse = await options.opensearch.count({
      index: OpenSearchIndex.MEMBERS,
      body: { query: parsed.query },
    })

    if (countOnly) {
      return {
        rows: [],
        count: countResponse.body.count,
        limit,
        offset,
      }
    }

    const response = await options.opensearch.search({
      index: OpenSearchIndex.MEMBERS,
      body: parsed,
    })

    const translatedRows = response.body.hits.hits.map((o) =>
      translator.translateObjectToCrowd(o._source),
    )

    for (const row of translatedRows) {
      row.activeDaysCount = parseInt(row.activeDaysCount, 10)
      row.activityCount = parseInt(row.activityCount, 10)
    }

    const memberIds = translatedRows.map((r) => r.id)
    if (memberIds.length > 0) {
      const qx = SequelizeRepository.getQueryExecutor(options)
      const organizationIds = uniq(
        translatedRows.reduce((acc, r) => {
          acc.push(...r.organizations.map((o) => o.id))
          return acc
        }, []),
      )
      const lfxMemberships = await findManyLfxMemberships(qx, {
        tenantId: options.currentTenant.id,
        organizationIds,
      })

      for (const row of translatedRows) {
        for (const o of row.organizations) {
          o.lfxMembership = lfxMemberships.find((m) => m.organizationId === o.id)
        }
      }

      const lastActivities = await getLastActivitiesForMembers(options.qdb, memberIds)

      for (const row of translatedRows) {
        const r = row as any
        r.lastActivity = lastActivities.find((a) => (a as any).memberId === r.id)
        if (r.lastActivity) {
          r.lastActivity.display = ActivityDisplayService.getDisplayOptions(
            r.lastActivity,
            SegmentRepository.getActivityTypes(options),
            [ActivityDisplayVariant.SHORT, ActivityDisplayVariant.CHANNEL],
          )
        }
      }
    }

    return { rows: translatedRows, count: countResponse.body.count, limit, offset }
  }

  public static QUERY_FILTER_COLUMN_MAP: Map<string, { name: string; queryable?: boolean }> =
    new Map([
      // id fields
      ['id', { name: 'm.id' }],
      ['segmentId', { name: 'msa."segmentId"' }],

      // member fields
      ['displayName', { name: 'm."displayName"' }],
      ['reach', { name: 'm.reach' }],
      // ['tags', {name: 'm."tags"'}], // ignore, not used
      ['joinedAt', { name: 'm."joinedAt"' }],
      ['jobTitle', { name: `m.attributes -> 'jobTitle' ->> 'default'` }],
      [
        'numberOfOpenSourceContributions',
        { name: 'coalesce(jsonb_array_length(m.contributions), 0)' },
      ],
      ['isBot', { name: `COALESCE((m.attributes -> 'isBot' ->> 'default')::BOOLEAN, FALSE)` }],
      [
        'isTeamMember',
        { name: `COALESCE((m.attributes -> 'isTeamMember' ->> 'default')::BOOLEAN, FALSE)` },
      ],
      [
        'isOrganization',
        { name: `COALESCE((m.attributes -> 'isOrganization' ->> 'default')::BOOLEAN, FALSE)` },
      ],

      // member agg fields
      ['lastActive', { name: 'msa."lastActive"' }],
      ['identityPlatforms', { name: 'msa."activeOn"' }],
      ['lastEnriched', { name: 'm."lastEnriched"' }],
      ['score', { name: 'm.score' }],
      ['averageSentiment', { name: 'msa."averageSentiment"' }],
      ['activityTypes', { name: 'msa."activityTypes"' }],
      ['activeOn', { name: 'msa."activeOn"' }],
      ['activityCount', { name: 'msa."activityCount"' }],

      // others
      ['organizations', { name: 'mo."organizationId"', queryable: false }],

      // fields for querying
      ['attributes', { name: 'm.attributes' }],
    ])

  static async findAndCountAll(
    {
      filter = {} as any,
      search = null,
      limit = 20,
      offset = 0,
      orderBy = 'joinedAt_DESC',
      segmentId = undefined,
      countOnly = false,
      fields = [...MemberRepository.QUERY_FILTER_COLUMN_MAP.keys()],
      include = {
        identities: true,
        segments: false,
        onlySubProjects: false,
        lfxMemberships: false,
        memberOrganizations: false,
      } as {
        identities?: boolean
        segments?: boolean
        onlySubProjects?: boolean
        lfxMemberships?: boolean
        memberOrganizations?: boolean
      },
      attributesSettings = [] as AttributeData[],
    },
    options: IRepositoryOptions,
  ) {
    const transaction = SequelizeRepository.getTransaction(options)

    if (!attributesSettings) {
      attributesSettings = (await MemberAttributeSettingsRepository.findAndCountAll({}, options))
        .rows
    }

    const qx = SequelizeRepository.getQueryExecutor(options, transaction)

    const withAggregates = !!segmentId
    let segment
    if (withAggregates) {
      segment = await new SegmentRepository(options).findById(segmentId)

      if (segment === null) {
        options.log.info('No segment found for member query. Returning empty result.')
        return {
          rows: [],
          count: 0,
          limit,
          offset,
        }
      }
    }

    const params = {
      limit,
      offset,
      tenantId: options.currentTenant.id,
      segmentId: segment?.id,
    }

    const filterString = RawQueryParser.parseFilters(
      filter,
      new Map(
        [...MemberRepository.QUERY_FILTER_COLUMN_MAP.entries()].map(([key, { name }]) => [
          key,
          name,
        ]),
      ),
      [
        {
          property: 'attributes',
          column: 'm.attributes',
          attributeInfos: [
            ...attributesSettings,
            {
              name: 'jobTitle',
              type: MemberAttributeType.STRING,
            },
          ],
        },
        {
          property: 'username',
          column: 'aggs.username',
          attributeInfos: ALL_PLATFORM_TYPES.map((p) => ({
            name: p,
            type: MemberAttributeType.STRING,
          })),
        },
      ],
      params,
      { pgPromiseFormat: true },
    )

    const order = (function prepareOrderBy(
      orderBy = withAggregates ? 'activityCount_DESC' : 'id_DESC',
    ) {
      const orderSplit = orderBy.split('_')

      const orderField = MemberRepository.QUERY_FILTER_COLUMN_MAP.get(orderSplit[0])?.name
      if (!orderField) {
        return withAggregates ? 'msa."activityCount" DESC' : 'm.id DESC'
      }
      const orderDirection = ['DESC', 'ASC'].includes(orderSplit[1]) ? orderSplit[1] : 'DESC'

      return `${orderField} ${orderDirection}`
    })(orderBy)

    const withSearch = !!search
    let searchCTE = ''
    let searchJoin = ''
    let searchFilter = '1=1'

    if (withSearch) {
      search = search.toLowerCase()
      searchCTE = `
      ,
      member_search AS (
          SELECT
            DISTINCT "memberId"
          FROM "memberIdentities" mi
<<<<<<< HEAD
          join members m on m.id = mi."memberId"
          where (verified and lower("value") like '%${search}%') or
          lower(m."displayName") like '%${search}%'
          GROUP BY 1
=======
>>>>>>> d51d2248
          where (verified and lower("value") like '%${search}%')
        )
      `
      searchJoin = ` LEFT JOIN member_search ms ON ms."memberId" = m.id `
      searchFilter = `
        (ms."memberId" IS NOT NULL OR lower(m."displayName") like '%${search}%')
       `
    }

    const createQuery = (fields) => `
      WITH member_orgs AS (
        SELECT
          "memberId",
          ARRAY_AGG("organizationId")::TEXT[] AS "organizationId"
        FROM "memberOrganizations"
        WHERE "deletedAt" IS NULL
        GROUP BY 1
      )
      ${searchCTE}
      SELECT
        ${fields}
      FROM members m
      ${
        withAggregates
          ? ` JOIN "memberSegmentsAgg" msa ON msa."memberId" = m.id AND msa."segmentId" = $(segmentId)`
          : ''
      }
      LEFT JOIN member_orgs mo ON mo."memberId" = m.id
      ${searchJoin}
      WHERE m."tenantId" = $(tenantId)
        AND (${filterString})
        AND (${searchFilter})
    `

    if (countOnly) {
      return {
        rows: [],
        count: parseInt((await qx.selectOne(createQuery('COUNT(*)'), params)).count, 10),
        limit,
        offset,
      }
    }

    const results = await Promise.all([
      qx.select(
        `
          ${createQuery(
            (function prepareFields(fields) {
              return `${fields
                .map((f) => {
                  const mappedField = MemberRepository.QUERY_FILTER_COLUMN_MAP.get(f)
                  if (!mappedField) {
                    throw new Error400(options.language, `Invalid field: ${f}`)
                  }

                  return {
                    alias: f,
                    ...mappedField,
                  }
                })
                .filter((mappedField) => mappedField.queryable !== false)
                .filter((mappedField) => {
                  if (!withAggregates && mappedField.name.includes('msa.')) {
                    return false
                  }
                  if (!include.memberOrganizations && mappedField.name.includes('mo.')) {
                    return false
                  }
                  return true
                })
                .map((mappedField) => `${mappedField.name} AS "${mappedField.alias}"`)
                .join(',\n')}`
            })(fields),
          )}
          ORDER BY ${order} NULLS LAST
          LIMIT $(limit)
          OFFSET $(offset)
        `,
        params,
      ),
      qx.selectOne(createQuery('COUNT(*)'), params),
    ])

    const rows = results[0]
    const count = parseInt(results[1].count, 10)

    const memberIds = rows.map((org) => org.id)
    if (memberIds.length === 0) {
      return { rows: [], count, limit, offset }
    }

    if (include.memberOrganizations) {
      const memberOrganizations = await fetchManyMemberOrgs(qx, memberIds)
      const orgIds = uniq(
        memberOrganizations.reduce((acc, mo) => {
          acc.push(...mo.organizations.map((o) => o.organizationId))
          return acc
        }, []),
      )
      const orgExtra = orgIds.length
        ? await queryOrgs(qx, {
            filter: {
              [OrganizationField.ID]: {
                in: orgIds,
              },
            },
            fields: [OrganizationField.ID, OrganizationField.DISPLAY_NAME, OrganizationField.LOGO],
          })
        : []

      rows.forEach((member) => {
        member.organizations = (
          memberOrganizations.find((o) => o.memberId === member.id)?.organizations || []
        ).map((o) => ({
          id: o.organizationId,
          ...orgExtra.find((odn) => odn.id === o.organizationId),
          memberOrganizations: o,
        }))

        // sort organizations
        MemberRepository.sortOrganizations(member.organizations)
      })
    }
    if (include.lfxMemberships) {
      const lfxMemberships = await findManyLfxMemberships(qx, {
        organizationIds: uniq(
          rows.reduce((acc, r) => {
            if (r.organizations) {
              acc.push(...r.organizations.map((o) => o.id))
            }
            return acc
          }, []),
        ),
        tenantId: options.currentTenant.id,
      })

      rows.forEach((member) => {
        if (member.organizations) {
          member.organizations.forEach((o) => {
            o.lfxMembership = lfxMemberships.find((m) => m.organizationId === o.id)
          })
        }
      })
    }
    if (include.identities) {
      const identities = await fetchManyMemberIdentities(qx, memberIds)

      rows.forEach((member) => {
        member.identities = identities.find((i) => i.memberId === member.id)?.identities || []
      })
    }
    if (include.segments) {
      const memberSegments = await fetchManyMemberSegments(qx, memberIds)
      const segmentIds = uniq(
        memberSegments.reduce((acc, ms) => {
          acc.push(...ms.segments.map((s) => s.segmentId))
          return acc
        }, []),
      )
      const segmentsInfo = await fetchManySegments(qx, segmentIds)

      rows.forEach((member) => {
        member.segments = (memberSegments.find((i) => i.memberId === member.id)?.segments || [])
          .map((segment) => {
            const segmentInfo = segmentsInfo.find((s) => s.id === segment.segmentId)

            // include only subprojects if flag is set
            if (include.onlySubProjects && segmentInfo?.type !== SegmentType.SUB_PROJECT) {
              return null
            }

            return {
              id: segment.segmentId,
              name: segmentInfo?.name,
              activityCount: segment.activityCount,
            }
          })
          .filter(Boolean)
      })
    }

    rows.forEach((row) => {
      row.tags = []
    })

    if (memberIds.length > 0) {
      const seq = SequelizeRepository.getSequelize(options)
      const lastActivities = await seq.query(
        `
              SELECT
                  a.*
              FROM (
                  VALUES
                    ${memberIds.map((id) => `('${id}')`).join(',')}
              ) m ("memberId")
              JOIN activities a ON (a.id = (
                  SELECT id
                  FROM mv_activities_cube
                  WHERE "memberId" = m."memberId"::uuid
                  ORDER BY timestamp DESC
                  LIMIT 1
              ))
              WHERE a."tenantId" = :tenantId
          `,
        {
          replacements: {
            tenantId: options.currentTenant.id,
          },
          type: QueryTypes.SELECT,
        },
      )

      rows.forEach((r) => {
        r.lastActivity = lastActivities.find((a) => (a as any).memberId === r.id)
        if (r.lastActivity) {
          r.lastActivity.display = ActivityDisplayService.getDisplayOptions(
            r.lastActivity,
            SegmentRepository.getActivityTypes(options),
            [ActivityDisplayVariant.SHORT, ActivityDisplayVariant.CHANNEL],
          )
        }
      })
    }

    return { rows, count, limit, offset }
  }

  /**
   * Returns sequelize literals for dynamic member attributes.
   * @param memberAttributeSettings
   * @param options
   * @returns
   */
  static async getDynamicAttributesLiterals(
    memberAttributeSettings: AttributeData[],
    options: IRepositoryOptions,
  ) {
    // get possible platforms for a tenant
    const availableDynamicAttributePlatformKeys = [
      'default',
      'custom',
      ...(await TenantRepository.getAvailablePlatforms(options.currentTenant.id, options)).map(
        (p) => p.platform,
      ),
    ]

    const dynamicAttributesDefaultNestedFields = memberAttributeSettings.reduce(
      (acc, attribute) => {
        acc[attribute.name] = `attributes.${attribute.name}.default`
        return acc
      },
      {},
    )

    const dynamicAttributesPlatformNestedFields = memberAttributeSettings.reduce(
      (acc, attribute) => {
        for (const key of availableDynamicAttributePlatformKeys) {
          if (attribute.type === MemberAttributeType.NUMBER) {
            acc[`attributes.${attribute.name}.${key}`] = Sequelize.literal(
              `("member"."attributes"#>>'{${attribute.name},${key}}')::integer`,
            )
          } else if (attribute.type === MemberAttributeType.BOOLEAN) {
            acc[`attributes.${attribute.name}.${key}`] = Sequelize.literal(
              `("member"."attributes"#>>'{${attribute.name},${key}}')::boolean`,
            )
          } else if (attribute.type === MemberAttributeType.MULTI_SELECT) {
            acc[`attributes.${attribute.name}.${key}`] = Sequelize.literal(
              `ARRAY( SELECT jsonb_array_elements_text("member"."attributes"#>'{${attribute.name},${key}}'))`,
            )
          } else {
            acc[`attributes.${attribute.name}.${key}`] = Sequelize.literal(
              `"member"."attributes"#>>'{${attribute.name},${key}}'`,
            )
          }
        }
        return acc
      },
      {},
    )

    const dynamicAttributesProjection = memberAttributeSettings.reduce((acc, attribute) => {
      for (const key of availableDynamicAttributePlatformKeys) {
        if (key === 'default') {
          acc.push([
            Sequelize.literal(`"member"."attributes"#>>'{${attribute.name},default}'`),
            attribute.name,
          ])
        } else {
          acc.push([
            Sequelize.literal(`"member"."attributes"#>>'{${attribute.name},${key}}'`),
            `${attribute.name}.${key}`,
          ])
        }
      }
      return acc
    }, [])

    return {
      dynamicAttributesDefaultNestedFields,
      dynamicAttributesPlatformNestedFields,
      availableDynamicAttributePlatformKeys,
      dynamicAttributesProjection,
    }
  }

  static async findAllAutocomplete(query, limit, options: IRepositoryOptions) {
    const tenant = SequelizeRepository.getCurrentTenant(options)

    const whereAnd: Array<any> = [
      {
        tenantId: tenant.id,
      },
    ]

    if (query) {
      whereAnd.push({
        [Op.or]: [
          {
            displayName: {
              [Op.iLike]: `${query}%`,
            },
          },
        ],
      })
    }

    const where = { [Op.and]: whereAnd }

    const records = await options.database.member.findAll({
      attributes: ['id', 'displayName', 'attributes'],
      where,
      limit: limit ? Number(limit) : undefined,
      order: [['displayName', 'ASC']],
      include: [
        {
          model: options.database.organization,
          attributes: ['id', 'displayName'],
          as: 'organizations',
        },
        {
          model: options.database.segment,
          as: 'segments',
          where: {
            id: SequelizeRepository.getSegmentIds(options),
          },
        },
      ],
    })

    return records.map((record) => ({
      id: record.id,
      label: record.displayName,
      avatar: record.attributes?.avatarUrl?.default || null,
      organizations: record.organizations.map((org) => ({
        id: org.id,
        name: org.name,
      })),
    }))
  }

  static async addAsUnverifiedIdentity(
    memberIds: string[],
    value: string,
    type: MemberIdentityType,
    platform: string,
    options: IRepositoryOptions,
  ): Promise<void> {
    const transaction = SequelizeRepository.getTransaction(options)

    const seq = SequelizeRepository.getSequelize(options)

    const tenant = SequelizeRepository.getCurrentTenant(options)

    const query = `
      insert into "memberIdentities"("memberId", platform, type, value, "tenantId", verified)
      values(:memberId, :platform, :type, :value, :tenantId, false)
      on conflict do nothing;
    `

    for (const memberId of memberIds) {
      await seq.query(query, {
        replacements: {
          memberId,
          value,
          type,
          platform,
          tenantId: tenant.id,
        },
        type: QueryTypes.INSERT,
        transaction,
      })
    }
  }

  static async _createAuditLog(action, record, data, options: IRepositoryOptions) {
    if (log) {
      let values = {}

      if (data) {
        values = {
          ...record.get({ plain: true }),
          activitiesIds: data.activities,
          tagsIds: data.tags,
          noMergeIds: data.noMerge,
        }
      }

      await AuditLogRepository.log(
        {
          entityName: 'member',
          entityId: record.id,
          action,
          values,
        },
        options,
      )
    }
  }

  static async updateMemberOrganizations(
    record,
    organizations,
    replace,
    options: IRepositoryOptions,
  ) {
    if (!organizations) {
      return
    }

    function iso(v) {
      return moment(v).toISOString()
    }

    await captureApiChange(
      options,
      memberEditOrganizationsAction(record.id, async (captureOldState, captureNewState) => {
        const originalOrgs = await MemberRepository.fetchWorkExperiences(record.id, options)

        captureOldState(originalOrgs)
        const newOrgs = [...originalOrgs]

        if (replace) {
          const toDelete = originalOrgs.filter(
            (originalOrg: any) =>
              !organizations.find(
                (newOrg) =>
                  originalOrg.organizationId === newOrg.id &&
                  (originalOrg.title === (newOrg.title || null) ||
                    (!originalOrg.title && newOrg.title)) &&
                  iso(originalOrg.dateStart) === iso(newOrg.startDate || null) &&
                  iso(originalOrg.dateEnd) === iso(newOrg.endDate || null),
              ),
          )

          for (const item of toDelete) {
            await MemberRepository.deleteWorkExperience((item as any).id, options)
            ;(item as any).delete = true
          }
        }

        for (const item of organizations) {
          const org = typeof item === 'string' ? { id: item } : item

          // we don't need to touch exactly same existing work experiences
          if (
            !originalOrgs.some(
              (w) =>
                w.organizationId === item.id &&
                w.title === (item.title || null) &&
                w.dateStart === (item.startDate || null) &&
                w.dateEnd === (item.endDate || null),
            )
          ) {
            const newOrg = {
              memberId: record.id,
              organizationId: org.id,
              title: org.title,
              dateStart: org.startDate,
              dateEnd: org.endDate,
              source: org.source,
            }
            await MemberRepository.createOrUpdateWorkExperience(newOrg, options)
            await OrganizationRepository.includeOrganizationToSegments(org.id, options)
            newOrgs.push(newOrg)
          }
        }

        captureNewState(newOrgs)
      }),
    )
  }

  static async createOrUpdateWorkExperience(
    { memberId, organizationId, source, title = null, dateStart = null, dateEnd = null },
    options: IRepositoryOptions,
  ) {
    const seq = SequelizeRepository.getSequelize(options)
    const transaction = SequelizeRepository.getTransaction(options)

    if (dateStart) {
      // clean up organizations without dates if we're getting ones with dates
      await seq.query(
        `
          UPDATE "memberOrganizations"
          SET "deletedAt" = NOW()
          WHERE "memberId" = :memberId
          AND "title" = :title
          AND "organizationId" = :organizationId
          AND "dateStart" IS NULL
          AND "dateEnd" IS NULL
        `,
        {
          replacements: {
            memberId,
            title,
            organizationId,
          },
          type: QueryTypes.UPDATE,
          transaction,
        },
      )
    } else {
      const rows = await seq.query(
        `
          SELECT COUNT(*) AS count FROM "memberOrganizations"
          WHERE "memberId" = :memberId
          AND "title" = :title
          AND "organizationId" = :organizationId
          AND "dateStart" IS NOT NULL
          AND "deletedAt" IS NULL
        `,
        {
          replacements: {
            memberId,
            title,
            organizationId,
          },
          type: QueryTypes.SELECT,
          transaction,
        },
      )
      const row = rows[0] as any
      if (row.count > 0) {
        // if we're getting organization without dates, but there's already one with dates, don't insert
        return
      }
    }

    let conflictCondition = `("memberId", "organizationId", "dateStart", "dateEnd")`
    if (!dateEnd) {
      conflictCondition = `("memberId", "organizationId", "dateStart") WHERE "dateEnd" IS NULL`
    }
    if (!dateStart) {
      conflictCondition = `("memberId", "organizationId") WHERE "dateStart" IS NULL AND "dateEnd" IS NULL`
    }

    const onConflict =
      source === OrganizationSource.UI
        ? `ON CONFLICT ${conflictCondition} DO UPDATE SET "title" = :title, "dateStart" = :dateStart, "dateEnd" = :dateEnd, "deletedAt" = NULL, "source" = :source`
        : 'ON CONFLICT DO NOTHING'

    await seq.query(
      `
        INSERT INTO "memberOrganizations" ("memberId", "organizationId", "createdAt", "updatedAt", "title", "dateStart", "dateEnd", "source")
        VALUES (:memberId, :organizationId, NOW(), NOW(), :title, :dateStart, :dateEnd, :source)
        ${onConflict}
      `,
      {
        replacements: {
          memberId,
          organizationId,
          title: title || null,
          dateStart: dateStart || null,
          dateEnd: dateEnd || null,
          source: source || null,
        },
        type: QueryTypes.INSERT,
        transaction,
      },
    )
  }

  static async deleteWorkExperience(id, options: IRepositoryOptions) {
    const seq = SequelizeRepository.getSequelize(options)
    const transaction = SequelizeRepository.getTransaction(options)

    await seq.query(
      `
        UPDATE "memberOrganizations"
        SET "deletedAt" = NOW()
        WHERE "id" = :id
      `,
      {
        replacements: {
          id,
        },
        type: QueryTypes.UPDATE,
        transaction,
      },
    )
  }

  static async fetchWorkExperiences(
    memberId: string,
    options: IRepositoryOptions,
  ): Promise<IMemberOrganization[]> {
    const seq = SequelizeRepository.getSequelize(options)
    const transaction = SequelizeRepository.getTransaction(options)

    const query = `
      SELECT * FROM "memberOrganizations"
      WHERE "memberId" = :memberId
        AND "deletedAt" IS NULL
    `

    const records = await seq.query(query, {
      replacements: {
        memberId,
      },
      type: QueryTypes.SELECT,
      transaction,
    })

    return records as IMemberOrganization[]
  }

  static async findWorkExperience(
    memberId: string,
    timestamp: string,
    options: IRepositoryOptions,
  ) {
    const seq = SequelizeRepository.getSequelize(options)
    const transaction = SequelizeRepository.getTransaction(options)

    const query = `
      SELECT * FROM "memberOrganizations"
      WHERE "memberId" = :memberId
        AND (
          ("dateStart" <= :timestamp AND "dateEnd" >= :timestamp)
          OR ("dateStart" <= :timestamp AND "dateEnd" IS NULL)
        )
        AND "deletedAt" IS NULL
      ORDER BY "dateStart" DESC, id
      LIMIT 1
    `

    const records = await seq.query(query, {
      replacements: {
        memberId,
        timestamp,
      },
      type: QueryTypes.SELECT,
      transaction,
    })

    if (records.length === 0) {
      return null
    }

    return records[0]
  }

  static async findMostRecentOrganization(
    memberId: string,
    timestamp: string,
    options: IRepositoryOptions,
  ): Promise<any> {
    const seq = SequelizeRepository.getSequelize(options)
    const transaction = SequelizeRepository.getTransaction(options)

    const query = `
      SELECT * FROM "memberOrganizations"
      WHERE "memberId" = :memberId
        AND "dateStart" IS NULL
        AND "dateEnd" IS NULL
        AND "createdAt" <= :timestamp
        AND "deletedAt" IS NULL
      ORDER BY "createdAt" DESC, id
      LIMIT 1
    `
    const records = await seq.query(query, {
      replacements: {
        memberId,
        timestamp,
      },
      type: QueryTypes.SELECT,
      transaction,
    })

    if (records.length === 0) {
      return null
    }

    return records[0]
  }

  static async findMostRecentOrganizationEver(
    memberId: string,
    options: IRepositoryOptions,
  ): Promise<any> {
    const seq = SequelizeRepository.getSequelize(options)
    const transaction = SequelizeRepository.getTransaction(options)

    const query = `
      SELECT * FROM "memberOrganizations"
      WHERE "memberId" = :memberId
        AND "dateStart" IS NULL
        AND "dateEnd" IS NULL
        AND "deletedAt" IS NULL
      ORDER BY "createdAt", id
      LIMIT 1
    `
    const records = await seq.query(query, {
      replacements: {
        memberId,
      },
      type: QueryTypes.SELECT,
      transaction,
    })

    if (records.length === 0) {
      return null
    }

    return records[0]
  }

  static sortOrganizations(organizations) {
    organizations.sort((a, b) => {
      a = a.dataValues ? a.get({ plain: true }) : a
      b = b.dataValues ? b.get({ plain: true }) : b
      const aStart = a.memberOrganizations?.dateStart
      const bStart = b.memberOrganizations?.dateStart
      const aEnd = a.memberOrganizations?.dateEnd
      const bEnd = b.memberOrganizations?.dateEnd

      // Sorting:
      // 1. Those without dateEnd, but with dateStart should be at the top, orderd by dateStart
      // 2. Those with dateEnd and dateStart should be in the middle, ordered by dateEnd
      // 3. Those without dateEnd and dateStart should be at the bottom, ordered by name
      if (!aEnd && aStart) {
        if (!bEnd && bStart) {
          return aStart > bStart ? -1 : 1
        }
        if (bEnd && bStart) {
          return -1
        }
        return -1
      }
      if (aEnd && aStart) {
        if (!bEnd && bStart) {
          return 1
        }
        if (bEnd && bStart) {
          return aEnd > bEnd ? -1 : 1
        }
        return -1
      }

      if (!bEnd && bStart) {
        return 1
      }
      if (bEnd && bStart) {
        return 1
      }
      return a.name > b.name ? 1 : -1
    })
  }

  static async getMemberIdsandCountForEnrich(
    { limit = 20, offset = 0, orderBy = 'joinedAt_DESC', countOnly = false },
    options: IRepositoryOptions,
  ) {
    const tenant = SequelizeRepository.getCurrentTenant(options)
    const segmentIds = SequelizeRepository.getSegmentIds(options)
    const seq = SequelizeRepository.getSequelize(options)

    const params: any = {
      tenantId: tenant.id,
      segmentIds,
      limit,
      offset,
    }

    let orderByString = ''
    const orderByParts = orderBy.split('_')
    const direction = orderByParts[1].toLowerCase()
    switch (orderByParts[0]) {
      case 'joinedAt':
        orderByString = 'm."joinedAt"'
        break
      case 'displayName':
        orderByString = 'm."displayName"'
        break
      case 'reach':
        orderByString = "(m.reach ->> 'total')::int"
        break
      case 'score':
        orderByString = 'm.score'
        break

      default:
        throw new Error(`Invalid order by: ${orderBy}!`)
    }
    orderByString = `${orderByString} ${direction}`

    const countQuery = `
    SELECT count(*) FROM (
      SELECT m.id
      FROM members m
      JOIN "memberSegments" ms ON ms."memberId" = m.id
      WHERE m."tenantId" = :tenantId
      AND ms."segmentId" IN (:segmentIds)
      AND (m."lastEnriched" IS NULL OR date_part('month', age(now(), m."lastEnriched")) >= 6)
      AND m."deletedAt" is NULL
    ) as count
    `

    const memberCount = await seq.query(countQuery, {
      replacements: params,
      type: QueryTypes.SELECT,
    })

    if (countOnly) {
      return {
        count: (memberCount[0] as any).count,
        ids: [],
      }
    }

    const members = await seq.query(
      `SELECT m.id FROM members m
      JOIN "memberSegments" ms ON ms."memberId" = m.id
      WHERE m."tenantId" = :tenantId and ms."segmentId" in (:segmentIds)
      AND (m."lastEnriched" IS NULL OR date_part('month', age(now(), m."lastEnriched")) >= 6)
      AND m."deletedAt" is NULL
      ORDER BY ${orderByString}
      LIMIT :limit OFFSET :offset`,
      {
        replacements: params,
        type: QueryTypes.SELECT,
      },
    )

    return {
      count: (memberCount[0] as any).count,
      ids: members.map((i: any) => i.id),
    }
  }

  static async moveNotesBetweenMembers(
    fromMemberId: string,
    toMemberId: string,
    options: IRepositoryOptions,
  ): Promise<void> {
    const transaction = SequelizeRepository.getTransaction(options)

    const seq = SequelizeRepository.getSequelize(options)

    const params: any = {
      fromMemberId,
      toMemberId,
    }

    const deleteQuery = `
      delete from "memberNotes" using "memberNotes" as mn2
      where "memberNotes"."memberId" = :fromMemberId
      and "memberNotes"."noteId" = mn2."noteId"
      and mn2."memberId" = :toMemberId;
    `

    await seq.query(deleteQuery, {
      replacements: params,
      type: QueryTypes.DELETE,
      transaction,
    })

    const updateQuery = `
      update "memberNotes" set "memberId" = :toMemberId where "memberId" = :fromMemberId;
    `

    await seq.query(updateQuery, {
      replacements: params,
      type: QueryTypes.UPDATE,
      transaction,
    })
  }

  static async moveTasksBetweenMembers(
    fromMemberId: string,
    toMemberId: string,
    options: IRepositoryOptions,
  ): Promise<void> {
    const transaction = SequelizeRepository.getTransaction(options)

    const seq = SequelizeRepository.getSequelize(options)

    const params: any = {
      fromMemberId,
      toMemberId,
    }

    const deleteQuery = `
      delete from "memberTasks" using "memberTasks" as mt2
      where "memberTasks"."memberId" = :fromMemberId
      and "memberTasks"."taskId" = mt2."taskId"
      and mt2."memberId" = :toMemberId;
    `

    await seq.query(deleteQuery, {
      replacements: params,
      type: QueryTypes.DELETE,
      transaction,
    })

    const updateQuery = `
      update "memberTasks" set "memberId" = :toMemberId where "memberId" = :fromMemberId;
    `

    await seq.query(updateQuery, {
      replacements: params,
      type: QueryTypes.UPDATE,
      transaction,
    })
  }

  static async moveAffiliationsBetweenMembers(
    fromMemberId: string,
    toMemberId: string,
    options: IRepositoryOptions,
  ): Promise<void> {
    const transaction = SequelizeRepository.getTransaction(options)

    const seq = SequelizeRepository.getSequelize(options)

    const params: any = {
      fromMemberId,
      toMemberId,
    }

    const updateQuery = `
      update "memberSegmentAffiliations" set "memberId" = :toMemberId where "memberId" = :fromMemberId;
    `

    await seq.query(updateQuery, {
      replacements: params,
      type: QueryTypes.UPDATE,
      transaction,
    })
  }

  static async moveSelectedAffiliationsBetweenMembers(
    fromMemberId: string,
    toMemberId: string,
    memberSegmentAffiliationIds: string[],
    options: IRepositoryOptions,
  ): Promise<void> {
    const transaction = SequelizeRepository.getTransaction(options)

    const seq = SequelizeRepository.getSequelize(options)

    const params: any = {
      fromMemberId,
      toMemberId,
      memberSegmentAffiliationIds,
    }

    const updateQuery = `
      update "memberSegmentAffiliations" set "memberId" = :toMemberId where "memberId" = :fromMemberId
      and "id" in (:memberSegmentAffiliationIds);
    `

    await seq.query(updateQuery, {
      replacements: params,
      type: QueryTypes.UPDATE,
      transaction,
    })
  }

  static async removeIdentitiesFromMember(
    memberId: string,
    identities: IMemberIdentity[],
    options: IRepositoryOptions,
  ): Promise<void> {
    const transaction = SequelizeRepository.getTransaction(options)

    const qx = SequelizeRepository.getQueryExecutor(options, transaction)

    for (const identity of identities) {
      await deleteMemberIdentities(qx, {
        memberId,
        value: identity.value,
        type: identity.type,
        platform: identity.platform,
      })
    }
  }

  static async findAlreadyExistingIdentities(
    identities: IMemberIdentity[],
    options: IRepositoryOptions,
  ): Promise<IMemberIdentity[]> {
    const transaction = SequelizeRepository.getTransaction(options)

    const qx = SequelizeRepository.getQueryExecutor(options, transaction)

    const existingIdentities = await findAlreadyExistingVerifiedIdentities(qx, { identities })

    return existingIdentities
  }
}

export default MemberRepository<|MERGE_RESOLUTION|>--- conflicted
+++ resolved
@@ -16,10 +16,6 @@
   SegmentProjectGroupNestedData,
   SegmentProjectNestedData,
   SegmentType,
-<<<<<<< HEAD
-=======
-  SyncStatus,
->>>>>>> d51d2248
 } from '@crowd/types'
 import lodash, { chunk, uniq } from 'lodash'
 import moment from 'moment'
@@ -1506,7 +1502,6 @@
           ...include,
         },
       },
-      options,
     )
 
     if (count === 0) {
@@ -2095,13 +2090,6 @@
           SELECT
             DISTINCT "memberId"
           FROM "memberIdentities" mi
-<<<<<<< HEAD
-          join members m on m.id = mi."memberId"
-          where (verified and lower("value") like '%${search}%') or
-          lower(m."displayName") like '%${search}%'
-          GROUP BY 1
-=======
->>>>>>> d51d2248
           where (verified and lower("value") like '%${search}%')
         )
       `
