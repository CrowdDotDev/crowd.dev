--- conflicted
+++ resolved
@@ -1,13 +1,7 @@
 import lodash, { chunk, uniq } from 'lodash'
-import moment from 'moment'
 import Sequelize, { QueryTypes } from 'sequelize'
 
-import {
-  captureApiChange,
-  memberCreateAction,
-  memberEditOrganizationsAction,
-  memberEditProfileAction,
-} from '@crowd/audit-logs'
+import { captureApiChange, memberCreateAction, memberEditProfileAction } from '@crowd/audit-logs'
 import {
   DEFAULT_TENANT_ID,
   Error400,
@@ -16,6 +10,7 @@
   RawQueryParser,
   groupBy,
 } from '@crowd/common'
+import { CommonMemberService } from '@crowd/common_services'
 import {
   getActiveMembers,
   getLastActivitiesForMembers,
@@ -62,13 +57,13 @@
   ALL_PLATFORM_TYPES,
   ActivityDisplayVariant,
   IMemberIdentity,
-  IMemberOrganization,
   IMemberUsername,
   MemberAttributeName,
   MemberAttributeType,
   MemberIdentityType,
+  MemberSegmentAffiliation,
+  MemberSegmentAffiliationJoined,
   OpenSearchIndex,
-  OrganizationSource,
   PageData,
   PlatformType,
   SegmentProjectGroupNestedData,
@@ -81,17 +76,12 @@
 import { IFetchMemberMergeSuggestionArgs, SimilarityScoreRange } from '@/types/mergeSuggestionTypes'
 
 import { PlatformIdentities } from '../../serverless/integrations/types/messageTypes'
-import {
-  MemberSegmentAffiliation,
-  MemberSegmentAffiliationJoined,
-} from '../../types/memberSegmentAffiliationTypes'
 import { AttributeData } from '../attributes/attribute'
 
 import { IRepositoryOptions } from './IRepositoryOptions'
 import AuditLogRepository from './auditLogRepository'
 import MemberAttributeSettingsRepository from './memberAttributeSettingsRepository'
 import MemberSegmentAffiliationRepository from './memberSegmentAffiliationRepository'
-import OrganizationRepository from './organizationRepository'
 import SegmentRepository from './segmentRepository'
 import SequelizeRepository from './sequelizeRepository'
 import TenantRepository from './tenantRepository'
@@ -188,7 +178,15 @@
       transaction,
     })
 
-    await MemberRepository.updateMemberOrganizations(record, data.organizations, true, options)
+    const memberService = new CommonMemberService(optionsQx(options), options.temporal, options.log)
+
+    await memberService.updateMemberOrganizations(
+      record.id,
+      data.organizations,
+      true,
+      options.currentSegments.map((s) => s.id),
+      options,
+    )
 
     await record.setNoMerge(data.noMerge || [], {
       transaction,
@@ -873,10 +871,13 @@
       })
     }
 
-    await MemberRepository.updateMemberOrganizations(
-      record,
+    const memberService = new CommonMemberService(optionsQx(options), options.temporal, options.log)
+
+    await memberService.updateMemberOrganizations(
+      record.id,
       data.organizations,
       data.organizationsReplace,
+      options.currentSegments.map((s) => s.id),
       options,
     )
 
@@ -1176,53 +1177,6 @@
     })
 
     return data as MemberSegmentAffiliationJoined[]
-  }
-
-  static async getIdentities(
-    memberIds: string[],
-    options: IRepositoryOptions,
-  ): Promise<Map<string, IMemberIdentity[]>> {
-    const results = new Map<string, IMemberIdentity[]>()
-
-    const transaction = SequelizeRepository.getTransaction(options)
-    const seq = SequelizeRepository.getSequelize(options)
-
-    const query = `
-      select * from "memberIdentities"
-      where "memberId" in (:memberIds)
-      order by "createdAt" asc;
-    `
-
-    const data = await seq.query(query, {
-      replacements: {
-        memberIds,
-      },
-      type: QueryTypes.SELECT,
-      transaction,
-    })
-
-    for (const mId of memberIds) {
-      results.set(mId, [])
-    }
-
-    for (const res of data as any[]) {
-      const { id, memberId, platform, value, type, sourceId, integrationId, createdAt, verified } =
-        res
-      const identities = results.get(memberId)
-
-      identities.push({
-        id,
-        platform,
-        value,
-        type,
-        sourceId,
-        integrationId,
-        createdAt,
-        verified,
-      })
-    }
-
-    return results
   }
 
   static async findById(
@@ -2300,213 +2254,6 @@
     )
   }
 
-  static async updateMemberOrganizations(
-    record,
-    organizations,
-    replace,
-    options: IRepositoryOptions,
-  ) {
-    if (!organizations) {
-      return
-    }
-
-    function iso(v) {
-      return moment(v).toISOString()
-    }
-
-    await captureApiChange(
-      options,
-      memberEditOrganizationsAction(record.id, async (captureOldState, captureNewState) => {
-        const originalOrgs = await MemberRepository.fetchWorkExperiences(record.id, options)
-
-        captureOldState(originalOrgs)
-        const newOrgs = [...originalOrgs]
-
-        if (replace) {
-          const toDelete = originalOrgs.filter(
-            (originalOrg: any) =>
-              !organizations.find(
-                (newOrg) =>
-                  originalOrg.organizationId === newOrg.id &&
-                  (originalOrg.title === (newOrg.title || null) ||
-                    (!originalOrg.title && newOrg.title)) &&
-                  iso(originalOrg.dateStart) === iso(newOrg.startDate || null) &&
-                  iso(originalOrg.dateEnd) === iso(newOrg.endDate || null),
-              ),
-          )
-
-          for (const item of toDelete) {
-            await MemberRepository.deleteWorkExperience((item as any).id, options)
-            ;(item as any).delete = true
-          }
-        }
-
-        for (const item of organizations) {
-          const org = typeof item === 'string' ? { id: item } : item
-
-          // we don't need to touch exactly same existing work experiences
-          if (
-            !originalOrgs.some(
-              (w) =>
-                w.organizationId === item.id &&
-                w.title === (item.title || null) &&
-                w.dateStart === (item.startDate || null) &&
-                w.dateEnd === (item.endDate || null),
-            )
-          ) {
-            const newOrg = {
-              memberId: record.id,
-              organizationId: org.id,
-              title: org.title,
-              dateStart: org.startDate,
-              dateEnd: org.endDate,
-              source: org.source,
-            }
-            await MemberRepository.createOrUpdateWorkExperience(newOrg, options)
-            await OrganizationRepository.includeOrganizationToSegments(org.id, options)
-            newOrgs.push(newOrg)
-          }
-        }
-
-        captureNewState(newOrgs)
-      }),
-    )
-  }
-
-  static async createOrUpdateWorkExperience(
-    { memberId, organizationId, source, title = null, dateStart = null, dateEnd = null },
-    options: IRepositoryOptions,
-  ) {
-    const seq = SequelizeRepository.getSequelize(options)
-    const transaction = SequelizeRepository.getTransaction(options)
-
-    if (dateStart) {
-      // clean up organizations without dates if we're getting ones with dates
-      await seq.query(
-        `
-          UPDATE "memberOrganizations"
-          SET "deletedAt" = NOW()
-          WHERE "memberId" = :memberId
-          AND "title" = :title
-          AND "organizationId" = :organizationId
-          AND "dateStart" IS NULL
-          AND "dateEnd" IS NULL
-        `,
-        {
-          replacements: {
-            memberId,
-            title,
-            organizationId,
-          },
-          type: QueryTypes.UPDATE,
-          transaction,
-        },
-      )
-    } else {
-      const rows = await seq.query(
-        `
-          SELECT COUNT(*) AS count FROM "memberOrganizations"
-          WHERE "memberId" = :memberId
-          AND "title" = :title
-          AND "organizationId" = :organizationId
-          AND "dateStart" IS NOT NULL
-          AND "deletedAt" IS NULL
-        `,
-        {
-          replacements: {
-            memberId,
-            title,
-            organizationId,
-          },
-          type: QueryTypes.SELECT,
-          transaction,
-        },
-      )
-      const row = rows[0] as any
-      if (row.count > 0) {
-        // if we're getting organization without dates, but there's already one with dates, don't insert
-        return
-      }
-    }
-
-    let conflictCondition = `("memberId", "organizationId", "dateStart", "dateEnd")`
-    if (!dateEnd) {
-      conflictCondition = `("memberId", "organizationId", "dateStart") WHERE "dateEnd" IS NULL`
-    }
-    if (!dateStart) {
-      conflictCondition = `("memberId", "organizationId") WHERE "dateStart" IS NULL AND "dateEnd" IS NULL`
-    }
-
-    const onConflict =
-      source === OrganizationSource.UI
-        ? `ON CONFLICT ${conflictCondition} DO UPDATE SET "title" = :title, "dateStart" = :dateStart, "dateEnd" = :dateEnd, "deletedAt" = NULL, "source" = :source`
-        : 'ON CONFLICT DO NOTHING'
-
-    await seq.query(
-      `
-        INSERT INTO "memberOrganizations" ("memberId", "organizationId", "createdAt", "updatedAt", "title", "dateStart", "dateEnd", "source")
-        VALUES (:memberId, :organizationId, NOW(), NOW(), :title, :dateStart, :dateEnd, :source)
-        ${onConflict}
-      `,
-      {
-        replacements: {
-          memberId,
-          organizationId,
-          title: title || null,
-          dateStart: dateStart || null,
-          dateEnd: dateEnd || null,
-          source: source || null,
-        },
-        type: QueryTypes.INSERT,
-        transaction,
-      },
-    )
-  }
-
-  static async deleteWorkExperience(id, options: IRepositoryOptions) {
-    const seq = SequelizeRepository.getSequelize(options)
-    const transaction = SequelizeRepository.getTransaction(options)
-
-    await seq.query(
-      `
-        UPDATE "memberOrganizations"
-        SET "deletedAt" = NOW()
-        WHERE "id" = :id
-      `,
-      {
-        replacements: {
-          id,
-        },
-        type: QueryTypes.UPDATE,
-        transaction,
-      },
-    )
-  }
-
-  static async fetchWorkExperiences(
-    memberId: string,
-    options: IRepositoryOptions,
-  ): Promise<IMemberOrganization[]> {
-    const seq = SequelizeRepository.getSequelize(options)
-    const transaction = SequelizeRepository.getTransaction(options)
-
-    const query = `
-      SELECT * FROM "memberOrganizations"
-      WHERE "memberId" = :memberId
-        AND "deletedAt" IS NULL
-    `
-
-    const records = await seq.query(query, {
-      replacements: {
-        memberId,
-      },
-      type: QueryTypes.SELECT,
-      transaction,
-    })
-
-    return records as IMemberOrganization[]
-  }
-
   static async findWorkExperience(
     memberId: string,
     timestamp: string,
@@ -2650,34 +2397,6 @@
     })
   }
 
-<<<<<<< HEAD
-=======
-  static async moveAffiliationsBetweenMembers(
-    fromMemberId: string,
-    toMemberId: string,
-    options: IRepositoryOptions,
-  ): Promise<void> {
-    const transaction = SequelizeRepository.getTransaction(options)
-
-    const seq = SequelizeRepository.getSequelize(options)
-
-    const params: any = {
-      fromMemberId,
-      toMemberId,
-    }
-
-    const updateQuery = `
-      update "memberSegmentAffiliations" set "memberId" = :toMemberId where "memberId" = :fromMemberId;
-    `
-
-    await seq.query(updateQuery, {
-      replacements: params,
-      type: QueryTypes.UPDATE,
-      transaction,
-    })
-  }
-
->>>>>>> 7c456850
   static async moveSelectedAffiliationsBetweenMembers(
     fromMemberId: string,
     toMemberId: string,
