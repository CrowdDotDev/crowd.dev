import lodash from 'lodash'
import Sequelize from 'sequelize'
import SequelizeRepository from './sequelizeRepository'
import AuditLogRepository from './auditLogRepository'
import Error404 from '../../errors/Error404'
import { IRepositoryOptions } from './IRepositoryOptions'
import QueryParser from './filters/queryParser'
import { QueryOutput } from './filters/queryTypes'
import { AttributeData } from '../attributes/attribute'
import SequelizeFilterUtils from '../utils/sequelizeFilterUtils'
import { KUBE_MODE, SERVICE } from '../../config'
import { ServiceType } from '../../config/configTypes'
import { AttributeType } from '../attributes/types'
import TenantRepository from './tenantRepository'

const { Op } = Sequelize

const log: boolean = false

class MemberRepository {
  static async create(data, options: IRepositoryOptions, doPopulateRelations = true) {
    const currentUser = SequelizeRepository.getCurrentUser(options)

    const tenant = SequelizeRepository.getCurrentTenant(options)

    const transaction = SequelizeRepository.getTransaction(options)

    const record = await options.database.member.create(
      {
        ...lodash.pick(data, [
          'username',
          'displayName',
          'attributes',
          'email',
          'score',
          'reach',
          'joinedAt',
          'importHash',
        ]),

        tenantId: tenant.id,
        createdById: currentUser.id,
        updatedById: currentUser.id,
      },
      {
        transaction,
      },
    )
    await record.setActivities(data.activities || [], {
      transaction,
    })
    await record.setTags(data.tags || [], {
      transaction,
    })
    await record.setOrganizations(data.organizations || [], {
      transaction,
    })

    await record.setTasks(data.tasks || [], {
      transaction,
    })

    await record.setNotes(data.notes || [], {
      transaction,
    })

    await record.setNoMerge(data.noMerge || [], {
      transaction,
    })
    await record.setToMerge(data.toMerge || [], {
      transaction,
    })

    await this._createAuditLog(AuditLogRepository.CREATE, record, data, options)

    return this.findById(record.id, options, true, doPopulateRelations)
  }

  static async findMembersWithMergeSuggestions(options: IRepositoryOptions) {
    const transaction = SequelizeRepository.getTransaction(options)

    const currentTenant = SequelizeRepository.getCurrentTenant(options)

    const include = [
      {
        model: options.database.member,
        as: 'toMerge',
        through: {
          attributes: [],
        },
        required: true,
      },
    ]

    const { rows, count } = await options.database.member.findAndCountAll({
      where: {
        tenantId: currentTenant.id,
      },
      include,
      transaction,
    })
    const rowsOut = []
    for (let record of rows) {
      let organizations =
        (await record.getOrganizations({
          transaction,
          joinTableAttributes: [],
        })) || []

      organizations = organizations.map((organization) => organization.get({ plain: true }))

      let tags =
        (await record.getTags({
          transaction,
          joinTableAttributes: [],
        })) || []

      tags = tags.map((tag) => tag.get({ plain: true }))

      const newToMerge = []
      for (const toMergeRecord of record.toMerge) {
        const organizations =
          (await toMergeRecord.getOrganizations({
            transaction,
            joinTableAttributes: [],
          })) || []

        const tags =
          (await toMergeRecord.getTags({
            transaction,
            joinTableAttributes: [],
          })) || []

        const toMergeRecordOut = toMergeRecord.get({ plain: true })

        toMergeRecordOut.organizations = organizations.map((organization) =>
          organization.get({ plain: true }),
        )
        toMergeRecordOut.tags = tags.map((tag) => tag.get({ plain: true }))

        newToMerge.push(toMergeRecordOut)
      }
      record = record.get({ plain: true })
      record.organizations = organizations
      record.tags = tags
      record.toMerge = newToMerge
      rowsOut.push(record)
    }

    return { rows: rowsOut, count }
  }

  static async addToMerge(id, toMergeId, options: IRepositoryOptions) {
    const returnPlain = false

    const member = await this.findById(id, options, returnPlain)

    const toMergeMember = await this.findById(toMergeId, options, returnPlain)

    await member.addToMerge(toMergeMember)

    return this.findById(id, options)
  }

  static async removeToMerge(id, toMergeId, options: IRepositoryOptions) {
    const returnPlain = false

    const member = await this.findById(id, options, returnPlain)

    const toMergeMember = await this.findById(toMergeId, options, returnPlain)

    await member.removeToMerge(toMergeMember)

    return this.findById(id, options)
  }

  static async addNoMerge(id, toMergeId, options: IRepositoryOptions) {
    const returnPlain = false

    const member = await this.findById(id, options, returnPlain)

    const toMergeMember = await this.findById(toMergeId, options, returnPlain)

    await member.addNoMerge(toMergeMember)

    return this.findById(id, options)
  }

  static async removeNoMerge(id, toMergeId, options: IRepositoryOptions) {
    const returnPlain = false

    const member = await this.findById(id, options, returnPlain)

    const toMergeMember = await this.findById(toMergeId, options, returnPlain)

    await member.removeNoMerge(toMergeMember)

    return this.findById(id, options)
  }

  static async findOne(query, options: IRepositoryOptions, doPopulateRelations = true) {
    const transaction = SequelizeRepository.getTransaction(options)

    const currentTenant = SequelizeRepository.getCurrentTenant(options)

    const record = await options.database.member.findOne({
      where: {
        tenantId: currentTenant.id,
        ...query,
      },
      transaction,
    })

    if (doPopulateRelations) {
      return this._populateRelations(record, options)
    }
    return record.get({ plain: true })
  }

  static async memberExists(
    username,
    platform,
    options: IRepositoryOptions,
    doPopulateRelations = true,
  ) {
    const transaction = SequelizeRepository.getTransaction(options)

    const currentTenant = SequelizeRepository.getCurrentTenant(options)

    const query =
      'SELECT "id", "username", "displayName", "attributes", "email", "score", "reach", "joinedAt", "importHash", "createdAt", "updatedAt", "deletedAt", "tenantId", "createdById", "updatedById" FROM "members" AS "member" WHERE ("member"."deletedAt" IS NULL AND ("member"."tenantId" = $tenantId AND ("member"."username"->>$platform) = $username)) LIMIT 1;'

    const records = await options.database.sequelize.query(query, {
      type: Sequelize.QueryTypes.SELECT,
      bind: {
        tenantId: currentTenant.id,
        platform,
        username,
      },
      transaction,
      model: options.database.member,
      limit: 1,
    })
    if (records.length === 0) {
      return null
    }
    if (doPopulateRelations) {
      return this._populateRelations(records[0], options)
    }
    return records[0].get({ plain: true })
  }

  static async update(id, data, options: IRepositoryOptions, doPopulateRelations = true) {
    const currentUser = SequelizeRepository.getCurrentUser(options)

    const transaction = SequelizeRepository.getTransaction(options)

    const currentTenant = SequelizeRepository.getCurrentTenant(options)

    let record = await options.database.member.findOne({
      where: {
        id,
        tenantId: currentTenant.id,
      },
      transaction,
    })

    if (!record) {
      throw new Error404()
    }

    record = await record.update(
      {
        ...lodash.pick(data, [
          'username',
          'displayName',
          'attributes',
          'email',
          'score',
          'reach',
          'joinedAt',
          'importHash',
        ]),

        updatedById: currentUser.id,
      },
      {
        transaction,
      },
    )

    if (data.activities) {
      await record.setActivities(data.activities || [], {
        transaction,
      })
    }

    if (data.tags) {
      await record.setTags(data.tags || [], {
        transaction,
      })
    }

    await record.setTasks(data.tasks || [], {
      transaction,
    })

    await record.setNotes(data.notes || [], {
      transaction,
    })

    if (data.organizations) {
      await record.setOrganizations(data.organizations || [], {
        transaction,
      })
    }

    if (data.noMerge) {
      await record.setNoMerge(data.noMerge || [], {
        transaction,
      })
    }

    if (data.toMerge) {
      await record.setToMerge(data.toMerge || [], {
        transaction,
      })
    }

    await this._createAuditLog(AuditLogRepository.UPDATE, record, data, options)

    return this.findById(record.id, options, true, doPopulateRelations)
  }

  static async destroy(id, options: IRepositoryOptions, force = false) {
    const transaction = SequelizeRepository.getTransaction(options)

    const currentTenant = SequelizeRepository.getCurrentTenant(options)

    const record = await options.database.member.findOne({
      where: {
        id,
        tenantId: currentTenant.id,
      },
      transaction,
    })

    if (!record) {
      throw new Error404()
    }

    await record.destroy({
      force,
      transaction,
    })

    await this._createAuditLog(AuditLogRepository.DELETE, record, record, options)
  }

  static async destroyBulk(ids, options: IRepositoryOptions, force = false) {
    const transaction = SequelizeRepository.getTransaction(options)

    const currentTenant = SequelizeRepository.getCurrentTenant(options)

    await options.database.member.destroy({
      where: {
        id: ids,
        tenantId: currentTenant.id,
      },
      force,
      transaction,
    })
  }

  static async findById(
    id,
    options: IRepositoryOptions,
    returnPlain = true,
    doPopulateRelations = true,
  ) {
    const transaction = SequelizeRepository.getTransaction(options)

    const include = []

    const currentTenant = SequelizeRepository.getCurrentTenant(options)

    const record = await options.database.member.findOne({
      where: {
        id,
        tenantId: currentTenant.id,
      },
      include,
      transaction,
    })

    if (!record) {
      throw new Error404()
    }

    if (doPopulateRelations) {
      return this._populateRelations(record, options, returnPlain)
    }
    return record.get({ plain: returnPlain })
  }

  static async filterIdInTenant(id, options: IRepositoryOptions) {
    return lodash.get(await this.filterIdsInTenant([id], options), '[0]', null)
  }

  static async filterIdsInTenant(ids, options: IRepositoryOptions) {
    if (!ids || !ids.length) {
      return []
    }

    const transaction = SequelizeRepository.getTransaction(options)

    const currentTenant = SequelizeRepository.getCurrentTenant(options)

    const where = {
      id: {
        [Op.in]: ids,
      },
      tenantId: currentTenant.id,
    }

    const records = await options.database.member.findAll({
      attributes: ['id'],
      where,
      transaction,
    })

    return records.map((record) => record.id)
  }

  static async count(filter, options: IRepositoryOptions) {
    const transaction = SequelizeRepository.getTransaction(options)

    const tenant = SequelizeRepository.getCurrentTenant(options)

    return options.database.member.count({
      where: {
        ...filter,
        tenantId: tenant.id,
      },
      transaction,
    })
  }

  static async findAndCountAll(
    {
      filter = {} as any,
      advancedFilter = null as any,
      limit = 0,
      offset = 0,
      orderBy = '',
      attributesSettings = [] as AttributeData[],
    },

    options: IRepositoryOptions,
  ) {
    let customOrderBy: Array<any> = []

    const include = [
      {
        model: options.database.activity,
        as: 'activities',
        attributes: [],
      },
      {
        model: options.database.member,
        as: 'toMerge',
        attributes: [],
        through: {
          attributes: [],
        },
      },
      {
        model: options.database.member,
        as: 'noMerge',
        attributes: [],
        through: {
          attributes: [],
        },
      },
    ]

    // get possible platforms for a tenant
<<<<<<< HEAD
    const availableDynamicAttributePlatformKeys = [
      'default',
      'custom',
      ...(await TenantRepository.getAvailablePlatforms(options.currentTenant.id, options)).map(
        (p) => p.platform,
      ),
    ]
=======
    const availableDynamicAttributePlatformKeys = ['default', 'custom', ...(await TenantRepository.getAvailablePlatforms(options.currentTenant.id, options)).map(p => p.platform)]
>>>>>>> 9798c444

    customOrderBy = customOrderBy.concat(
      SequelizeFilterUtils.customOrderByIfExists('activityCount', orderBy),
    )
    customOrderBy = customOrderBy.concat(
      SequelizeFilterUtils.customOrderByIfExists('lastActive', orderBy),
    )

    customOrderBy = customOrderBy.concat(
      SequelizeFilterUtils.customOrderByIfExists('averageSentiment', orderBy),
    )

    if (orderBy.includes('reach')) {
      customOrderBy = customOrderBy.concat([
        Sequelize.literal(`("member".reach->'total')::int`),
        orderBy.split('_')[1],
      ])
    }

    if (!advancedFilter) {
      advancedFilter = { and: [] }

      if (filter) {
        if (filter.id) {
          advancedFilter.and.push({ id: filter.id })
        }

        if (filter.platform) {
          advancedFilter.and.push({
            platform: {
              jsonContains: filter.platform,
            },
          })
        }

        if (filter.tags) {
          advancedFilter.and.push({
            tags: filter.tags,
          })
        }

        if (filter.organizations) {
          advancedFilter.and.push({
            organizations: filter.organizations,
          })
        }

        if (filter.username) {
          advancedFilter.and.push({ username: { jsonContains: filter.username } })
        }

        if (filter.displayName) {
          advancedFilter.and.push({
            displayName: {
              textContains: filter.displayName,
            },
          })
        }

        if (filter.email) {
          advancedFilter.and.push({
            email: {
              textContains: filter.email,
            },
          })
        }

        if (filter.scoreRange) {
          const [start, end] = filter.scoreRange
          if (start !== undefined && start !== null && start !== '') {
            advancedFilter.and.push({
              score: {
                gte: start,
              },
            })
          }

          if (end !== undefined && end !== null && end !== '') {
            advancedFilter.and.push({
              score: {
                lte: end,
              },
            })
          }
        }

        if (filter.createdAtRange) {
          const [start, end] = filter.createdAtRange
          if (start !== undefined && start !== null && start !== '') {
            advancedFilter.and.push({
              createdAt: {
                gte: start,
              },
            })
          }

          if (end !== undefined && end !== null && end !== '') {
            advancedFilter.and.push({
              createdAt: {
                lte: end,
              },
            })
          }
        }

        if (filter.reachRange) {
          const [start, end] = filter.reachRange
          if (start !== undefined && start !== null && start !== '') {
            advancedFilter.and.push({
              reach: {
                gte: start,
              },
            })
          }

          if (end !== undefined && end !== null && end !== '') {
            advancedFilter.and.push({
              reach: {
                lte: end,
              },
            })
          }
        }

        if (filter.activityCountRange) {
          const [start, end] = filter.activityCountRange
          if (start !== undefined && start !== null && start !== '') {
            advancedFilter.and.push({
              activityCount: {
                gte: start,
              },
            })
          }

          if (end !== undefined && end !== null && end !== '') {
            advancedFilter.and.push({
              activityCount: {
                lte: end,
              },
            })
          }
        }

        if (filter.joinedAtRange) {
          const [start, end] = filter.joinedAtRange
          if (start !== undefined && start !== null && start !== '') {
            advancedFilter.and.push({
              joinedAt: {
                gte: start,
              },
            })
          }

          if (end !== undefined && end !== null && end !== '') {
            advancedFilter.and.push({
              joinedAt: {
                lte: end,
              },
            })
          }
        }

        if (filter.lastActiveRange) {
          const [start, end] = filter.lastActiveRange
          if (start !== undefined && start !== null && start !== '') {
            advancedFilter.and.push({
              lastActive: {
                gte: start,
              },
            })
          }

          if (end !== undefined && end !== null && end !== '') {
            advancedFilter.and.push({
              lastActive: {
                lte: end,
              },
            })
          }
        }

        if (filter.averageSentimentRange) {
          const [start, end] = filter.averageSentimentRange
          if (start !== undefined && start !== null && start !== '') {
            advancedFilter.and.push({
              averageSentiment: {
                gte: start,
              },
            })
          }

          if (end !== undefined && end !== null && end !== '') {
            advancedFilter.and.push({
              averageSentiment: {
                lte: end,
              },
            })
          }
        }
      }
    }

    const dynamicAttributesNestedFields = attributesSettings.reduce((acc, attribute) => {
      acc[attribute.name] = `attributes.${attribute.name}.default`
      return acc
    }, {})

    const dynamicAttributesLiterals = attributesSettings.reduce((acc, attribute) => {
<<<<<<< HEAD
      for (const key of availableDynamicAttributePlatformKeys) {
        if (attribute.type === AttributeType.NUMBER) {
          acc[`attributes.${attribute.name}.${key}`] = Sequelize.literal(
            `("member"."attributes"#>>'{${attribute.name},${key}}')::integer`,
          )
        } else if (attribute.type === AttributeType.BOOLEAN) {
          acc[`attributes.${attribute.name}.${key}`] = Sequelize.literal(
            `("member"."attributes"#>>'{${attribute.name},${key}}')::boolean`,
          )
        } else {
=======

      for (const key of availableDynamicAttributePlatformKeys){
        if (attribute.type === AttributeType.NUMBER){
          acc[`attributes.${attribute.name}.${key}`] = Sequelize.literal(
            `("member"."attributes"#>>'{${attribute.name},${key}}')::integer`,
          )
        }
        else if (attribute.type === AttributeType.BOOLEAN){
          acc[`attributes.${attribute.name}.${key}`] = Sequelize.literal(
            `("member"."attributes"#>>'{${attribute.name},${key}}')::boolean`,
          )
        }
        else{
>>>>>>> 9798c444
          acc[`attributes.${attribute.name}.${key}`] = Sequelize.literal(
            `"member"."attributes"#>>'{${attribute.name},${key}}'`,
          )
        }
      }
<<<<<<< HEAD

=======
    
>>>>>>> 9798c444
      return acc
    }, {})

    const dynamicAttributesProjection = attributesSettings.reduce((acc, attribute) => {
<<<<<<< HEAD
      for (const key of availableDynamicAttributePlatformKeys) {
        if (key === 'default') {
=======

      for (const key of availableDynamicAttributePlatformKeys){
        if (key === "default"){
>>>>>>> 9798c444
          acc.push([
            Sequelize.literal(`"member"."attributes"#>>'{${attribute.name},default}'`),
            attribute.name,
          ])
<<<<<<< HEAD
        } else {
=======
        }
        else{
>>>>>>> 9798c444
          acc.push([
            Sequelize.literal(`"member"."attributes"#>>'{${attribute.name},${key}}'`),
            `${attribute.name}.${key}`,
          ])
        }
      }
<<<<<<< HEAD

=======
  
>>>>>>> 9798c444
      return acc
    }, [])

    const activityCount = options.database.Sequelize.fn(
      'COUNT',
      options.database.Sequelize.col('activities.id'),
    )

    const lastActive = options.database.Sequelize.fn(
      'MAX',
      options.database.Sequelize.col('activities.timestamp'),
    )

<<<<<<< HEAD
    const activeOn = Sequelize.literal(
      `array_agg( distinct  ("activities".platform) ) filter (where "activities".platform is not null)`,
    )

    const identities = Sequelize.literal(`ARRAY(SELECT jsonb_object_keys("member".username))`)
=======
    const identities = Sequelize.literal(`array_agg( distinct  ("activities".platform) ) filter (where "activities".platform is not null)`)
>>>>>>> 9798c444

    const toMergeArray = Sequelize.literal(`STRING_AGG( distinct "toMerge"."id"::text, ',')`)

    const noMergeArray = Sequelize.literal(`STRING_AGG( distinct "noMerge"."id"::text, ',')`)

    const averageSentiment = Sequelize.literal(
      `ROUND(AVG(COALESCE("activities"."sentiment"->>'sentiment', '0')::float)::numeric, 2)`,
    )

    const parser = new QueryParser(
      {
        nestedFields: {
          ...dynamicAttributesNestedFields,
          reach: 'reach.total',
        },
        aggregators: {
          activityCount,
          lastActive,
          averageSentiment,
<<<<<<< HEAD
          activeOn,
=======
>>>>>>> 9798c444
          identities,
          ...dynamicAttributesLiterals,
          'reach.total': Sequelize.literal(`("member".reach->'total')::int`),
          ...SequelizeFilterUtils.getNativeTableFieldAggregations(
            [
              'id',
              'username',
              'attributes',
              'displayName',
              'email',
              'score',
              'joinedAt',
              'importHash',
              'reach',
              'createdAt',
              'updatedAt',
              'createdById',
              'updatedById',
            ],
            'member',
          ),
        },
        manyToMany: {
          tags: {
            table: 'members',
            model: 'member',
            relationTable: {
              name: 'memberTags',
              from: 'memberId',
              to: 'tagId',
            },
          },
          organizations: {
            table: 'members',
            model: 'member',
            relationTable: {
              name: 'memberOrganizations',
              from: 'memberId',
              to: 'organizationId',
            },
          },
        },
        customOperators: {
          username: {
            model: 'member',
            column: 'username',
          },
          platform: {
            model: 'member',
            column: 'username',
          },
        },
      },
      options,
    )

    const parsed: QueryOutput = parser.parse({
      filter: advancedFilter,
      orderBy: orderBy || ['joinedAt_DESC'],
      limit,
      offset,
    })

    let order = parsed.order

    if (customOrderBy.length > 0) {
      order = [customOrderBy]
    }

    let {
      rows,
      count, // eslint-disable-line prefer-const
    } = await options.database.member.findAndCountAll({
      where: parsed.where ? parsed.where : {},
      having: parsed.having ? parsed.having : {},
      include,
      attributes: [
        ...SequelizeFilterUtils.getLiteralProjections(
          [
            'id',
            'username',
            'attributes',
            'displayName',
            'email',
            'tenantId',
            'score',
            'joinedAt',
            'importHash',
            'createdAt',
            'updatedAt',
            'createdById',
            'updatedById',
          ],
          'member',
        ),
<<<<<<< HEAD
        [activeOn, 'activeOn'],
=======
>>>>>>> 9798c444
        [identities, 'identities'],
        [activityCount, 'activityCount'],
        [lastActive, 'lastActive'],
        [averageSentiment, 'averageSentiment'],
        [toMergeArray, 'toMergeIds'],
        [noMergeArray, 'noMergeIds'],
        [Sequelize.literal(`("member".reach->'total')::int`), 'reach'],
        ...dynamicAttributesProjection,
      ],
      limit: limit ? Number(limit) : 50,
      offset: offset ? Number(offset) : 0,
      order,
      subQuery: false,
      group: ['member.id', 'toMerge.id'],
      distinct: true,
    })

    rows = await this._populateRelationsForRows(rows, attributesSettings)

    return { rows, count: count.length }
  }

  static async findAllAutocomplete(query, limit, options: IRepositoryOptions) {
    const tenant = SequelizeRepository.getCurrentTenant(options)

    const whereAnd: Array<any> = [
      {
        tenantId: tenant.id,
      },
    ]

    if (query) {
      whereAnd.push({
        [Op.or]: [
          {
            displayName: {
              [Op.iLike]: `${query}%`,
            },
          },
        ],
      })
    }

    const where = { [Op.and]: whereAnd }

    const records = await options.database.member.findAll({
      attributes: ['id', 'displayName'],
      where,
      limit: limit ? Number(limit) : undefined,
      order: [['displayName', 'ASC']],
    })

    return records.map((record) => ({
      id: record.id,
      label: record.displayName,
    }))
  }

  static async _createAuditLog(action, record, data, options: IRepositoryOptions) {
    if (log) {
      let values = {}

      if (data) {
        values = {
          ...record.get({ plain: true }),
          activitiesIds: data.activities,
          tagsIds: data.tags,
          noMergeIds: data.noMerge,
        }
      }

      await AuditLogRepository.log(
        {
          entityName: 'member',
          entityId: record.id,
          action,
          values,
        },
        options,
      )
    }
  }

  static async _populateRelationsForRows(rows, attributesSettings) {
    if (!rows) {
      return rows
    }

    // No need for lazyloading tags for integrations or microservices
    if (
      (KUBE_MODE &&
        (SERVICE === ServiceType.NODEJS_WORKER || SERVICE === ServiceType.JOB_GENERATOR)) ||
      process.env.SERVICE === 'integrations' ||
      process.env.SERVICE === 'microservices-nodejs'
    ) {
      return rows.map((record) => {
        const plainRecord = record.get({ plain: true })
        plainRecord.noMerge = plainRecord.noMergeIds ? plainRecord.noMergeIds.split(',') : []
        plainRecord.toMerge = plainRecord.toMergeIds ? plainRecord.toMergeIds.split(',') : []

        delete plainRecord.toMergeIds
        delete plainRecord.noMergeIds
        return plainRecord
      })
    }

    return Promise.all(
      rows.map(async (record) => {
        const plainRecord = record.get({ plain: true })
        plainRecord.noMerge = plainRecord.noMergeIds ? plainRecord.noMergeIds.split(',') : []
        plainRecord.toMerge = plainRecord.toMergeIds ? plainRecord.toMergeIds.split(',') : []
        plainRecord.lastActivity = plainRecord.lastActive
          ? (
              await record.getActivities({
                order: [['timestamp', 'DESC']],
                limit: 1,
              })
            )[0].get({ plain: true })
          : null
        delete plainRecord.toMergeIds
        delete plainRecord.noMergeIds

<<<<<<< HEAD
        plainRecord.activeOn = plainRecord.activeOn ?? []

        for (const attribute of attributesSettings) {
          if (Object.prototype.hasOwnProperty.call(plainRecord, attribute.name)) {
=======
        for (const attribute of attributesSettings){
          if (Object.prototype.hasOwnProperty.call(plainRecord, attribute.name)){
>>>>>>> 9798c444
            delete plainRecord[attribute.name]
          }
        }

        delete plainRecord.company
<<<<<<< HEAD

=======
       
>>>>>>> 9798c444
        plainRecord.organizations = await record.getOrganizations({
          joinTableAttributes: [],
        })
        plainRecord.tags = await record.getTags({
          joinTableAttributes: [],
        })
        return plainRecord
      }),
    )
  }

  /**
   * Fill a record with the relations and files (if any)
   * @param record Record to get relations and files for
   * @param options IRepository options
   * @param returnPlain If true: return object, otherwise  return model
   * @returns The model/object with filled relations and files
   */
  static async _populateRelations(record, options: IRepositoryOptions, returnPlain = true) {
    if (!record) {
      return record
    }

    let output

    if (returnPlain) {
      output = record.get({ plain: true })
    } else {
      output = record
    }

    const transaction = SequelizeRepository.getTransaction(options)

    output.activities = await record.getActivities({
      order: [['timestamp', 'DESC']],
      transaction,
    })

    output.lastActivity = output.activities[0]?.get({ plain: true }) ?? null

    output.lastActive = output.activities[0]?.timestamp ?? null

    output.activeOn = [...new Set(output.activities.map((i) => i.platform))]

    output.identities = Object.keys(output.username)

    output.activityCount = output.activities.length

    output.averageSentiment =
      output.activityCount > 0
        ? Math.round(
            (output.activities.reduce((acc, i) => {
              if (i.sentiment.sentiment) {
                acc += i.sentiment.sentiment
              }
              return acc
            }, 0) /
              output.activityCount) *
              100,
          ) / 100
        : 0

    output.tags = await record.getTags({
      transaction,
      joinTableAttributes: [],
    })

    output.organizations = await record.getOrganizations({
      transaction,
      joinTableAttributes: [],
    })

    output.tasks = await record.getTasks({
      transaction,
      joinTableAttributes: [],
    })

    output.notes = await record.getNotes({
      transaction,
      joinTableAttributes: [],
    })

    output.noMerge = (
      await record.getNoMerge({
        transaction,
      })
    ).map((i) => i.id)

    output.toMerge = (
      await record.getToMerge({
        transaction,
      })
    ).map((i) => i.id)

    return output
  }
}

export default MemberRepository<|MERGE_RESOLUTION|>--- conflicted
+++ resolved
@@ -485,7 +485,6 @@
     ]
 
     // get possible platforms for a tenant
-<<<<<<< HEAD
     const availableDynamicAttributePlatformKeys = [
       'default',
       'custom',
@@ -493,9 +492,6 @@
         (p) => p.platform,
       ),
     ]
-=======
-    const availableDynamicAttributePlatformKeys = ['default', 'custom', ...(await TenantRepository.getAvailablePlatforms(options.currentTenant.id, options)).map(p => p.platform)]
->>>>>>> 9798c444
 
     customOrderBy = customOrderBy.concat(
       SequelizeFilterUtils.customOrderByIfExists('activityCount', orderBy),
@@ -704,7 +700,6 @@
     }, {})
 
     const dynamicAttributesLiterals = attributesSettings.reduce((acc, attribute) => {
-<<<<<<< HEAD
       for (const key of availableDynamicAttributePlatformKeys) {
         if (attribute.type === AttributeType.NUMBER) {
           acc[`attributes.${attribute.name}.${key}`] = Sequelize.literal(
@@ -715,64 +710,28 @@
             `("member"."attributes"#>>'{${attribute.name},${key}}')::boolean`,
           )
         } else {
-=======
-
-      for (const key of availableDynamicAttributePlatformKeys){
-        if (attribute.type === AttributeType.NUMBER){
-          acc[`attributes.${attribute.name}.${key}`] = Sequelize.literal(
-            `("member"."attributes"#>>'{${attribute.name},${key}}')::integer`,
-          )
-        }
-        else if (attribute.type === AttributeType.BOOLEAN){
-          acc[`attributes.${attribute.name}.${key}`] = Sequelize.literal(
-            `("member"."attributes"#>>'{${attribute.name},${key}}')::boolean`,
-          )
-        }
-        else{
->>>>>>> 9798c444
           acc[`attributes.${attribute.name}.${key}`] = Sequelize.literal(
             `"member"."attributes"#>>'{${attribute.name},${key}}'`,
           )
         }
       }
-<<<<<<< HEAD
-
-=======
-    
->>>>>>> 9798c444
       return acc
     }, {})
 
     const dynamicAttributesProjection = attributesSettings.reduce((acc, attribute) => {
-<<<<<<< HEAD
       for (const key of availableDynamicAttributePlatformKeys) {
         if (key === 'default') {
-=======
-
-      for (const key of availableDynamicAttributePlatformKeys){
-        if (key === "default"){
->>>>>>> 9798c444
           acc.push([
             Sequelize.literal(`"member"."attributes"#>>'{${attribute.name},default}'`),
             attribute.name,
           ])
-<<<<<<< HEAD
         } else {
-=======
-        }
-        else{
->>>>>>> 9798c444
           acc.push([
             Sequelize.literal(`"member"."attributes"#>>'{${attribute.name},${key}}'`),
             `${attribute.name}.${key}`,
           ])
         }
       }
-<<<<<<< HEAD
-
-=======
-  
->>>>>>> 9798c444
       return acc
     }, [])
 
@@ -786,15 +745,11 @@
       options.database.Sequelize.col('activities.timestamp'),
     )
 
-<<<<<<< HEAD
     const activeOn = Sequelize.literal(
       `array_agg( distinct  ("activities".platform) ) filter (where "activities".platform is not null)`,
     )
 
     const identities = Sequelize.literal(`ARRAY(SELECT jsonb_object_keys("member".username))`)
-=======
-    const identities = Sequelize.literal(`array_agg( distinct  ("activities".platform) ) filter (where "activities".platform is not null)`)
->>>>>>> 9798c444
 
     const toMergeArray = Sequelize.literal(`STRING_AGG( distinct "toMerge"."id"::text, ',')`)
 
@@ -814,10 +769,7 @@
           activityCount,
           lastActive,
           averageSentiment,
-<<<<<<< HEAD
           activeOn,
-=======
->>>>>>> 9798c444
           identities,
           ...dynamicAttributesLiterals,
           'reach.total': Sequelize.literal(`("member".reach->'total')::int`),
@@ -913,10 +865,7 @@
           ],
           'member',
         ),
-<<<<<<< HEAD
         [activeOn, 'activeOn'],
-=======
->>>>>>> 9798c444
         [identities, 'identities'],
         [activityCount, 'activityCount'],
         [lastActive, 'lastActive'],
@@ -1039,25 +988,15 @@
         delete plainRecord.toMergeIds
         delete plainRecord.noMergeIds
 
-<<<<<<< HEAD
         plainRecord.activeOn = plainRecord.activeOn ?? []
 
         for (const attribute of attributesSettings) {
           if (Object.prototype.hasOwnProperty.call(plainRecord, attribute.name)) {
-=======
-        for (const attribute of attributesSettings){
-          if (Object.prototype.hasOwnProperty.call(plainRecord, attribute.name)){
->>>>>>> 9798c444
             delete plainRecord[attribute.name]
           }
         }
 
         delete plainRecord.company
-<<<<<<< HEAD
-
-=======
-       
->>>>>>> 9798c444
         plainRecord.organizations = await record.getOrganizations({
           joinTableAttributes: [],
         })
