--- conflicted
+++ resolved
@@ -83,32 +83,10 @@
     return rowCount > 0
   }
 
+  // TODO uros - fix usages
   static async findById(id: string, options: IRepositoryOptions): Promise<IMergeAction> {
     const transaction = SequelizeRepository.getTransaction(options)
 
-<<<<<<< HEAD
-    // TODO uros - migration for mergeActions and change inserts/updates
-    const records = await options.database.sequelize.query(
-      `
-      select *
-      from "mergeActions" ma
-      where ma."primaryId" = :primaryMemberId
-        and exists(
-              select 1
-              from jsonb_array_elements(ma."unmergeBackup" -> 'secondary' -> 'identities') as identities
-              where identities ->> 'value' = :secondaryMemberIdentityValue
-                and identities ->> 'type' = :secondaryMemberIdentityType
-                and identities ->> 'platform' = :secondaryMemberIdentityPlatform
-          );
-      `,
-      {
-        replacements: {
-          primaryMemberId,
-          secondaryMemberIdentityValue: identity.value,
-          secondaryMemberIdentityType: identity.type,
-          secondaryMemberIdentityPlatform: identity.platform,
-        },
-=======
     const record = await options.database.sequelize.query(
       `
       SELECT *
@@ -117,7 +95,6 @@
       `,
       {
         replacements: { id },
->>>>>>> 53063de8
         type: QueryTypes.SELECT,
         transaction,
       },
@@ -126,6 +103,7 @@
     return record[0] || null
   }
 
+  // TODO uros - fix
   static async findMergeBackup(
     primaryMemberId: string,
     type: MergeActionType,
