import lodash from 'lodash'
import Sequelize, { QueryTypes } from 'sequelize'
import { IntegrationRunState } from '@crowd/types'
import SequelizeRepository from './sequelizeRepository'
import AuditLogRepository from './auditLogRepository'
import SequelizeFilterUtils from '../utils/sequelizeFilterUtils'
import Error404 from '../../errors/Error404'
import { IRepositoryOptions } from './IRepositoryOptions'
import QueryParser from './filters/queryParser'
import { QueryOutput } from './filters/queryTypes'
import SegmentRepository from './segmentRepository'

const { Op } = Sequelize
const log: boolean = false

class IntegrationRepository {
  static async create(data, options: IRepositoryOptions) {
    const currentUser = SequelizeRepository.getCurrentUser(options)

    const tenant = SequelizeRepository.getCurrentTenant(options)

    const transaction = SequelizeRepository.getTransaction(options)

    const segment = SequelizeRepository.getStrictlySingleActiveSegment(options)

    const record = await options.database.integration.create(
      {
        ...lodash.pick(data, [
          'platform',
          'status',
          'limitCount',
          'limitLastResetAt',
          'token',
          'refreshToken',
          'settings',
          'integrationIdentifier',
          'importHash',
          'emailSentAt',
        ]),
        segmentId: segment.id,
        tenantId: tenant.id,
        createdById: currentUser.id,
        updatedById: currentUser.id,
      },
      {
        transaction,
      },
    )

    await this._createAuditLog(AuditLogRepository.CREATE, record, data, options)

    return this.findById(record.id, options)
  }

  static async update(id, data, options: IRepositoryOptions) {
    const currentUser = SequelizeRepository.getCurrentUser(options)

    const transaction = SequelizeRepository.getTransaction(options)

    const currentTenant = SequelizeRepository.getCurrentTenant(options)

    let record = await options.database.integration.findOne({
      where: {
        id,
        tenantId: currentTenant.id,
<<<<<<< HEAD
        segmentId: SegmentRepository.getSegmentIds(options),
=======
        segmentId: SequelizeRepository.getSegmentIds(options),
>>>>>>> f0b0aec6
      },
      transaction,
    })

    if (!record) {
      throw new Error404()
    }

    record = await record.update(
      {
        ...lodash.pick(data, [
          'platform',
          'status',
          'limitCount',
          'limitLastResetAt',
          'token',
          'refreshToken',
          'settings',
          'integrationIdentifier',
          'importHash',
          'emailSentAt',
        ]),

        updatedById: currentUser.id,
      },
      {
        transaction,
      },
    )

    await this._createAuditLog(AuditLogRepository.UPDATE, record, data, options)

    return this.findById(record.id, options)
  }

  static async destroy(id, options: IRepositoryOptions) {
    const transaction = SequelizeRepository.getTransaction(options)

    const currentTenant = SequelizeRepository.getCurrentTenant(options)

    const record = await options.database.integration.findOne({
      where: {
        id,
        tenantId: currentTenant.id,
      },
      transaction,
    })

    if (!record) {
      throw new Error404()
    }

    await record.destroy({
      transaction,
    })

    // also mark integration runs as deleted
    const seq = SequelizeRepository.getSequelize(options)
    await seq.query(
      `update "integrationRuns" set state = :newState
     where "integrationId" = :integrationId and state in (:delayed, :pending, :processing)
    `,
      {
        replacements: {
          newState: IntegrationRunState.INTEGRATION_DELETED,
          delayed: IntegrationRunState.DELAYED,
          pending: IntegrationRunState.PENDING,
          processing: IntegrationRunState.PROCESSING,
          integrationId: id,
        },
        transaction,
      },
    )

    await seq.query(
      `update integration.runs set state = :newState
     where "integrationId" = :integrationId and state in (:delayed, :pending, :processing)`,
      {
        replacements: {
          newState: IntegrationRunState.INTEGRATION_DELETED,
          delayed: IntegrationRunState.DELAYED,
          pending: IntegrationRunState.PENDING,
          processing: IntegrationRunState.PROCESSING,
          integrationId: id,
        },
        transaction,
      },
    )

    await this._createAuditLog(AuditLogRepository.DELETE, record, record, options)
  }

  static async findAllByPlatform(platform, options: IRepositoryOptions) {
    const transaction = SequelizeRepository.getTransaction(options)

    const include = []

    const currentTenant = SequelizeRepository.getCurrentTenant(options)

    const records = await options.database.integration.findAll({
      where: {
        platform,
        tenantId: currentTenant.id,
      },
      include,
      transaction,
    })

    return records.map((record) => record.get({ plain: true }))
  }

  static async findByPlatform(platform, options: IRepositoryOptions) {
    const transaction = SequelizeRepository.getTransaction(options)

    const segment = SequelizeRepository.getStrictlySingleActiveSegment(options)

    const include = []

    const currentTenant = SequelizeRepository.getCurrentTenant(options)

    const record = await options.database.integration.findOne({
      where: {
        platform,
        tenantId: currentTenant.id,
        segmentId: segment.id,
      },
      include,
      transaction,
    })

    if (!record) {
      throw new Error404()
    }

    return this._populateRelations(record)
  }

  /**
   * Find all active integrations for a platform
   * @param platform The platform we want to find all active integrations for
   * @returns All active integrations for the platform
   */
  static async findAllActive(platform: string, page: number, perPage: number): Promise<any[]> {
    const options = await SequelizeRepository.getDefaultIRepositoryOptions()

    const records = await options.database.integration.findAll({
      where: {
        status: 'done',
        platform,
      },
      limit: perPage,
      offset: (page - 1) * perPage,
    })

    if (!records) {
      throw new Error404()
    }

    return Promise.all(records.map((record) => this._populateRelations(record)))
  }

  static async findByStatus(
    status: string,
    page: number,
    perPage: number,
    options: IRepositoryOptions,
  ): Promise<any[]> {
    const query = `
      select * from integrations where status = :status
      limit ${perPage} offset ${(page - 1) * perPage}
    `

    const seq = SequelizeRepository.getSequelize(options)

    const transaction = SequelizeRepository.getTransaction(options)

    const integrations = await seq.query(query, {
      replacements: {
        status,
      },
      type: QueryTypes.SELECT,
      transaction,
    })

    return integrations as any[]
  }

  /**
   * Find an integration using the integration identifier and a platform.
   * Tenant not needed.
   * @param identifier The integration identifier
   * @returns The integration object
   */
  // TODO: Test
  static async findByIdentifier(identifier: string, platform: string): Promise<Array<Object>> {
    const options = await SequelizeRepository.getDefaultIRepositoryOptions()

    const record = await options.database.integration.findOne({
      where: {
        integrationIdentifier: identifier,
        platform,
      },
    })

    if (!record) {
      throw new Error404()
    }

    return this._populateRelations(record)
  }

  static async findById(id, options: IRepositoryOptions) {
    const transaction = SequelizeRepository.getTransaction(options)

    const include = []

    const currentTenant = SequelizeRepository.getCurrentTenant(options)

    const record = await options.database.integration.findOne({
      where: {
        id,
        tenantId: currentTenant.id,
      },
      include,
      transaction,
    })

    if (!record) {
      throw new Error404()
    }

    return this._populateRelations(record)
  }

  static async filterIdInTenant(id, options: IRepositoryOptions) {
    return lodash.get(await this.filterIdsInTenant([id], options), '[0]', null)
  }

  static async filterIdsInTenant(ids, options: IRepositoryOptions) {
    if (!ids || !ids.length) {
      return []
    }

    const currentTenant = SequelizeRepository.getCurrentTenant(options)

    const where = {
      id: {
        [Op.in]: ids,
      },
      tenantId: currentTenant.id,
    }

    const records = await options.database.integration.findAll({
      attributes: ['id'],
      where,
    })

    return records.map((record) => record.id)
  }

  static async count(filter, options: IRepositoryOptions) {
    const transaction = SequelizeRepository.getTransaction(options)

    const tenant = SequelizeRepository.getCurrentTenant(options)

    return options.database.integration.count({
      where: {
        ...filter,
        tenantId: tenant.id,
      },
      transaction,
    })
  }

  static async findAndCountAll(
    { filter = {} as any, advancedFilter = null as any, limit = 0, offset = 0, orderBy = '' },
    options: IRepositoryOptions,
  ) {
    const include = []

    // If the advanced filter is empty, we construct it from the query parameter filter
    if (!advancedFilter) {
      advancedFilter = { and: [] }

      if (filter.id) {
        advancedFilter.and.push({
          id: filter.id,
        })
      }

      if (filter.platform) {
        advancedFilter.and.push({
          platform: filter.platform,
        })
      }

      if (filter.status) {
        advancedFilter.and.push({
          status: filter.status,
        })
      }

      if (filter.limitCountRange) {
        const [start, end] = filter.limitCountRange

        if (start !== undefined && start !== null && start !== '') {
          advancedFilter.and.push({
            limitCount: {
              gte: start,
            },
          })
        }

        if (end !== undefined && end !== null && end !== '') {
          advancedFilter.and.push({
            limitCount: {
              lte: end,
            },
          })
        }
      }

      if (filter.limitLastResetAtRange) {
        const [start, end] = filter.limitLastResetAtRange

        if (start !== undefined && start !== null && start !== '') {
          advancedFilter.and.push({
            limitLastResetAt: {
              gte: start,
            },
          })
        }

        if (end !== undefined && end !== null && end !== '') {
          advancedFilter.and.push({
            limitLastResetAt: {
              lte: end,
            },
          })
        }
      }

      if (filter.integrationIdentifier) {
        advancedFilter.and.push({
          integrationIdentifier: filter.integrationIdentifier,
        })
      }

      if (filter.createdAtRange) {
        const [start, end] = filter.createdAtRange

        if (start !== undefined && start !== null && start !== '') {
          advancedFilter.and.push({
            createdAt: {
              gte: start,
            },
          })
        }

        if (end !== undefined && end !== null && end !== '') {
          advancedFilter.and.push({
            createdAt: {
              lte: end,
            },
          })
        }
      }
    }

    const parser = new QueryParser(
      {
        nestedFields: {
          sentiment: 'sentiment.sentiment',
        },
      },
      options,
    )

    const parsed: QueryOutput = parser.parse({
      filter: advancedFilter,
      orderBy: orderBy || ['createdAt_DESC'],
      limit,
      offset,
    })

    let {
      rows,
      count, // eslint-disable-line prefer-const
    } = await options.database.integration.findAndCountAll({
      ...(parsed.where ? { where: parsed.where } : {}),
      ...(parsed.having ? { having: parsed.having } : {}),
      order: parsed.order,
      limit: parsed.limit,
      offset: parsed.offset,
      include,
      transaction: SequelizeRepository.getTransaction(options),
    })

    rows = await this._populateRelationsForRows(rows)

    return { rows, count, limit: parsed.limit, offset: parsed.offset }
  }

  static async findAllAutocomplete(query, limit, options: IRepositoryOptions) {
    const tenant = SequelizeRepository.getCurrentTenant(options)

    const whereAnd: Array<any> = [
      {
        tenantId: tenant.id,
      },
    ]

    if (query) {
      whereAnd.push({
        [Op.or]: [
          { id: SequelizeFilterUtils.uuid(query) },
          {
            [Op.and]: SequelizeFilterUtils.ilikeIncludes('integration', 'platform', query),
          },
        ],
      })
    }

    const where = { [Op.and]: whereAnd }

    const records = await options.database.integration.findAll({
      attributes: ['id', 'platform'],
      where,
      limit: limit ? Number(limit) : undefined,
      order: [['platform', 'ASC']],
    })

    return records.map((record) => ({
      id: record.id,
      label: record.platform,
    }))
  }

  static async _createAuditLog(action, record, data, options: IRepositoryOptions) {
    if (log) {
      let values = {}

      if (data) {
        values = {
          ...record.get({ plain: true }),
        }
      }

      await AuditLogRepository.log(
        {
          entityName: 'integration',
          entityId: record.id,
          action,
          values,
        },
        options,
      )
    }
  }

  static async _populateRelationsForRows(rows) {
    if (!rows) {
      return rows
    }

    return Promise.all(rows.map((record) => this._populateRelations(record)))
  }

  static async _populateRelations(record) {
    if (!record) {
      return record
    }

    const output = record.get({ plain: true })

    return output
  }
}

export default IntegrationRepository<|MERGE_RESOLUTION|>--- conflicted
+++ resolved
@@ -8,7 +8,6 @@
 import { IRepositoryOptions } from './IRepositoryOptions'
 import QueryParser from './filters/queryParser'
 import { QueryOutput } from './filters/queryTypes'
-import SegmentRepository from './segmentRepository'
 
 const { Op } = Sequelize
 const log: boolean = false
@@ -63,11 +62,7 @@
       where: {
         id,
         tenantId: currentTenant.id,
-<<<<<<< HEAD
-        segmentId: SegmentRepository.getSegmentIds(options),
-=======
         segmentId: SequelizeRepository.getSegmentIds(options),
->>>>>>> f0b0aec6
       },
       transaction,
     })
