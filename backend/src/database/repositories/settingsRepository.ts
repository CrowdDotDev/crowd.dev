import _get from 'lodash/get'
import { DEFAULT_ACTIVITY_TYPE_SETTINGS } from '@crowd/integrations'
import { ActivityTypeSettings } from '@crowd/types'
import SequelizeRepository from './sequelizeRepository'
import AuditLogRepository from './auditLogRepository'
import { IRepositoryOptions } from './IRepositoryOptions'

export default class SettingsRepository {
  static async findOrCreateDefault(defaults, options: IRepositoryOptions) {
    const currentUser = SequelizeRepository.getCurrentUser(options)

    const tenant = SequelizeRepository.getCurrentTenant(options)
    const [settings] = await options.database.settings.findOrCreate({
      where: { id: tenant.id, tenantId: tenant.id },
      defaults: {
        ...defaults,
        id: tenant.id,
        tenantId: tenant.id,
        createdById: currentUser ? currentUser.id : null,
      },
      transaction: SequelizeRepository.getTransaction(options),
    })

    return this._populateRelations(settings, options)
  }

  static async save(data, options: IRepositoryOptions) {
    const transaction = SequelizeRepository.getTransaction(options)

    const currentUser = SequelizeRepository.getCurrentUser(options)

    const tenant = SequelizeRepository.getCurrentTenant(options)

    data.backgroundImageUrl = _get(data, 'backgroundImages[0].downloadUrl', null)
    data.logoUrl = _get(data, 'logos[0].downloadUrl', null)
    if (
      typeof data.slackWebHook !== 'string' ||
      (typeof data.slackWebHook === 'string' && !data.slackWebHook?.startsWith('https://'))
    ) {
      data.slackWebHook = undefined
    }

    const [settings] = await options.database.settings.findOrCreate({
      where: { id: tenant.id, tenantId: tenant.id },
      defaults: {
        ...data,
        id: tenant.id,
        tenantId: tenant.id,
        createdById: currentUser ? currentUser.id : null,
      },
      transaction,
    })

    await settings.update(data, {
      transaction,
    })

    await AuditLogRepository.log(
      {
        entityName: 'settings',
        entityId: settings.id,
        action: AuditLogRepository.UPDATE,
        values: data,
      },
      options,
    )

<<<<<<< HEAD
    return this._populateRelations(settings, options)
=======
    return this._populateRelations(settings)
  }

  static async getTenantSettings(tenantId: string, options: IRepositoryOptions) {
    const transaction = SequelizeRepository.getTransaction(options)

    const settings = await options.database.settings.findOne({
      where: { tenantId },
      transaction,
    })

    return settings
  }

  static buildActivityTypes(record: any): ActivityTypeSettings {
    const activityTypes = {} as ActivityTypeSettings

    activityTypes.default = lodash.cloneDeep(DEFAULT_ACTIVITY_TYPE_SETTINGS)
    activityTypes.custom = {}

    if (Object.keys(record.customActivityTypes).length > 0) {
      activityTypes.custom = record.customActivityTypes
    }

    return activityTypes
>>>>>>> e93e16d9
  }

  static getActivityChannels(options: IRepositoryOptions) {
    return options.currentTenant?.settings[0]?.activityChannels
  }

  static async _populateRelations(record, options: IRepositoryOptions) {
    if (!record) {
      return record
    }

    let segment = null

    if (options.currentSegments?.length > 0) {
      segment = SequelizeRepository.getStrictlySingleActiveSegment(options)
    }

    const settings = record.get({ plain: true })

<<<<<<< HEAD
    settings.activityTypes = segment ? segment.activityTypes : null
=======
    settings.activityTypes = this.buildActivityTypes(record)
    settings.slackWebHook = !!settings.slackWebHook
>>>>>>> e93e16d9

    return settings
  }
}<|MERGE_RESOLUTION|>--- conflicted
+++ resolved
@@ -65,10 +65,7 @@
       options,
     )
 
-<<<<<<< HEAD
     return this._populateRelations(settings, options)
-=======
-    return this._populateRelations(settings)
   }
 
   static async getTenantSettings(tenantId: string, options: IRepositoryOptions) {
@@ -80,20 +77,6 @@
     })
 
     return settings
-  }
-
-  static buildActivityTypes(record: any): ActivityTypeSettings {
-    const activityTypes = {} as ActivityTypeSettings
-
-    activityTypes.default = lodash.cloneDeep(DEFAULT_ACTIVITY_TYPE_SETTINGS)
-    activityTypes.custom = {}
-
-    if (Object.keys(record.customActivityTypes).length > 0) {
-      activityTypes.custom = record.customActivityTypes
-    }
-
-    return activityTypes
->>>>>>> e93e16d9
   }
 
   static getActivityChannels(options: IRepositoryOptions) {
@@ -113,12 +96,8 @@
 
     const settings = record.get({ plain: true })
 
-<<<<<<< HEAD
     settings.activityTypes = segment ? segment.activityTypes : null
-=======
-    settings.activityTypes = this.buildActivityTypes(record)
     settings.slackWebHook = !!settings.slackWebHook
->>>>>>> e93e16d9
 
     return settings
   }
