import lodash from 'lodash'
import { v4 as uuid } from 'uuid'
import { QueryTypes } from 'sequelize'
import { DEFAULT_ACTIVITY_TYPE_SETTINGS } from '@crowd/integrations'
import { ActivityTypeSettings } from '@crowd/types'
import { IRepositoryOptions } from './IRepositoryOptions'
import { RepositoryBase } from './repositoryBase'
import {
  SegmentCreateData,
  SegmentData,
  SegmentLevel,
  SegmentProjectGroupNestedData,
  SegmentProjectNestedData,
  SegmentRawData,
  SegmentStatus,
  SegmentUpdateChildrenPartialData,
  SegmentUpdateData,
} from '../../types/segmentTypes'
import { PageData, QueryData } from '../../types/common'
import Error404 from '../../errors/Error404'
import removeFieldsFromObject from '../../utils/getObjectWithoutKey'
import IntegrationRepository from './integrationRepository'
import SequelizeRepository from './sequelizeRepository'

class SegmentRepository extends RepositoryBase<
  SegmentData,
  string,
  SegmentCreateData,
  unknown,
  unknown
> {
  public constructor(options: IRepositoryOptions) {
    super(options, true)
  }

  /**
   * Insert a segment.
   * @param data segment data
   * @returns
   */
  async create(data: SegmentCreateData): Promise<SegmentData> {
    const transaction = this.transaction

    const segmentInsertResult = await this.options.database.sequelize.query(
      `INSERT INTO "segments" ("id", "url", "name", "slug", "parentSlug", "grandparentSlug", "status", "parentName", "sourceId", "sourceParentId", "tenantId", "grandparentName")
          VALUES
              (:id, :url, :name, :slug, :parentSlug, :grandparentSlug, :status, :parentName, :sourceId, :sourceParentId, :tenantId, :grandparentName)
          RETURNING "id"
        `,
      {
        replacements: {
          id: uuid(),
          url: data.url || null,
          name: data.name,
          parentName: data.parentName || null,
          grandparentName: data.grandparentName || null,
          slug: data.slug,
          parentSlug: data.parentSlug || null,
          grandparentSlug: data.grandparentSlug || null,
          status: data.status || SegmentStatus.ACTIVE,
          sourceId: data.sourceId || null,
          sourceParentId: data.sourceParentId || null,
          tenantId: this.options.currentTenant.id,
        },
        type: QueryTypes.INSERT,
        transaction,
      },
    )

    const segment = await this.findById(segmentInsertResult[0][0].id)
    return segment
  }

  /**
   * Updates:
   * parent slugs of children => parentSlug, grandparentSlug
   * parent names of children => parentName, grandparentName
   * @param id
   * @param slug
   * @param name
   */
  async updateChildrenBulk(
    segment: SegmentData,
    data: SegmentUpdateChildrenPartialData,
  ): Promise<SegmentData> {
    if (SegmentRepository.isProjectGroup(segment)) {
      // update projects
      await this.updateBulk(
        (segment as SegmentProjectGroupNestedData).projects.map((p) => p.id),
        {
          parentName: data.name,
          parentSlug: data.slug,
        },
      )

      const subprojectIds = (segment as SegmentProjectGroupNestedData).projects.reduce((acc, p) => {
        acc.push(...(p as SegmentProjectNestedData).subprojects.map((sp) => sp.id))
        return acc
      }, [])

      await this.updateBulk(subprojectIds, {
        grandparentSlug: data.slug,
        grandparentName: data.name,
      })
    } else if (SegmentRepository.isProject(segment)) {
      // update subprojects
      await this.updateBulk(
        (segment as SegmentProjectNestedData).subprojects.map((sp) => sp.id),
        {
          parentName: data.name,
          parentSlug: data.slug,
        },
      )
    }

    return this.findById(segment.id)
  }

  async updateBulk(ids: string[], data: SegmentUpdateData): Promise<string[]> {
    const transaction = this.transaction

    // strip arbitrary fields
    const updateFields = Object.keys(data).filter(
      (key) =>
        data[key] &&
        [
          'name',
          'slug',
          'parentSlug',
          'grandparentSlug',
          'status',
          'parentName',
          'sourceId',
          'sourceParentId',
          'grandparentName',
        ].includes(key),
    )

    let segmentUpdateQuery = `UPDATE segments SET `
    const replacements = {} as any

    for (const field of updateFields) {
      segmentUpdateQuery += ` "${field}" = :${field} `
      replacements[field] = data[field]

      if (updateFields[updateFields.length - 1] !== field) {
        segmentUpdateQuery += ', '
      }
    }

    segmentUpdateQuery += ` WHERE id in (:ids) and "tenantId" = :tenantId returning id`
    replacements.tenantId = this.options.currentTenant.id
    replacements.ids = ids

    const idsUpdated = await this.options.database.sequelize.query(segmentUpdateQuery, {
      replacements,
      type: QueryTypes.UPDATE,
      transaction,
    })

    return idsUpdated
  }

  override async update(id: string, data: SegmentUpdateData): Promise<SegmentData> {
    const transaction = this.transaction

    const segment = await this.findById(id)

    if (!segment) {
      throw new Error404()
    }

    // strip arbitrary fields
    const updateFields = Object.keys(data).filter((key) =>
      [
        'name',
        'url',
        'slug',
        'parentSlug',
        'grandparentSlug',
        'status',
        'parentName',
        'sourceId',
        'sourceParentId',
        'customActivityTypes',
      ].includes(key),
    )

    if (updateFields.length > 0) {
      let segmentUpdateQuery = `UPDATE segments SET `
      const replacements = {} as any

      for (const field of updateFields) {
        segmentUpdateQuery += ` "${field}" = :${field} `
        replacements[field] = data[field]

        if (updateFields[updateFields.length - 1] !== field) {
          segmentUpdateQuery += ', '
        }
      }

      segmentUpdateQuery += ` WHERE id = :id and "tenantId" = :tenantId `
      replacements.tenantId = this.options.currentTenant.id
      replacements.id = id

      if (replacements.customActivityTypes) {
        replacements.customActivityTypes = JSON.stringify(replacements.customActivityTypes)
      }

      await this.options.database.sequelize.query(segmentUpdateQuery, {
        replacements,
        type: QueryTypes.UPDATE,
        transaction,
      })
    }

    return this.findById(id)
  }

  async addActivityChannel(segmentId: string, platform: string, channel: string) {
    const transaction = this.transaction

    await this.options.database.sequelize.query(
      `
        INSERT INTO "segmentActivityChannels" ("tenantId", "segmentId", "platform", "channel")
        VALUES (:tenantId, :segmentId, :platform, :channel)
        ON CONFLICT DO NOTHING;
      `,
      {
        replacements: {
          tenantId: this.options.currentTenant.id,
          segmentId,
          platform,
          channel,
        },
        type: QueryTypes.INSERT,
        transaction,
      },
    )
  }

  async fetchActivityChannels(segmentId: string) {
    const transaction = this.transaction

    const records = await this.options.database.sequelize.query(
      `
        SELECT
          "platform",
          json_agg(DISTINCT "channel") AS "channels"
        FROM "segmentActivityChannels"
        WHERE "tenantId" = :tenantId
          AND "segmentId" = :segmentId
        GROUP BY "platform";
      `,
      {
        replacements: {
          tenantId: this.options.currentTenant.id,
          segmentId,
        },
        type: QueryTypes.SELECT,
        transaction,
      },
    )

    return records.reduce((acc, r) => {
      acc[r.platform] = r.channels
      return acc
    }, {})
  }

  async fetchTenantActivityChannels() {
    const transaction = this.transaction

    const records = await this.options.database.sequelize.query(
      `
        SELECT
          "platform",
          json_agg(DISTINCT "channel") AS "channels"
        FROM "segmentActivityChannels"
        WHERE "tenantId" = :tenantId
        GROUP BY "platform";
      `,
      {
        replacements: {
          tenantId: this.options.currentTenant.id,
        },
        type: QueryTypes.SELECT,
        transaction,
      },
    )

    return records.reduce((acc, r) => {
      acc[r.platform] = r.channels
      return acc
    }, {})
  }

  async getChildrenOfProjectGroups(segment: SegmentData) {
    const transaction = this.transaction

    const records = await this.options.database.sequelize.query(
      `
          SELECT *
          FROM segments s
          WHERE (s."grandparentSlug" = :slug OR
                 (s."parentSlug" = :slug AND s."grandparentSlug" IS NULL))
            AND s."tenantId" = :tenantId
          ORDER BY "grandparentSlug" DESC, "parentSlug" DESC, slug DESC;
      `,
      {
        replacements: {
          slug: segment.slug,
          tenantId: this.options.currentTenant.id,
        },
        type: QueryTypes.SELECT,
        transaction,
      },
    )

    return records
  }

  async getChildrenOfProjects(segment: SegmentData) {
    const records = await this.options.database.sequelize.query(
      `
                select * from segments s
                where s."parentSlug" = :slug
                  AND s."grandparentSlug" = :parentSlug
                and s."tenantId" = :tenantId;
            `,
      {
        replacements: {
          slug: segment.slug,
          parentSlug: segment.parentSlug,
          tenantId: this.options.currentTenant.id,
        },
        type: QueryTypes.SELECT,
      },
    )

    return records
  }

  async findBySlug(slug: string, level: SegmentLevel) {
    const transaction = this.transaction

    let findBySlugQuery = `SELECT * FROM segments WHERE slug = :slug AND "tenantId" = :tenantId`

    if (level === SegmentLevel.SUB_PROJECT) {
      findBySlugQuery += ` and "parentSlug" is not null and "grandparentSlug" is not null`
    } else if (level === SegmentLevel.PROJECT) {
      findBySlugQuery += ` and "parentSlug" is not null and "grandparentSlug" is null`
    } else if (level === SegmentLevel.PROJECT_GROUP) {
      findBySlugQuery += ` and "parentSlug" is null and "grandparentSlug" is null`
    }

    const records = await this.options.database.sequelize.query(findBySlugQuery, {
      replacements: {
        slug,
        tenantId: this.options.currentTenant.id,
      },
      type: QueryTypes.SELECT,
      transaction,
    })

    if (records.length === 0) {
      return null
    }

    return this.findById(records[0].id)
  }

  async findInIds(ids: string[]): Promise<SegmentData[]> {
    const transaction = this.transaction

    const records = await this.options.database.sequelize.query(
      `
        SELECT
          s.*
        FROM segments s
        WHERE id in (:ids)
        AND s."tenantId" = :tenantId
        GROUP BY s.id;
      `,
      {
        replacements: {
          ids,
          tenantId: this.options.currentTenant.id,
        },
        type: QueryTypes.SELECT,
        transaction,
      },
    )

    return records.map((sr) => SegmentRepository.populateRelations(sr))
  }

  static populateRelations(record: SegmentRawData): SegmentData {
    const segmentData: SegmentData = {
      ...record,
      activityTypes: null,
    }

    if (SegmentRepository.isSubproject(record)) {
      segmentData.activityTypes = SegmentRepository.buildActivityTypes(record)
    }

    return segmentData
  }

  async findById(id: string): Promise<SegmentProjectGroupNestedData | SegmentProjectNestedData> {
    const transaction = this.transaction

    const records = await this.options.database.sequelize.query(
      `
        SELECT
          s.*
        FROM segments s
        WHERE s.id = :id
        AND s."tenantId" = :tenantId
        GROUP BY s.id;
      `,
      {
        replacements: {
          id,
          tenantId: this.options.currentTenant.id,
        },
        type: QueryTypes.SELECT,
        transaction,
      },
    )

    if (records.length === 0) {
      return null
    }

    const record = records[0]

    if (SegmentRepository.isProjectGroup(record)) {
      // find projects
      // TODO: Check sorting - parent should come first
      const children = await this.getChildrenOfProjectGroups(record)

      const projects = children.reduce((acc, child) => {
        if (SegmentRepository.isProject(child)) {
          acc.push(child)
        } else if (SegmentRepository.isSubproject(child)) {
          // find project index
          const projectIndex = acc.findIndex((project) => project.slug === child.parentSlug)
          if (!acc[projectIndex].subprojects) {
            acc[projectIndex].subprojects = [child]
          } else {
            acc[projectIndex].subprojects.push(child)
          }
        }
        return acc
      }, [])

      record.projects = projects
    } else if (SegmentRepository.isProject(record)) {
      const children = await this.getChildrenOfProjects(record)
      record.subprojects = children
    }

    return SegmentRepository.populateRelations(record)
  }

  static isProjectGroup(segment: SegmentData | SegmentRawData): boolean {
    return segment.slug && segment.parentSlug === null && segment.grandparentSlug === null
  }

  static isProject(segment: SegmentData | SegmentRawData): boolean {
    return segment.slug && segment.parentSlug && segment.grandparentSlug === null
  }

  static isSubproject(segment: SegmentData | SegmentRawData): boolean {
    return segment.slug != null && segment.parentSlug != null && segment.grandparentSlug != null
  }

  /**
   * Query project groups with their children
   * @returns
   */
  async queryProjectGroups(criteria: QueryData): Promise<PageData<SegmentData>> {
    let searchQuery = 'WHERE 1=1'

    const replacements = {
      tenantId: this.currentTenant.id,
      name: `%${criteria.filter?.name}%`,
      status: criteria.filter?.status,
      adminSegments: null,
    }

    if (criteria.filter?.status) {
      searchQuery += `AND s.status = :status`
    }

    if (criteria.filter?.name) {
      searchQuery += `AND s.name ilike :name`
    }

    if (criteria.filter?.adminOnly) {
      const adminSegments = this.options.currentUser.tenants.flatMap((t) => t.adminSegments)
      if (adminSegments.length === 0) {
        return { count: 0, rows: [], limit: criteria.limit, offset: criteria.offset }
      }
      searchQuery += `AND s.id IN (:adminSegments)`
      replacements.adminSegments = adminSegments
    }

    const projectGroups = await this.options.database.sequelize.query(
      `
          WITH
              foundations AS (
                  SELECT
                      f.id AS foundation_id,
                      f.name AS foundation_name,
                      f.status,
                      f."createdAt",
                      f."updatedAt",
                      f."sourceId",
                      f."sourceParentId",
                      f.slug,
                      p.name AS project_name,
                      p.id AS project_id,
                      p.status AS project_status,
                      p.slug AS project_slug,
                      COUNT(DISTINCT sp.id) AS subproject_count,
                      JSONB_AGG(JSONB_BUILD_OBJECT(
                          'id', sp.id,
                          'name', sp.name,
                          'status', sp.status,
                          'slug', sp.slug
                          )) AS subprojects
                  FROM segments f
                  JOIN segments p
                      ON p."parentSlug" = f."slug"
                             AND p."grandparentSlug" IS NULL
                             AND p."tenantId" = f."tenantId"
                  JOIN segments sp
                      ON sp."parentSlug" = p."slug"
                             AND sp."grandparentSlug" = f.slug
                             AND sp."tenantId" = f."tenantId"
                  WHERE f."parentSlug" IS NULL
                    AND f."tenantId" = :tenantId
                  GROUP BY f."id", p.id
              )
          SELECT
              s.*,
              COUNT(*) OVER () AS "totalCount",
              JSONB_AGG(JSONB_BUILD_OBJECT(
                      'id', f.project_id,
                      'name', f.project_name,
                      'status', f.project_status,
                      'slug', f.project_slug,
                      'subprojects', f.subprojects
                  )) AS projects
          FROM segments s
          JOIN foundations f ON s.id = f.foundation_id
          ${searchQuery}
          GROUP BY s.id, f.foundation_name
          ORDER BY f.foundation_name
          ${this.getPaginationString(criteria)};
      `,
      {
        replacements,
        type: QueryTypes.SELECT,
      },
    )

    const count = projectGroups.length > 0 ? Number.parseInt(projectGroups[0].totalCount, 10) : 0

    const rows = projectGroups.map((i) => removeFieldsFromObject(i, 'totalCount'))

    return { count, rows, limit: criteria.limit, offset: criteria.offset }
  }

  async queryProjects(criteria: QueryData): Promise<PageData<SegmentData>> {
    let searchQuery = ''

    if (criteria.filter?.status) {
      searchQuery += ` AND s.status = :status`
    }

    if (criteria.filter?.name) {
      searchQuery += ` AND s.name ilike :name`
    }

    if (criteria.filter?.parentSlug) {
      searchQuery += ` AND s."parentSlug" = :parent_slug `
    }

    const projects = await this.options.database.sequelize.query(
      `
            SELECT 
                s.*,
                COUNT(DISTINCT sp.id)                                       AS subproject_count,
                jsonb_agg(jsonb_build_object('id', sp.id, 'name', sp.name, 'status', sp.status)) as subprojects,
                count(*) over () as "totalCount"
            FROM segments s
                JOIN segments sp ON sp."parentSlug" = s."slug" and sp."grandparentSlug" is not null
                AND sp."tenantId" = s."tenantId"
            WHERE 
                s."grandparentSlug" IS NULL
            and s."parentSlug" is not null
            and s."tenantId" = :tenantId
            ${searchQuery}
            GROUP BY s."id"
            ORDER BY s."name"
            ${this.getPaginationString(criteria)};
            `,
      {
        replacements: {
          tenantId: this.currentTenant.id,
          name: `%${criteria.filter?.name}%`,
          status: criteria.filter?.status,
          parent_slug: `${criteria.filter?.parentSlug}`,
        },
        type: QueryTypes.SELECT,
      },
    )

    const subprojects = projects.map((p) => p.subprojects).flat()
    const integrationsBySegments = await this.queryIntegrationsForSubprojects(subprojects)

    const count = projects.length > 0 ? Number.parseInt(projects[0].totalCount, 10) : 0

    const rows = projects.map((i) => removeFieldsFromObject(i, 'totalCount'))

    // assign integrations to subprojects
    rows.forEach((row) => {
      row.subprojects.forEach((subproject) => {
        subproject.integrations = integrationsBySegments[subproject.id] || []
      })
    })

    return { count, rows, limit: criteria.limit, offset: criteria.offset }
  }

  async getDefaultSegment() {
    const segments = await this.querySubprojects({ limit: 1, offset: 0 })
    return segments.rows[0] || null
  }

  async querySubprojects(criteria: QueryData): Promise<PageData<SegmentData>> {
    let searchQuery = ''

    if (criteria.filter?.status) {
      searchQuery += ` AND s.status = :status`
    }

    if (criteria.filter?.name) {
      searchQuery += ` AND s.name ilike :name`
    }

    if (criteria.filter?.parentSlug) {
      searchQuery += ` AND s."parentSlug" = :parent_slug `
    }

    if (criteria.filter?.grandparentSlug) {
      searchQuery += ` AND s."grandparentSlug" = :grandparent_slug `
    }

    if (criteria.filter?.ids) {
      searchQuery += ` AND (s.id IN (:ids) OR sp.id IN (:ids) OR sgp.id IN (:ids)) `
    }

    const subprojects = await this.options.database.sequelize.query(
      `
        SELECT
<<<<<<< HEAD
          COUNT(DISTINCT s.id) AS count,
          s.*,
          sp.id AS "projectId",
          sgp.id AS "projectGroupId",
          jsonb_merge_agg(sac."activityChannels") AS "activityChannels"
        FROM segments s
        LEFT JOIN (
          SELECT
            "tenantId",
            "segmentId",
            jsonb_build_object(platform, json_agg(sac.channel)) AS "activityChannels"
          FROM "segmentActivityChannels" sac
          WHERE "tenantId" = :tenantId
          GROUP BY "tenantId", "segmentId", "platform"
        ) sac ON sac."tenantId" = s."tenantId" AND sac."segmentId" = s.id
        JOIN segments sp ON sp.slug = s."parentSlug"
          AND sp."grandparentSlug" IS NULL
          AND sp."parentSlug" IS NOT NULL
          AND sp."tenantId" = s."tenantId"
        JOIN segments sgp ON sgp.slug = sp."parentSlug"
          AND sgp.slug = s."grandparentSlug"
          AND sgp."grandparentSlug" IS NULL
          AND sgp."parentSlug" IS NULL
          AND sgp."tenantId" = s."tenantId"
=======
          s.*
        FROM segments s
>>>>>>> 707eb1e7
        WHERE s."grandparentSlug" IS NOT NULL
          AND s."parentSlug" IS NOT NULL
          AND s."tenantId" = :tenantId
          ${searchQuery}
<<<<<<< HEAD
        GROUP BY s.id, sp.id, sgp.id
=======
>>>>>>> 707eb1e7
        ORDER BY s.name
        ${this.getPaginationString(criteria)};
      `,
      {
        replacements: {
          tenantId: this.currentTenant.id,
          name: `%${criteria.filter?.name}%`,
          status: criteria.filter?.status,
          parent_slug: `${criteria.filter?.parentSlug}`,
          grandparent_slug: `${criteria.filter?.grandparentSlug}`,
          ids: criteria.filter?.ids,
        },
        type: QueryTypes.SELECT,
      },
    )

    const rows = subprojects

    return {
      count: 1,
      rows: rows.map((sr) => SegmentRepository.populateRelations(sr)),
      limit: criteria.limit,
      offset: criteria.offset,
    }
  }

  private async queryIntegrationsForSubprojects(subprojects) {
    const segmentIds = subprojects.map((i) => i.id)
    let { rows: integrations } = await IntegrationRepository.findAndCountAll(
      {
        advancedFilter: {
          segmentId: segmentIds,
        },
      },
      {
        ...this.options,
        currentSegments: subprojects,
      },
    )

    integrations = integrations.map(({ platform, id, status, segmentId }) => ({
      platform,
      id,
      status,
      segmentId,
    }))

    return lodash.groupBy(integrations, 'segmentId')
  }

  /**
   * Builds activity types object with both default and custom activity types
   * @param record
   * @returns
   */
  static buildActivityTypes(record: SegmentRawData): ActivityTypeSettings {
    const activityTypes = {} as ActivityTypeSettings

    activityTypes.default = lodash.cloneDeep(DEFAULT_ACTIVITY_TYPE_SETTINGS)
    activityTypes.custom = {}

    const customActivityTypes = record.customActivityTypes || {}

    if (Object.keys(customActivityTypes).length > 0) {
      activityTypes.custom = customActivityTypes
    }

    return activityTypes
  }

  static getActivityTypes(options: IRepositoryOptions): ActivityTypeSettings {
    return options.currentSegments.reduce((acc, s) => lodash.merge(acc, s.activityTypes), {})
  }

  static async fetchTenantActivityTypes(options: IRepositoryOptions) {
    const transaction = SequelizeRepository.getTransaction(options)

    const [record] = await options.database.sequelize.query(
      `
        SELECT
            jsonb_merge_agg(s."customActivityTypes") AS "customActivityTypes"
        FROM segments s
        WHERE s."grandparentSlug" IS NOT NULL
          AND s."parentSlug" IS NOT NULL
          AND s."tenantId" = :tenantId
          AND s."customActivityTypes" != '{}'
      `,
      {
        replacements: {
          tenantId: options.currentTenant.id,
        },
        type: QueryTypes.SELECT,
        transaction,
      },
    )

    return SegmentRepository.buildActivityTypes(record)
  }

  static activityTypeExists(platform: string, key: string, options: IRepositoryOptions): boolean {
    const activityTypes = this.getActivityTypes(options)

    if (
      (activityTypes.default[platform] && activityTypes.default[platform][key]) ||
      (activityTypes.custom[platform] && activityTypes.custom[platform][key])
    ) {
      return true
    }

    return false
  }

  async findBySourceIds(sourceIds: string[]) {
    const transaction = SequelizeRepository.getTransaction(this.options)
    const seq = SequelizeRepository.getSequelize(this.options)

    if (!sourceIds || !sourceIds.length) {
      return []
    }

    const segments = await seq.query(
      `
        SELECT
          id
        FROM segments
        WHERE "tenantId" = :tenantId
          AND "sourceId" IN (:sourceIds)
          AND "parentSlug" IS NOT NULL
          AND "grandparentSlug" IS NOT NULL
      `,
      {
        replacements: { sourceIds, tenantId: this.options.currentTenant.id },
        type: QueryTypes.SELECT,
        transaction,
      },
    )

    return segments.map((i: any) => i.id)
  }
}

export default SegmentRepository<|MERGE_RESOLUTION|>--- conflicted
+++ resolved
@@ -668,22 +668,10 @@
     const subprojects = await this.options.database.sequelize.query(
       `
         SELECT
-<<<<<<< HEAD
-          COUNT(DISTINCT s.id) AS count,
           s.*,
           sp.id AS "projectId",
-          sgp.id AS "projectGroupId",
-          jsonb_merge_agg(sac."activityChannels") AS "activityChannels"
+          sgp.id AS "projectGroupId"
         FROM segments s
-        LEFT JOIN (
-          SELECT
-            "tenantId",
-            "segmentId",
-            jsonb_build_object(platform, json_agg(sac.channel)) AS "activityChannels"
-          FROM "segmentActivityChannels" sac
-          WHERE "tenantId" = :tenantId
-          GROUP BY "tenantId", "segmentId", "platform"
-        ) sac ON sac."tenantId" = s."tenantId" AND sac."segmentId" = s.id
         JOIN segments sp ON sp.slug = s."parentSlug"
           AND sp."grandparentSlug" IS NULL
           AND sp."parentSlug" IS NOT NULL
@@ -693,18 +681,11 @@
           AND sgp."grandparentSlug" IS NULL
           AND sgp."parentSlug" IS NULL
           AND sgp."tenantId" = s."tenantId"
-=======
-          s.*
-        FROM segments s
->>>>>>> 707eb1e7
         WHERE s."grandparentSlug" IS NOT NULL
           AND s."parentSlug" IS NOT NULL
           AND s."tenantId" = :tenantId
           ${searchQuery}
-<<<<<<< HEAD
         GROUP BY s.id, sp.id, sgp.id
-=======
->>>>>>> 707eb1e7
         ORDER BY s.name
         ${this.getPaginationString(criteria)};
       `,
