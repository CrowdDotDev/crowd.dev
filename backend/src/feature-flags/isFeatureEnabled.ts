--- conflicted
+++ resolved
@@ -24,11 +24,7 @@
     return API_CONFIG.edition === Edition.LFX
   }
 
-<<<<<<< HEAD
-  if (API_CONFIG.edition === Edition.COMMUNITY) {
-=======
   if ([Edition.COMMUNITY, Edition.LFX].includes(API_CONFIG.edition as Edition)) {
->>>>>>> f0b0aec6
     return true
   }
 
