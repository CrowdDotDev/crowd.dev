import { Unleash } from 'unleash-client'
import { Edition } from '@crowd/types'
import { API_CONFIG } from '../conf'
<<<<<<< HEAD
import { Edition, FeatureFlag } from '../types/common'
=======
import { FeatureFlag } from '../types/common'
>>>>>>> 03c1c92b
import getFeatureFlagTenantContext from './getFeatureFlagTenantContext'
import Plans from '../security/plans'

export const PLAN_LIMITS = {
  [Plans.values.essential]: {
    [FeatureFlag.AUTOMATIONS]: 2,
    [FeatureFlag.CSV_EXPORT]: 2,
    [FeatureFlag.MEMBER_ENRICHMENT]: 5,
    [FeatureFlag.ORGANIZATION_ENRICHMENT]: 5,
  },
  [Plans.values.growth]: {
    [FeatureFlag.AUTOMATIONS]: 10,
    [FeatureFlag.CSV_EXPORT]: 10,
    [FeatureFlag.MEMBER_ENRICHMENT]: 1000,
    [FeatureFlag.ORGANIZATION_ENRICHMENT]: 200,
  },
}

export default async (featureFlag: FeatureFlag, req: any): Promise<boolean> => {
  if (featureFlag === FeatureFlag.SEGMENTS) {
    return API_CONFIG.edition === Edition.LFX
  }

  if ([Edition.COMMUNITY, Edition.LFX].includes(API_CONFIG.edition as Edition)) {
    return true
  }

  const context = await getFeatureFlagTenantContext(
    req.currentTenant,
    req.database,
    req.redis,
    req.log,
  )

  const unleash: Unleash = req.unleash

  const enabled = unleash.isEnabled(featureFlag, context)

  return enabled
}<|MERGE_RESOLUTION|>--- conflicted
+++ resolved
@@ -1,11 +1,7 @@
 import { Unleash } from 'unleash-client'
 import { Edition } from '@crowd/types'
 import { API_CONFIG } from '../conf'
-<<<<<<< HEAD
-import { Edition, FeatureFlag } from '../types/common'
-=======
 import { FeatureFlag } from '../types/common'
->>>>>>> 03c1c92b
 import getFeatureFlagTenantContext from './getFeatureFlagTenantContext'
 import Plans from '../security/plans'
 
