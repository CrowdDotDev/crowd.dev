export enum ServiceType {
  API = 'api',
  NODEJS_WORKER = 'nodejs-worker',
  JOB_GENERATOR = 'job-generator',
}

export enum TenantMode {
  SINGLE = 'single',
  MULTI = 'multi',
  MULTI_WITH_SUBDOMAIN = 'multi-with-subdomain',
}

export interface RedisConfiguration {
  username: string
  password: string
  host: string
  port: string
}

export interface AwsCredentials {
  accountId: string
  accessKeyId: string
  secretAccessKey: string
  region: string
}

export interface SQSConfiguration {
  host?: string
  port?: number
  nodejsWorkerQueue: string
  nodejsWorkerDelayableQueue: string
  pythonWorkerQueue: string
  aws: AwsCredentials
}

export interface S3Configuration {
  host?: string
  port?: number
  integrationsAssetsBucket: string
  microservicesAssetsBucket: string
  aws: AwsCredentials
}

export interface ComprehendConfiguration {
  aws: AwsCredentials
}

export interface ClearbitConfiguration {
  apiKey: string
}

export interface DbConfiguration {
  readHost: string
  writeHost: string
  port: number

  username?: string
  password?: string
  apiUsername?: string
  apiPassword?: string
  nodejsWorkerUsername?: string
  nodejsWorkerPassword?: string
  jobGeneratorUsername?: string
  jobGeneratorPassword?: string

  dialect: string
  database: string
  logging: boolean
  transactions: boolean
}

export interface SearchEngineConfiguration {
  host: string
  apiKey: string
}

export interface SegmentConfiguration {
  writeKey: string
}

export interface ApiConfiguration {
  port: number
  url: string
  frontendUrl: string
  frontendUrlWithSubdomain: string
  edition: string
  jwtSecret: string
  jwtExpiresIn: string
  documentation: boolean
}

export interface PlansConfiguration {
  stripePricePremium: string
  stripePriceEnterprise: string
  stripeSecretKey: string
  stripWebhookSigningSecret: string
  stripeEagleEyePlanProductId: string
  stripeGrowthPlanProductId: string
}

export interface DevtoConfiguration {
  globalLimit?: number
}

export interface TwitterConfiguration {
  clientId: string
  clientSecret: string
  globalLimit?: number
  maxRetrospectInSeconds: number
  limitResetFrequencyDays: number
}

export interface SlackConfiguration {
  clientId: string
  clientSecret: string
  globalLimit?: number
  maxRetrospectInSeconds: number
  reporterToken?: string
  reporterChannel?: string
  teamId?: string
  appId?: string
  appToken?: string
}

export interface GoogleConfiguration {
  clientId: string
  clientSecret: string
  callbackUrl: string
}

export interface DiscordConfiguration {
  token: string
  token2: string
  maxRetrospectInSeconds: number
  globalLimit?: number
  limitResetFrequencyDays?: number
}

export interface GithubConfiguration {
  appId: string
  clientId: string
  clientSecret: string
  privateKey: string
  webhookSecret: string
  globalLimit?: number
}

export interface SendgridConfiguration {
  key: string
  webhookSigningSecret: string
  emailFrom: string
  nameFrom: string
  templateEmailAddressVerification: string
  templateInvitation: string
  templatePasswordReset: string
  templateWeeklyAnalytics: string
  templateIntegrationDone: string
  templateCsvExport: string
  templateEagleEyeDigest: string
  weeklyAnalyticsUnsubscribeGroupId: string
}

export interface NetlifyConfiguration {
  apiKey: string
  siteDomain: string
}

export interface CubeJSConfiguration {
  url: string
  jwtSecret: string
  jwtExpiry: string
}

export interface NangoConfiguration {
  url: string
  secretKey: string
}

export interface EnrichmentConfiguration {
  url: string
  apiKey: string
}

export interface EagleEyeConfiguration {
  url: string
  apiKey: string
}

export interface UnleashConfiguration {
  url: string
  adminApiKey: string
  frontendApiKey: string
  backendApiKey: string

  db: {
    host: string
    port: number
    username: string
    password: string
    database: string
  }
}

<<<<<<< HEAD
export interface StackExchangeConfiguration {
  key: string
=======
export interface SlackAlertingConfiguration {
  url: string
>>>>>>> 5a1da477
}<|MERGE_RESOLUTION|>--- conflicted
+++ resolved
@@ -201,11 +201,11 @@
   }
 }
 
-<<<<<<< HEAD
+
 export interface StackExchangeConfiguration {
   key: string
-=======
+}
+
 export interface SlackAlertingConfiguration {
   url: string
->>>>>>> 5a1da477
-}+  }