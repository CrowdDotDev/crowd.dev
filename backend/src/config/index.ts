import config from 'config'
import {
  SQSConfiguration,
  S3Configuration,
  DbConfiguration,
  PlansConfiguration,
  TwitterConfiguration,
  ApiConfiguration,
  SlackConfiguration,
  GoogleConfiguration,
  DiscordConfiguration,
  ServiceType,
  SearchEngineConfiguration,
  SegmentConfiguration,
  GithubConfiguration,
  SendgridConfiguration,
  NetlifyConfiguration,
  TenantMode,
  CubeJSConfiguration,
  ComprehendConfiguration,
  ClearbitConfiguration,
  DevtoConfiguration,
  RedisConfiguration,
  PizzlyConfiguration,
  EnrichmentConfiguration,
  EagleEyeConfiguration,
<<<<<<< HEAD
  UnleashConfiguration,
=======
>>>>>>> 55e34bbe
} from './configTypes'

// TODO-kube

export const KUBE_MODE: boolean = process.env.KUBE_MODE !== undefined

export const SERVICE: ServiceType = process.env.SERVICE as ServiceType

export const TENANT_MODE: TenantMode = process.env.TENANT_MODE as TenantMode

export const IS_TEST_ENV: boolean = process.env.NODE_ENV === 'test'

export const IS_DEV_ENV: boolean =
  process.env.NODE_ENV === 'development' ||
  process.env.NODE_ENV === 'docker' ||
  process.env.NODE_ENV === undefined

export const IS_PROD_ENV: boolean = process.env.NODE_ENV === 'production'

export const IS_STAGING_ENV: boolean = process.env.NODE_ENV === 'staging'

export const LOG_LEVEL: string = process.env.LOG_LEVEL || 'info'

export const IS_CLOUD_ENV: boolean = IS_PROD_ENV || IS_STAGING_ENV

export const SQS_CONFIG: SQSConfiguration = config.get<SQSConfiguration>('sqs')

export const REDIS_CONFIG: RedisConfiguration = config.get<RedisConfiguration>('redis')

export const S3_CONFIG: S3Configuration = KUBE_MODE
  ? config.get<S3Configuration>('s3')
  : {
      microservicesAssetsBucket: process.env.MICROSERVICES_ASSETS_BUCKET,
      integrationsAssetsBucket: process.env.INTEGRATIONS_ASSETS_BUCKET,
      // can be left blank - aws.ts configuration gets it straight from env
      aws: {
        accessKeyId: '',
        accountId: '',
        region: '',
        secretAccessKey: '',
      },
    }

export const DB_CONFIG: DbConfiguration = KUBE_MODE
  ? config.get<DbConfiguration>('db')
  : {
      database: process.env.DATABASE_DATABASE,
      username: process.env.DATABASE_USERNAME,
      password: process.env.DATABASE_PASSWORD,
      dialect: process.env.DATABASE_DIALECT,
      port: parseInt(process.env.DATABASE_PORT || '5432', 10),
      readHost: process.env.DATABASE_HOST_READ,
      writeHost: process.env.DATABASE_HOST_WRITE,
      logging: false,
      transactions: false,
    }

export const SEARCH_ENGINE_CONFIG: SearchEngineConfiguration = KUBE_MODE
  ? config.get<SearchEngineConfiguration>('searchEngine')
  : {
      host: process.env.SEARCH_ENGINE_HOST,
      apiKey: process.env.SEARCH_ENGINE_API_KEY,
    }

export const SEGMENT_CONFIG: SegmentConfiguration = KUBE_MODE
  ? config.get<SegmentConfiguration>('segment')
  : {
      writeKey: process.env.SEGMENT_WRITE_KEY,
    }

export const COMPREHEND_CONFIG: ComprehendConfiguration = KUBE_MODE
  ? config.get<ComprehendConfiguration>('comprehend')
  : {
      // can be left blank - aws.ts configuration gets it straight from env
      aws: {
        accessKeyId: '',
        accountId: '',
        region: '',
        secretAccessKey: '',
      },
    }

export const CLEARBIT_CONFIG: ClearbitConfiguration = KUBE_MODE
  ? config.get<ClearbitConfiguration>('clearbit')
  : {
      apiKey: process.env.CLEARBIT_API_KEY,
    }

export const API_CONFIG: ApiConfiguration = KUBE_MODE
  ? config.get<ApiConfiguration>('api')
  : {
      port: Number(process.env.BACKEND_PORT || 8080),
      edition: process.env.EDITION,
      documentation: !!process.env.API_DOCUMENTATION_ENABLED,
      url: process.env.BACKEND_URL,
      frontendUrl: process.env.FRONTEND_URL,
      frontendUrlWithSubdomain: process.env.FRONTEND_URL_WITH_SUBDOMAIN,
      jwtSecret: process.env.AUTH_JWT_SECRET,
      jwtExpiresIn: process.env.AUTH_JWT_EXPIRES_IN,
      premiumApiUrl: '',
    }
export const PLANS_CONFIG: PlansConfiguration = KUBE_MODE
  ? config.get<PlansConfiguration>('plans')
  : {
      stripePricePremium: process.env.PLAN_STRIPE_PRICES_PREMIUM,
      stripePriceEnterprise: process.env.PLAN_STRIPE_PRICES_ENTERPRISE,
      stripeSecretKey: process.env.PLAN_STRIPE_SECRET_KEY,
      stripWebhookSigningSecret: process.env.PLAN_STRIPE_WEBHOOK_SIGNING_SECRET,
    }

export const DEVTO_CONFIG: DevtoConfiguration = KUBE_MODE
  ? config.get<DevtoConfiguration>('devto')
  : {}

export const TWITTER_CONFIG: TwitterConfiguration = KUBE_MODE
  ? config.get<TwitterConfiguration>('twitter')
  : {
      clientId: process.env.AUTH_SOCIAL_TWITTER_CLIENT_ID,
      clientSecret: process.env.AUTH_SOCIAL_TWITTER_CLIENT_SECRET,
      maxRetrospectInSeconds: Number(process.env.TWITTER_MAX_RETROSPECT_IN_SECONDS || 7380),
      globalLimit: Number(process.env.TWITTER_GLOBAL_LIMIT || 10000),
      limitResetFrequencyDays: Number(process.env.TWITTER_LIMIT_RESET_FREQUENCY_DAYS),
    }

export const SLACK_CONFIG: SlackConfiguration = KUBE_MODE
  ? config.get<SlackConfiguration>('slack')
  : {
      clientId: process.env.SLACK_CLIENT_ID,
      clientSecret: process.env.SLACK_CLIENT_SECRET,
      maxRetrospectInSeconds: Number(process.env.SLACK_MAX_RETROSPECT_IN_SECONDS || 3600),
      globalLimit: Number(process.env.SLACK_GLOBAL_LIMIT || Infinity),
    }

export const GOOGLE_CONFIG: GoogleConfiguration = KUBE_MODE
  ? config.get<GoogleConfiguration>('google')
  : {
      clientId: process.env.AUTH_SOCIAL_GOOGLE_CLIENT_ID,
      clientSecret: process.env.AUTH_SOCIAL_GOOGLE_CLIENT_SECRET,
      callbackUrl: process.env.AUTH_SOCIAL_GOOGLE_CALLBACK_URL,
    }

export const DISCORD_CONFIG: DiscordConfiguration = KUBE_MODE
  ? config.get<DiscordConfiguration>('discord')
  : {
      token: process.env.DISCORD_TOKEN,
      token2: process.env.DISCORD_TOKEN,
      maxRetrospectInSeconds: Number(process.env.DISCORD_MAX_RETROSPECT_IN_SECONDS || 3600),
      globalLimit: Number(process.env.DISCORD_GLOBAL_LIMIT || Infinity),
    }

export const GITHUB_CONFIG: GithubConfiguration = KUBE_MODE
  ? config.get<GithubConfiguration>('github')
  : {
      appId: process.env.GITHUB_APP_ID,
      privateKey: process.env.GITHUB_PRIVATE_KEY,
      clientId: process.env.GITHUB_CLIENT_ID,
      clientSecret: process.env.GITHUB_CLIENT_SECRET,
      webhookSecret: process.env.GITHUB_WEBHOOK_SECRET,
    }

export const SENDGRID_CONFIG: SendgridConfiguration = KUBE_MODE
  ? config.get<SendgridConfiguration>('sendgrid')
  : {
      key: process.env.SENDGRID_KEY,
      emailFrom: process.env.SENDGRID_EMAIL_FROM,
      nameFrom: process.env.SENDGRID_NAME_FROM,
      weeklyAnalyticsUnsubscribeGroupId: process.env.SENDGRID_WEEKLY_ANALYTICS_UNSUBSCRIBE_GROUP_ID,
      templateEmailAddressVerification: process.env.SENDGRID_TEMPLATE_EMAIL_ADDRESS_VERIFICATION,
      templateInvitation: process.env.SENDGRID_TEMPLATE_INVITATION,
      templatePasswordReset: process.env.SENDGRID_TEMPLATE_PASSWORD_RESET,
      templateWeeklyAnalytics: process.env.SENDGRID_TEMPLATE_WEEKLY_ANALYTICS,
      templateIntegrationDone: process.env.SENDGRID_TEMPLATE_INTEGRATION_DONE,
      templateCsvExport: process.env.SENDGRID_TEMPLATE_CSV_EXPORT,
      templateEagleEyeDigest: process.env.SENDGRID_TEMPLATE_EAGLE_EYE_DIGEST,
    }

export const NETLIFY_CONFIG: NetlifyConfiguration = KUBE_MODE
  ? config.get<NetlifyConfiguration>('netlify')
  : {
      apiKey: process.env.NETLIFY_API_KEY,
      siteDomain: process.env.NETLIFY_SITE_DOMAIN,
    }

export const CUBEJS_CONFIG: CubeJSConfiguration = KUBE_MODE
  ? config.get<CubeJSConfiguration>('cubejs')
  : {
      url: process.env.CUBE_JS_URL,
      jwtSecret: process.env.CUBE_JS_JWT_SECRET,
      jwtExpiry: process.env.CUBE_JS_JWT_EXPIRY,
    }

export const PIZZLY_CONFIG: PizzlyConfiguration = KUBE_MODE
  ? config.get<PizzlyConfiguration>('pizzly')
  : {
      url: process.env.PIZZLY_URL,
      secretKey: process.env.PIZZLY_SECRET_KEY,
    }

export const ENRICHMENT_CONFIG: EnrichmentConfiguration = KUBE_MODE
  ? config.get<EnrichmentConfiguration>('enrichment')
  : {
      url: process.env.ENRICHMENT_URL,
      apiKey: process.env.ENRICHMENT_SECRET_KEY,
    }

export const EAGLE_EYE_CONFIG: EagleEyeConfiguration = KUBE_MODE
  ? config.get<EagleEyeConfiguration>('eagleEye')
  : {
      url: process.env.EAGLE_EYE_URL,
      apiKey: process.env.EAGLE_EYE_SECRET_KEY,
<<<<<<< HEAD
    }

export const UNLEASH_CONFIG: UnleashConfiguration = config.get<UnleashConfiguration>('unleash')
=======
    }
>>>>>>> 55e34bbe
<|MERGE_RESOLUTION|>--- conflicted
+++ resolved
@@ -24,10 +24,7 @@
   PizzlyConfiguration,
   EnrichmentConfiguration,
   EagleEyeConfiguration,
-<<<<<<< HEAD
   UnleashConfiguration,
-=======
->>>>>>> 55e34bbe
 } from './configTypes'
 
 // TODO-kube
@@ -238,10 +235,6 @@
   : {
       url: process.env.EAGLE_EYE_URL,
       apiKey: process.env.EAGLE_EYE_SECRET_KEY,
-<<<<<<< HEAD
-    }
-
-export const UNLEASH_CONFIG: UnleashConfiguration = config.get<UnleashConfiguration>('unleash')
-=======
-    }
->>>>>>> 55e34bbe
+    }
+
+export const UNLEASH_CONFIG: UnleashConfiguration = config.get<UnleashConfiguration>('unleash')