--- conflicted
+++ resolved
@@ -21,10 +21,6 @@
   ClearbitConfiguration,
   DevtoConfiguration,
   RedisConfiguration,
-<<<<<<< HEAD
-=======
-  PosthogConfiguration,
->>>>>>> b18639a8
   PizzlyConfiguration,
 } from './configTypes'
 
@@ -224,9 +220,5 @@
   ? config.get<PizzlyConfiguration>('pizzly')
   : {
       url: process.env.PIZZLY_URL,
-<<<<<<< HEAD
       secretKey: process.env.PIZZLY_SECRET_KEY,
-=======
-      token: process.env.PIZZLY_TOKEN,
->>>>>>> b18639a8
     }