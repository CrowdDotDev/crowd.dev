--- conflicted
+++ resolved
@@ -30,11 +30,8 @@
   IntegrationProcessingConfiguration,
   SlackNotifierConfiguration,
   OrganizationEnrichmentConfiguration,
-<<<<<<< HEAD
   IOpenSearchConfig,
-=======
   WeeklyEmailsConfiguration,
->>>>>>> 848d0d7b
 } from './configTypes'
 
 // TODO-kube
