--- conflicted
+++ resolved
@@ -39,10 +39,6 @@
   StackExchangeConfiguration,
   TenantMode,
   TwitterConfiguration,
-<<<<<<< HEAD
-  WeeklyEmailsConfiguration,
-=======
->>>>>>> aa58cc27
 } from './configTypes'
 
 // TODO-kube
