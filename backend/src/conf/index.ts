import config from 'config'
import { IRedisConfiguration } from '@crowd/redis'
import {
  SQSConfiguration,
  S3Configuration,
  DbConfiguration,
  PlansConfiguration,
  TwitterConfiguration,
  ApiConfiguration,
  SlackConfiguration,
  GoogleConfiguration,
  DiscordConfiguration,
  ServiceType,
  SegmentConfiguration,
  GithubConfiguration,
  SendgridConfiguration,
  NetlifyConfiguration,
  TenantMode,
  CubeJSConfiguration,
  ComprehendConfiguration,
  ClearbitConfiguration,
  DevtoConfiguration,
  NangoConfiguration,
  EnrichmentConfiguration,
  EagleEyeConfiguration,
  UnleashConfiguration,
  StackExchangeConfiguration,
  SlackAlertingConfiguration,
  SampleDataConfiguration,
  IntegrationProcessingConfiguration,
  SlackNotifierConfiguration,
  OrganizationEnrichmentConfiguration,
<<<<<<< HEAD
  Auth0Configuration,
=======
  WeeklyEmailsConfiguration,
>>>>>>> 8063c4d9
} from './configTypes'

// TODO-kube

export const KUBE_MODE: boolean = process.env.KUBE_MODE !== undefined

export const SERVICE: ServiceType = process.env.SERVICE as ServiceType

export const TENANT_MODE: TenantMode = process.env.TENANT_MODE as TenantMode

export const IS_TEST_ENV: boolean = process.env.NODE_ENV === 'test'

export const IS_DEV_ENV: boolean =
  process.env.NODE_ENV === 'development' ||
  process.env.NODE_ENV === 'docker' ||
  process.env.NODE_ENV === undefined

export const IS_PROD_ENV: boolean = process.env.NODE_ENV === 'production'

export const IS_STAGING_ENV: boolean = process.env.NODE_ENV === 'staging'

export const LOG_LEVEL: string = process.env.LOG_LEVEL || 'info'

export const IS_CLOUD_ENV: boolean = IS_PROD_ENV || IS_STAGING_ENV

export const SQS_CONFIG: SQSConfiguration = config.get<SQSConfiguration>('sqs')

export const REDIS_CONFIG: IRedisConfiguration = config.get<IRedisConfiguration>('redis')

export const S3_CONFIG: S3Configuration = config.get<S3Configuration>('s3')

export const DB_CONFIG: DbConfiguration = config.get<DbConfiguration>('db')

export const SEGMENT_CONFIG: SegmentConfiguration = config.get<SegmentConfiguration>('segment')

export const COMPREHEND_CONFIG: ComprehendConfiguration =
  config.get<ComprehendConfiguration>('comprehend')

export const CLEARBIT_CONFIG: ClearbitConfiguration = config.get<ClearbitConfiguration>('clearbit')

export const API_CONFIG: ApiConfiguration = config.get<ApiConfiguration>('api')

export const AUTH0_CONFIG: Auth0Configuration = config.get<Auth0Configuration>('auth0')

export const PLANS_CONFIG: PlansConfiguration = config.get<PlansConfiguration>('plans')

export const DEVTO_CONFIG: DevtoConfiguration = config.get<DevtoConfiguration>('devto')

export const TWITTER_CONFIG: TwitterConfiguration = config.get<TwitterConfiguration>('twitter')

export const SLACK_CONFIG: SlackConfiguration = config.get<SlackConfiguration>('slack')

export const SLACK_NOTIFIER_CONFIG: SlackNotifierConfiguration =
  config.get<SlackNotifierConfiguration>('slackNotifier')

export const GOOGLE_CONFIG: GoogleConfiguration = config.get<GoogleConfiguration>('google')

export const DISCORD_CONFIG: DiscordConfiguration = config.get<DiscordConfiguration>('discord')

export const GITHUB_CONFIG: GithubConfiguration = config.get<GithubConfiguration>('github')

export const SENDGRID_CONFIG: SendgridConfiguration = config.get<SendgridConfiguration>('sendgrid')

export const NETLIFY_CONFIG: NetlifyConfiguration = config.get<NetlifyConfiguration>('netlify')

export const CUBEJS_CONFIG: CubeJSConfiguration = config.get<CubeJSConfiguration>('cubejs')

export const NANGO_CONFIG: NangoConfiguration = config.get<NangoConfiguration>('nango')

export const ENRICHMENT_CONFIG: EnrichmentConfiguration =
  config.get<EnrichmentConfiguration>('enrichment')

export const ORGANIZATION_ENRICHMENT_CONFIG: OrganizationEnrichmentConfiguration =
  config.get<OrganizationEnrichmentConfiguration>('organizationEnrichment')

export const EAGLE_EYE_CONFIG: EagleEyeConfiguration = config.get<EagleEyeConfiguration>('eagleEye')

export const UNLEASH_CONFIG: UnleashConfiguration = config.get<UnleashConfiguration>('unleash')

export const STACKEXCHANGE_CONFIG: StackExchangeConfiguration =
  config.get<StackExchangeConfiguration>('stackexchange') ?? {
    key: process.env.STACKEXCHANGE_KEY,
  }

export const SLACK_ALERTING_CONFIG: SlackAlertingConfiguration =
  config.get<SlackAlertingConfiguration>('slackAlerting')

export const SAMPLE_DATA_CONFIG: SampleDataConfiguration =
  config.get<SampleDataConfiguration>('sampleData')

export const INTEGRATION_PROCESSING_CONFIG: IntegrationProcessingConfiguration =
  config.get<IntegrationProcessingConfiguration>('integrationProcessing')

export const WEEKLY_EMAILS_CONFIG: WeeklyEmailsConfiguration =
  config.get<WeeklyEmailsConfiguration>('weeklyEmails')<|MERGE_RESOLUTION|>--- conflicted
+++ resolved
@@ -30,11 +30,8 @@
   IntegrationProcessingConfiguration,
   SlackNotifierConfiguration,
   OrganizationEnrichmentConfiguration,
-<<<<<<< HEAD
   Auth0Configuration,
-=======
   WeeklyEmailsConfiguration,
->>>>>>> 8063c4d9
 } from './configTypes'
 
 // TODO-kube
