--- conflicted
+++ resolved
@@ -30,11 +30,8 @@
   IntegrationProcessingConfiguration,
   SlackNotifierConfiguration,
   OrganizationEnrichmentConfiguration,
-<<<<<<< HEAD
+  IOpenSearchConfig,
   Auth0Configuration,
-=======
-  IOpenSearchConfig,
->>>>>>> b248f1b5
   WeeklyEmailsConfiguration,
 } from './configTypes'
 
