--- conflicted
+++ resolved
@@ -39,10 +39,6 @@
   StackExchangeConfiguration,
   TenantMode,
   TwitterConfiguration,
-<<<<<<< HEAD
-  WeeklyEmailsConfiguration,
-=======
->>>>>>> 0341e553
 } from './configTypes'
 
 // TODO-kube
