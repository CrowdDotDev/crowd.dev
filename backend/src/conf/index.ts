--- conflicted
+++ resolved
@@ -30,10 +30,7 @@
   IntegrationProcessingConfiguration,
   SlackNotifierConfiguration,
   OrganizationEnrichmentConfiguration,
-<<<<<<< HEAD
-=======
   IOpenSearchConfig,
->>>>>>> 03c1c92b
   WeeklyEmailsConfiguration,
 } from './configTypes'
 
