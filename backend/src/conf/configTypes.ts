export enum ServiceType {
  API = 'api',
  NODEJS_WORKER = 'nodejs-worker',
  JOB_GENERATOR = 'job-generator',
}

export enum TenantMode {
  SINGLE = 'single',
  MULTI = 'multi',
  MULTI_WITH_SUBDOMAIN = 'multi-with-subdomain',
}

export interface AwsCredentials {
  accountId: string
  accessKeyId: string
  secretAccessKey: string
  region: string
}

export interface SQSConfiguration {
  host?: string
  port?: number
  nodejsWorkerQueue: string
  nodejsWorkerDelayableQueue: string
  integrationRunWorkerQueue: string
  pythonWorkerQueue: string
  aws: AwsCredentials
}

export interface S3Configuration {
  host?: string
  port?: number
  integrationsAssetsBucket: string
  microservicesAssetsBucket: string
  aws: AwsCredentials
}

export interface ComprehendConfiguration {
  aws: AwsCredentials
}

export interface ClearbitConfiguration {
  apiKey: string
}

export interface DbConfiguration {
  readHost: string
  writeHost: string
  port: number

  username?: string
  password?: string
  apiUsername?: string
  apiPassword?: string
  nodejsWorkerUsername?: string
  nodejsWorkerPassword?: string
  jobGeneratorUsername?: string
  jobGeneratorPassword?: string

  dialect: string
  database: string
  logging: boolean
  transactions: boolean
}

export interface SegmentConfiguration {
  writeKey: string
}

export interface ApiConfiguration {
  port: number
  url: string
  frontendUrl: string
  frontendUrlWithSubdomain: string
  edition: string
  jwtSecret: string
  jwtExpiresIn: string
  documentation: boolean
}

export interface PlansConfiguration {
  stripePricePremium: string
  stripePriceEnterprise: string
  stripeSecretKey: string
  stripWebhookSigningSecret: string
  stripeEagleEyePlanProductId: string
  stripeGrowthPlanProductId: string
}

export interface DevtoConfiguration {
  globalLimit?: number
}

export interface TwitterConfiguration {
  clientId: string
  clientSecret: string
  globalLimit?: number
  maxRetrospectInSeconds: number
  limitResetFrequencyDays: number
}

export interface SlackConfiguration {
  clientId: string
  clientSecret: string
  globalLimit?: number
  maxRetrospectInSeconds: number
  reporterToken?: string
  reporterChannel?: string
  teamId?: string
  appId?: string
  appToken?: string
}

export interface SlackNotifierConfiguration {
  clientId: string
  clientSecret: string
}

export interface GoogleConfiguration {
  clientId: string
  clientSecret: string
  callbackUrl: string
}

export interface DiscordConfiguration {
  token: string
  token2: string
  maxRetrospectInSeconds: number
  globalLimit?: number
  limitResetFrequencyDays?: number
}

export interface GithubConfiguration {
  appId: string
  clientId: string
  clientSecret: string
  privateKey: string
  webhookSecret: string
  isCommitDataEnabled: string
  globalLimit?: number
}

export interface SendgridConfiguration {
  key: string
  webhookSigningSecret: string
  emailFrom: string
  nameFrom: string
  templateEmailAddressVerification: string
  templateInvitation: string
  templatePasswordReset: string
  templateWeeklyAnalytics: string
  templateIntegrationDone: string
  templateCsvExport: string
  templateEagleEyeDigest: string
  weeklyAnalyticsUnsubscribeGroupId: string
}

export interface NetlifyConfiguration {
  apiKey: string
  siteDomain: string
}

export interface CubeJSConfiguration {
  url: string
  jwtSecret: string
  jwtExpiry: string
}

export interface NangoConfiguration {
  url: string
  secretKey: string
}

export interface EnrichmentConfiguration {
  url: string
  apiKey: string
}

export interface OrganizationEnrichmentConfiguration {
  apiKey: string
}

export interface EagleEyeConfiguration {
  url: string
  apiKey: string
}

export interface UnleashConfiguration {
  url: string
  adminApiKey: string
  frontendApiKey: string
  backendApiKey: string

  db: {
    host: string
    port: number
    username: string
    password: string
    database: string
  }
}

export interface StackExchangeConfiguration {
  key: string
}

export interface SlackAlertingConfiguration {
  url: string
}

export interface SampleDataConfiguration {
  tenantId: string
}

export interface IntegrationProcessingConfiguration {
  maxRetries: number
}

<<<<<<< HEAD
export interface IOpenSearchConfig {
  node: string
  region?: string
  accessKeyId?: string
  secretAccessKey?: string
=======
export interface WeeklyEmailsConfiguration {
  enabled: string // true - enabled, anything else - disabled
>>>>>>> 848d0d7b
}<|MERGE_RESOLUTION|>--- conflicted
+++ resolved
@@ -216,14 +216,13 @@
   maxRetries: number
 }
 
-<<<<<<< HEAD
+export interface WeeklyEmailsConfiguration {
+  enabled: string // true - enabled, anything else - disabled
+}
+
 export interface IOpenSearchConfig {
   node: string
   region?: string
   accessKeyId?: string
   secretAccessKey?: string
-=======
-export interface WeeklyEmailsConfiguration {
-  enabled: string // true - enabled, anything else - disabled
->>>>>>> 848d0d7b
 }