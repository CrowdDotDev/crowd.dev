export enum ServiceType {
  API = 'api',
  NODEJS_WORKER = 'nodejs-worker',
  JOB_GENERATOR = 'job-generator',
}

export enum TenantMode {
  SINGLE = 'single',
  MULTI = 'multi',
  MULTI_WITH_SUBDOMAIN = 'multi-with-subdomain',
}

export interface AwsCredentials {
  accountId: string
  accessKeyId: string
  secretAccessKey: string
  region: string
}

export interface SQSConfiguration {
  host?: string
  port?: number
  nodejsWorkerQueue: string
  nodejsWorkerDelayableQueue: string
  integrationRunWorkerQueue: string
  pythonWorkerQueue: string
  aws: AwsCredentials
}

export interface S3Configuration {
  host?: string
  port?: number
  integrationsAssetsBucket: string
  microservicesAssetsBucket: string
  aws: AwsCredentials
}

export interface ComprehendConfiguration {
  aws: AwsCredentials
}

export interface ClearbitConfiguration {
  apiKey: string
}

export interface DbConfiguration {
  readHost: string
  writeHost: string
  port: number

  username?: string
  password?: string
  apiUsername?: string
  apiPassword?: string
  nodejsWorkerUsername?: string
  nodejsWorkerPassword?: string
  jobGeneratorUsername?: string
  jobGeneratorPassword?: string

  dialect: string
  database: string
  logging: boolean
  transactions: boolean
}

export interface SegmentConfiguration {
  writeKey: string
}

export interface ApiConfiguration {
  port: number
  url: string
  frontendUrl: string
  frontendUrlWithSubdomain: string
  edition: string
  jwtSecret: string
  jwtExpiresIn: string
  documentation: boolean
}

export interface PlansConfiguration {
  stripePricePremium: string
  stripePriceEnterprise: string
  stripeSecretKey: string
  stripWebhookSigningSecret: string
  stripeEagleEyePlanProductId: string
  stripeGrowthPlanProductId: string
}

export interface DevtoConfiguration {
  globalLimit?: number
}

export interface TwitterConfiguration {
  clientId: string
  clientSecret: string
  globalLimit?: number
  maxRetrospectInSeconds: number
  limitResetFrequencyDays: number
}

export interface SlackConfiguration {
  clientId: string
  clientSecret: string
  globalLimit?: number
  maxRetrospectInSeconds: number
  reporterToken?: string
  reporterChannel?: string
  teamId?: string
  appId?: string
  appToken?: string
}

export interface SlackNotifierConfiguration {
  clientId: string
  clientSecret: string
}

export interface GoogleConfiguration {
  clientId: string
  clientSecret: string
  callbackUrl: string
}

export interface DiscordConfiguration {
  token: string
  token2: string
  maxRetrospectInSeconds: number
  globalLimit?: number
  limitResetFrequencyDays?: number
}

export interface GithubConfiguration {
  appId: string
  clientId: string
  clientSecret: string
  privateKey: string
  webhookSecret: string
  isCommitDataEnabled: string
  globalLimit?: number
}

export interface SendgridConfiguration {
  key: string
  webhookSigningSecret: string
  emailFrom: string
  nameFrom: string
  templateEmailAddressVerification: string
  templateInvitation: string
  templatePasswordReset: string
  templateWeeklyAnalytics: string
  templateIntegrationDone: string
  templateCsvExport: string
  templateEagleEyeDigest: string
  weeklyAnalyticsUnsubscribeGroupId: string
}

export interface NetlifyConfiguration {
  apiKey: string
  siteDomain: string
}

export interface CubeJSConfiguration {
  url: string
  jwtSecret: string
  jwtExpiry: string
}

export interface NangoConfiguration {
  url: string
  secretKey: string
}

export interface EnrichmentConfiguration {
  url: string
  apiKey: string
}

export interface OrganizationEnrichmentConfiguration {
  apiKey: string
}

export interface EagleEyeConfiguration {
  url: string
  apiKey: string
}

export interface UnleashConfiguration {
  url: string
  adminApiKey: string
  frontendApiKey: string
  backendApiKey: string

  db: {
    host: string
    port: number
    username: string
    password: string
    database: string
  }
}

export interface StackExchangeConfiguration {
  key: string
}

export interface SlackAlertingConfiguration {
  url: string
}

export interface SampleDataConfiguration {
  tenantId: string
}

export interface IntegrationProcessingConfiguration {
  maxRetries: number
}

export interface WeeklyEmailsConfiguration {
  enabled: string // true - enabled, anything else - disabled
<<<<<<< HEAD
=======
}

export interface IOpenSearchConfig {
  node: string
  region?: string
  accessKeyId?: string
  secretAccessKey?: string
>>>>>>> 03c1c92b
}<|MERGE_RESOLUTION|>--- conflicted
+++ resolved
@@ -218,8 +218,6 @@
 
 export interface WeeklyEmailsConfiguration {
   enabled: string // true - enabled, anything else - disabled
-<<<<<<< HEAD
-=======
 }
 
 export interface IOpenSearchConfig {
@@ -227,5 +225,4 @@
   region?: string
   accessKeyId?: string
   secretAccessKey?: string
->>>>>>> 03c1c92b
 }