{
  "name": "app-backend",
  "description": "Backend",
  "scripts": {
    "start:api": "SERVICE=api TS_NODE_TRANSPILE_ONLY=true tsx src/bin/api.ts",
    "start:api:dev": "nodemon --watch \"src/**/*.ts\" --watch ../services/libs -e ts,json --exec \"pnpm run start:api\"",
    "start:api:dev:local": "set -a && . ./.env.dist.local && . ./.env.override.local && set +a && pnpm run start:api:dev",
    "start:job-generator": "SERVICE=job-generator TS_NODE_TRANSPILE_ONLY=true tsx src/bin/job-generator.ts",
    "start:job-generator:dev": "nodemon --watch \"src/**/*.ts\" --watch ../services/libs -e ts,json --exec \"pnpm run start:job-generator\"",
    "start:job-generator:dev:local": "set -a && . ./.env.dist.local && . ./.env.override.local && set +a && pnpm run start:job-generator:dev",
<<<<<<< HEAD
=======
    "start:discord-ws": "SERVICE=discord-ws TS_NODE_TRANSPILE_ONLY=true tsx src/bin/discord-ws.ts",
    "start:discord-ws:dev": "nodemon --watch \"src/**/*.ts\" --watch ../services/libs -e ts,json --exec \"pnpm run start:discord-ws\"",
    "start:discord-ws:dev:local": "set -a && . ./.env.dist.local && . ./.env.override.local && set +a && pnpm run start:discord-ws:dev",
>>>>>>> 0341e553
    "build": "tsc && cp package*json dist/ && cp .sequelizerc dist/.sequelizerc ",
    "test": "../scripts/cli scaffold up-test && jest --clearCache && set -a && . ./.env.dist.local && . ./.env.test && set +a && NODE_ENV=test SERVICE=test jest --runInBand --verbose --forceExit",
    "sequelize-cli:source": "pnpm run build && npx sequelize --config src/database/sequelize-cli-config.ts --migrations-source-path src/database/migrations",
    "sequelize-cli:build": "npx sequelize --config database/sequelize-cli-config.js --migrations-compiled-path database/migrations",
    "lint": "eslint .",
    "format": "prettier --write .",
    "format-check": "prettier --check .",
    "tsc-check": "tsc --noEmit",
    "script": "SERVICE=script TS_NODE_TRANSPILE_ONLY=true tsx",
    "script:continue-run": "SERVICE=script TS_NODE_TRANSPILE_ONLY=true tsx src/bin/scripts/continue-run.ts",
    "script:trigger-webhook": "SERVICE=script TS_NODE_TRANSPILE_ONLY=true tsx src/bin/scripts/trigger-webhook.ts",
    "script:send-weekly-analytics-email": "SERVICE=script TS_NODE_TRANSPILE_ONLY=true tsx src/bin/scripts/send-weekly-analytics-email.ts",
    "script:merge-organizations": "SERVICE=script TS_NODE_TRANSPILE_ONLY=true tsx src/bin/scripts/merge-organizations.ts",
    "script:refresh-materialized-views": "SERVICE=script TS_NODE_TRANSPILE_ONLY=true tsx src/bin/scripts/refresh-materialized-views.ts",
    "script:unmerge-members": "SERVICE=script TS_NODE_TRANSPILE_ONLY=true tsx src/bin/scripts/unmerge-members.ts",
    "script:member-unmerge-testing": "SERVICE=script TS_NODE_TRANSPILE_ONLY=true node -r tsconfig-paths/register -r ts-node/register src/bin/scripts/member-unmerge-testing.ts",
    "script:merge-similar-organizations": "SERVICE=script TS_NODE_TRANSPILE_ONLY=true tsx src/bin/scripts/merge-similar-organizations.ts",
    "script:cache-dashboard": "SERVICE=script TS_NODE_TRANSPILE_ONLY=true tsx src/bin/scripts/cache-dashboard.ts",
    "script:purge-tenants-and-data": "SERVICE=script TS_NODE_TRANSPILE_ONLY=true tsx src/bin/scripts/purge-tenants-and-data.ts",
    "script:import-lfx-memberships": "SERVICE=script TS_NODE_TRANSPILE_ONLY=true tsx src/bin/scripts/import-lfx-memberships.ts",
    "script:fix-missing-org-displayName": "SERVICE=script TS_NODE_TRANSPILE_ONLY=true tsx src/bin/scripts/fix-missing-org-displayName.ts",
    "script:syncActivities": "SERVICE=script TS_NODE_TRANSPILE_ONLY=true tsx src/bin/scripts/syncActivities.ts"
  },
  "dependencies": {
    "@aws-sdk/client-comprehend": "^3.159.0",
    "@aws-sdk/hash-node": "^3.226.0",
    "@aws-sdk/protocol-http": "^3.226.0",
    "@aws-sdk/s3-request-presigner": "^3.229.0",
    "@aws-sdk/url-parser": "^3.226.0",
    "@aws-sdk/util-format-url": "^3.226.0",
    "@crowd/audit-logs": "workspace:*",
    "@crowd/common": "workspace:*",
    "@crowd/common_services": "workspace:*",
    "@crowd/data-access-layer": "workspace:*",
    "@crowd/integrations": "workspace:*",
    "@crowd/logging": "workspace:*",
    "@crowd/opensearch": "workspace:*",
    "@crowd/questdb": "workspace:*",
    "@crowd/queue": "workspace:*",
    "@crowd/redis": "workspace:*",
    "@crowd/telemetry": "workspace:*",
    "@crowd/temporal": "workspace:*",
    "@crowd/types": "workspace:*",
    "@crowd/snowflake": "workspace:*",
    "@google-cloud/storage": "5.3.0",
    "@octokit/auth-app": "^3.6.1",
    "@octokit/core": "^6.1.2",
    "@octokit/graphql": "^4.8.0",
    "@octokit/request": "^5.6.3",
    "@opensearch-project/opensearch": "^2.11.0",
    "@slack/web-api": "^6.7.2",
    "@superfaceai/one-sdk": "^1.3.0",
    "@superfaceai/passport-twitter-oauth2": "^1.0.0",
    "analytics-node": "^6.2.0",
    "aws-sdk": "2.814.0",
    "axios": "^0.27.2",
    "bcrypt": "5.0.0",
    "body-parser": "^1.20.1",
    "bufferutil": "^4.0.7",
    "bunyan": "^1.8.15",
    "bunyan-format": "^0.2.1",
    "bunyan-middleware": "^1.0.2",
    "clearbit": "^1.3.5",
    "cli-highlight": "2.1.6",
    "command-line-args": "^5.2.1",
    "command-line-usage": "^6.1.3",
    "config": "^3.3.8",
    "cors": "2.8.5",
    "cron": "^2.1.0",
    "cron-time-generator": "^1.3.0",
    "crowd-sentiment": "^1.1.7",
    "crypto-js": "^4.1.1",
    "csv-parse": "^5.5.6",
    "discord.js": "^14.7.1",
    "dotenv": "8.2.0",
    "dotenv-expand": "^8.0.3",
    "emoji-dictionary": "^1.0.11",
    "erlpack": "^0.1.4",
    "express": "4.17.1",
    "express-rate-limit": "6.5.1",
    "fast-levenshtein": "^3.0.0",
    "formidable-serverless": "1.1.1",
    "he": "^1.2.0",
    "helmet": "4.1.1",
    "html-to-mrkdwn-ts": "^1.1.0",
    "html-to-text": "^8.2.1",
    "json2csv": "^5.0.7",
    "jsonwebtoken": "8.5.1",
    "jwks-rsa": "^3.0.1",
    "lodash": "4.17.21",
    "moment": "2.29.4",
    "moment-timezone": "^0.5.34",
    "mv": "2.1.1",
    "node-fetch": "^2.6.7",
    "omit-deep-by-values": "^1.0.2",
    "passport": "0.6.0",
    "passport-facebook": "3.0.0",
    "passport-github2": "^0.1.12",
    "passport-google-oauth": "2.0.0",
    "passport-google-oauth20": "^2.0.0",
    "passport-slack": "0.0.7",
    "peopledatalabs": "~6.1.5",
    "pg": "^8.7.3",
    "pg-promise": "^11.4.3",
    "sanitize-html": "^2.7.1",
    "sequelize": "6.21.2",
    "sequelize-cli-typescript": "^3.2.0-c",
    "slack-block-builder": "^2.7.2",
    "socket.io": "^4.5.4",
    "superagent": "^8.0.0",
    "tsconfig-paths": "^4.2.0",
    "utf-8-validate": "^5.0.10",
    "uuid": "^9.0.0",
    "validator": "^13.7.0",
    "verify-github-webhook": "^1.0.1",
    "zlib-sync": "^0.1.8"
  },
  "private": true,
  "devDependencies": {
    "@babel/core": "^7.21.8",
    "@babel/preset-env": "^7.21.5",
    "@babel/preset-typescript": "^7.21.5",
    "@trivago/prettier-plugin-sort-imports": "^4.3.0",
    "@types/bunyan": "^1.8.8",
    "@types/bunyan-format": "^0.2.5",
    "@types/config": "^3.3.0",
    "@types/cron": "^2.0.0",
    "@types/html-to-text": "^8.1.1",
    "@types/node": "~18.0.4",
    "@types/sanitize-html": "^2.6.2",
    "@types/superagent": "^4.1.15",
    "@types/uuid": "^9.0.2",
    "@typescript-eslint/eslint-plugin": "^5.17.0",
    "@typescript-eslint/parser": "^5.17.0",
    "copyfiles": "2.4.1",
    "cross-env": "7.0.2",
    "deep-object-diff": "^1.1.9",
    "eslint": "^8.12.0",
    "eslint-config-airbnb-base": "^15.0.0",
    "eslint-config-airbnb-typescript": "^16.1.4",
    "eslint-config-prettier": "^8.5.0",
    "eslint-plugin-import": "^2.25.4",
<<<<<<< HEAD
    "jest": "^29.5.0",
=======
>>>>>>> 0341e553
    "node-mocks-http": "1.9.0",
    "nodemon": "2.0.4",
    "prettier": "^3.3.3",
    "rdme": "^7.2.0",
    "supertest": "^6.2.2",
    "tsx": "^4.7.1",
    "typescript": "^5.6.3"
  },
  "packageManager": "pnpm@9.11.0+sha512.0a203ffaed5a3f63242cd064c8fb5892366c103e328079318f78062f24ea8c9d50bc6a47aa3567cabefd824d170e78fa2745ed1f16b132e16436146b7688f19b"
}<|MERGE_RESOLUTION|>--- conflicted
+++ resolved
@@ -8,12 +8,9 @@
     "start:job-generator": "SERVICE=job-generator TS_NODE_TRANSPILE_ONLY=true tsx src/bin/job-generator.ts",
     "start:job-generator:dev": "nodemon --watch \"src/**/*.ts\" --watch ../services/libs -e ts,json --exec \"pnpm run start:job-generator\"",
     "start:job-generator:dev:local": "set -a && . ./.env.dist.local && . ./.env.override.local && set +a && pnpm run start:job-generator:dev",
-<<<<<<< HEAD
-=======
     "start:discord-ws": "SERVICE=discord-ws TS_NODE_TRANSPILE_ONLY=true tsx src/bin/discord-ws.ts",
     "start:discord-ws:dev": "nodemon --watch \"src/**/*.ts\" --watch ../services/libs -e ts,json --exec \"pnpm run start:discord-ws\"",
     "start:discord-ws:dev:local": "set -a && . ./.env.dist.local && . ./.env.override.local && set +a && pnpm run start:discord-ws:dev",
->>>>>>> 0341e553
     "build": "tsc && cp package*json dist/ && cp .sequelizerc dist/.sequelizerc ",
     "test": "../scripts/cli scaffold up-test && jest --clearCache && set -a && . ./.env.dist.local && . ./.env.test && set +a && NODE_ENV=test SERVICE=test jest --runInBand --verbose --forceExit",
     "sequelize-cli:source": "pnpm run build && npx sequelize --config src/database/sequelize-cli-config.ts --migrations-source-path src/database/migrations",
@@ -156,10 +153,6 @@
     "eslint-config-airbnb-typescript": "^16.1.4",
     "eslint-config-prettier": "^8.5.0",
     "eslint-plugin-import": "^2.25.4",
-<<<<<<< HEAD
-    "jest": "^29.5.0",
-=======
->>>>>>> 0341e553
     "node-mocks-http": "1.9.0",
     "nodemon": "2.0.4",
     "prettier": "^3.3.3",
