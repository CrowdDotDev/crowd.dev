--- conflicted
+++ resolved
@@ -128,10 +128,6 @@
   },
   "pizzly": {
     "url": "CROWD_PIZZLY_URL",
-<<<<<<< HEAD
     "secretKey": "CROWD_PIZZLY_SECRET_KEY"
-=======
-    "token": "CROWD_PIZZLY_TOKEN"
->>>>>>> b18639a8
   }
 }