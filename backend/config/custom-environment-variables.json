--- conflicted
+++ resolved
@@ -170,12 +170,9 @@
       "database": "CROWD_UNLEASH_DB_DATABASE"
     }
   },
-<<<<<<< HEAD
-=======
   "weeklyEmails": {
     "enabled": "CROWD_WEEKLY_EMAILS_ENABLED"
   },
->>>>>>> 0cc6c45d
   "opensearch": {
     "node": "CROWD_OPENSEARCH_NODE",
     "region": "CROWD_OPENSEARCH_AWS_REGION",
