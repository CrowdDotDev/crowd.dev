{
  "api": {
    "url": "CROWD_API_URL",
    "edition": "CROWD_EDITION",
    "frontendUrl": "CROWD_API_FRONTEND_URL",
    "frontendUrlWithSubdomain": "CROWD_API_FRONTEND_URL_WITH_SUBDOMAINS",
    "jwtSecret": "CROWD_API_JWT_SECRET",
    "jwtExpiresIn": "CROWD_API_JWT_EXPIRES_IN"
  },
  "redis": {
    "username": "CROWD_REDIS_USERNAME",
    "password": "CROWD_REDIS_PASSWORD",
    "host": "CROWD_REDIS_HOST",
    "port": "CROWD_REDIS_PORT"
  },
  "sqs": {
    "host": "CROWD_SQS_HOST",
    "port": "CROWD_SQS_PORT",
    "nodejsWorkerQueue": "CROWD_SQS_NODEJS_WORKER_QUEUE",
    "nodejsWorkerDelayableQueue": "CROWD_SQS_NODEJS_WORKER_DELAYABLE_QUEUE",
    "integrationRunWorkerQueue": "CROWD_SQS_INTEGRATION_RUN_WORKER_QUEUE",
    "pythonWorkerQueue": "CROWD_SQS_PYTHON_WORKER_QUEUE",
    "aws": {
      "accountId": "CROWD_SQS_AWS_ACCOUNT_ID",
      "accessKeyId": "CROWD_SQS_AWS_ACCESS_KEY_ID",
      "secretAccessKey": "CROWD_SQS_AWS_SECRET_ACCESS_KEY",
      "region": "CROWD_SQS_AWS_REGION"
    }
  },
  "s3": {
    "host": "CROWD_S3_HOST",
    "port": "CROWD_S3_PORT",
    "integrationsAssetsBucket": "CROWD_S3_INTEGRATION_ASSETS_BUCKET",
    "microservicesAssetsBucket": "CROWD_S3_MICROSERVICES_ASSETS_BUCKET",
    "aws": {
      "accountId": "CROWD_S3_AWS_ACCOUNT_ID",
      "accessKeyId": "CROWD_S3_AWS_ACCESS_KEY_ID",
      "secretAccessKey": "CROWD_S3_AWS_SECRET_ACCESS_KEY",
      "region": "CROWD_S3_AWS_REGION"
    }
  },
  "db": {
    "readHost": "CROWD_DB_READ_HOST",
    "writeHost": "CROWD_DB_WRITE_HOST",
    "port": "CROWD_DB_PORT",
    "username": "CROWD_DB_USERNAME",
    "password": "CROWD_DB_PASSWORD",
    "apiUsername": "CROWD_DB_API_USERNAME",
    "apiPassword": "CROWD_DB_API_PASSWORD",
    "nodejsWorkerUsername": "CROWD_DB_NODEJS_WORKER_USERNAME",
    "nodejsWorkerPassword": "CROWD_DB_NODEJS_WORKER_PASSWORD",
    "jobGeneratorUsername": "CROWD_DB_JOB_GENERATOR_USERNAME",
    "jobGeneratorPassword": "CROWD_DB_JOB_GENERATOR_PASSWORD",
    "database": "CROWD_DB_DATABASE",
    "logging": "CROWD_DB_LOGGING"
  },
  "cubejs": {
    "url": "CROWD_CUBEJS_URL",
    "jwtSecret": "CROWD_CUBEJS_JWT_SECRET",
    "jwtExpiry": "CROWD_CUBEJS_JWT_EXPIRY"
  },
  "segment": {
    "writeKey": "CROWD_SEGMENT_WRITE_KEY"
  },
  "comprehend": {
    "aws": {
      "accountId": "CROWD_COMPREHEND_AWS_ACCOUNT_ID",
      "accessKeyId": "CROWD_COMPREHEND_AWS_ACCESS_KEY_ID",
      "secretAccessKey": "CROWD_COMPREHEND_AWS_SECRET_ACCESS_KEY",
      "region": "CROWD_COMPREHEND_AWS_REGION"
    }
  },
  "clearbit": {
    "apiKey": "CROWD_CLEARBIT_API_KEY"
  },
  "netlify": {
    "apiKey": "CROWD_NETLIFY_API_KEY",
    "siteDomain": "CROWD_NETLIFY_SITE_DOMAIN"
  },
  "sendgrid": {
    "key": "CROWD_SENDGRID_KEY",
    "webhookSigningSecret": "CROWD_SENDGRID_WEBHOOK_SIGNING_SECRET",
    "emailFrom": "CROWD_SENDGRID_EMAIL_FROM",
    "nameFrom": "CROWD_SENDGRID_NAME_FROM",
    "templateEmailAddressVerification": "CROWD_SENDGRID_TEMPLATE_EMAIL_ADDRESS_VERIFICATION",
    "templateInvitation": "CROWD_SENDGRID_TEMPLATE_INVITATION",
    "templatePasswordReset": "CROWD_SENDGRID_TEMPLATE_PASSWORD_RESET",
    "templateWeeklyAnalytics": "CROWD_SENDGRID_TEMPLATE_WEEKLY_ANALYTICS",
    "templateIntegrationDone": "CROWD_SENDGRID_TEMPLATE_INTEGRATION_DONE",
    "templateCsvExport": "CROWD_SENDGRID_TEMPLATE_CSV_EXPORT",
    "templateEagleEyeDigest": "CROWD_SENDGRID_TEMPLATE_EAGLE_EYE_DIGEST",
    "weeklyAnalyticsUnsubscribeGroupId": "CROWD_SENDGRID_WEEKLY_ANALYTICS_UNSUBSCRIBE_GROUP_ID"
  },
  "plans": {
    "stripePricePremium": "CROWD_STRIPE_PRICE_PREMIUM",
    "stripePriceEnterprise": "CROWD_STRIPE_PRICE_ENTERPRISE",
    "stripeSecretKey": "CROWD_STRIPE_SECRET_KEY",
    "stripWebhookSigningSecret": "CROWD_STRIPE_WEBHOOK_SIGNING_SECRET",
    "stripeEagleEyePlanProductId": "CROWD_STRIPE_EAGLE_EYE_PLAN_PRODUCT_ID",
    "stripeGrowthPlanProductId": "CROWD_STRIPE_GROWTH_PLAN_PRODUCT_ID"
  },
  "twitter": {
    "clientId": "CROWD_TWITTER_CLIENT_ID",
    "clientSecret": "CROWD_TWITTER_CLIENT_SECRET"
  },
  "slack": {
    "clientId": "CROWD_SLACK_CLIENT_ID",
    "clientSecret": "CROWD_SLACK_CLIENT_SECRET",
    "reporterToken": "CROWD_SLACK_REPORTER_TOKEN",
    "reporterChannel": "CROWD_SLACK_REPORTER_CHANNEL",
    "teamId": "CROWD_SLACK_TEAM_ID",
    "appId": "CROWD_SLACK_APP_ID",
    "appToken": "CROWD_SLACK_APP_TOKEN"
  },
  "slackNotifier": {
    "clientId": "CROWD_SLACK_NOTIFIER_CLIENT_ID",
    "clientSecret": "CROWD_SLACK_NOTIFIER_CLIENT_SECRET"
  },
  "google": {
    "clientId": "CROWD_GOOGLE_CLIENT_ID",
    "clientSecret": "CROWD_GOOGLE_CLIENT_SECRET",
    "callbackUrl": "CROWD_GOOGLE_CALLBACK_URL"
  },
  "discord": {
    "token": "CROWD_DISCORD_TOKEN",
    "token2": "CROWD_DISCORD_TOKEN_2"
  },
  "github": {
    "appId": "CROWD_GITHUB_APP_ID",
    "clientId": "CROWD_GITHUB_CLIENT_ID",
    "clientSecret": "CROWD_GITHUB_CLIENT_SECRET",
    "privateKey": "CROWD_GITHUB_PRIVATE_KEY",
    "webhookSecret": "CROWD_GITHUB_WEBHOOK_SECRET",
    "isCommitDataEnabled": "CROWD_GITHUB_IS_COMMIT_DATA_ENABLED"
  },
  "stackexchange": {
    "key": "CROWD_STACKEXCHANGE_KEY"
  },
  "nango": {
    "url": "CROWD_NANGO_URL",
    "secretKey": "CROWD_NANGO_SECRET_KEY"
  },
  "enrichment": {
    "url": "CROWD_ENRICHMENT_URL",
    "apiKey": "CROWD_ENRICHMENT_API_KEY"
  },
  "organizationEnrichment": {
    "apiKey": "CROWD_ORGANIZATION_ENRICHMENT_API_KEY"
  },
  "eagleEye": {
    "url": "CROWD_EAGLE_EYE_URL",
    "apiKey": "CROWD_EAGLE_EYE_API_KEY"
  },
  "slackAlerting": {
    "url": "CROWD_SLACK_ALERTING_URL"
  },
  "sampleData": {
    "tenantId": "CROWD_SAMPLE_DATA_TENANT_ID"
  },
  "unleash": {
    "url": "CROWD_UNLEASH_URL",
    "adminApiKey": "CROWD_UNLEASH_ADMIN_API_KEY",
    "frontendApiKey": "CROWD_UNLEASH_FRONTEND_API_KEY",
    "backendApiKey": "CROWD_UNLEASH_BACKEND_API_KEY",
    "db": {
      "host": "CROWD_UNLEASH_DB_HOST",
      "port": "CROWD_UNLEASH_DB_PORT",
      "username": "CROWD_UNLEASH_DB_USERNAME",
      "password": "CROWD_UNLEASH_DB_PASSWORD",
      "database": "CROWD_UNLEASH_DB_DATABASE"
    }
  },
  "weeklyEmails": {
    "enabled": "CROWD_WEEKLY_EMAILS_ENABLED"
  },
<<<<<<< HEAD
  "auth0": {
    "domain": "CROWD_AUTH0_DOMAIN",
    "clientId": "CROWD_AUTH0_CLIENT_ID",
    "cert": "CROWD_AUTH0_CERT"
=======
  "opensearch": {
    "node": "CROWD_OPENSEARCH_NODE",
    "region": "CROWD_OPENSEARCH_AWS_REGION",
    "accessKeyId": "CROWD_OPENSEARCH_AWS_ACCESS_KEY_ID",
    "secretAccessKey": "CROWD_OPENSEARCH_AWS_SECRET_ACCESS_KEY"
>>>>>>> b248f1b5
  }
}<|MERGE_RESOLUTION|>--- conflicted
+++ resolved
@@ -173,17 +173,15 @@
   "weeklyEmails": {
     "enabled": "CROWD_WEEKLY_EMAILS_ENABLED"
   },
-<<<<<<< HEAD
-  "auth0": {
-    "domain": "CROWD_AUTH0_DOMAIN",
-    "clientId": "CROWD_AUTH0_CLIENT_ID",
-    "cert": "CROWD_AUTH0_CERT"
-=======
   "opensearch": {
     "node": "CROWD_OPENSEARCH_NODE",
     "region": "CROWD_OPENSEARCH_AWS_REGION",
     "accessKeyId": "CROWD_OPENSEARCH_AWS_ACCESS_KEY_ID",
     "secretAccessKey": "CROWD_OPENSEARCH_AWS_SECRET_ACCESS_KEY"
->>>>>>> b248f1b5
+  },
+  "auth0": {
+    "domain": "CROWD_AUTH0_DOMAIN",
+    "clientId": "CROWD_AUTH0_CLIENT_ID",
+    "cert": "CROWD_AUTH0_CERT"
   }
 }