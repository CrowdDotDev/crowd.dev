{
  "api": {
    "url": "CROWD_API_URL",
    "edition": "CROWD_EDITION",
    "frontendUrl": "CROWD_API_FRONTEND_URL",
    "frontendUrlWithSubdomain": "CROWD_API_FRONTEND_URL_WITH_SUBDOMAINS",
    "jwtSecret": "CROWD_API_JWT_SECRET",
    "jwtExpiresIn": "CROWD_API_JWT_EXPIRES_IN"
  },
  "redis": {
    "username": "CROWD_REDIS_USERNAME",
    "password": "CROWD_REDIS_PASSWORD",
    "host": "CROWD_REDIS_HOST",
    "port": "CROWD_REDIS_PORT"
  },
  "sqs": {
    "host": "CROWD_SQS_HOST",
    "port": "CROWD_SQS_PORT",
    "nodejsWorkerQueue": "CROWD_SQS_NODEJS_WORKER_QUEUE",
    "nodejsWorkerDelayableQueue": "CROWD_SQS_NODEJS_WORKER_DELAYABLE_QUEUE",
    "integrationRunWorkerQueue": "CROWD_SQS_INTEGRATION_RUN_WORKER_QUEUE",
    "pythonWorkerQueue": "CROWD_SQS_PYTHON_WORKER_QUEUE",
    "aws": {
      "accountId": "CROWD_SQS_AWS_ACCOUNT_ID",
      "accessKeyId": "CROWD_SQS_AWS_ACCESS_KEY_ID",
      "secretAccessKey": "CROWD_SQS_AWS_SECRET_ACCESS_KEY",
      "region": "CROWD_SQS_AWS_REGION"
    }
  },
  "s3": {
    "host": "CROWD_S3_HOST",
    "port": "CROWD_S3_PORT",
    "integrationsAssetsBucket": "CROWD_S3_INTEGRATION_ASSETS_BUCKET",
    "microservicesAssetsBucket": "CROWD_S3_MICROSERVICES_ASSETS_BUCKET",
    "aws": {
      "accountId": "CROWD_S3_AWS_ACCOUNT_ID",
      "accessKeyId": "CROWD_S3_AWS_ACCESS_KEY_ID",
      "secretAccessKey": "CROWD_S3_AWS_SECRET_ACCESS_KEY",
      "region": "CROWD_S3_AWS_REGION"
    }
  },
  "db": {
    "readHost": "CROWD_DB_READ_HOST",
    "writeHost": "CROWD_DB_WRITE_HOST",
    "port": "CROWD_DB_PORT",
    "username": "CROWD_DB_USERNAME",
    "password": "CROWD_DB_PASSWORD",
    "apiUsername": "CROWD_DB_API_USERNAME",
    "apiPassword": "CROWD_DB_API_PASSWORD",
    "nodejsWorkerUsername": "CROWD_DB_NODEJS_WORKER_USERNAME",
    "nodejsWorkerPassword": "CROWD_DB_NODEJS_WORKER_PASSWORD",
    "jobGeneratorUsername": "CROWD_DB_JOB_GENERATOR_USERNAME",
    "jobGeneratorPassword": "CROWD_DB_JOB_GENERATOR_PASSWORD",
    "database": "CROWD_DB_DATABASE"
  },
  "cubejs": {
    "url": "CROWD_CUBEJS_URL",
    "jwtSecret": "CROWD_CUBEJS_JWT_SECRET",
    "jwtExpiry": "CROWD_CUBEJS_JWT_EXPIRY"
  },
  "segment": {
    "writeKey": "CROWD_SEGMENT_WRITE_KEY"
  },
  "comprehend": {
    "aws": {
      "accountId": "CROWD_COMPREHEND_AWS_ACCOUNT_ID",
      "accessKeyId": "CROWD_COMPREHEND_AWS_ACCESS_KEY_ID",
      "secretAccessKey": "CROWD_COMPREHEND_AWS_SECRET_ACCESS_KEY",
      "region": "CROWD_COMPREHEND_AWS_REGION"
    }
  },
  "clearbit": {
    "apiKey": "CROWD_CLEARBIT_API_KEY"
  },
  "netlify": {
    "apiKey": "CROWD_NETLIFY_API_KEY",
    "siteDomain": "CROWD_NETLIFY_SITE_DOMAIN"
  },
  "sendgrid": {
    "key": "CROWD_SENDGRID_KEY",
    "webhookSigningSecret": "CROWD_SENDGRID_WEBHOOK_SIGNING_SECRET",
    "emailFrom": "CROWD_SENDGRID_EMAIL_FROM",
    "nameFrom": "CROWD_SENDGRID_NAME_FROM",
    "templateEmailAddressVerification": "CROWD_SENDGRID_TEMPLATE_EMAIL_ADDRESS_VERIFICATION",
    "templateInvitation": "CROWD_SENDGRID_TEMPLATE_INVITATION",
    "templatePasswordReset": "CROWD_SENDGRID_TEMPLATE_PASSWORD_RESET",
    "templateWeeklyAnalytics": "CROWD_SENDGRID_TEMPLATE_WEEKLY_ANALYTICS",
    "templateIntegrationDone": "CROWD_SENDGRID_TEMPLATE_INTEGRATION_DONE",
    "templateCsvExport": "CROWD_SENDGRID_TEMPLATE_CSV_EXPORT",
    "templateEagleEyeDigest": "CROWD_SENDGRID_TEMPLATE_EAGLE_EYE_DIGEST",
    "weeklyAnalyticsUnsubscribeGroupId": "CROWD_SENDGRID_WEEKLY_ANALYTICS_UNSUBSCRIBE_GROUP_ID"
  },
  "plans": {
    "stripePricePremium": "CROWD_STRIPE_PRICE_PREMIUM",
    "stripePriceEnterprise": "CROWD_STRIPE_PRICE_ENTERPRISE",
    "stripeSecretKey": "CROWD_STRIPE_SECRET_KEY",
    "stripWebhookSigningSecret": "CROWD_STRIPE_WEBHOOK_SIGNING_SECRET",
    "stripeEagleEyePlanProductId": "CROWD_STRIPE_EAGLE_EYE_PLAN_PRODUCT_ID",
    "stripeGrowthPlanProductId": "CROWD_STRIPE_GROWTH_PLAN_PRODUCT_ID"
  },
  "twitter": {
    "clientId": "CROWD_TWITTER_CLIENT_ID",
    "clientSecret": "CROWD_TWITTER_CLIENT_SECRET"
  },
  "slack": {
    "clientId": "CROWD_SLACK_CLIENT_ID",
    "clientSecret": "CROWD_SLACK_CLIENT_SECRET",
    "reporterToken": "CROWD_SLACK_REPORTER_TOKEN",
    "reporterChannel": "CROWD_SLACK_REPORTER_CHANNEL",
    "teamId": "CROWD_SLACK_TEAM_ID",
    "appId": "CROWD_SLACK_APP_ID",
    "appToken": "CROWD_SLACK_APP_TOKEN"
  },
  "slackNotifier": {
    "clientId": "CROWD_SLACK_NOTIFIER_CLIENT_ID",
    "clientSecret": "CROWD_SLACK_NOTIFIER_CLIENT_SECRET"
  },
  "google": {
    "clientId": "CROWD_GOOGLE_CLIENT_ID",
    "clientSecret": "CROWD_GOOGLE_CLIENT_SECRET",
    "callbackUrl": "CROWD_GOOGLE_CALLBACK_URL"
  },
  "discord": {
    "token": "CROWD_DISCORD_TOKEN",
    "token2": "CROWD_DISCORD_TOKEN_2"
  },
  "github": {
    "appId": "CROWD_GITHUB_APP_ID",
    "clientId": "CROWD_GITHUB_CLIENT_ID",
    "clientSecret": "CROWD_GITHUB_CLIENT_SECRET",
    "privateKey": "CROWD_GITHUB_PRIVATE_KEY",
    "webhookSecret": "CROWD_GITHUB_WEBHOOK_SECRET",
    "isCommitDataEnabled": "CROWD_GITHUB_IS_COMMIT_DATA_ENABLED"
  },
  "stackexchange": {
    "key": "CROWD_STACKEXCHANGE_KEY"
  },
  "nango": {
    "url": "CROWD_NANGO_URL",
    "secretKey": "CROWD_NANGO_SECRET_KEY"
  },
  "enrichment": {
    "url": "CROWD_ENRICHMENT_URL",
    "apiKey": "CROWD_ENRICHMENT_API_KEY"
  },
  "organizationEnrichment": {
    "apiKey": "CROWD_ORGANIZATION_ENRICHMENT_API_KEY"
  },
  "eagleEye": {
    "url": "CROWD_EAGLE_EYE_URL",
    "apiKey": "CROWD_EAGLE_EYE_API_KEY"
  },
  "slackAlerting": {
    "url": "CROWD_SLACK_ALERTING_URL"
  },
  "sampleData": {
    "tenantId": "CROWD_SAMPLE_DATA_TENANT_ID"
  },
  "unleash": {
    "url": "CROWD_UNLEASH_URL",
    "adminApiKey": "CROWD_UNLEASH_ADMIN_API_KEY",
    "frontendApiKey": "CROWD_UNLEASH_FRONTEND_API_KEY",
    "backendApiKey": "CROWD_UNLEASH_BACKEND_API_KEY",
    "db": {
      "host": "CROWD_UNLEASH_DB_HOST",
      "port": "CROWD_UNLEASH_DB_PORT",
      "username": "CROWD_UNLEASH_DB_USERNAME",
      "password": "CROWD_UNLEASH_DB_PASSWORD",
      "database": "CROWD_UNLEASH_DB_DATABASE"
    }
  },
<<<<<<< HEAD
  "auth0": {
    "domain": "CROWD_AUTH0_DOMAIN",
    "clientId": "CROWD_AUTH0_CLIENT_ID",
    "cert": "CROWD_AUTH0_CERT"
=======
  "weeklyEmails": {
    "enabled": "CROWD_WEEKLY_EMAILS_ENABLED"
>>>>>>> 8063c4d9
  }
}<|MERGE_RESOLUTION|>--- conflicted
+++ resolved
@@ -169,14 +169,12 @@
       "database": "CROWD_UNLEASH_DB_DATABASE"
     }
   },
-<<<<<<< HEAD
+  "weeklyEmails": {
+    "enabled": "CROWD_WEEKLY_EMAILS_ENABLED"
+  },
   "auth0": {
     "domain": "CROWD_AUTH0_DOMAIN",
     "clientId": "CROWD_AUTH0_CLIENT_ID",
     "cert": "CROWD_AUTH0_CERT"
-=======
-  "weeklyEmails": {
-    "enabled": "CROWD_WEEKLY_EMAILS_ENABLED"
->>>>>>> 8063c4d9
   }
 }