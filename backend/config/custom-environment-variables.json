{
  "api": {
    "url": "CROWD_API_URL",
    "edition": "CROWD_EDITION",
    "frontendUrl": "CROWD_API_FRONTEND_URL",
    "frontendUrlWithSubdomain": "CROWD_API_FRONTEND_URL_WITH_SUBDOMAINS",
    "jwtSecret": "CROWD_API_JWT_SECRET",
    "jwtExpiresIn": "CROWD_API_JWT_EXPIRES_IN",
    "premiumApiUrl": "CROWD_PREMIUM_API_URL"
  },
  "redis": {
    "username": "CROWD_REDIS_USERNAME",
    "password": "CROWD_REDIS_PASSWORD",
    "host": "CROWD_REDIS_HOST",
    "port": "CROWD_REDIS_PORT"
  },
  "sqs": {
    "host": "CROWD_SQS_HOST",
    "port": "CROWD_SQS_PORT",
    "nodejsWorkerQueue": "CROWD_SQS_NODEJS_WORKER_QUEUE",
    "nodejsWorkerDelayableQueue": "CROWD_SQS_NODEJS_WORKER_DELAYABLE_QUEUE",
    "pythonWorkerQueue": "CROWD_SQS_PYTHON_WORKER_QUEUE",
    "premiumPythonWorkerQueue": "CROWD_SQS_PREMIUM_PYTHON_WORKER_QUEUE",
    "aws": {
      "accountId": "CROWD_SQS_AWS_ACCOUNT_ID",
      "accessKeyId": "CROWD_SQS_AWS_ACCESS_KEY_ID",
      "secretAccessKey": "CROWD_SQS_AWS_SECRET_ACCESS_KEY",
      "region": "CROWD_SQS_AWS_REGION"
    }
  },
  "s3": {
    "host": "CROWD_S3_HOST",
    "port": "CROWD_S3_PORT",
    "integrationsAssetsBucket": "CROWD_S3_INTEGRATION_ASSETS_BUCKET",
    "microservicesAssetsBucket": "CROWD_S3_MICROSERVICES_ASSETS_BUCKET",
    "aws": {
      "accountId": "CROWD_S3_AWS_ACCOUNT_ID",
      "accessKeyId": "CROWD_S3_AWS_ACCESS_KEY_ID",
      "secretAccessKey": "CROWD_S3_AWS_SECRET_ACCESS_KEY",
      "region": "CROWD_S3_AWS_REGION"
    }
  },
  "db": {
    "readHost": "CROWD_DB_READ_HOST",
    "writeHost": "CROWD_DB_WRITE_HOST",
    "port": "CROWD_DB_PORT",
    "username": "CROWD_DB_USERNAME",
    "password": "CROWD_DB_PASSWORD",
    "apiUsername": "CROWD_DB_API_USERNAME",
    "apiPassword": "CROWD_DB_API_PASSWORD",
    "nodejsWorkerUsername": "CROWD_DB_NODEJS_WORKER_USERNAME",
    "nodejsWorkerPassword": "CROWD_DB_NODEJS_WORKER_PASSWORD",
    "jobGeneratorUsername": "CROWD_DB_JOB_GENERATOR_USERNAME",
    "jobGeneratorPassword": "CROWD_DB_JOB_GENERATOR_PASSWORD",
    "database": "CROWD_DB_DATABASE"
  },
  "cubejs": {
    "url": "CROWD_CUBEJS_URL",
    "jwtSecret": "CROWD_CUBEJS_JWT_SECRET",
    "jwtExpiry": "CROWD_CUBEJS_JWT_EXPIRY"
  },
  "searchEngine": {
    "host": "CROWD_SEARCH_ENGINE_HOST",
    "apiKey": "CROWD_SEARCH_ENGINE_API_KEY"
  },
  "segment": {
    "writeKey": "CROWD_SEGMENT_WRITE_KEY"
  },
  "comprehend": {
    "aws": {
      "accountId": "CROWD_COMPREHEND_AWS_ACCOUNT_ID",
      "accessKeyId": "CROWD_COMPREHEND_AWS_ACCESS_KEY_ID",
      "secretAccessKey": "CROWD_COMPREHEND_AWS_SECRET_ACCESS_KEY",
      "region": "CROWD_COMPREHEND_AWS_REGION"
    }
  },
  "clearbit": {
    "apiKey": "CROWD_CLEARBIT_API_KEY"
  },
  "netlify": {
    "apiKey": "CROWD_NETLIFY_API_KEY",
    "siteDomain": "CROWD_NETLIFY_SITE_DOMAIN"
  },
  "sendgrid": {
    "key": "CROWD_SENDGRID_KEY",
    "emailFrom": "CROWD_SENDGRID_EMAIL_FROM",
    "nameFrom": "CROWD_SENDGRID_NAME_FROM",
    "templateEmailAddressVerification": "CROWD_SENDGRID_TEMPLATE_EMAIL_ADDRESS_VERIFICATION",
    "templateInvitation": "CROWD_SENDGRID_TEMPLATE_INVITATION",
    "templatePasswordReset": "CROWD_SENDGRID_TEMPLATE_PASSWORD_RESET",
    "templateWeeklyAnalytics": "CROWD_SENDGRID_TEMPLATE_WEEKLY_ANALYTICS",
    "templateIntegrationDone": "CROWD_SENDGRID_TEMPLATE_INTEGRATION_DONE",
    "templateCsvExport": "CROWD_SENDGRID_TEMPLATE_CSV_EXPORT",
    "templateEagleEyeDigest": "CROWD_SENDGRID_TEMPLATE_EAGLE_EYE_DIGEST",
    "weeklyAnalyticsUnsubscribeGroupId": "CROWD_SENDGRID_WEEKLY_ANALYTICS_UNSUBSCRIBE_GROUP_ID"
  },
  "plans": {
    "stripePricePremium": "CROWD_STRIPE_PRICE_PREMIUM",
    "stripePriceEnterprise": "CROWD_STRIPE_PRICE_ENTERPRISE",
    "stripeSecretKey": "CROWD_STRIPE_SECRET_KEY",
    "stripWebhookSigningSecret": "CROWD_STRIPE_WEBHOOK_SIGNING_SECRET"
  },
  "twitter": {
    "clientId": "CROWD_TWITTER_CLIENT_ID",
    "clientSecret": "CROWD_TWITTER_CLIENT_SECRET"
  },
  "slack": {
    "clientId": "CROWD_SLACK_CLIENT_ID",
    "clientSecret": "CROWD_SLACK_CLIENT_SECRET",
    "reporterToken": "CROWD_SLACK_REPORTER_TOKEN",
    "reporterChannel": "CROWD_SLACK_REPORTER_CHANNEL"
  },
  "google": {
    "clientId": "CROWD_GOOGLE_CLIENT_ID",
    "clientSecret": "CROWD_GOOGLE_CLIENT_SECRET",
    "callbackUrl": "CROWD_GOOGLE_CALLBACK_URL"
  },
  "discord": {
    "token": "CROWD_DISCORD_TOKEN",
    "token2": "CROWD_DISCORD_TOKEN_2"
  },
  "github": {
    "appId": "CROWD_GITHUB_APP_ID",
    "clientId": "CROWD_GITHUB_CLIENT_ID",
    "clientSecret": "CROWD_GITHUB_CLIENT_SECRET",
    "privateKey": "CROWD_GITHUB_PRIVATE_KEY",
    "webhookSecret": "CROWD_GITHUB_WEBHOOK_SECRET"
  },
  "pizzly": {
    "url": "CROWD_PIZZLY_URL",
    "secretKey": "CROWD_PIZZLY_SECRET_KEY"
  },
  "enrichment": {
    "url": "CROWD_ENRICHMENT_URL",
    "apiKey": "CROWD_ENRICHMENT_API_KEY"
  },
  "eagleEye": {
    "url": "CROWD_EAGLE_EYE_URL",
    "apiKey": "CROWD_EAGLE_EYE_API_KEY"
<<<<<<< HEAD
  },
  "unleash": {
    "url": "CROWD_UNLEASH_URL",
    "adminApiKey": "CROWD_UNLEASH_ADMIN_API_KEY",
    "frontendApiKey": "CROWD_UNLEASH_FRONTEND_API_KEY",
    "backendApiKey": "CROWD_UNLEASH_BACKEND_API_KEY",
    "db": {
      "host": "CROWD_UNLEASH_DB_HOST",
      "port": "CROWD_UNLEASH_DB_PORT",
      "username": "CROWD_UNLEASH_DB_USERNAME",
      "password": "CROWD_UNLEASH_DB_PASSWORD",
      "database": "CROWD_UNLEASH_DB_DATABASE"
    }
=======
>>>>>>> 55e34bbe
  }
}<|MERGE_RESOLUTION|>--- conflicted
+++ resolved
@@ -137,7 +137,6 @@
   "eagleEye": {
     "url": "CROWD_EAGLE_EYE_URL",
     "apiKey": "CROWD_EAGLE_EYE_API_KEY"
-<<<<<<< HEAD
   },
   "unleash": {
     "url": "CROWD_UNLEASH_URL",
@@ -151,7 +150,5 @@
       "password": "CROWD_UNLEASH_DB_PASSWORD",
       "database": "CROWD_UNLEASH_DB_DATABASE"
     }
-=======
->>>>>>> 55e34bbe
   }
 }