--- conflicted
+++ resolved
@@ -172,14 +172,11 @@
   },
   "weeklyEmails": {
     "enabled": "CROWD_WEEKLY_EMAILS_ENABLED"
-<<<<<<< HEAD
-=======
   },
   "opensearch": {
     "node": "CROWD_OPENSEARCH_NODE",
     "region": "CROWD_OPENSEARCH_AWS_REGION",
     "accessKeyId": "CROWD_OPENSEARCH_AWS_ACCESS_KEY_ID",
     "secretAccessKey": "CROWD_OPENSEARCH_AWS_SECRET_ACCESS_KEY"
->>>>>>> 03c1c92b
   }
 }