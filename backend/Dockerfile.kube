--- conflicted
+++ resolved
@@ -12,9 +12,6 @@
 
 FROM node:16-alpine
 
-<<<<<<< HEAD
-=======
 WORKDIR /usr/crowd/backend
->>>>>>> 6c8ca1a7
 COPY --from=builder /usr/crowd/backend/node_modules ./node_modules
 COPY . .