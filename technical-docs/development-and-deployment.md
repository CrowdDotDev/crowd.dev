# Table of contents

- [Local development](#local-development)
- [Production deployment](#production-deployment)
- [High-load deployment with Kubernetes](#high-load-deployment)

# Local development

## Prerequisites

Before diving into the setup, please ensure you have the following installed on your machine:

- Docker
- Docker Compose (available as a Docker plugin)

These tools are crucial for running our services in isolated containers, ensuring a smooth development experience.

## Understanding the Project Structure

Our project comprises several key files and directories that orchestrate the setup and management of our services:

- **`scripts/scaffold.yaml`**: Contains Docker Compose specifications for dependency services like databases, message queues, and temporal servers.
- **`scripts/cli`**: A CLI script for starting, stopping, and managing services.
- **`scripts/services/*.yaml`**: Docker Compose files for our individual services. Each file specifies how to run a specific service, e.g., `api.yaml` for the API service.
- **`scripts/services/docker`**: Houses Dockerfiles for building our services.

**Environment Configuration Files**:
  - `frontend/.env.dist.composed` and `frontend/.env.dist.local`: Environment variables for the frontend service. `.dist.composed` files are used when running inside Docker, while `.dist.local` files are for local runs.
  - `backend/.env.dist.composed` and `backend/.env.dist.local`: Similar to frontend, these files contain environment variables for the backend service.

When starting `cli` for the first time it also creates these env files for you:
- `backend/.env.override.local`
- `backend/.env.override.composed`
- `frontend/.env.override.local`
- `frontend/.env.override.composed`

These come in handy so you don't need to change the `dist` env files which can be changed by us. All your config changes should go in the `override` files.

## Starting Services for Development

### Setting Up the Environment

If you want to run services outside of docker you need to export `.env.dist.local` and `.env.dist.override` files into your environment and then start the service. If you are starting services using our CLI they will be started in a docker container using all env files in this order:

1. `.env.dist.local`
2. `.env.dist.composed`
3. `.env.override.local`
4. `.env.override.composed`

So next file can override the previous one by setting the same env variable.

Please configure your desired integrations (like github, slack, discord...) in override env files otherwise you wont be able to use them.

### Using the CLI Script

Our CLI script is your go-to tool for managing the services. Here are some commands specifically tailored for development purposes:

#### Starting All Services

To start all services, including dependency services defined in `scripts/scaffold.yaml`, use:

```bash
./cli clean-start-dev
```

This command initiates services in development mode with hot reload enabled, allowing you to see code changes reflected in real-time without restarting the services.
This starts everything that you need from scratch, deleting any data from the previous start.

Web application will be available on [http://localhost:8081](http://localhost:8081).

#### Manipulating Scaffold Services

Scaffold services are auxiliary services your application depends on. They are started by `./cli clean-start-dev` but you can still manage them individuallty using:

- **Start Scaffold Services**: `./cli scaffold up`
- **Stop Scaffold Services**: `./cli scaffold down`
- **Destroy Scaffold Services**: `./cli scaffold destroy` (This also deletes all Docker volumes, clearing all data.)
- **Reset Scaffold Services**: `./cli scaffold reset` (Destroys and then starts the scaffold services afresh.)

#### Managing Individual Services

To control specific services, use the following commands, replacing `<service-name>` with the name of the service you wish to manage:

- **Start a Service**: `./cli service <service-name> up`
- **Stop a Service**: `./cli service <service-name> down`
- **View Service Logs**: `./cli service <service-name> logs`
- **Restart a Service**: `./cli service <service-name> restart`

Enable development mode with hot reload by setting the `DEV=1` environment variable before executing these commands. This only works with our services and not scaffold service

# Production deployment

## Single machine deployment

To initiate all the services, use the command `./cli clean-start` only once. This command creates and stores data in Docker volumes. It's crucial to understand that running `./cli clean-start` again will result in the loss of all previously stored data because it reinitializes the services and their associated volumes from scratch.

In scenarios where your server encounters an issue and requires a restart without losing existing data, you should opt for `./cli start`. This command ensures that your services are rebooted using the existing data stored in Docker volumes, thus preserving your data integrity.

After the command is run, the application will be available on [http://localhost:8081](http://localhost:8081).

This, however, will start the PostgreSQL and OpenSearch dependencies running together with all other services in a docker container. We recommend that you provide your own PostgreSQL and OpenSearch for a production deployment. To do so, first comment them out in `scripts/scaffold.yaml`. Then, provide configuration in the `backend/.env.override.local`.

To provide your own PostgreSQL instance you should:
1. Comment out `db` service in `scripts/scaffold.yaml` docker compose file. This can be done by adding a `#` before the `db` service definition:
   ```yaml
   # db:
   #   image: postgres:13.6-alpine
   #   ...
   ```
2. Configure database environment variables in `backend/.env.override.local`:
   ```
   # DB settings
   CROWD_DB_WRITE_HOST=write_host 
   CROWD_DB_READ_HOST=read_host  # if you only have one replica, use the write
   CROWD_DB_PORT=port
   CROWD_DB_USERNAME=username
   CROWD_DB_PASSWORD=password
   CROWD_DB_DATABASE=database
   ```
3. Configure CubeJS and Nango to use the new database in `scripts/scaffold.yaml`. Search for `cubejs` and `nango` and replace the following variables:
    ```yaml
    cubejs:
        environment:
        - CUBEJS_DB_HOST=db
        - CUBEJS_DB_PORT=5432
        - CUBEJS_DB_NAME=crowd-web
        - CUBEJS_DB_USER=postgres
        - CUBEJS_DB_PASS=example
    nango:
        environment:
        - NANGO_DB_HOST=write_host
        - NANGO_DB_PORT=port
        - NANGO_DB_NAME=database
        - NANGO_DB_USER=user
        - NANGO_DB_PASSWORD=password
    ```

4. To initialize the database schema, export the environment variables and then run `./cli migrate-env`. Here's an example of how to do this in a bash shell:
   ```bash
   export CROWD_DB_WRITE_HOST=write_host
   export CROWD_DB_READ_HOST=read_host
   export CROWD_DB_PORT=port
   export CROWD_DB_USERNAME=username
   export CROWD_DB_PASSWORD=password
   export CROWD_DB_DATABASE=database
   ./cli migrate-env
   ```

5. After that you can start services normally with `./cli clean-start`. After a few minutes, the web application should be running at [http://localhost:8081](http://localhost:8081).

### Machine specifications

For a single-machine deplpymnent, we recommend a Linux server, with at least 24GB of RAM and 8 cores 2Ghz CPU.

### Setting up integrations

<<<<<<< HEAD
Integrations will need to be set on a individual basis. You can check the guides on setting up integrations in our integrations guide.

# High-load deployment with Kubernetes

For high data loads, we recommend deployment using Kubernetes with a dedicated PostgreSQL database and OpenSearch cluster. The main files for handling these resources are:

- `scripts/scaffold.yaml` docker compose file
- `scripts/services/*.yaml` docker compose files and
- `scripts/services/docker` docker image build files

For most people, deploying like this will not be needed. For those who needed, an engineer with DevOps and Kubernetes experience will be required to maintain the deployment. How to carry out the deployment will vary on a case-by-case basis, and we are available to help with these advanced scenarios until 30th of June 2024.
=======
Integrations will need to be set on a individual basis. You can check the guides on setting up integrations in our [integrations guide](integrations.md).
>>>>>>> 06a001b7
<|MERGE_RESOLUTION|>--- conflicted
+++ resolved
@@ -154,8 +154,7 @@
 
 ### Setting up integrations
 
-<<<<<<< HEAD
-Integrations will need to be set on a individual basis. You can check the guides on setting up integrations in our integrations guide.
+Integrations will need to be set on a individual basis. Please refer to the [guides on setting up integrations](integrations.md).
 
 # High-load deployment with Kubernetes
 
@@ -165,7 +164,4 @@
 - `scripts/services/*.yaml` docker compose files and
 - `scripts/services/docker` docker image build files
 
-For most people, deploying like this will not be needed. For those who needed, an engineer with DevOps and Kubernetes experience will be required to maintain the deployment. How to carry out the deployment will vary on a case-by-case basis, and we are available to help with these advanced scenarios until 30th of June 2024.
-=======
-Integrations will need to be set on a individual basis. You can check the guides on setting up integrations in our [integrations guide](integrations.md).
->>>>>>> 06a001b7
+For most people, deploying like this will not be needed. For those who needed, an engineer with DevOps and Kubernetes experience will be required to maintain the deployment. How to carry out the deployment will vary on a case-by-case basis, and we are available to help with these advanced scenarios until 30th of June 2024.