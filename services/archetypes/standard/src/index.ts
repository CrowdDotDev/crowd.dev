import { Connection, Client as TemporalClient } from '@temporalio/client'
import { Kafka, Producer as KafkaProducer } from 'kafkajs'
import { initialize as InitUnleash, Unleash as UnleashClient } from 'unleash-client'

import { IIntegrationDescriptor, INTEGRATION_SERVICES } from '@crowd/integrations'
import { getServiceLogger, Logger } from '@crowd/logging'
import { acquireLock, getRedisClient, RedisClient, releaseLock } from '@crowd/redis'
import { getServiceTracer, Tracer } from '@crowd/tracing'

// Retrieve automatically configured tracer and logger.
const tracer = getServiceTracer()
const logger = getServiceLogger()

// List all required environment variables, grouped per "component".
const envvars = {
<<<<<<< HEAD
  base: ['SERVICE'],
=======
  base: ['SERVICE', 'CROWD_UNLEASH_URL', 'CROWD_UNLEASH_BACKEND_API_KEY'],
>>>>>>> eca4def1
  producer: ['CROWD_KAFKA_BROKERS'],
  temporal: ['CROWD_TEMPORAL_SERVER_URL', 'CROWD_TEMPORAL_NAMESPACE'],
  redis: ['CROWD_REDIS_HOST', 'CROWD_REDIS_PORT', 'CROWD_REDIS_USERNAME', 'CROWD_REDIS_PASSWORD'],
}

/*
Config is used to configure the service.
*/
export interface Config {
  // Additional environment variables required by the service to properly run.
  envvars?: string[]

  // Enable and configure the Kafka producer, if needed.
  producer: {
    enabled: boolean
    idempotent?: boolean
    retryPolicy?: {
      initialRetryTime: number
      maxRetryTime: number
      retries: number
    }
  }

  // Enable and configure the Temporal client, if needed.
  temporal: {
    enabled: boolean
  }

  // Enable and configure the Redis client, if needed.
  redis: {
    enabled: boolean
  }
}

/*
Service holds all details and methods to run any kind of services at crowd.dev.
*/
export class Service {
  readonly name: string
  readonly tracer: Tracer
  readonly log: Logger
  readonly config: Config
  readonly integrations: IIntegrationDescriptor[]

  protected _unleash?: UnleashClient

  protected _kafka: Kafka | null
  protected _temporal: TemporalClient | null

  protected _redisClient: RedisClient | null

  constructor(config: Config) {
    this.name = process.env['SERVICE']
    this.tracer = tracer
    this.log = logger
    this.config = config
    this.integrations = INTEGRATION_SERVICES

    // TODO: Handle SSL and SASL configuration.
    if (config.producer.enabled && process.env['CROWD_KAFKA_BROKERS']) {
      const brokers = process.env['CROWD_KAFKA_BROKERS']
      this._kafka = new Kafka({
        clientId: this.name,
        brokers: brokers.split(','),
        // sasl
        // ssl
      })
    }
  }

  get unleash(): UnleashClient | undefined {
    return this._unleash
  }

  get producer(): KafkaProducer | null {
    if (!this.config.producer.enabled) {
      return null
    }

    return this._kafka.producer({
      idempotent: this.config.producer.idempotent,
      retry: this.config.producer.retryPolicy,
    })
  }

  get temporal(): TemporalClient | null {
    if (!this.config.temporal.enabled) {
      return null
    }

    return this._temporal
  }

  get redis(): RedisClient | null {
    if (!this.config.redis.enabled) {
      return null
    }

    return this._redisClient
  }

  // Redis utility to acquire a lock. Redis must be enabled in the service.
  acquireLock(
    key: string,
    value: string,
    expireAfterSeconds: number,
    timeoutAfterSeconds: number,
  ): Promise<void> {
    if (!this.config.redis.enabled) {
      return Promise.reject('Redis must be enabled to leverage lock')
    }

    return acquireLock(this._redisClient, key, value, expireAfterSeconds, timeoutAfterSeconds)
  }

  // Redis utility to release a lock. Redis must be enabled in the service.
  releaseLock(key: string, value: string): Promise<void> {
    if (!this.config.redis.enabled) {
      return Promise.reject('Redis must be enabled to leverage lock')
    }

    return releaseLock(this._redisClient, key, value)
  }

  // Before actually starting the service we need to ensure required environment
  // variables are set.
  async init() {
    const missing = []
    envvars.base.forEach((envvar) => {
      if (!process.env[envvar]) {
        missing.push(envvar)
      }
    })

    this.config.envvars.forEach((envvar) => {
      if (!process.env[envvar]) {
        missing.push(envvar)
      }
    })

    // Only validate Kafka-related environment variables if enabled.
    if (this.config.producer.enabled) {
      envvars.producer.forEach((envvar) => {
        if (!process.env[envvar]) {
          missing.push(envvar)
        }
      })
    }

    // Only validate Temporal-related environment variables if enabled.
    if (this.config.temporal.enabled) {
      envvars.temporal.forEach((envvar) => {
        if (!process.env[envvar]) {
          missing.push(envvar)
        }
      })
    }

    // Only validate Redis-related environment variables if enabled.
    if (this.config.redis.enabled) {
      envvars.redis.forEach((envvar) => {
        if (!process.env[envvar]) {
          missing.push(envvar)
        }
      })
    }

    // There's no point in continuing if a variable is missing.
    if (missing.length > 0) {
      throw new Error(`Missing environment variables: ${missing.join(', ')}`)
    }

    // Make sure to gracefully stop the service on "SIGTERM" and "SIGINT"
    // signals.
    process.on('SIGTERM', async () => {
      await this.stop()
    })

    process.on('SIGINT', async () => {
      await this.stop()
    })

<<<<<<< HEAD
    if (process.env['CROWD_UNLEASH_URL'] && process.env['CROWD_UNLEASH_API_TOKEN']) {
      this._unleash = InitUnleash({
        appName: this.name,
        url: process.env['CROWD_UNLEASH_URL'],
        customHeaders: {
          Authorization: process.env['CROWD_UNLEASH_API_TOKEN'],
        },
      })
    }
=======
    this._unleash = InitUnleash({
      appName: this.name,
      url: process.env['CROWD_UNLEASH_URL'],
      customHeaders: {
        Authorization: process.env['CROWD_UNLEASH_BACKEND_API_KEY'],
      },
    })
>>>>>>> eca4def1

    if (this.config.producer.enabled) {
      try {
        await this.producer.connect()
      } catch (err) {
        throw new Error(err)
      }
    }

    // TODO: Handle TLS for Temporal Cloud.
    if (this.config.temporal.enabled) {
      try {
        const connection = await Connection.connect({
          address: process.env['CROWD_TEMPORAL_SERVER_URL'],
          // tls:
        })

        this._temporal = new TemporalClient({
          connection: connection,
          namespace: process.env['CROWD_TEMPORAL_NAMESPACE'],
          identity: this.name,
        })
      } catch (err) {
        throw new Error(err)
      }
    }

    if (this.config.redis.enabled) {
      try {
        this._redisClient = await getRedisClient({
          host: process.env['CROWD_REDIS_HOST'],
          port: process.env['CROWD_REDIS_PORT'],
          username: process.env['CROWD_REDIS_USERNAME'],
          password: process.env['CROWD_REDIS_PASSWORD'],
        })
      } catch (err) {
        throw new Error(err)
      }
    }
  }

  // Stop allows to gracefully stop the service.
  protected async stop() {
    if (this.config.producer.enabled) {
      await this.producer.disconnect()
    }

    if (this.config.temporal.enabled) {
      await this.temporal.connection.close()
    }

    this._unleash.destroy()
  }
}<|MERGE_RESOLUTION|>--- conflicted
+++ resolved
@@ -13,11 +13,7 @@
 
 // List all required environment variables, grouped per "component".
 const envvars = {
-<<<<<<< HEAD
   base: ['SERVICE'],
-=======
-  base: ['SERVICE', 'CROWD_UNLEASH_URL', 'CROWD_UNLEASH_BACKEND_API_KEY'],
->>>>>>> eca4def1
   producer: ['CROWD_KAFKA_BROKERS'],
   temporal: ['CROWD_TEMPORAL_SERVER_URL', 'CROWD_TEMPORAL_NAMESPACE'],
   redis: ['CROWD_REDIS_HOST', 'CROWD_REDIS_PORT', 'CROWD_REDIS_USERNAME', 'CROWD_REDIS_PASSWORD'],
@@ -200,25 +196,15 @@
       await this.stop()
     })
 
-<<<<<<< HEAD
-    if (process.env['CROWD_UNLEASH_URL'] && process.env['CROWD_UNLEASH_API_TOKEN']) {
+    if (process.env['CROWD_UNLEASH_URL'] && process.env['CROWD_UNLEASH_BACKEND_API_KEY']) {
       this._unleash = InitUnleash({
         appName: this.name,
         url: process.env['CROWD_UNLEASH_URL'],
         customHeaders: {
-          Authorization: process.env['CROWD_UNLEASH_API_TOKEN'],
+          Authorization: process.env['CROWD_UNLEASH_BACKEND_API_KEY'],
         },
       })
     }
-=======
-    this._unleash = InitUnleash({
-      appName: this.name,
-      url: process.env['CROWD_UNLEASH_URL'],
-      customHeaders: {
-        Authorization: process.env['CROWD_UNLEASH_BACKEND_API_KEY'],
-      },
-    })
->>>>>>> eca4def1
 
     if (this.config.producer.enabled) {
       try {
