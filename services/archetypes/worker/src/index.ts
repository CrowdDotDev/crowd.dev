import path from 'path'

import { NativeConnection, Worker as TemporalWorker, bundleWorkflowCode } from '@temporalio/worker'

import { Config, Service } from '@crowd/archetype-standard'
import { getDbConnection, DbStore } from '@crowd/database'
import { OpenSearchService } from '@crowd/opensearch'
import { getDataConverter } from '@crowd/temporal'
import { IS_DEV_ENV, IS_TEST_ENV } from '@crowd/common'
import { SqsClient, getSqsClient } from '@crowd/sqs'

// List all required environment variables, grouped per "component".
// They are in addition to the ones required by the "standard" archetype.
const envvars = {
  worker: [
    'CROWD_TEMPORAL_SERVER_URL',
    'CROWD_TEMPORAL_NAMESPACE',
    'CROWD_TEMPORAL_TASKQUEUE',
    'CROWD_TEMPORAL_ENCRYPTION_KEY_ID',
    'CROWD_TEMPORAL_ENCRYPTION_KEY',
  ],
  postgres: [
    'CROWD_DB_READ_HOST',
    'CROWD_DB_WRITE_HOST',
    'CROWD_DB_PORT',
    'CROWD_DB_USERNAME',
    'CROWD_DB_PASSWORD',
    'CROWD_DB_DATABASE',
  ],
  opensearch:
    IS_DEV_ENV || IS_TEST_ENV
      ? ['CROWD_OPENSEARCH_NODE']
      : [
          'CROWD_OPENSEARCH_AWS_REGION',
          'CROWD_OPENSEARCH_AWS_ACCESS_KEY_ID',
          'CROWD_OPENSEARCH_AWS_SECRET_ACCESS_KEY',
          'CROWD_OPENSEARCH_NODE',
        ],
  sqs: [
    'CROWD_SQS_AWS_REGION',
    'CROWD_SQS_HOST',
    'CROWD_SQS_PORT',
    'CROWD_SQS_AWS_ACCESS_KEY_ID',
    'CROWD_SQS_AWS_SECRET_ACCESS_KEY',
  ],
}

/*
Options is used to configure the worker service.
*/
export interface Options {
  maxTaskQueueActivitiesPerSecond?: number
<<<<<<< HEAD
  maxConcurrentActivityTaskExecutions?: number
  postgres: {
=======
  postgres?: {
    enabled: boolean
  }
  opensearch?: {
>>>>>>> 06347765
    enabled: boolean
  }
  sqs?: {
    enabled: boolean
  }
}

/*
ServiceWorker holds all details and methods to run a worker services at crowd.dev.
*/
export class ServiceWorker extends Service {
  readonly options: Options

  protected _worker: TemporalWorker

  protected _postgresReader: DbStore
  protected _postgresWriter: DbStore

  protected _opensearchService: OpenSearchService

  protected _sqsClient: SqsClient

  constructor(config: Config, opts: Options) {
    super(config)

    this.options = opts
  }

  get postgres(): { reader: DbStore; writer: DbStore } | null {
    if (!this.options.postgres?.enabled) {
      return null
    }

    return {
      reader: this._postgresReader,
      writer: this._postgresWriter,
    }
  }

  get opensearch(): OpenSearchService {
    if (!this.options.opensearch?.enabled) {
      return null
    }

    return this._opensearchService
  }

  get sqs(): SqsClient {
    if (!this.options.sqs?.enabled) {
      return null
    }

    return this._sqsClient
  }

  // We first need to ensure a standard service can be initialized given the config
  // and environment variables.
  override async init() {
    try {
      await super.init()
    } catch (err) {
      throw new Error(err)
    }

    // We can now init tasks specific to a consumer service. Before actually
    // starting the service, we need to ensure required environment variables
    // are set.
    const missing = []
    envvars.worker.forEach((envvar) => {
      if (!process.env[envvar]) {
        missing.push(envvar)
      }
    })

    // Only validate PostgreSQL-related environment variables if enabled.
    if (this.options.postgres?.enabled) {
      envvars.postgres.forEach((envvar) => {
        if (!process.env[envvar]) {
          missing.push(envvar)
        }
      })
    }

    // Only validate OpenSearch-related environment variables if enabled.
    if (this.options.opensearch?.enabled) {
      envvars.opensearch.forEach((envvar) => {
        if (!process.env[envvar]) {
          missing.push(envvar)
        }
      })
    }

    // Only validate Sqs related environment variables if enabled
    if (this.options.sqs?.enabled) {
      envvars.sqs.forEach((envvar) => {
        if (!process.env[envvar]) {
          missing.push(envvar)
        }
      })
    }

    // There's no point in continuing if a variable is missing.
    if (missing.length > 0) {
      throw new Error(`Missing environment variables: ${missing.join(', ')}`)
    }

    if (this.options.postgres?.enabled) {
      try {
        const dbConnection = await getDbConnection({
          host: process.env['CROWD_DB_READ_HOST'],
          port: Number(process.env['CROWD_DB_PORT']),
          user: process.env['CROWD_DB_USERNAME'],
          password: process.env['CROWD_DB_PASSWORD'],
          database: process.env['CROWD_DB_DATABASE'],
        })

        this._postgresReader = new DbStore(this.log, dbConnection)
      } catch (err) {
        throw new Error(err)
      }

      try {
        const dbConnection = await getDbConnection({
          host: process.env['CROWD_DB_WRITE_HOST'],
          port: Number(process.env['CROWD_DB_PORT']),
          user: process.env['CROWD_DB_USERNAME'],
          password: process.env['CROWD_DB_PASSWORD'],
          database: process.env['CROWD_DB_DATABASE'],
        })

        this._postgresWriter = new DbStore(this.log, dbConnection)
      } catch (err) {
        throw new Error(err)
      }
    }

    if (this.options.opensearch?.enabled) {
      try {
        this._opensearchService = new OpenSearchService(this.log, {
          region: process.env['CROWD_OPENSEARCH_AWS_REGION'],
          accessKeyId: process.env['CROWD_OPENSEARCH_AWS_ACCESS_KEY_ID'],
          secretAccessKey: process.env['CROWD_OPENSEARCH_AWS_SECRET_ACCESS_KEY'],
          node: process.env['CROWD_OPENSEARCH_NODE'],
        })
      } catch (err) {
        throw new Error(err)
      }
    }

    if (this.options.sqs?.enabled) {
      try {
        this._sqsClient = getSqsClient({
          region: process.env['CROWD_SQS_AWS_REGION'],
          host: process.env['CROWD_SQS_HOST'],
          port: Number(process.env['CROWD_SQS_PORT']),
          accessKeyId: process.env['CROWD_SQS_AWS_ACCESS_KEY_ID'],
          secretAccessKey: process.env['CROWD_SQS_AWS_SECRET_ACCESS_KEY'],
        })
      } catch (err) {
        throw new Error(err)
      }
    }

    try {
      const certificate = process.env['CROWD_TEMPORAL_CERTIFICATE']
      const privateKey = process.env['CROWD_TEMPORAL_PRIVATE_KEY']

      this.log.info(
        {
          address: process.env['CROWD_TEMPORAL_SERVER_URL'],
          certificate: certificate ? 'yes' : 'no',
          privateKey: privateKey ? 'yes' : 'no',
        },
        'Connecting to Temporal server as a worker!',
      )

      const connection = await NativeConnection.connect({
        address: process.env['CROWD_TEMPORAL_SERVER_URL'],
        tls:
          certificate && privateKey
            ? {
                clientCertPair: {
                  crt: Buffer.from(certificate, 'base64'),
                  key: Buffer.from(privateKey, 'base64'),
                },
              }
            : undefined,
      })

      const workflowBundle = await bundleWorkflowCode({
        workflowsPath: path.resolve('./src/workflows'),
      })

      this._worker = await TemporalWorker.create({
        connection: connection,
        identity: this.name,
        namespace: process.env['CROWD_TEMPORAL_NAMESPACE'],
        taskQueue: process.env['CROWD_TEMPORAL_TASKQUEUE'],
        enableSDKTracing: true,
        showStackTraceSources: true,
        workflowBundle: workflowBundle,
        activities: require(path.resolve('./src/activities')),
        dataConverter: await getDataConverter(),
        maxTaskQueueActivitiesPerSecond: this.options.maxTaskQueueActivitiesPerSecond,
        maxConcurrentActivityTaskExecutions: this.options.maxConcurrentActivityTaskExecutions,
      })
    } catch (err) {
      throw new Error(err)
    }
  }

  // Actually start the Temporal worker.
  async start() {
    try {
      await this._worker.run()
    } catch (err) {
      throw new Error(err)
    }
  }

  // Stop allows to gracefully stop the service. Order for closing connections
  // matters. We need to stop the Temporal worker before closing other connections.
  protected override async stop() {
    if (this.options.opensearch?.enabled) {
      await this._opensearchService.client.close()
    }

    if (this.options.postgres?.enabled) {
      this._postgresWriter.dbInstance.end()
      this._postgresReader.dbInstance.end()
    }

    await super.stop()
  }
}<|MERGE_RESOLUTION|>--- conflicted
+++ resolved
@@ -50,15 +50,11 @@
 */
 export interface Options {
   maxTaskQueueActivitiesPerSecond?: number
-<<<<<<< HEAD
   maxConcurrentActivityTaskExecutions?: number
-  postgres: {
-=======
   postgres?: {
     enabled: boolean
   }
   opensearch?: {
->>>>>>> 06347765
     enabled: boolean
   }
   sqs?: {
