--- conflicted
+++ resolved
@@ -7,11 +7,8 @@
   MEMBER_ENRICHMENT = 'member-enrichment',
   ORGANIZATION_ENRICHMENT = 'organization-enrichment',
   SEGMENTS = 'segments',
-<<<<<<< HEAD
   PRIORITIZED_QUEUES = 'prioritized-queues',
-=======
   FIND_GITHUB = 'find-github',
->>>>>>> f72276de
 
   // opensearch
   SYNCHRONOUS_OPENSEARCH_UPDATES = 'synchronous-opensearch-updates',
