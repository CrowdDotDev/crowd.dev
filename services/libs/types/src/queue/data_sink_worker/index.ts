--- conflicted
+++ resolved
@@ -1,9 +1,5 @@
+import { IQueueMessage, ISqsQueueEmitter } from '../'
 import { IActivityData } from '../../activities'
-<<<<<<< HEAD
-import { IQueueMessage, ISqsQueueEmitter } from '../'
-=======
-import { IQueueMessage } from '../'
->>>>>>> 964631d6
 
 export enum DataSinkWorkerQueueMessageType {
   PROCESS_INTEGRATION_RESULT = 'process_integration_result',
