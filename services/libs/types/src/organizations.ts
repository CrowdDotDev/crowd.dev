--- conflicted
+++ resolved
@@ -157,13 +157,11 @@
   orgActivityCount: number
 }
 
-<<<<<<< HEAD
 export interface IOrganizationMergeSuggestion {
   similarity: number
   organizations: [string, string]
-=======
+}
 export interface IOrganizationIdSource {
   id: string
   source: string
->>>>>>> c748d3fc
 }