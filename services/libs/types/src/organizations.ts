import { IAttributes } from './attributes'
import { OrganizationSource } from './enums/organizations'

export interface IOrganization {
  id?: string
  url?: string
  description?: string
  emails?: string[]
  logo?: string
  tags?: string[]
  github?: IOrganizationSocial
  twitter?: IOrganizationSocial
  linkedin?: IOrganizationSocial
  crunchbase?: IOrganizationSocial
  employees?: number
  location?: string
  website?: string
  type?: string
  size?: string
  headline?: string
  industry?: string
  founded?: string
  attributes?: IAttributes
  immediateParent?: string
  ultimateParent?: string
  affiliatedProfiles?: string[]
  allSubsidiaries?: string[]
  alternativeDomains?: string[]
  alternativeNames?: string[]
  averageEmployeeTenure?: number
  averageTenureByLevel?: Record<string, number>
  averageTenureByRole?: Record<string, number>
  employeeChurnRate?: Record<string, number>
  employeeChurnRate12Month?: number
  employeeCountByMonth?: Record<string, number>
  employeeGrowthRate?: Record<string, number>
  employeeGrowthRate12Month?: number
  employeeCountByMonthByLevel?: Record<string, number>
  employeeCountByMonthByRole?: Record<string, number>
  directSubsidiaries?: string[]
  gicsSector?: string
  grossAdditionsByMonth?: Record<string, number>
  grossDeparturesByMonth?: Record<string, number>
  identities: IOrganizationIdentity[]
  weakIdentities?: IOrganizationIdentity[]
  members?: string[]
  source?: OrganizationSource
  lastEnrichedAt?: string | Date
  tenantId?: string
}

export interface IMemberOrganization {
  id?: string
  title?: string
  dateStart: Date | string
  dateEnd: Date | string
  memberId: string
  organizationId: string
  updatedAt?: string
  createdAt?: string
  source?: string
}

export interface IOrganizationCache {
  id?: string
  url?: string
  description?: string
  emails?: string[]
  logo?: string
  tags?: string[]
  github?: IOrganizationSocial
  twitter?: IOrganizationSocial
  linkedin?: IOrganizationSocial
  crunchbase?: IOrganizationSocial
  employees?: number
  location?: string
  website?: string
  type?: string
  size?: string
  headline?: string
  industry?: string
  founded?: string
  attributes?: IAttributes
  immediateParent?: string
  ultimateParent?: string
  affiliatedProfiles?: string[]
  allSubsidiaries?: string[]
  alternativeDomains?: string[]
  alternativeNames?: string[]
  averageEmployeeTenure?: number
  averageTenureByLevel?: Record<string, number>
  averageTenureByRole?: Record<string, number>
  employeeChurnRate?: Record<string, number>
  employeeCountByMonth?: Record<string, number>
  employeeGrowthRate?: Record<string, number>
  employeeCountByMonthByLevel?: Record<string, number>
  employeeCountByMonthByRole?: Record<string, number>
  directSubsidiaries?: string[]
  gicsSector?: string
  grossAdditionsByMonth?: Record<string, number>
  grossDeparturesByMonth?: Record<string, number>
  identities: IOrganizationIdentity[]
  weakIdentities?: IOrganizationIdentity[]
  members?: string[]
  source?: OrganizationSource
<<<<<<< HEAD
  revenueRange?: Record<string, number>
  revenueRangeMin?: number
  revenueRangeMax?: number
=======
  name?: string
>>>>>>> fdf098cb
}

export interface IExecutiveChange {
  joined_date?: string
  pdl_id?: string
  job_title?: string
  job_title_role?: string
  job_title_sub_role?: string
  job_title_levels?: string[]
  new_company_id?: string
  new_company_job_title?: string
  new_company_job_title_role?: string
  new_company_job_title_sub_role?: string
  new_company_job_title_levels?: string[]
}

export interface IOrganizationSocial {
  handle: string
  url?: string
}

export interface IOrganizationOpensearch {
  id: string
  logo: string
  displayName: string
}

export interface IOrganizationSyncRemoteData {
  id?: string
  organizationId: string
  sourceId?: string
  integrationId: string
  syncFrom: string
  metaData: string
  lastSyncedAt?: string
}

export interface IOrganizationIdentity {
  organizationId?: string
  integrationId?: string
  platform: string
  name: string
  sourceId?: string
  url?: string
}

export interface IEnrichableOrganization extends IOrganization {
  orgActivityCount: number
}<|MERGE_RESOLUTION|>--- conflicted
+++ resolved
@@ -45,6 +45,9 @@
   weakIdentities?: IOrganizationIdentity[]
   members?: string[]
   source?: OrganizationSource
+  revenueRange?: Record<string, number>
+  revenueRangeMin?: number
+  revenueRangeMax?: number
   lastEnrichedAt?: string | Date
   tenantId?: string
 }
@@ -103,13 +106,7 @@
   weakIdentities?: IOrganizationIdentity[]
   members?: string[]
   source?: OrganizationSource
-<<<<<<< HEAD
-  revenueRange?: Record<string, number>
-  revenueRangeMin?: number
-  revenueRangeMax?: number
-=======
   name?: string
->>>>>>> fdf098cb
 }
 
 export interface IExecutiveChange {
