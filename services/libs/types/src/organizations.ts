import { OrganizationIdentityType, OrganizationSource } from './enums/organizations'

export interface IOrganization {
  // db fields
  id?: string
  url?: string
  avatarUrl?: string
  importHash?: string
  createdAt?: string | Date
  updatedAt?: string | Date
  deletedAt?: string | Date
  tenantId?: string
  createdById?: string
  updatedById?: string
  isTeamOrganization?: boolean
  lastEnrichedAt?: string | Date
<<<<<<< HEAD
  activityCount?: number
  employeeCountByCountry?: Record<string, number>
  type?: string
  geoLocation?: string
  size?: string
  ticker?: string
  headline?: string
  profiles?: string[]
  address?: IOrganizationAddress
  industry?: string
  founded?: number
  name?: string // Deprecated
  displayName?: string
  attributes?: IAttributes
=======
  searchSyncedAt?: string | Date
>>>>>>> 4bef6149
  manuallyCreated?: boolean

  // calculated fields
  revenueRangeMin?: number
  revenueRangeMax?: number
  source?: OrganizationSource
  employeeChurnRate12Month?: number
  employeeGrowthRate12Month?: number

  // relations
  identities?: IOrganizationIdentity[]
  members?: string[]

  // attributes
  tags?: string[]
  description?: string
  logo?: string
  headline?: string
  employees?: number
  revenueRange?: IOrganizationRevenueRange
  location?: string
  type?: string
  size?: string
  industry?: string
  founded?: number
  displayName?: string
  employeeChurnRate?: Record<string, number>
  employeeGrowthRate?: Record<string, number>

  attributes?: any // eslint-disable-line @typescript-eslint/no-explicit-any
}

export interface IMemberOrganization {
  id?: string
  title?: string
  dateStart: Date | string
  dateEnd: Date | string
  memberId: string
  organizationId: string
  updatedAt?: string
  createdAt?: string
  source?: string
  deletedAt?: string
}

export interface IMemberRoleWithOrganization extends IMemberOrganization {
  organizationName: string
  organizationLogo: string
}

export interface IExecutiveChange {
  joined_date?: string
  pdl_id?: string
  job_title?: string
  job_title_role?: string
  job_title_sub_role?: string
  job_title_levels?: string[]
  new_company_id?: string
  new_company_job_title?: string
  new_company_job_title_role?: string
  new_company_job_title_sub_role?: string
  new_company_job_title_levels?: string[]
}

export interface IOrganizationSocial {
  handle: string
  url?: string
}

export interface IOrganizationOpensearch {
  id: string
  logo: string
  displayName: string
}

export interface IOrganizationSyncRemoteData {
  id?: string
  organizationId: string
  sourceId?: string
  integrationId: string
  syncFrom: string
  metaData: string
  lastSyncedAt?: string
}

export interface IOrganizationIdentity {
  organizationId?: string
  integrationId?: string
  platform: string
  value: string
  type: OrganizationIdentityType
  verified: boolean
  sourceId?: string
}

export interface IOrganizationMergeSuggestion {
  similarity: number
  organizations: [string, string]
}
export interface IOrganizationIdSource {
  id: string
  source: string
}

export interface IOrganizationRevenueRange {
  min: number
  max: number
}

export interface IOrganizationNaics {
  sector: string
  naics_code: string
  sub_sector: string
  industry_group: string
  naics_industry: string
  national_industry: string
}

export interface IOrganizationAddress {
  name: string
  metro: string
  region: string
  country: string
  locality: string
  continent: string
  postal_code: string
  address_line_2: string
  street_address: string
}

export interface ILLMConsumableOrganizationDbResult {
  displayName: string
  description: string
  phoneNumbers: string[]
  logo: string
  tags: string[]
  location: string
  type: string
  geoLocation: string
  ticker: string
  profiles: string[]
  headline: string
  industry: string
  founded: number
  alternativeNames: string[]
  identities: IOrganizationIdentity[]
}

export interface ILLMConsumableOrganization {
  displayName: string
  description: string
  phoneNumbers: string[]
  logo: string
  tags: string[]
  location: string
  type: string
  geoLocation: string
  ticker: string
  profiles: string[]
  headline: string
  industry: string
  founded: number
  alternativeNames: string[]
  identities: {
    platform: string
    value: string
  }[]
}

export interface IOrganizationForMergeSuggestionsOpensearch {
  uuid_organizationId: string
  uuid_tenantId?: string
  keyword_displayName: string
  nested_identities: IOrganizationIdentityOpensearch[]
  string_location: string
  string_industry: string
  string_website: string
  string_ticker: string
  int_activityCount: number
}

export interface IOrganizationIdentityOpensearch {
  string_platform: string
  string_type: string
  keyword_type: string
  string_value: string
  bool_verified: boolean
}

export interface IOrganizationFullAggregatesOpensearch
  extends IOrganizationBaseForMergeSuggestions {
  ticker: string
  identities: IOrganizationIdentity[]
  activityCount: number
  noMergeIds: string[]
  website: string
}

export interface IDbOrganizationSyncData {
  // base
  organizationId: string
  tenantId: string
  displayName: string

  ticker: string | null
  industry: string | null
  location: string | null

  activityCount: number

  identities: IOrganizationIdentity[]
}

export interface IOrganizationBaseForMergeSuggestions {
  id: string
  tenantId: string
  displayName: string
  location: string
  industry: string
}<|MERGE_RESOLUTION|>--- conflicted
+++ resolved
@@ -14,24 +14,7 @@
   updatedById?: string
   isTeamOrganization?: boolean
   lastEnrichedAt?: string | Date
-<<<<<<< HEAD
-  activityCount?: number
-  employeeCountByCountry?: Record<string, number>
-  type?: string
-  geoLocation?: string
-  size?: string
-  ticker?: string
-  headline?: string
-  profiles?: string[]
-  address?: IOrganizationAddress
-  industry?: string
-  founded?: number
-  name?: string // Deprecated
-  displayName?: string
-  attributes?: IAttributes
-=======
   searchSyncedAt?: string | Date
->>>>>>> 4bef6149
   manuallyCreated?: boolean
 
   // calculated fields
