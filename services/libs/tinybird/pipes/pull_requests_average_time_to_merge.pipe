DESCRIPTION >
    - `pull_requests_average_time_to_merge.pipe` serves the "Development - Average time to merge" widget.
    - **When `granularity` is NOT provided, returns total average time** to merge across all filtered PRs.
    - **When `granularity` is provided, returns time-series data** showing average merge times by time period.
    - Only includes PRs that have been merged (`isNotNull(pra.mergedAt)`) to ensure accurate timing calculations.
    - Primary use case: monitoring overall PR merge efficiency and tracking development velocity trends.
    - Parameters:
    - `project`: Required string for project slug (e.g., 'k8s', 'tensorflow') - inherited from `pull_requests_filtered`
    - `repos`: Optional array of repository URLs for filtering (inherited from `pull_requests_filtered`)
<<<<<<< HEAD
    - `startDate`: Optional DateTime filter for PRs merged after timestamp (e.g., '2024-01-01 00:00:00')
    - `endDate`: Optional DateTime filter for PRs merged before timestamp (e.g., '2024-12-31 23:59:59')
=======
    - `startDate`: Optional DateTime filter for PRs merged after timestamp (e.g., '2024-01-01T00:00:00Z')
    - `endDate`: Optional DateTime filter for PRs merged before timestamp (e.g., '2024-12-31T23:59:59Z')
>>>>>>> 2709fae0
    - `granularity`: Optional string for time aggregation ('daily', 'weekly', 'monthly', 'quarterly', 'yearly')
    - Response:
    - Without granularity: `averageTimeToMergeSeconds` (total average)
    - With granularity: `startDate`, `endDate`, and `averageTimeToMergeSeconds` for each time period

<<<<<<< HEAD
TAGS "Widget", "Pull requests", "Merge time", "Development metrics"
=======
TAGS "" Pull requests", Widget", "Development metrics, " Merge time""
>>>>>>> 2709fae0

NODE timeseries_generation_for_pr_avg_time_to_merge
SQL >
    %
    {% if defined(granularity) %}
        SELECT
            ds."startDate", ds."endDate", round(avg(pra.mergedInSeconds)) as "averageTimeToMergeSeconds"
        FROM generate_timeseries ds
        LEFT JOIN
            pull_requests_filtered pra
            ON CASE
                WHEN {{ granularity }} = 'daily'
                THEN toDate(pra.mergedAt)
                WHEN {{ granularity }} = 'weekly'
                THEN toStartOfWeek(pra.mergedAt)
                WHEN {{ granularity }} = 'monthly'
                THEN toStartOfMonth(pra.mergedAt)
                WHEN {{ granularity }} = 'quarterly'
                THEN toStartOfQuarter(pra.mergedAt)
                WHEN {{ granularity }} = 'yearly'
                THEN toStartOfYear(pra.mergedAt)
            END
            = ds."startDate"
        where
            isNotNull(pra.mergedAt)
            {% if defined(startDate) %}
                AND pra.mergedAt > parseDateTimeBestEffort(
                    {{
                        DateTime(
                            startDate,
                            description="Filter pull request merged at after",
                            required=False,
                        )
                    }}
                )
            {% end %}
            {% if defined(endDate) %}
                AND pra.mergedAt < parseDateTimeBestEffort(
                    {{
                        DateTime(
                            endDate,
                            description="Filter pull request merged at before",
                            required=False,
                        )
                    }}
                )
            {% end %}
        GROUP BY ds."startDate", "endDate"
        ORDER BY ds."startDate" ASC
    {% else %} select 1
    {% end %}

NODE pr_avg_time_to_merge_combined
SQL >
    %
    {% if not defined(granularity) %}
        SELECT round(avg(pra.mergedInSeconds)) as "averageTimeToMergeSeconds"
        FROM pull_requests_filtered pra
        where
            isNotNull(pra.mergedAt)
            {% if defined(startDate) %}
                AND pra.mergedAt
                > {{
                    DateTime(
                        startDate, description="Filter pull request merged at after", required=False
                    )
                }}
            {% end %}
            {% if defined(endDate) %}
                AND pra.mergedAt
                < {{
                    DateTime(
                        endDate, description="Filter pull request merged at before", required=False
                    )
                }}
            {% end %}
    {% else %} select * from timeseries_generation_for_pr_avg_time_to_merge
    {% end %}<|MERGE_RESOLUTION|>--- conflicted
+++ resolved
@@ -7,23 +7,14 @@
     - Parameters:
     - `project`: Required string for project slug (e.g., 'k8s', 'tensorflow') - inherited from `pull_requests_filtered`
     - `repos`: Optional array of repository URLs for filtering (inherited from `pull_requests_filtered`)
-<<<<<<< HEAD
     - `startDate`: Optional DateTime filter for PRs merged after timestamp (e.g., '2024-01-01 00:00:00')
     - `endDate`: Optional DateTime filter for PRs merged before timestamp (e.g., '2024-12-31 23:59:59')
-=======
-    - `startDate`: Optional DateTime filter for PRs merged after timestamp (e.g., '2024-01-01T00:00:00Z')
-    - `endDate`: Optional DateTime filter for PRs merged before timestamp (e.g., '2024-12-31T23:59:59Z')
->>>>>>> 2709fae0
     - `granularity`: Optional string for time aggregation ('daily', 'weekly', 'monthly', 'quarterly', 'yearly')
     - Response:
     - Without granularity: `averageTimeToMergeSeconds` (total average)
     - With granularity: `startDate`, `endDate`, and `averageTimeToMergeSeconds` for each time period
 
-<<<<<<< HEAD
 TAGS "Widget", "Pull requests", "Merge time", "Development metrics"
-=======
-TAGS "" Pull requests", Widget", "Development metrics, " Merge time""
->>>>>>> 2709fae0
 
 NODE timeseries_generation_for_pr_avg_time_to_merge
 SQL >
