--- conflicted
+++ resolved
@@ -46,9 +46,5 @@
         collections.description,
         collections.categoryId,
         collections.createdAt,
-<<<<<<< HEAD
-        collections.updatedAt
-=======
         collections.updatedAt,
-        collections.starred
->>>>>>> d7c1279c
+        collections.starred