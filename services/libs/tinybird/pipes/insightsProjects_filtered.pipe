DESCRIPTION >
    Provides filters for projects. Merges collection slug from associated collections. Merges segment aggregates from segmentsAggregatedMV

TAGS "Widget"

NODE insightsProjects_filtered_1
SQL >
    %
<<<<<<< HEAD
    SELECT *
=======
    SELECT
        insights_projects_populated_ds.id,
        insights_projects_populated_ds.name,
        insights_projects_populated_ds.slug,
        insights_projects_populated_ds.description,
        insights_projects_populated_ds.logoUrl as logo,
        insights_projects_populated_ds.repositories,
        insights_projects_populated_ds.isLF,
        insights_projects_populated_ds.widgets,
        insights_projects_populated_ds.keywords,
        insights_projects_populated_ds.website,
        insights_projects_populated_ds.github,
        insights_projects_populated_ds.linkedin,
        insights_projects_populated_ds.twitter,
        insights_projects_populated_ds.score,
        insights_projects_populated_ds.rank,
        insights_projects_populated_ds.softwareValue,
        insights_projects_populated_ds.organizationCount,
        insights_projects_populated_ds.contributorCount,
        insights_projects_populated_ds.connectedPlatforms,
        insights_projects_populated_ds.firstCommit
>>>>>>> 059740b7
    FROM insights_projects_populated_ds
    where
        insights_projects_populated_ds.enabled = 1
        {% if defined(slug) %}
            AND insights_projects_populated_ds.slug
            = {{ String(slug, description="Filter collection by slug", required=False) }}
        {% end %}
        {% if defined(search) %}
            AND insights_projects_populated_ds.name
            ilike '%'
            || {{
                String(
                    search,
                    description="Search collection open ended wildcard using slug",
                    required=False,
                )
            }}
            || '%'
        {% end %}
        {% if defined(collectionSlug) %}
            AND has(
                insights_projects_populated_ds.collectionsSlugs,
                {{ String(collectionSlug, description="Filter collection by slug", required=False) }}
            )
        {% end %}
<<<<<<< HEAD
        {% if defined(isLF) %} AND insights_projects_populated_ds.isLF = {{ Boolean(isLF) }} {% end %}
=======
        {% if defined(isLF) %} AND insights_projects_populated_ds.isLF = {{ Boolean(isLF) }} {% end %}
    GROUP BY
        insights_projects_populated_ds.id,
        insights_projects_populated_ds.name,
        insights_projects_populated_ds.slug,
        insights_projects_populated_ds.description,
        insights_projects_populated_ds.logoUrl as logo,
        insights_projects_populated_ds.repositories,
        insights_projects_populated_ds.isLF,
        insights_projects_populated_ds.widgets,
        insights_projects_populated_ds.keywords,
        insights_projects_populated_ds.website,
        insights_projects_populated_ds.github,
        insights_projects_populated_ds.linkedin,
        insights_projects_populated_ds.twitter,
        insights_projects_populated_ds.score,
        insights_projects_populated_ds.rank,
        insights_projects_populated_ds.softwareValue,
        insights_projects_populated_ds.organizationCount,
        insights_projects_populated_ds.contributorCount,
        insights_projects_populated_ds.connectedPlatforms,
        insights_projects_populated_ds.firstCommit
>>>>>>> 059740b7
<|MERGE_RESOLUTION|>--- conflicted
+++ resolved
@@ -6,9 +6,6 @@
 NODE insightsProjects_filtered_1
 SQL >
     %
-<<<<<<< HEAD
-    SELECT *
-=======
     SELECT
         insights_projects_populated_ds.id,
         insights_projects_populated_ds.name,
@@ -30,7 +27,6 @@
         insights_projects_populated_ds.contributorCount,
         insights_projects_populated_ds.connectedPlatforms,
         insights_projects_populated_ds.firstCommit
->>>>>>> 059740b7
     FROM insights_projects_populated_ds
     where
         insights_projects_populated_ds.enabled = 1
@@ -56,9 +52,6 @@
                 {{ String(collectionSlug, description="Filter collection by slug", required=False) }}
             )
         {% end %}
-<<<<<<< HEAD
-        {% if defined(isLF) %} AND insights_projects_populated_ds.isLF = {{ Boolean(isLF) }} {% end %}
-=======
         {% if defined(isLF) %} AND insights_projects_populated_ds.isLF = {{ Boolean(isLF) }} {% end %}
     GROUP BY
         insights_projects_populated_ds.id,
@@ -80,5 +73,4 @@
         insights_projects_populated_ds.organizationCount,
         insights_projects_populated_ds.contributorCount,
         insights_projects_populated_ds.connectedPlatforms,
-        insights_projects_populated_ds.firstCommit
->>>>>>> 059740b7
+        insights_projects_populated_ds.firstCommit