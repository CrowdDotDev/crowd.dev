DESCRIPTION >
    - `projects_list.pipe` serves the projects list page with sorting, pagination, and search functionality.
    - Supports both count mode (`count=true`) and data mode for paginated project listings.
    - Provides flexible sorting by any project field with ascending/descending order control.
    - Uses `insightsProjects_filtered` for consistent project filtering and search capabilities.
    - Primary use case: powering the main projects directory page with sortable, searchable project listings.
    - Parameters:
    - `search`: Optional string for searching projects (inherited from `insightsProjects_filtered`)
    - `count`: Optional boolean, when true returns project count instead of project data
<<<<<<< HEAD
    - `orderByField`: Optional string specifying sort field, defaults to 'name'. Available fields: 'id', 'name', 'slug', 'description', 'segmentId', 'createdAt', 'updatedAt', 'logoUrl', 'organizationId', 'website', 'github', 'linkedin', 'twitter', 'enabled', 'isLF'
=======
    - `orderByField`: Optional string specifying sort field, defaults to 'name'. Available fields: 'id', 'name', 'slug', 'description', 'logo', 'repositories', 'isLF', 'widgets', 'keywords', 'website', 'github', 'linkedin', 'twitter', 'score', 'rank', 'softwareValue', 'organizationCount', 'contributorCount', 'connectedPlatforms', 'firstCommit', 'repoData', 'healthScore'
>>>>>>> 382fc6ba
    - `orderByDirection`: Optional string ('asc' or 'desc'), defaults to 'asc'
    - `pageSize`: Optional integer for result limit, defaults to 10
    - `page`: Optional integer for pagination offset calculation, defaults to 0
    - Response:
    - Count mode (`count=true`): `count` (total number of projects)
    - Data mode (default): All project fields from `insightsProjects_filtered` with sorting and pagination

TAGS "API", "Projects", "Pagination", "Sorting"

NODE projects_paginated
SQL >
    %
    {% if Boolean(count, false) %}
        SELECT count(insightsProjects_filtered.id) from insightsProjects_filtered
    {% else %}
        SELECT *
        FROM insightsProjects_filtered
        order by
            {{
                column(
                    String(
                        orderByField, "name", description="Order by project field.", required=False
                    )
                )
            }}
            {% if String(
                orderByDirection,
                'asc',
                description="Order by direction. ASC or DESC",
                required=False,
            ) == 'asc' or String(
                orderByDirection,
                'asc',
                description="Order by direction. ASC or DESC",
                required=False,
            ) == 'ASC' %} ASC
            {% else %} DESC
            {% end %},
            name ASC
        LIMIT {{ Int32(pageSize, 10) }}
        OFFSET {{ Int32(page, 0) * Int32(pageSize, 10) }}
    {% end %}<|MERGE_RESOLUTION|>--- conflicted
+++ resolved
@@ -7,11 +7,7 @@
     - Parameters:
     - `search`: Optional string for searching projects (inherited from `insightsProjects_filtered`)
     - `count`: Optional boolean, when true returns project count instead of project data
-<<<<<<< HEAD
-    - `orderByField`: Optional string specifying sort field, defaults to 'name'. Available fields: 'id', 'name', 'slug', 'description', 'segmentId', 'createdAt', 'updatedAt', 'logoUrl', 'organizationId', 'website', 'github', 'linkedin', 'twitter', 'enabled', 'isLF'
-=======
     - `orderByField`: Optional string specifying sort field, defaults to 'name'. Available fields: 'id', 'name', 'slug', 'description', 'logo', 'repositories', 'isLF', 'widgets', 'keywords', 'website', 'github', 'linkedin', 'twitter', 'score', 'rank', 'softwareValue', 'organizationCount', 'contributorCount', 'connectedPlatforms', 'firstCommit', 'repoData', 'healthScore'
->>>>>>> 382fc6ba
     - `orderByDirection`: Optional string ('asc' or 'desc'), defaults to 'asc'
     - `pageSize`: Optional integer for result limit, defaults to 10
     - `page`: Optional integer for pagination offset calculation, defaults to 0
