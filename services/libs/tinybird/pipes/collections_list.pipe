--- conflicted
+++ resolved
@@ -11,12 +11,8 @@
         collections_filtered.name,
         collections_filtered.slug,
         collections_filtered.description,
-<<<<<<< HEAD
-        collections_filtered.projectCount
-=======
         collections_filtered.projectCount,
         collections_filtered.starred
->>>>>>> d7c1279c
     FROM collections_filtered
     order by
         {{
