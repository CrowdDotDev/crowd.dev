{
  "name": "@crowd/opensearch",
  "main": "src/index.ts",
  "scripts": {
    "lint": "npx eslint --ext .ts src --max-warnings=0",
    "format": "npx prettier --write .",
    "format-check": "npx prettier --check .",
    "tsc-check": "tsc --noEmit"
  },
  "devDependencies": {
    "@types/node": "^18.16.3",
    "typescript": "^5.0.4"
  },
  "dependencies": {
    "@crowd/database": "workspace:*",
    "@crowd/data-access-layer": "workspace:*",
    "@crowd/common": "workspace:*",
    "@crowd/feature-flags": "workspace:*",
    "@crowd/integrations": "workspace:*",
    "@crowd/logging": "workspace:*",
    "@crowd/redis": "workspace:*",
    "@crowd/types": "workspace:*",
    "@crowd/telemetry": "workspace:*",
<<<<<<< HEAD
    "@crowd/data-access-layer": "workspace:*",
    "@opensearch-project/opensearch": "^1.2.0",
=======
    "@opensearch-project/opensearch": "^2.11.0",
>>>>>>> 575e2a98
    "axios": "^1.6.0",
    "lodash.merge": "^4.6.2"
  }
}<|MERGE_RESOLUTION|>--- conflicted
+++ resolved
@@ -21,12 +21,7 @@
     "@crowd/redis": "workspace:*",
     "@crowd/types": "workspace:*",
     "@crowd/telemetry": "workspace:*",
-<<<<<<< HEAD
-    "@crowd/data-access-layer": "workspace:*",
-    "@opensearch-project/opensearch": "^1.2.0",
-=======
     "@opensearch-project/opensearch": "^2.11.0",
->>>>>>> 575e2a98
     "axios": "^1.6.0",
     "lodash.merge": "^4.6.2"
   }
