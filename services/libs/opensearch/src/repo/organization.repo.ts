--- conflicted
+++ resolved
@@ -1,9 +1,5 @@
 import { DbStore, RepositoryBase } from '@crowd/database'
 import { Logger } from '@crowd/logging'
-<<<<<<< HEAD
-import { IDbOrganizationSyncData } from './organization.data'
-=======
->>>>>>> 4bef6149
 import { IndexedEntityType } from './indexing.data'
 
 export class OrganizationRepository extends RepositoryBase<OrganizationRepository> {
@@ -11,110 +7,6 @@
     super(dbStore, parentLog)
   }
 
-<<<<<<< HEAD
-  public async getOrganizationData(organizationId: string): Promise<IDbOrganizationSyncData> {
-    const results = await this.db().oneOrNone(
-      `
-        WITH
-            identities AS (
-                SELECT
-                    oi."organizationId",
-                    JSONB_AGG(oi) AS "identities"
-                FROM "organizationIdentities" oi
-                WHERE oi."organizationId" = $(organizationId)
-                GROUP BY oi."organizationId"
-            ),
-            aggs AS (
-                SELECT
-                    osa."organizationId",
-                    SUM(osa."memberCount") AS "memberCount",
-                    SUM(osa."activityCount") AS "activityCount",
-                    ARRAY_AGG(DISTINCT ao."activeOn") AS "activeOn",
-                    MAX(osa."lastActive") AS "lastActive",
-                    MIN(osa."joinedAt") AS "joinedAt"
-                FROM "organizationSegmentsAgg" osa
-                CROSS JOIN LATERAL UNNEST(osa."activeOn") as ao("activeOn")
-                WHERE osa."organizationId" = $(organizationId)
-                GROUP BY osa."organizationId"
-            )
-        SELECT
-            o.id AS "organizationId",
-            o."tenantId",
-            o.address,
-            o.tags,
-            o.ticker,
-            o.attributes,
-            o."createdAt",
-            o."manuallyCreated",
-            o.description,
-            o."displayName",
-            o.emails,
-            o."employeeCountByCountry",
-            o.employees,
-            o.founded,
-            o."geoLocation",
-            o.headline,
-            o."importHash",
-            o.industry,
-            o."isTeamOrganization",
-            o."lastEnrichedAt",
-            o.location,
-            o.logo,
-            o.naics,
-            o."phoneNumbers",
-            o.profiles,
-            o."revenueRange",
-            o.size,
-            o.type,
-            o.website,
-            o.linkedin,
-            o.github,
-            o.crunchbase,
-            o.twitter,
-            o."affiliatedProfiles",
-            o."allSubsidiaries",
-            o."alternativeDomains",
-            o."alternativeNames",
-            o."averageEmployeeTenure",
-            o."averageTenureByLevel",
-            o."averageTenureByRole",
-            o."directSubsidiaries",
-            o."employeeChurnRate",
-            o."employeeCountByMonth",
-            o."employeeGrowthRate",
-            o."employeeCountByMonthByLevel",
-            o."employeeCountByMonthByRole",
-            o."gicsSector",
-            o."grossAdditionsByMonth",
-            o."grossDeparturesByMonth",
-            o."ultimateParent",
-            o."immediateParent",
-            o."weakIdentities",
-            o."manuallyChangedFields",
-            NULLIF(o."employeeChurnRate" -> '12_month', 'null')::DECIMAL AS "employeeChurnRate12Month",
-            NULLIF(o."employeeGrowthRate" -> '12_month', 'null')::DECIMAL AS "employeeGrowthRate12Month",
-            COALESCE(i.identities, '[]'::jsonb) AS "identities",
-            a."memberCount",
-            a."activityCount",
-            a."activeOn",
-            a."lastActive",
-            a."joinedAt"
-        FROM organizations o
-        JOIN aggs a ON a."organizationId" = o.id
-        LEFT JOIN identities i ON o.id = i."organizationId"
-        WHERE o.id = $(organizationId)
-          AND o."deletedAt" IS NULL
-      `,
-      {
-        organizationId,
-      },
-    )
-
-    return results
-  }
-
-=======
->>>>>>> 4bef6149
   public async checkOrganizationsExists(tenantId: string, orgIds: string[]): Promise<string[]> {
     const results = await this.db().any(
       `
