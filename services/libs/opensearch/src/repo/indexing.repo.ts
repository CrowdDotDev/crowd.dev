--- conflicted
+++ resolved
@@ -1,4 +1,3 @@
-import { DEFAULT_TENANT_ID } from '@crowd/common'
 import { DbStore, RepositoryBase } from '@crowd/database'
 import { Logger } from '@crowd/logging'
 
@@ -22,11 +21,7 @@
 
   public async markEntitiesIndexed(type: IndexedEntityType, data: string[]): Promise<void> {
     if (data.length > 0) {
-<<<<<<< HEAD
-      const values = data.map((d) => `('${type}', '${d.id}', '${DEFAULT_TENANT_ID}')`)
-=======
       const values = data.map((d) => `('${type}', '${d}')`)
->>>>>>> c47649da
       const query = `
         insert into indexed_entities(type, entity_id)
         values ${values.join(',\n')}
