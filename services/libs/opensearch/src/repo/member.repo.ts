--- conflicted
+++ resolved
@@ -84,243 +84,6 @@
   }
 
   public async getMemberData(memberId: string): Promise<IDbMemberSyncData[]> {
-    const results = await this.db().oneOrNone(
-      ` 
-      with to_merge_data as (select mtm."memberId",
-                                  array_agg(distinct mtm."toMergeId"::text) as to_merge_ids
-                          from "memberToMerge" mtm
-                                    inner join members m2 on mtm."toMergeId" = m2.id
-                          where mtm."memberId" = $(memberId)
-                            and m2."deletedAt" is null
-                          group by mtm."memberId"),
-        no_merge_data as (select mnm."memberId",
-                                  array_agg(distinct mnm."noMergeId"::text) as no_merge_ids
-                          from "memberNoMerge" mnm
-                                    inner join members m2 on mnm."noMergeId" = m2.id
-                          where mnm."memberId" = $(memberId)
-                            and m2."deletedAt" is null
-                          group by mnm."memberId"),
-        member_tags as (select mt."memberId",
-                                json_agg(
-                                        json_build_object(
-                                                'id', t.id,
-                                                'name', t.name
-                                        )
-                                )               as all_tags,
-                                jsonb_agg(t.id) as all_ids
-                        from "memberTags" mt
-                                  inner join tags t on mt."tagId" = t.id
-                        where mt."memberId" = $(memberId)
-                          and t."deletedAt" is null
-                        group by mt."memberId"),
-        member_organizations as (select mo."memberId",
-                                        json_agg(
-                                                json_build_object(
-                                                        'id', o.id,
-                                                        'logo', o.logo,
-                                                        'website', o.website,
-                                                        'displayName', o."displayName",
-                                                        'memberOrganizations', json_build_object(
-                                                                'dateStart', mo."dateStart",
-                                                                'dateEnd', mo."dateEnd",
-                                                                'source', mo."source",
-                                                                'title', mo.title
-                                                                                )
-                                                )
-                                        )               as all_organizations,
-                                        jsonb_agg(o.id) as all_ids
-                                  from "memberOrganizations" mo
-                                          inner join organizations o on mo."organizationId" = o.id
-                                  where mo."memberId" = $(memberId)
-                                    and mo."deletedAt" is null
-                                    and o."deletedAt" is null
-                                  group by mo."memberId"),
-        identities as (select mi."memberId",
-                              json_agg(
-                                      json_build_object(
-                                              'platform', mi.platform,
-                                              'value', mi.value,
-                                              'type', mi.type,
-                                              'sourceId', mi."sourceId",
-                                              'integrationId', mi."integrationId",
-                                              'verified', mi.verified
-                                      )
-                              ) as identities
-                        from "memberIdentities" mi
-                        where mi."memberId" = $(memberId)
-                        group by mi."memberId"),
-        member_affiliations as (select msa."memberId",
-                                        json_agg(
-                                                json_build_object(
-                                                        'id', msa.id,
-                                                        'segmentId', s.id,
-                                                        'segmentSlug', s.slug,
-                                                        'segmentName', s.name,
-                                                        'segmentParentName', s."parentName",
-                                                        'organizationId', o.id,
-                                                        'organizationName', o."displayName",
-                                                        'organizationLogo', o.logo,
-                                                        'dateStart', msa."dateStart",
-                                                        'dateEnd', msa."dateEnd"
-                                                )
-                                        )                 as all_affiliations,
-                                        jsonb_agg(msa.id) as all_ids
-                                from "memberSegmentAffiliations" msa
-                                          left join organizations o on o.id = msa."organizationId"
-                                          inner join segments s on s.id = msa."segmentId"
-                                where msa."memberId" = $(memberId)
-                                group by msa."memberId"),
-<<<<<<< HEAD
-        member_notes as (select mn."memberId",
-                                json_agg(
-                                        json_build_object(
-                                                'id', n.id,
-                                                'body', n.body
-                                        )
-                                )               as all_notes,
-                                jsonb_agg(n.id) as all_ids
-                          from "memberNotes" mn
-                                  inner join notes n on mn."noteId" = n.id
-                          where mn."memberId" = $(memberId)
-                            and n."deletedAt" is null
-                          group by mn."memberId"),
-        member_tasks as (select mtk."memberId",
-                                json_agg(
-                                        json_build_object(
-                                                'id', tk.id,
-                                                'name', tk.name,
-                                                'body', tk.body,
-                                                'status', tk.status,
-                                                'dueDate', tk."dueDate",
-                                                'type', tk.type
-                                        )
-                                )                as all_tasks,
-                                jsonb_agg(tk.id) as all_ids
-                          from "memberTasks" mtk
-                                  inner join tasks tk on mtk."taskId" = tk.id
-                          where mtk."memberId" = $(memberId)
-                            and tk."deletedAt" is null
-                          group by mtk."memberId")
-    select m.id,
-          m."tenantId",
-          m."displayName",
-          m.attributes,
-          coalesce(m.contributions, '[]'::jsonb)             as contributions,
-          m.score,
-          m."lastEnriched",
-          m."joinedAt",
-          m."manuallyCreated",
-          m."createdAt",
-          m.reach,
-          coalesce(jsonb_array_length(m.contributions), 0)   as "numberOfOpenSourceContributions",
-          coalesce(i.identities, '[]'::json)                 as "identities",
-          coalesce(mo.all_organizations, json_build_array()) as organizations,
-          coalesce(mt.all_tags, json_build_array())          as tags,
-          coalesce(ma.all_affiliations, json_build_array())  as affiliations,
-          coalesce(mn.all_notes, json_build_array())         as notes,
-          coalesce(mtk.all_tasks, json_build_array())        as tasks,
-          coalesce(tmd.to_merge_ids, array []::text[])       as "toMergeIds",
-          coalesce(nmd.no_merge_ids, array []::text[])       as "noMergeIds"
-    from members m
-            inner join identities i on m.id = i."memberId"
-            left join to_merge_data tmd on m.id = tmd."memberId"
-            left join no_merge_data nmd on m.id = nmd."memberId"
-            left join member_tags mt on m.id = mt."memberId"
-            left join member_affiliations ma on m.id = ma."memberId"
-            left join member_notes mn on m.id = mn."memberId"
-            left join member_tasks mtk on m.id = mtk."memberId"
-            left join member_organizations mo on m.id = mo."memberId"
-    where m.id = $(memberId)
-      and m."deletedAt" is null;
-      `,
-=======
-          member_notes as (
-                select mn."memberId",
-                json_agg(
-                      json_build_object(
-                              'id', n.id,
-                              'body', n.body
-                          )
-                )           as all_notes,
-                jsonb_agg(n.id) as all_ids
-                from "memberNotes" mn
-                  inner join notes n on mn."noteId" = n.id
-                  where mn."memberId" = $(memberId)
-                  and n."deletedAt" is null
-                  group by mn."memberId"),
-          member_tasks as (
-                select mtk."memberId",
-                json_agg(
-                      json_build_object(
-                              'id', tk.id,
-                              'name', tk.name,
-                              'body', tk.body,
-                              'status', tk.status,
-                              'dueDate', tk."dueDate",
-                              'type', tk.type
-                          )
-                )           as all_tasks,
-                jsonb_agg(tk.id) as all_ids
-                from "memberTasks" mtk
-                  inner join tasks tk on mtk."taskId" = tk.id
-                  where mtk."memberId" = $(memberId)
-                  and tk."deletedAt" is null
-                  group by mtk."memberId")
-        select m.id,
-              m."tenantId",
-              ms."segmentId",
-              m."displayName",
-              coalesce(m.contributions, '[]'::jsonb)              as contributions,
-              m.attributes,
-              m.score,
-              m."lastEnriched",
-              m."joinedAt",
-              m."manuallyCreated",
-              m."createdAt",
-              m.reach,
-              coalesce(jsonb_array_length(m.contributions), 0)   as "numberOfOpenSourceContributions",
-
-              ad."activeOn",
-              ad."activityCount"::integer,
-              ad."activityTypes",
-              ad."activeDaysCount"::integer,
-              ad."lastActive",
-              ad."averageSentiment",
-
-              i.identities,
-              coalesce(mo.all_organizations, json_build_array()) as organizations,
-              coalesce(mt.all_tags, json_build_array())          as tags,
-              coalesce(ma.all_affiliations, json_build_array())  as affiliations,
-              coalesce(mn.all_notes, json_build_array())          as notes,
-              coalesce(mtk.all_tasks, json_build_array())          as tasks,
-              coalesce(tmd.to_merge_ids, array []::text[])       as "toMergeIds",
-              coalesce(nmd.no_merge_ids, array []::text[])       as "noMergeIds"
-        from "memberSegments" ms
-                inner join members m on ms."memberId" = m.id
-                inner join identities i on m.id = i."memberId"
-                left join activity_data ad on ms."memberId" = ad."memberId" and ms."segmentId" = ad."segmentId"
-                left join to_merge_data tmd on m.id = tmd."memberId"
-                left join no_merge_data nmd on m.id = nmd."memberId"
-                left join member_affiliations ma on m.id = ma."memberId"
-                left join member_tags mt on ms."memberId" = mt."memberId"
-                left join member_organizations mo on ms."memberId" = mo."memberId" and ms."segmentId" = mo."segmentId"
-                left join member_notes mn on ms."memberId" = mn."memberId"
-                left join member_tasks mtk on ms."memberId" = mtk."memberId"
-        where ms."memberId" in ($(ids:csv))
-          and m."deletedAt" is null
-          and (ad."memberId" is not null or m."manuallyCreated");`,
-      {
-        ids,
-      },
-    )
-
-    return results
-  }
-
-  public async getMemberDataInOneSegment(
-    memberId: string,
-    segmentId: string,
-  ): Promise<IDbMemberSyncData[]> {
     const results = await this.db().oneOrNone(
       ` 
   with to_merge_data as (
@@ -390,24 +153,6 @@
       from "memberIdentities" mi
       where mi."memberId" = $(memberId)
       group by mi."memberId"),
-  activity_data as (
-        select a."memberId",
-        count(a.id)                                                          as "activityCount",
-        max(a.timestamp)                                                     as "lastActive",
-        array_agg(distinct concat(a.platform, ':', a.type))
-        filter (where a.platform is not null)                                as "activityTypes",
-        array_agg(distinct a.platform) filter (where a.platform is not null) as "activeOn",
-        count(distinct a."timestamp"::date)                                  as "activeDaysCount",
-        round(avg(
-                      case
-                          when (a.sentiment ->> 'sentiment'::text) is not null
-                              then (a.sentiment ->> 'sentiment'::text)::double precision
-                          else null::double precision
-                          end)::numeric, 2)                                  as "averageSentiment"
-        from activities a
-        where a."memberId" = $(memberId)
-        and a."segmentId" = $(segmentId)
-        group by a."memberId"),
   member_affiliations as (
           select msa."memberId",
           json_agg(
@@ -477,13 +222,6 @@
     m.reach,
     coalesce(jsonb_array_length(m.contributions), 0)   as "numberOfOpenSourceContributions",
 
-    coalesce(ad."activeOn", array []::text[]) as "activeOn",
-    coalesce(ad."activityCount", 0)::integer as "activityCount",
-    coalesce(ad."activityTypes", array []::text[]) as "activityTypes",
-    coalesce(ad."activeDaysCount", 0)::integer as "activeDaysCount", 
-    ad."lastActive",
-    ad."averageSentiment",
-
     coalesce(i.identities, '[]'::json)            as "identities",
     coalesce(mo.all_organizations, json_build_array()) as organizations,
     coalesce(mt.all_tags, json_build_array())          as tags,
@@ -494,7 +232,6 @@
     coalesce(nmd.no_merge_ids, array []::text[])       as "noMergeIds"
   from members m
     inner join identities i on m.id = i."memberId"
-    left join activity_data ad on m.id = ad."memberId"
     left join to_merge_data tmd on m.id = tmd."memberId"
     left join no_merge_data nmd on m.id = nmd."memberId"
     left join member_tags mt on m.id = mt."memberId"
@@ -505,7 +242,6 @@
   where m.id = $(memberId)
   and m."deletedAt" is null
   and (ad."memberId" is not null or m."manuallyCreated");`,
->>>>>>> 4bef6149
       {
         memberId,
       },
