--- conflicted
+++ resolved
@@ -33,16 +33,6 @@
   }
 
   public async getMembersForSync(perPage: number): Promise<string[]> {
-<<<<<<< HEAD
-    // eslint-disable-next-line @typescript-eslint/no-explicit-any
-    const results = await this.db().any(
-      `
-        select m.id
-        from members m
-        left join indexed_entities ie on m.id = ie.entity_id and ie.type = $(type)
-        where ie.entity_id is null
-        limit ${perPage};`,
-=======
     const results = await this.db().any(
       `
         SELECT m.id
@@ -56,7 +46,6 @@
         ORDER BY m.id
         LIMIT ${perPage};
       `,
->>>>>>> c47649da
       {
         type: IndexedEntityType.MEMBER,
       },
