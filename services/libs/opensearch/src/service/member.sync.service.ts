--- conflicted
+++ resolved
@@ -1,29 +1,21 @@
-<<<<<<< HEAD
 import { distinct, trimUtf8ToMaxByteLength } from '@crowd/common'
 import {
   filterMembersWithActivities,
   getMemberAggregates,
   getMemberSegmentCouples,
 } from '@crowd/data-access-layer'
-=======
-import { trimUtf8ToMaxByteLength } from '@crowd/common'
->>>>>>> ab5fa33c
 import { DbStore } from '@crowd/database'
 import { Logger, getChildLogger } from '@crowd/logging'
 import { RedisClient } from '@crowd/redis'
 import {
   IMemberAttribute,
-<<<<<<< HEAD
-  IMemberSegmentAggregates,
   MemberAttributeType,
   MemberIdentityType,
-=======
   IMemberBaseForMergeSuggestions,
   IMemberOpensearch,
   IMemberOrganization,
   IMemberWithAggregatesForMergeSuggestions,
   MemberAttributeType,
->>>>>>> ab5fa33c
 } from '@crowd/types'
 import { IndexedEntityType } from '../repo/indexing.data'
 import { IndexingRepository } from '../repo/indexing.repo'
@@ -49,6 +41,8 @@
 import { IMemberSegmentAggregates } from '@crowd/data-access-layer/src/members/types'
 import { OrganizationField, findOrgById } from '@crowd/data-access-layer/src/orgs'
 
+/* eslint-disable @typescript-eslint/no-explicit-any */
+
 export async function buildFullMemberForMergeSuggestions(
   qx: QueryExecutor,
   member: IMemberBaseForMergeSuggestions,
@@ -71,10 +65,6 @@
     })
   }
 
-<<<<<<< HEAD
-/* eslint-disable @typescript-eslint/no-explicit-any */
-
-=======
   return {
     ...member,
     identities,
@@ -82,7 +72,7 @@
     organizations: rolesWithDisplayName,
   }
 }
->>>>>>> ab5fa33c
+
 export class MemberSyncService {
   private static MAX_BYTE_LENGTH = 25000
   private log: Logger
@@ -378,157 +368,6 @@
     )
   }
 
-<<<<<<< HEAD
-  public async syncMembers(memberIds: string[], segmentIds?: string[]): Promise<IMemberSyncResult> {
-    const CONCURRENT_DATABASE_QUERIES = 10
-    const BULK_INDEX_DOCUMENT_BATCH_SIZE = 100
-
-    // get all memberId-segmentId couples
-    let memberSegmentCouples: IMemberSegmentMatrix
-    if (segmentIds && segmentIds.length > 0) {
-      // we have segmentIds as parameters so we don't need to find all that member is in from db
-      memberSegmentCouples = await this.memberRepo.getMemberSegmentCouples(
-        memberIds,
-        [],
-        segmentIds,
-      )
-    } else {
-      // first we fetch member - segment couples from activities table in questdb
-      const memberSegments = await getMemberSegmentCouples(this.qdbStore.connection(), memberIds)
-
-      // then we further process it to include members without activities (like manual members)
-      memberSegmentCouples = await this.memberRepo.getMemberSegmentCouples(
-        memberIds,
-        memberSegments,
-      )
-    }
-
-    let databaseStream = []
-    let syncStream = []
-    let documentsIndexed = 0
-    const allMemberIds = Object.keys(memberSegmentCouples)
-    const totalMemberIds = allMemberIds.length
-
-    const successfullySyncedMembers = []
-
-    const processSegmentsStream = async (databaseStream): Promise<void> => {
-      const results = await Promise.all(databaseStream.map((s) => s.memberDataPromise))
-
-      let index = 0
-
-      while (results.length > 0) {
-        const result = results.shift()
-
-        if (!result) {
-          index += 1
-          continue
-        }
-
-        const { memberId, segmentId, aggregatesPromise } = databaseStream[index]
-        const memberSegments = memberSegmentCouples[memberId]
-
-        // Find the correct segment and mark it as processed and add the data
-        const targetSegment = memberSegments.find((s) => s.segmentId === segmentId)
-        targetSegment.processed = true
-        targetSegment.data = result
-        targetSegment.aggregates = await aggregatesPromise
-
-        // Check if all segments for the member have been processed
-        const allSegmentsOfMemberIsProcessed = memberSegments.every((s) => s.processed)
-        if (allSegmentsOfMemberIsProcessed) {
-          const attributes = await this.memberRepo.getTenantMemberAttributes(result.tenantId)
-
-          // All segments processed, push the segment related docs into syncStream
-          for (const memberId of Object.keys(memberSegmentCouples)) {
-            const values = memberSegmentCouples[memberId]
-            for (const value of values) {
-              if (value.aggregates.activityCount === 0 && !value.data.manuallyCreated) {
-                // if there are no activities for the member in the segment, we don't sync it
-                continue
-              }
-
-              syncStream.push({
-                id: `${value.data.id}-${value.aggregates.segmentId}`,
-                body: MemberSyncService.prefixData(value.data, value.aggregates, attributes),
-              })
-            }
-          }
-
-          // also calculate and push for parent and grandparent segments
-          const childSegmentIds: string[] = distinct(memberSegments.map((m) => m.segmentId))
-          const segmentInfos = await this.segmentRepo.getParentSegmentIds(childSegmentIds)
-
-          const parentIds: string[] = distinct(segmentInfos.map((s) => s.parentId))
-          for (const parentId of parentIds) {
-            const aggregated = MemberSyncService.aggregateData(
-              memberSegmentCouples[memberId].map((s) => s.aggregates),
-              segmentInfos,
-              parentId,
-            )
-            const prepared = MemberSyncService.prefixData(
-              memberSegmentCouples[memberId][0].data,
-              aggregated,
-              attributes,
-            )
-            syncStream.push({
-              id: `${memberId}-${parentId}`,
-              body: prepared,
-            })
-          }
-
-          const grandParentIds = distinct(segmentInfos.map((s) => s.grandParentId))
-          for (const grandParentId of grandParentIds) {
-            const aggregated = MemberSyncService.aggregateData(
-              memberSegmentCouples[memberId].map((s) => s.aggregates),
-              segmentInfos,
-              undefined,
-              grandParentId,
-            )
-            const prepared = MemberSyncService.prefixData(
-              {
-                ...memberSegmentCouples[memberId][0].data,
-                grandParentSegment: true,
-              },
-              aggregated,
-              attributes,
-            )
-            syncStream.push({
-              id: `${memberId}-${grandParentId}`,
-              body: prepared,
-            })
-          }
-
-          // delete the memberId from matrix, we already created syncStreams for indexing to opensearch
-          delete memberSegmentCouples[memberId]
-        }
-
-        index += 1
-      }
-    }
-
-    for (let i = 0; i < totalMemberIds; i++) {
-      const memberId = allMemberIds[i]
-      const totalSegments = memberSegmentCouples[memberId].length
-
-      for (let j = 0; j < totalSegments; j++) {
-        const segment = memberSegmentCouples[memberId][j]
-        databaseStream.push({
-          memberId: memberId,
-          segmentId: segment.segmentId,
-          memberDataPromise: this.memberRepo.getMemberData(memberId),
-          aggregatesPromise: getMemberAggregates(this.qdbStore.connection(), memberId, [
-            segment.segmentId,
-          ]),
-        })
-
-        // databaseStreams will create syncStreams items in processSegmentsStream, which'll later be used to sync to opensearch in bulk
-        const isLastSegment = i === totalMemberIds - 1 && j === totalSegments - 1
-
-        if (isLastSegment || databaseStream.length >= CONCURRENT_DATABASE_QUERIES) {
-          await processSegmentsStream(databaseStream)
-          databaseStream = []
-        }
-=======
   public async syncMembers(memberId: string): Promise<IMemberSyncResult> {
     const syncMemberAggregates = async (memberId) => {
       let documentsIndexed = 0
@@ -540,7 +379,6 @@
         this.log.error(e, 'Failed to get organization aggregates!')
         throw e
       }
->>>>>>> ab5fa33c
 
       try {
         await this.memberRepo.transactionally(
@@ -561,31 +399,6 @@
         throw e
       }
 
-<<<<<<< HEAD
-  private static aggregateData(
-    aggregates: IMemberSegmentAggregates[],
-    segmentInfos: IDbSegmentInfo[],
-    parentId?: string,
-    grandParentId?: string,
-  ): IMemberSegmentAggregates | undefined {
-    if (!parentId && !grandParentId) {
-      throw new Error('Either parentId or grandParentId must be provided!')
-    }
-
-    const relevantSubchildIds: string[] = []
-    for (const si of segmentInfos) {
-      if (parentId && si.parentId === parentId) {
-        relevantSubchildIds.push(si.id)
-      } else if (grandParentId && si.grandParentId === grandParentId) {
-        relevantSubchildIds.push(si.id)
-      }
-    }
-
-    const relevantAggregates = aggregates.filter((m) => relevantSubchildIds.includes(m.segmentId))
-
-    if (relevantAggregates.length === 0) {
-      throw new Error('No members found for given parent or grandParent segment id!')
-=======
       return {
         membersSynced: 1,
         documentsIndexed,
@@ -606,74 +419,9 @@
       const data = await buildFullMemberForMergeSuggestions(qx, base)
       const prefixed = MemberSyncService.prefixData(data, attributes)
       await this.openSearchService.index(memberId, OpenSearchIndex.MEMBERS, prefixed)
->>>>>>> ab5fa33c
     }
     await syncMembersToOpensearchForMergeSuggestions(memberId)
 
-<<<<<<< HEAD
-    // aggregate data
-    const data: IMemberSegmentAggregates = {
-      memberId: relevantAggregates[0].memberId,
-      segmentId: parentId !== undefined ? parentId : grandParentId,
-      activeOn: [],
-      activityCount: 0,
-      activityTypes: [],
-      activeDaysCount: 0,
-      lastActive: undefined,
-      averageSentiment: null,
-    }
-
-    for (const agg of relevantAggregates) {
-      data.activeOn.push(...(agg.activeOn || []))
-      data.activityCount += agg.activityCount
-      data.activityTypes.push(...(agg.activityTypes || []))
-      data.activeDaysCount += agg.activeDaysCount
-      if (!data.lastActive) {
-        data.lastActive = agg.lastActive
-      } else if (agg.lastActive) {
-        const d1 = new Date(data.lastActive)
-        const d2 = new Date(agg.lastActive)
-
-        if (d1 < d2) {
-          data.lastActive = agg.lastActive
-        }
-      }
-      if (!data.averageSentiment) {
-        data.averageSentiment = agg.averageSentiment
-      } else if (agg.averageSentiment) {
-        data.averageSentiment += agg.averageSentiment
-      }
-    }
-
-    // average sentiment with the total number of members that have sentiment set
-    if (data.averageSentiment) {
-      data.averageSentiment = Number(
-        (
-          data.averageSentiment /
-          relevantAggregates.filter((m) => m.averageSentiment !== null).length
-        ).toFixed(2),
-      )
-    }
-
-    // gather only uniques
-    data.activeOn = distinct(data.activeOn)
-    data.activityTypes = distinct(data.activityTypes)
-
-    return data
-  }
-
-  public static prefixData(
-    data: IDbMemberSyncData,
-    aggregates: IMemberSegmentAggregates,
-    attributes: IMemberAttribute[],
-  ): any {
-    const p: Record<string, unknown> = {}
-
-    p.uuid_memberId = data.id
-    p.uuid_tenantId = data.tenantId
-    p.uuid_segmentId = aggregates.segmentId
-    p.bool_grandParentSegment = data.grandParentSegment ? data.grandParentSegment : false
-=======
     return syncResults
   }
 
@@ -686,7 +434,6 @@
 
     p.uuid_memberId = data.id
     p.uuid_tenantId = data.tenantId
->>>>>>> ab5fa33c
     p.string_displayName = data.displayName
     p.keyword_displayName = data.displayName
     const p_attributes = {}
@@ -719,22 +466,7 @@
     }
 
     p.obj_attributes = p_attributes
-<<<<<<< HEAD
-    p.int_score = data.score
-    p.date_lastEnriched = data.lastEnriched ? new Date(data.lastEnriched).toISOString() : null
-    p.date_joinedAt = new Date(data.joinedAt).toISOString()
-    p.date_createdAt = new Date(data.createdAt).toISOString()
-    p.bool_manuallyCreated = data.manuallyCreated ? data.manuallyCreated : false
-    p.int_numberOfOpenSourceContributions = data.numberOfOpenSourceContributions
-    p.string_arr_activeOn = aggregates.activeOn
-    p.int_activityCount = aggregates.activityCount
-    p.string_arr_activityTypes = aggregates.activityTypes
-    p.int_activeDaysCount = aggregates.activeDaysCount
-    p.date_lastActive = aggregates.lastActive ? new Date(aggregates.lastActive).toISOString() : null
-    p.float_averageSentiment = aggregates.averageSentiment
-=======
     p.int_activityCount = data.activityCount
->>>>>>> ab5fa33c
 
     const p_identities = []
     for (const identity of data.identities) {
