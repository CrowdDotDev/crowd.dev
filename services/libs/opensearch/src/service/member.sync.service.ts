--- conflicted
+++ resolved
@@ -149,7 +149,7 @@
       }
 
       processed += results.length
-      this.log.warn(`Processed ${processed} members while cleaning up tenant!`)
+      this.log.warn(`Processed ${processed} members while cleaning up!`)
 
       lastId = results[results.length - 1]._id
       results = (await this.openSearchService.search(
@@ -169,7 +169,7 @@
       await this.openSearchService.bulkRemoveFromIndex(idsToRemove, OpenSearchIndex.MEMBERS)
     }
 
-    this.log.warn(`Processed total of ${processed} members while cleaning up tenant!`)
+    this.log.warn(`Processed total of ${processed} members while cleaning up!`)
   }
 
   public async removeMember(memberId: string): Promise<void> {
@@ -216,17 +216,11 @@
     }
   }
 
-<<<<<<< HEAD
-  public async syncAllMembers(batchSize = 200): Promise<void> {
-    this.log.debug('Syncing all members!')
-=======
-  public async syncTenantMembers(
-    tenantId: string,
+  public async syncAllMembers(
     batchSize = 200,
     opts: { withAggs?: boolean } = { withAggs: true },
   ): Promise<void> {
-    this.log.debug({ tenantId }, 'Syncing all tenant members!')
->>>>>>> bae2f366
+    this.log.debug('Syncing all members!')
     let docCount = 0
     let memberCount = 0
 
