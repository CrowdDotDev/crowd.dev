--- conflicted
+++ resolved
@@ -1,8 +1,4 @@
-<<<<<<< HEAD
-import { DEFAULT_TENANT_ID, distinct, trimUtf8ToMaxByteLength } from '@crowd/common'
-=======
-import { distinct, distinctBy, trimUtf8ToMaxByteLength } from '@crowd/common'
->>>>>>> c47649da
+import { DEFAULT_TENANT_ID, distinct, distinctBy, trimUtf8ToMaxByteLength } from '@crowd/common'
 import {
   MemberField,
   fetchMemberIdentities,
@@ -247,18 +243,7 @@
         )} members/second!`,
       )
 
-<<<<<<< HEAD
-      await this.indexingRepo.markEntitiesIndexed(
-        IndexedEntityType.MEMBER,
-        memberIds.map((id) => {
-          return {
-            id,
-          }
-        }),
-      )
-=======
       await this.indexingRepo.markEntitiesIndexed(IndexedEntityType.MEMBER, memberIds)
->>>>>>> c47649da
 
       memberIds = await this.memberRepo.getMembersForSync(batchSize)
     }
