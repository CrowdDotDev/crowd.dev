import { distinct, trimUtf8ToMaxByteLength } from '@crowd/common'
import {
  filterMembersWithActivities,
  getMemberAggregates,
  getMemberSegmentCouples,
} from '@crowd/data-access-layer'
import { DbStore } from '@crowd/database'
import { Logger, getChildLogger } from '@crowd/logging'
import { RedisClient } from '@crowd/redis'
<<<<<<< HEAD
import {
  IMemberAttribute,
  IMemberSegmentAggregates,
  MemberAttributeType,
  MemberIdentityType,
} from '@crowd/types'
=======
import { IMemberAttribute, MemberAttributeType, MemberIdentityType } from '@crowd/types'
>>>>>>> 4bef6149
import { IndexedEntityType } from '../repo/indexing.data'
import { IndexingRepository } from '../repo/indexing.repo'
import { IDbMemberSyncData, IMemberSegmentMatrix } from '../repo/member.data'
import { MemberRepository } from '../repo/member.repo'
import { IDbSegmentInfo } from '../repo/segment.data'
import { SegmentRepository } from '../repo/segment.repo'
import { OpenSearchIndex } from '../types'
import { IMemberSyncResult } from './member.sync.data'
import { IPagedSearchResponse, ISearchHit } from './opensearch.data'
import { OpenSearchService } from './opensearch.service'

/* eslint-disable @typescript-eslint/no-explicit-any */

export class MemberSyncService {
  private static MAX_BYTE_LENGTH = 25000
  private log: Logger
  private readonly memberRepo: MemberRepository
  private readonly segmentRepo: SegmentRepository
  private readonly indexingRepo: IndexingRepository

  constructor(
    redisClient: RedisClient,
    pgStore: DbStore,
    private readonly qdbStore: DbStore,
    private readonly openSearchService: OpenSearchService,
    parentLog: Logger,
  ) {
    this.log = getChildLogger('member-sync-service', parentLog)

    this.memberRepo = new MemberRepository(redisClient, pgStore, this.log)
    this.segmentRepo = new SegmentRepository(pgStore, this.log)
    this.indexingRepo = new IndexingRepository(pgStore, this.log)
  }

  public async getAllIndexedTenantIds(
    pageSize = 500,
    afterKey?: string,
  ): Promise<IPagedSearchResponse<string, string>> {
    const include = ['uuid_tenantId']

    const results = await this.openSearchService.search(
      OpenSearchIndex.MEMBERS,
      undefined,
      {
        uuid_tenantId_buckets: {
          composite: {
            size: pageSize,
            sources: [
              {
                uuid_tenantId: {
                  terms: {
                    field: 'uuid_tenantId',
                  },
                },
              },
            ],
            after: afterKey
              ? {
                  uuid_tenantId: afterKey,
                }
              : undefined,
          },
        },
      },
      undefined,
      undefined,
      undefined,
      include,
    )

    // eslint-disable-next-line @typescript-eslint/no-explicit-any
    const data = (results as any).uuid_tenantId_buckets

    const newAfterKey = data.after_key?.uuid_tenantId

    const ids = data.buckets.map((b) => b.key.uuid_tenantId)

    return {
      data: ids,
      afterKey: newAfterKey,
    }
  }

  public async cleanupMemberIndex(tenantId: string, batchSize = 300): Promise<void> {
    this.log.warn({ tenantId }, 'Cleaning up member index!')

    const query = {
      bool: {
        filter: {
          term: {
            uuid_tenantId: tenantId,
          },
        },
      },
    }

    const sort = [{ date_joinedAt: 'asc' }]
    const include = ['date_joinedAt', 'uuid_memberId']
    const pageSize = 500
    let lastJoinedAt: string

    let results = (await this.openSearchService.search(
      OpenSearchIndex.MEMBERS,
      query,
      undefined,
      pageSize,
      sort,
      undefined,
      include,
    )) as ISearchHit<{ date_joinedAt: string; uuid_memberId: string }>[]

    let processed = 0
    const idsToRemove: string[] = []

    while (results.length > 0) {
      // check every member if they exists in the database and if not remove them from the index
      const memberData = await this.memberRepo.checkMembersExists(
        tenantId,
        results.map((r) => r._source.uuid_memberId),
      )

      const membersWithActivities = await filterMembersWithActivities(
        this.qdbStore.connection(),
        memberData.map((m) => m.memberId),
      )

      const ids = memberData
        .filter((m) => m.manuallyCreated || membersWithActivities.includes(m.memberId))
        .map((m) => m.memberId)

      const toRemove = results
        .filter((r) => !ids.includes(r._source.uuid_memberId))
        .map((r) => r._id)

      idsToRemove.push(...toRemove)

      // Process bulk removals in chunks
      while (idsToRemove.length >= batchSize) {
        const batch = idsToRemove.splice(0, batchSize)
        this.log.warn({ tenantId, batch }, 'Removing members from index!')
        await this.openSearchService.bulkRemoveFromIndex(batch, OpenSearchIndex.MEMBERS)
      }

      processed += results.length
      this.log.warn({ tenantId }, `Processed ${processed} members while cleaning up tenant!`)

      // use last joinedAt to get the next page
      lastJoinedAt = results[results.length - 1]._source.date_joinedAt
      results = (await this.openSearchService.search(
        OpenSearchIndex.MEMBERS,
        query,
        undefined,
        pageSize,
        sort,
        lastJoinedAt,
        include,
      )) as ISearchHit<{ date_joinedAt: string; uuid_memberId: string }>[]
    }

    // Remove any remaining IDs that were not processed
    if (idsToRemove.length > 0) {
      this.log.warn({ tenantId, idsToRemove }, 'Removing remaining members from index!')
      await this.openSearchService.bulkRemoveFromIndex(idsToRemove, OpenSearchIndex.MEMBERS)
    }

    this.log.warn({ tenantId }, `Processed total of ${processed} members while cleaning up tenant!`)
  }

  public async removeMember(memberId: string): Promise<void> {
    this.log.debug({ memberId }, 'Removing member from index!')

    const query = {
      bool: {
        filter: {
          term: {
            uuid_memberId: memberId,
          },
        },
      },
    }

    const sort = [{ date_joinedAt: 'asc' }]
    const include = ['date_joinedAt']
    const pageSize = 10
    let lastJoinedAt: string

    let results = (await this.openSearchService.search(
      OpenSearchIndex.MEMBERS,
      query,
      undefined,
      pageSize,
      sort,
      undefined,
      include,
    )) as ISearchHit<{ date_joinedAt: string }>[]

    while (results.length > 0) {
      const ids = results.map((r) => r._id)
      await this.openSearchService.bulkRemoveFromIndex(ids, OpenSearchIndex.MEMBERS)

      // use last joinedAt to get the next page
      lastJoinedAt = results[results.length - 1]._source.date_joinedAt
      results = (await this.openSearchService.search(
        OpenSearchIndex.MEMBERS,
        query,
        undefined,
        pageSize,
        sort,
        lastJoinedAt,
        include,
      )) as ISearchHit<{ date_joinedAt: string }>[]
    }
  }

  public async syncTenantMembers(tenantId: string, batchSize = 200): Promise<void> {
    this.log.debug({ tenantId }, 'Syncing all tenant members!')
    let docCount = 0
    let memberCount = 0

    const now = new Date()

    let memberIds = await this.memberRepo.getTenantMembersForSync(tenantId, batchSize)

    while (memberIds.length > 0) {
      const { membersSynced, documentsIndexed } = await this.syncMembers(memberIds)

      docCount += documentsIndexed
      memberCount += membersSynced

      const diffInSeconds = (new Date().getTime() - now.getTime()) / 1000
      this.log.info(
        { tenantId },
        `Synced ${memberCount} members! Speed: ${Math.round(
          memberCount / diffInSeconds,
        )} members/second!`,
      )

      await this.indexingRepo.markEntitiesIndexed(
        IndexedEntityType.MEMBER,
        memberIds.map((id) => {
          return {
            id,
            tenantId,
          }
        }),
      )

      memberIds = await this.memberRepo.getTenantMembersForSync(tenantId, batchSize)
    }

    this.log.info(
      { tenantId },
      `Synced total of ${memberCount} members with ${docCount} documents!`,
    )
  }

  public async syncOrganizationMembers(organizationId: string, batchSize = 200): Promise<void> {
    this.log.debug({ organizationId }, 'Syncing all organization members!')
    let docCount = 0
    let memberCount = 0

    const now = new Date()

    const loadNextPage = async (lastId?: string): Promise<string[]> => {
      const memberIdData = await this.memberRepo.getOrganizationMembersForSync(
        organizationId,
        batchSize,
        lastId,
      )

      const membersWithActivities = await filterMembersWithActivities(
        this.qdbStore.connection(),
        memberIdData.map((m) => m.memberId),
      )

      return memberIdData
        .filter((m) => m.manuallyCreated || membersWithActivities.includes(m.memberId))
        .map((m) => m.memberId)
    }

    let memberIds: string[] = await loadNextPage()

    while (memberIds.length > 0) {
      const { membersSynced, documentsIndexed } = await this.syncMembers(memberIds)

      docCount += documentsIndexed
      memberCount += membersSynced

      const diffInSeconds = (new Date().getTime() - now.getTime()) / 1000
      this.log.info(
        { organizationId },
        `Synced ${memberCount} members! Speed: ${Math.round(
          memberCount / diffInSeconds,
        )} members/second!`,
      )
      memberIds = await loadNextPage(memberIds[memberIds.length - 1])
    }

    this.log.info(
      { organizationId },
      `Synced total of ${memberCount} members with ${docCount} documents!`,
    )
  }

  public async syncMembers(memberIds: string[], segmentIds?: string[]): Promise<IMemberSyncResult> {
    const CONCURRENT_DATABASE_QUERIES = 10
    const BULK_INDEX_DOCUMENT_BATCH_SIZE = 100

    // get all memberId-segmentId couples
    let memberSegmentCouples: IMemberSegmentMatrix
    if (segmentIds && segmentIds.length > 0) {
      // we have segmentIds as parameters so we don't need to find all that member is in from db
      memberSegmentCouples = await this.memberRepo.getMemberSegmentCouples(
        memberIds,
        [],
        segmentIds,
      )
    } else {
      // first we fetch member - segment couples from activities table in questdb
      const memberSegments = await getMemberSegmentCouples(this.qdbStore.connection(), memberIds)

      // then we further process it to include members without activities (like manual members)
      memberSegmentCouples = await this.memberRepo.getMemberSegmentCouples(
        memberIds,
        memberSegments,
      )
    }

    let databaseStream = []
    let syncStream = []
    let documentsIndexed = 0
    const allMemberIds = Object.keys(memberSegmentCouples)
    const totalMemberIds = allMemberIds.length

    const successfullySyncedMembers = []

    const processSegmentsStream = async (databaseStream): Promise<void> => {
      const results = await Promise.all(databaseStream.map((s) => s.memberDataPromise))

      let index = 0

      while (results.length > 0) {
        const result = results.shift()

        if (!result) {
          index += 1
          continue
        }

        const { memberId, segmentId, aggregatesPromise } = databaseStream[index]
        const memberSegments = memberSegmentCouples[memberId]

        // Find the correct segment and mark it as processed and add the data
        const targetSegment = memberSegments.find((s) => s.segmentId === segmentId)
        targetSegment.processed = true
        targetSegment.data = result
        targetSegment.aggregates = await aggregatesPromise

        // Check if all segments for the member have been processed
        const allSegmentsOfMemberIsProcessed = memberSegments.every((s) => s.processed)
        if (allSegmentsOfMemberIsProcessed) {
          const attributes = await this.memberRepo.getTenantMemberAttributes(result.tenantId)

          // All segments processed, push the segment related docs into syncStream
          for (const memberId of Object.keys(memberSegmentCouples)) {
            const values = memberSegmentCouples[memberId]
            for (const value of values) {
              if (value.aggregates.activityCount === 0 && !value.data.manuallyCreated) {
                // if there are no activities for the member in the segment, we don't sync it
                continue
              }

<<<<<<< HEAD
              syncStream.push({
                id: `${value.data.id}-${value.aggregates.segmentId}`,
                body: MemberSyncService.prefixData(value.data, value.aggregates, attributes),
              })
            }
          }

          // also calculate and push for parent and grandparent segments
          const childSegmentIds: string[] = distinct(memberSegments.map((m) => m.segmentId))
          const segmentInfos = await this.segmentRepo.getParentSegmentIds(childSegmentIds)

          const parentIds: string[] = distinct(segmentInfos.map((s) => s.parentId))
          for (const parentId of parentIds) {
            const aggregated = MemberSyncService.aggregateData(
              memberSegmentCouples[memberId].map((s) => s.aggregates),
              segmentInfos,
              parentId,
            )
            const prepared = MemberSyncService.prefixData(
              memberSegmentCouples[memberId][0].data,
              aggregated,
              attributes,
            )
            syncStream.push({
              id: `${memberId}-${parentId}`,
              body: prepared,
            })
          }

          const grandParentIds = distinct(segmentInfos.map((s) => s.grandParentId))
          for (const grandParentId of grandParentIds) {
            const aggregated = MemberSyncService.aggregateData(
              memberSegmentCouples[memberId].map((s) => s.aggregates),
=======
          // also calculate and push for parent and grandparent segments
          const childSegmentIds: string[] = distinct(memberSegments.map((m) => m.segmentId))
          const segmentInfos = await this.segmentRepo.getParentSegmentIds(childSegmentIds)

          const parentIds: string[] = distinct(segmentInfos.map((s) => s.parentId))
          for (const parentId of parentIds) {
            const aggregated = MemberSyncService.aggregateData(
              memberSegmentCouples[memberId].map((s) => s.data),
              segmentInfos,
              parentId,
            )
            const prepared = MemberSyncService.prefixData(aggregated, attributes)
            syncStream.push({
              id: `${memberId}-${parentId}`,
              body: prepared,
            })
          }

          const grandParentIds = distinct(segmentInfos.map((s) => s.grandParentId))
          for (const grandParentId of grandParentIds) {
            const aggregated = MemberSyncService.aggregateData(
              memberSegmentCouples[memberId].map((s) => s.data),
>>>>>>> 4bef6149
              segmentInfos,
              undefined,
              grandParentId,
            )
            const prepared = MemberSyncService.prefixData(
              {
<<<<<<< HEAD
                ...memberSegmentCouples[memberId][0].data,
                grandParentSegment: true,
              },
              aggregated,
=======
                ...aggregated,
                grandParentSegment: true,
              },
>>>>>>> 4bef6149
              attributes,
            )
            syncStream.push({
              id: `${memberId}-${grandParentId}`,
              body: prepared,
            })
          }

          // delete the memberId from matrix, we already created syncStreams for indexing to opensearch
          delete memberSegmentCouples[memberId]
        }

        index += 1
      }
    }

    for (let i = 0; i < totalMemberIds; i++) {
      const memberId = allMemberIds[i]
      const totalSegments = memberSegmentCouples[memberId].length

      for (let j = 0; j < totalSegments; j++) {
        const segment = memberSegmentCouples[memberId][j]
        databaseStream.push({
          memberId: memberId,
          segmentId: segment.segmentId,
          memberDataPromise: this.memberRepo.getMemberData(memberId),
          aggregatesPromise: getMemberAggregates(this.qdbStore.connection(), memberId, [
            segment.segmentId,
          ]),
        })

        // databaseStreams will create syncStreams items in processSegmentsStream, which'll later be used to sync to opensearch in bulk
        const isLastSegment = i === totalMemberIds - 1 && j === totalSegments - 1

        if (isLastSegment || databaseStream.length >= CONCURRENT_DATABASE_QUERIES) {
          await processSegmentsStream(databaseStream)
          databaseStream = []
        }

        while (syncStream.length >= BULK_INDEX_DOCUMENT_BATCH_SIZE) {
          await this.openSearchService.bulkIndex(
            OpenSearchIndex.MEMBERS,
            syncStream.slice(0, BULK_INDEX_DOCUMENT_BATCH_SIZE),
          )
          documentsIndexed += syncStream.slice(0, BULK_INDEX_DOCUMENT_BATCH_SIZE).length
          syncStream = syncStream.slice(BULK_INDEX_DOCUMENT_BATCH_SIZE)
        }

        // check if there are remaining syncStreams to process
        if (isLastSegment && syncStream.length > 0) {
          await this.openSearchService.bulkIndex(OpenSearchIndex.MEMBERS, syncStream)
          documentsIndexed += syncStream.length
        }
        successfullySyncedMembers.push(memberId)
      }
    }

    return {
      membersSynced: memberIds.length,
      documentsIndexed,
    }
  }

  private static aggregateData(
    aggregates: IMemberSegmentAggregates[],
    segmentInfos: IDbSegmentInfo[],
    parentId?: string,
    grandParentId?: string,
  ): IMemberSegmentAggregates | undefined {
    if (!parentId && !grandParentId) {
      throw new Error('Either parentId or grandParentId must be provided!')
    }

    const relevantSubchildIds: string[] = []
    for (const si of segmentInfos) {
      if (parentId && si.parentId === parentId) {
        relevantSubchildIds.push(si.id)
      } else if (grandParentId && si.grandParentId === grandParentId) {
        relevantSubchildIds.push(si.id)
      }
    }

    const relevantAggregates = aggregates.filter((m) => relevantSubchildIds.includes(m.segmentId))

    if (relevantAggregates.length === 0) {
      throw new Error('No members found for given parent or grandParent segment id!')
    }

    // aggregate data
    const data: IMemberSegmentAggregates = {
      memberId: relevantAggregates[0].memberId,
      segmentId: parentId !== undefined ? parentId : grandParentId,
      activeOn: [],
      activityCount: 0,
      activityTypes: [],
      activeDaysCount: 0,
      lastActive: undefined,
      averageSentiment: null,
    }

    for (const agg of relevantAggregates) {
      data.activeOn.push(...(agg.activeOn || []))
      data.activityCount += agg.activityCount
      data.activityTypes.push(...(agg.activityTypes || []))
      data.activeDaysCount += agg.activeDaysCount
      if (!data.lastActive) {
        data.lastActive = agg.lastActive
      } else if (agg.lastActive) {
        const d1 = new Date(data.lastActive)
        const d2 = new Date(agg.lastActive)

        if (d1 < d2) {
          data.lastActive = agg.lastActive
        }
      }
      if (!data.averageSentiment) {
        data.averageSentiment = agg.averageSentiment
      } else if (agg.averageSentiment) {
        data.averageSentiment += agg.averageSentiment
      }
    }

    // average sentiment with the total number of members that have sentiment set
    if (data.averageSentiment) {
      data.averageSentiment = Number(
        (
          data.averageSentiment /
          relevantAggregates.filter((m) => m.averageSentiment !== null).length
        ).toFixed(2),
      )
    }

    // gather only uniques
    data.activeOn = distinct(data.activeOn)
    data.activityTypes = distinct(data.activityTypes)

    return data
  }

  public static prefixData(
    data: IDbMemberSyncData,
    aggregates: IMemberSegmentAggregates,
    attributes: IMemberAttribute[],
  ): any {
    const p: Record<string, unknown> = {}

    p.uuid_memberId = data.id
    p.uuid_tenantId = data.tenantId
    p.uuid_segmentId = aggregates.segmentId
    p.bool_grandParentSegment = data.grandParentSegment ? data.grandParentSegment : false
    p.string_displayName = data.displayName
    p.keyword_displayName = data.displayName
    const p_attributes = {}

    for (const attribute of attributes) {
      // eslint-disable-next-line @typescript-eslint/no-explicit-any
      const attData = data.attributes as any

      if (attribute.name in attData) {
        if (attribute.type === MemberAttributeType.SPECIAL) {
          let data = JSON.stringify(attData[attribute.name])
          data = trimUtf8ToMaxByteLength(data, MemberSyncService.MAX_BYTE_LENGTH)
          p_attributes[`string_${attribute.name}`] = data
        } else {
          const p_data = {}
          const defValue = attData[attribute.name].default
          const prefix = this.attributeTypeToOpenSearchPrefix(defValue, attribute.type)

          for (const key of Object.keys(attData[attribute.name])) {
            let value = attData[attribute.name][key]
            if (attribute.type === MemberAttributeType.STRING) {
              value = trimUtf8ToMaxByteLength(value, MemberSyncService.MAX_BYTE_LENGTH)
            }
            p_data[`${prefix}_${key}`] = value
          }

          p_attributes[`obj_${attribute.name}`] = p_data
        }
      }
    }

    // If the 'reach' data from the database is a number instead of an object,
    // we convert it into an object with a 'total' property holding the original number.
    p.obj_reach = typeof data.reach === 'object' ? data.reach : { total: data.reach }

    p.obj_attributes = p_attributes
    p.int_score = data.score
    p.date_lastEnriched = data.lastEnriched ? new Date(data.lastEnriched).toISOString() : null
    p.date_joinedAt = new Date(data.joinedAt).toISOString()
    p.date_createdAt = new Date(data.createdAt).toISOString()
    p.bool_manuallyCreated = data.manuallyCreated ? data.manuallyCreated : false
    p.int_numberOfOpenSourceContributions = data.numberOfOpenSourceContributions
    p.string_arr_activeOn = aggregates.activeOn
    p.int_activityCount = aggregates.activityCount
    p.string_arr_activityTypes = aggregates.activityTypes
    p.int_activeDaysCount = aggregates.activeDaysCount
    p.date_lastActive = aggregates.lastActive ? new Date(aggregates.lastActive).toISOString() : null
    p.float_averageSentiment = aggregates.averageSentiment

    const p_identities = []
    for (const identity of data.identities) {
      p_identities.push({
        string_platform: identity.platform,
        string_value: identity.value,
        keyword_value: identity.value,
        keyword_type: identity.type,
        bool_verified: identity.verified,
        keyword_sourceId: identity.sourceId,
        keyword_integrationId: identity.integrationId,
      })
    }
    p.nested_identities = p_identities

    p.string_arr_verifiedEmails = distinct(
      data.identities
        .filter((i) => i.verified && i.type === MemberIdentityType.EMAIL)
        .map((i) => i.value),
    )
    p.keyword_verifiedEmails = p.string_arr_verifiedEmails

    p.string_arr_unverifiedEmails = distinct(
      data.identities
        .filter((i) => !i.verified && i.type === MemberIdentityType.EMAIL)
        .map((i) => i.value),
    )
    p.keyword_unverifiedEmails = p.string_arr_unverifiedEmails

    p.string_arr_verifiedUsernames = distinct(
      data.identities
        .filter((i) => i.verified && i.type === MemberIdentityType.USERNAME)
        .map((i) => i.value),
    )
    p.keyword_verifiedUsernames = p.string_arr_verifiedUsernames

    p.string_arr_unverifiedUsernames = distinct(
      data.identities
        .filter((i) => !i.verified && i.type === MemberIdentityType.USERNAME)
        .map((i) => i.value),
    )
    p.keyword_unverifiedUsernames = p.string_arr_unverifiedUsernames

    p.string_arr_identityPlatforms = distinct(
      data.identities.filter((i) => i.verified).map((i) => i.platform),
    )

    const p_contributions = []
    if (data.contributions) {
      for (const contribution of data.contributions) {
        p_contributions.push({
          uuid_id: contribution.id,
          string_url: contribution.url,
          string_summary: contribution.summary,
          int_numberCommits: contribution.numberCommits,
          date_lastCommitDate: new Date(contribution.lastCommitDate).toISOString(),
          date_firstCommitDate: new Date(contribution.firstCommitDate).toISOString(),
        })
      }
    }

    const p_affiliations = []
    for (const affiliation of data.affiliations) {
      p_affiliations.push({
        uuid_id: affiliation.id,
        string_segmentId: affiliation.segmentId,
        string_segmentSlug: affiliation.segmentSlug,
        string_segmentName: affiliation.segmentName,
        string_segmentParentName: affiliation.segmentParentName,
        string_organizationId: affiliation.organizationId,
        string_organizationName: affiliation.organizationName,
        string_organizationLogo: affiliation.organizationLogo,
        date_dateStart: affiliation.dateStart
          ? new Date(affiliation.dateStart).toISOString()
          : null,
        date_dateEnd: affiliation.dateEnd ? new Date(affiliation.dateEnd).toISOString() : null,
      })
    }

    const p_organizations = []
    for (const organization of data.organizations) {
      p_organizations.push({
        uuid_id: organization.id,
        string_logo: organization.logo,
        string_displayName: organization.displayName,
        obj_memberOrganizations: {
          string_title: organization.memberOrganizations?.title || null,
          date_dateStart: organization.memberOrganizations?.dateStart || null,
          date_dateEnd: organization.memberOrganizations?.dateEnd || null,
          string_source: organization.memberOrganizations?.source || null,
        },
      })
    }
    p.nested_organizations = p_organizations

    const p_tags = []
    for (const tag of data.tags) {
      p_tags.push({
        uuid_id: tag.id,
        string_name: tag.name,
      })
    }

    const p_notes = []
    for (const note of data.notes) {
      p_notes.push({
        uuid_id: note.id,
        string_body: note.body,
      })
    }

    const p_tasks = []
    for (const task of data.tasks) {
      p_tasks.push({
        uuid_id: task.id,
        string_name: task.name,
        string_body: task.body,
        string_status: task.status,
        date_dueDate: task.dueDate,
        string_type: task.type,
      })
    }

    p.nested_contributions = p_contributions
    p.nested_affiliations = p_affiliations
    p.nested_tags = p_tags
    p.nested_notes = p_notes
    p.nested_tasks = p_tasks

    p.uuid_arr_toMergeIds = data.toMergeIds
    p.uuid_arr_noMergeIds = data.noMergeIds

    return p
  }

  private static attributeTypeToOpenSearchPrefix(
    defValue: unknown,
    type: MemberAttributeType,
  ): string {
    switch (type) {
      case MemberAttributeType.BOOLEAN:
        return 'bool'
      case MemberAttributeType.NUMBER: {
        if ((defValue as number) % 1 === 0) {
          return 'int'
        } else {
          return 'float'
        }
      }
      case MemberAttributeType.EMAIL:
        return 'string'
      case MemberAttributeType.STRING:
        return 'string'
      case MemberAttributeType.URL:
        return 'string'
      case MemberAttributeType.DATE:
        return 'date'
      case MemberAttributeType.MULTI_SELECT:
        return 'string_arr'
      case MemberAttributeType.SPECIAL:
        return 'string'
      default:
        throw new Error(`Could not map attribute type: ${type} to OpenSearch type!`)
    }
  }
}<|MERGE_RESOLUTION|>--- conflicted
+++ resolved
@@ -7,16 +7,7 @@
 import { DbStore } from '@crowd/database'
 import { Logger, getChildLogger } from '@crowd/logging'
 import { RedisClient } from '@crowd/redis'
-<<<<<<< HEAD
-import {
-  IMemberAttribute,
-  IMemberSegmentAggregates,
-  MemberAttributeType,
-  MemberIdentityType,
-} from '@crowd/types'
-=======
-import { IMemberAttribute, MemberAttributeType, MemberIdentityType } from '@crowd/types'
->>>>>>> 4bef6149
+import { IMemberAttribute, IMemberSegmentAggregates, MemberAttributeType, MemberIdentityType } from '@crowd/types'
 import { IndexedEntityType } from '../repo/indexing.data'
 import { IndexingRepository } from '../repo/indexing.repo'
 import { IDbMemberSyncData, IMemberSegmentMatrix } from '../repo/member.data'
@@ -389,41 +380,6 @@
                 continue
               }
 
-<<<<<<< HEAD
-              syncStream.push({
-                id: `${value.data.id}-${value.aggregates.segmentId}`,
-                body: MemberSyncService.prefixData(value.data, value.aggregates, attributes),
-              })
-            }
-          }
-
-          // also calculate and push for parent and grandparent segments
-          const childSegmentIds: string[] = distinct(memberSegments.map((m) => m.segmentId))
-          const segmentInfos = await this.segmentRepo.getParentSegmentIds(childSegmentIds)
-
-          const parentIds: string[] = distinct(segmentInfos.map((s) => s.parentId))
-          for (const parentId of parentIds) {
-            const aggregated = MemberSyncService.aggregateData(
-              memberSegmentCouples[memberId].map((s) => s.aggregates),
-              segmentInfos,
-              parentId,
-            )
-            const prepared = MemberSyncService.prefixData(
-              memberSegmentCouples[memberId][0].data,
-              aggregated,
-              attributes,
-            )
-            syncStream.push({
-              id: `${memberId}-${parentId}`,
-              body: prepared,
-            })
-          }
-
-          const grandParentIds = distinct(segmentInfos.map((s) => s.grandParentId))
-          for (const grandParentId of grandParentIds) {
-            const aggregated = MemberSyncService.aggregateData(
-              memberSegmentCouples[memberId].map((s) => s.aggregates),
-=======
           // also calculate and push for parent and grandparent segments
           const childSegmentIds: string[] = distinct(memberSegments.map((m) => m.segmentId))
           const segmentInfos = await this.segmentRepo.getParentSegmentIds(childSegmentIds)
@@ -446,23 +402,15 @@
           for (const grandParentId of grandParentIds) {
             const aggregated = MemberSyncService.aggregateData(
               memberSegmentCouples[memberId].map((s) => s.data),
->>>>>>> 4bef6149
               segmentInfos,
               undefined,
               grandParentId,
             )
             const prepared = MemberSyncService.prefixData(
               {
-<<<<<<< HEAD
-                ...memberSegmentCouples[memberId][0].data,
-                grandParentSegment: true,
-              },
-              aggregated,
-=======
                 ...aggregated,
                 grandParentSegment: true,
               },
->>>>>>> 4bef6149
               attributes,
             )
             syncStream.push({
