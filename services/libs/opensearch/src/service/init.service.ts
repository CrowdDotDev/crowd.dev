--- conflicted
+++ resolved
@@ -1,18 +1,10 @@
 import {
-<<<<<<< HEAD
   IMemberSegmentAggregates,
-=======
   IMemberWithAggregatesForMergeSuggestions,
->>>>>>> ab5fa33c
   IOrganizationFullAggregatesOpensearch,
   MemberIdentityType,
   OrganizationIdentityType,
 } from '@crowd/types'
-<<<<<<< HEAD
-import { IDbMemberSyncData } from '../repo/member.data'
-=======
-import { IDbActivitySyncData } from '../repo/activity.data'
->>>>>>> ab5fa33c
 import { OpenSearchIndex } from '../types'
 import { MemberSyncService } from './member.sync.service'
 import { OpenSearchService } from './opensearch.service'
@@ -72,49 +64,9 @@
     const fakeMember: IMemberWithAggregatesForMergeSuggestions = {
       id: InitService.FAKE_MEMBER_ID,
       tenantId: InitService.FAKE_TENANT_ID,
-<<<<<<< HEAD
-      grandParentSegment: false,
-      displayName: 'Test Member',
-      score: 10,
-      lastEnriched: new Date().toISOString(),
-      joinedAt: new Date().toISOString(),
-      createdAt: new Date().toISOString(),
-      reach: {
-        total: 20,
-      },
-      numberOfOpenSourceContributions: 10,
-      contributions: [
-        {
-          id: '112529472',
-          url: 'https://github.com/bachman/pied-piper',
-          topics: ['compression', 'data', 'middle-out', 'Java'],
-          summary: 'Pied Piper: 10 commits in 1 day',
-          numberCommits: 10,
-          lastCommitDate: '2023-03-10',
-          firstCommitDate: '2023-03-01',
-        },
-      ],
-
-      affiliations: [
-        {
-          id: '0dfaa9a0-d95a-4397-958e-4727189e3ef8',
-          segmentId: 'ce36b0b0-1fc4-4637-955d-afb8a6b58e48',
-          segmentSlug: 'test-segment',
-          segmentName: 'Test Segment',
-          segmentParentName: 'Test Parent Segment',
-          organizationId: 'b176d053-c53e-42d2-88d2-6fbc3e34184c',
-          organizationName: 'Test Organization',
-          organizationLogo: 'https://placehold.co/400',
-          dateStart: new Date().toISOString(),
-          dateEnd: new Date().toISOString(),
-        },
-      ],
-
-=======
       displayName: 'Test Member',
 
       activityCount: 10,
->>>>>>> ab5fa33c
       identities: [
         {
           platform: 'devto',
@@ -155,27 +107,7 @@
       attributes: {},
     }
 
-<<<<<<< HEAD
     const aggregates: IMemberSegmentAggregates = {
-=======
-    const prepared = MemberSyncService.prefixData(fakeMember, [])
-    await this.openSearchService.index(
-      `${InitService.FAKE_MEMBER_ID}`,
-      OpenSearchIndex.MEMBERS,
-      prepared,
-    )
-  }
-
-  private async createFakeActivity(): Promise<void> {
-    // we need to create a fake activity to initialize the index with the proper data
-    // it will be created in a nonexisting tenant so no one will see it ever
-    // if we don't have anything in the index any search by any field will return an error
-
-    const fakeActivity: IDbActivitySyncData = {
-      id: InitService.FAKE_ACTIVITY_ID,
-      tenantId: InitService.FAKE_TENANT_ID,
-      segmentId: InitService.FAKE_SEGMENT_ID,
->>>>>>> ab5fa33c
       memberId: InitService.FAKE_MEMBER_ID,
       segmentId: InitService.FAKE_SEGMENT_ID,
       activeOn: ['devto'],
@@ -188,7 +120,7 @@
 
     const prepared = MemberSyncService.prefixData(fakeMember, aggregates, [])
     await this.openSearchService.index(
-      `${InitService.FAKE_MEMBER_ID}-${InitService.FAKE_SEGMENT_ID}`,
+      `${InitService.FAKE_MEMBER_ID}`,
       OpenSearchIndex.MEMBERS,
       prepared,
     )
