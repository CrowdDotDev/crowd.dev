--- conflicted
+++ resolved
@@ -259,11 +259,7 @@
     organizationIds: string[],
     segmentIds?: string[],
   ): Promise<IOrganizationSyncResult> {
-<<<<<<< HEAD
-    const CONCURRENT_DATABASE_QUERIES = 25
-=======
     const CONCURRENT_DATABASE_QUERIES = 5
->>>>>>> f3675493
     const BULK_INDEX_DOCUMENT_BATCH_SIZE = 2500
 
     // get all orgId-segmentId couples
