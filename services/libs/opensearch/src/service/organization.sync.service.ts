--- conflicted
+++ resolved
@@ -1,18 +1,3 @@
-<<<<<<< HEAD
-import { IOrganizationSegmentAggregates, getOrgAggregates } from '@crowd/data-access-layer'
-import {
-  IOrganizationAggregateData,
-  cleanupForOganization,
-  insertOrganizationSegments,
-} from '@crowd/data-access-layer/src/org_segments'
-import { repoQx } from '@crowd/data-access-layer/src/queryExecutor'
-import { DbStore } from '@crowd/database'
-import { Logger, getChildLogger, logExecutionTime, logExecutionTimeV2 } from '@crowd/logging'
-import { OpenSearchIndex } from '@crowd/types'
-import { IndexedEntityType } from '../repo/indexing.data'
-import { IndexingRepository } from '../repo/indexing.repo'
-import { IDbOrganizationSyncData } from '../repo/organization.data'
-=======
 import {
   IOrganizationSegmentAggregates,
   getOrgAggregates,
@@ -39,14 +24,11 @@
 } from '@crowd/types'
 import { IndexedEntityType } from '../repo/indexing.data'
 import { IndexingRepository } from '../repo/indexing.repo'
->>>>>>> 4bef6149
 import { OrganizationRepository } from '../repo/organization.repo'
 import { IPagedSearchResponse, ISearchHit } from './opensearch.data'
 import { OpenSearchService } from './opensearch.service'
 import { IOrganizationSyncResult } from './organization.sync.data'
 
-<<<<<<< HEAD
-=======
 export async function buildFullOrgForMergeSuggestions(
   qx: QueryExecutor,
   organization: IOrganizationBaseForMergeSuggestions,
@@ -66,7 +48,6 @@
   }
 }
 
->>>>>>> 4bef6149
 /* eslint-disable @typescript-eslint/no-explicit-any */
 
 export class OrganizationSyncService {
@@ -334,25 +315,6 @@
   public async syncOrganizations(organizationIds: string[]): Promise<IOrganizationSyncResult> {
     const syncOrgAggregates = async (organizationIds) => {
       let documentsIndexed = 0
-<<<<<<< HEAD
-      for (const organizationId of organizationIds) {
-        let orgData: IOrganizationSegmentAggregates[]
-        try {
-          orgData = await logExecutionTimeV2(
-            () => getOrgAggregates(this.qdbStore.connection(), organizationId),
-            this.log,
-            'getOrgAggregates',
-          )
-
-          for (const row of orgData) {
-            if (!row.segmentId || !row.tenantId || !row.organizationId) {
-              console.error('row', row)
-              throw new Error('Missing segmentId, tenantId or organizationId in orgData')
-            }
-          }
-        } catch (e) {
-          console.error(e)
-=======
       const organizationIdsToIndex = []
       for (const organizationId of organizationIds) {
         let orgData: IOrganizationSegmentAggregates[]
@@ -361,7 +323,6 @@
           orgData = await getOrgAggregates(qx, organizationId)
         } catch (e) {
           this.log.error(e, 'Failed to get organization aggregates!')
->>>>>>> 4bef6149
           throw e
         }
 
@@ -369,40 +330,19 @@
           await this.orgRepo.transactionally(
             async (txRepo) => {
               const qx = repoQx(txRepo)
-<<<<<<< HEAD
-              console.log('qx', qx)
-              await logExecutionTimeV2(
-                () => cleanupForOganization(qx, organizationId),
-                this.log,
-                'cleanupForOganization',
-              )
-              await logExecutionTimeV2(
-                () => insertOrganizationSegments(qx, orgData as IOrganizationAggregateData[]),
-                this.log,
-                'insertOrganizationSegments',
-              )
-=======
               await cleanupForOganization(qx, organizationId)
 
               if (orgData.length > 0) {
                 await insertOrganizationSegments(qx, orgData as IDbOrganizationAggregateData[])
               }
->>>>>>> 4bef6149
             },
             undefined,
             true,
           )
-<<<<<<< HEAD
-
-          documentsIndexed += orgData.length
-        } catch (e) {
-          console.error(e)
-=======
           organizationIdsToIndex.push(organizationId)
           documentsIndexed += orgData.length
         } catch (e) {
           this.log.error(e, 'Failed to insert organization aggregates!')
->>>>>>> 4bef6149
           throw e
         }
       }
@@ -410,10 +350,7 @@
       return {
         organizationsSynced: organizationIds.length,
         documentsIndexed,
-<<<<<<< HEAD
-=======
         organizationIdsToIndex,
->>>>>>> 4bef6149
       }
     }
 
@@ -421,13 +358,6 @@
 
     const syncOrgsToOpensearchForMergeSuggestions = async (organizationIds) => {
       for (const orgId of organizationIds) {
-<<<<<<< HEAD
-        const data = await this.orgRepo.getOrganizationData(orgId)
-        if (!data) {
-          this.log.error('Organization not found in database!', { orgId, data })
-          throw new Error('Organization not found in database!')
-        }
-=======
         const qx = repoQx(this.orgRepo)
         const base = await findOrgById(qx, orgId, {
           fields: [
@@ -439,86 +369,20 @@
           ],
         })
         const data = await buildFullOrgForMergeSuggestions(qx, base)
->>>>>>> 4bef6149
         const prefixed = OrganizationSyncService.prefixData(data)
         await this.openSearchService.index(orgId, OpenSearchIndex.ORGANIZATIONS, prefixed)
       }
-    }
-<<<<<<< HEAD
-    await syncOrgsToOpensearchForMergeSuggestions(organizationIds)
-=======
+
+      return {
+        organizationsSynced: organizationIds.length,
+        documentsIndexed,
+      }
+    }
     await syncOrgsToOpensearchForMergeSuggestions(syncResults.organizationIdsToIndex)
->>>>>>> 4bef6149
 
     return syncResults
   }
 
-<<<<<<< HEAD
-  public static prefixData(data: IDbOrganizationSyncData): any {
-    const p: Record<string, unknown> = {}
-
-    p.uuid_organizationId = data.organizationId
-    p.bool_grandParentSegment = data.grandParentSegment ? data.grandParentSegment : false
-    p.uuid_tenantId = data.tenantId
-    p.obj_address = data.address
-    p.string_address = data.address ? JSON.stringify(data.address) : null
-    p.string_attributes = data.attributes ? JSON.stringify(data.attributes) : '{}'
-    p.date_createdAt = data.createdAt ? new Date(data.createdAt).toISOString() : null
-    p.string_description = data.description
-    p.string_displayName = data.displayName
-    p.keyword_displayName = data.displayName
-    p.string_arr_emails = data.emails
-    p.obj_employeeCountByCountry = data.employeeCountByCountry
-    p.int_employees = data.employees
-    p.int_founded = data.founded
-    p.string_geoLocation = data.geoLocation
-    p.string_location = data.location
-    p.string_headline = data.headline
-    p.keyword_importHash = data.importHash
-    p.string_industry = data.industry
-    p.string_arr_phoneNumbers = data.phoneNumbers
-    p.string_arr_profiles = data.profiles
-    p.obj_revenueRange = data.revenueRange
-    p.string_size = data.size
-    p.string_type = data.type
-    p.string_url = data.url
-    p.string_website = data.website
-    p.date_lastEnrichedAt = data.lastEnrichedAt ? new Date(data.lastEnrichedAt).toISOString() : null
-    p.bool_isTeamOrganization = data.isTeamOrganization ? data.isTeamOrganization : false
-    p.bool_manuallyCreated = data.manuallyCreated ? data.manuallyCreated : false
-    p.string_logo = data.logo || null
-    p.obj_linkedin = data.linkedin
-    p.obj_github = data.github
-    p.obj_crunchbase = data.crunchbase
-    p.obj_twitter = data.twitter
-    p.string_immediateParent = data.immediateParent
-    p.string_ultimateParent = data.ultimateParent
-    p.string_arr_affiliatedProfiles = data.affiliatedProfiles
-    p.string_arr_allSubsidiaries = data.allSubsidiaries
-    p.string_arr_alternativeDomains = data.alternativeDomains
-    p.string_arr_alternativeNames = data.alternativeNames
-    p.float_averageEmployeeTenure = data.averageEmployeeTenure
-    p.obj_averageTenureByLevel = data.averageTenureByLevel
-    p.obj_averageTenureByRole = data.averageTenureByRole
-    p.string_arr_directSubsidiaries = data.directSubsidiaries
-    p.obj_employeeChurnRate = data.employeeChurnRate
-    p.obj_employeeCountByMonth = data.employeeCountByMonth
-    p.obj_employeeGrowthRate = data.employeeGrowthRate
-    p.obj_employeeCountByMonthByLevel = data.employeeCountByMonthByLevel
-    p.obj_employeeCountByMonthByRole = data.employeeCountByMonthByRole
-    p.string_gicsSector = data.gicsSector
-    p.obj_grossAdditionsByMonth = data.grossAdditionsByMonth
-    p.obj_grossDeparturesByMonth = data.grossDeparturesByMonth
-    p.obj_naics = data.naics
-    p.string_ticker = data.ticker
-    p.string_arr_tags = data.tags
-    p.string_arr_manuallyChangedFields = data.manuallyChangedFields
-
-    // identities
-    const p_identities = []
-    for (const identity of data.identities) {
-      p_identities.push({
-=======
   public static async prefixData(
     data: IOrganizationFullAggregatesOpensearch,
   ): Promise<IOrganizationForMergeSuggestionsOpensearch> {
@@ -532,7 +396,6 @@
       string_website: data.website,
 
       nested_identities: data.identities.map((identity) => ({
->>>>>>> 4bef6149
         string_platform: identity.platform,
         string_value: identity.value,
         keyword_type: identity.type,
