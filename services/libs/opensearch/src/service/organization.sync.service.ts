--- conflicted
+++ resolved
@@ -1,15 +1,3 @@
-import { IDbOrganizationSyncData } from '../repo/organization.data'
-import { OrganizationRepository } from '../repo/organization.repo'
-import { SegmentRepository } from '../repo/segment.repo'
-import { DbStore } from '@crowd/database'
-import { Logger, getChildLogger, logExecutionTime, logExecutionTimeV2 } from '@crowd/logging'
-import { OpenSearchIndex } from '@crowd/types'
-import { IPagedSearchResponse, ISearchHit } from './opensearch.data'
-import { OpenSearchService } from './opensearch.service'
-import { IOrganizationSyncResult } from './organization.sync.data'
-import { IServiceConfig } from '@crowd/types'
-import { IndexingRepository } from '../repo/indexing.repo'
-import { IndexedEntityType } from '../repo/indexing.data'
 import { IOrganizationSegmentAggregates, getOrgAggregates } from '@crowd/data-access-layer'
 import {
   IOrganizationAggregateData,
@@ -17,41 +5,36 @@
   insertOrganizationSegments,
 } from '@crowd/data-access-layer/src/org_segments'
 import { repoQx } from '@crowd/data-access-layer/src/queryExecutor'
+import { DbStore } from '@crowd/database'
+import { Logger, getChildLogger, logExecutionTime, logExecutionTimeV2 } from '@crowd/logging'
+import { OpenSearchIndex } from '@crowd/types'
+import { IndexedEntityType } from '../repo/indexing.data'
+import { IndexingRepository } from '../repo/indexing.repo'
+import { IDbOrganizationSyncData } from '../repo/organization.data'
+import { OrganizationRepository } from '../repo/organization.repo'
+import { IPagedSearchResponse, ISearchHit } from './opensearch.data'
+import { OpenSearchService } from './opensearch.service'
+import { IOrganizationSyncResult } from './organization.sync.data'
 
 /* eslint-disable @typescript-eslint/no-explicit-any */
 
 export class OrganizationSyncService {
   private log: Logger
   private readonly orgRepo: OrganizationRepository
-  private readonly segmentRepo: SegmentRepository
-  private readonly serviceConfig: IServiceConfig
   private readonly indexingRepo: IndexingRepository
 
   constructor(
-<<<<<<< HEAD
-    pgStore: DbStore,
     private readonly qdbStore: DbStore,
-=======
     writeStore: DbStore,
->>>>>>> 4683e76e
     private readonly openSearchService: OpenSearchService,
     parentLog: Logger,
-    serviceConfig: IServiceConfig,
     readStore?: DbStore,
   ) {
     this.log = getChildLogger('organization-sync-service', parentLog)
-    this.serviceConfig = serviceConfig
-
-<<<<<<< HEAD
-    this.orgRepo = new OrganizationRepository(pgStore, this.log)
-    this.segmentRepo = new SegmentRepository(pgStore, this.log)
-    this.indexingRepo = new IndexingRepository(pgStore, this.log)
-=======
+
     const store = readStore || writeStore
     this.orgRepo = new OrganizationRepository(store, this.log)
-    this.segmentRepo = new SegmentRepository(store, this.log)
     this.indexingRepo = new IndexingRepository(writeStore, this.log)
->>>>>>> 4683e76e
   }
 
   public async getAllIndexedTenantIds(
