import { getServiceChildLogger } from '@crowd/logging'

import pgpromise from 'pg-promise'

const log = getServiceChildLogger('questdb.sql.connection')

let client: pgpromise.IDatabase<unknown> | undefined

export const getClientSQL = async (): Promise<pgpromise.IDatabase<unknown>> => {
  if (client) {
    return client
  }

  log.info('Creating QuestDB client (SQL) instance!')

  client = pgpromise({
    // tslint:disable-next-line:max-line-length
    // see https://stackoverflow.com/questions/36120435/verify-database-connection-with-pg-promise-when-starting-an-app
    // eslint-disable-next-line @typescript-eslint/no-explicit-any
    async error(err: any, e: pgpromise.IEventContext): Promise<void> {
      if (e.cn) {
        log.fatal(err, { cn: e.cn }, 'QuestDB connection error. Stopping process')
        // logs don't have flush:
        await new Promise((resolve) => setTimeout(resolve, 100))
        process.nextTick(() => process.exit())
      }

      if (e.query) {
        log.error(err, { query: e.query, params: e.params }, 'Error executing a QuestDB query!')
      }
    },
    query(e) {
      log.debug({ query: e.query, params: e.params }, 'Executing QuestDB query')
    },
  })({
    host: process.env['CROWD_QUESTDB_READ_HOST'],
    port: Number(process.env['CROWD_QUESTDB_READ_PORT']),
    user: process.env['CROWD_QUESTDB_READ_USERNAME'],
    password: process.env['CROWD_QUESTDB_READ_PASSWORD'],
    database: process.env['CROWD_QUESTDB_READ_DATABASE'],
<<<<<<< HEAD
    max: 20,
    idleTimeoutMillis: 10000,
=======
>>>>>>> f86e2cb9
    application_name: process.env.SERVICE || 'unknown-app',
  })

  await client.connect()

  return client
}<|MERGE_RESOLUTION|>--- conflicted
+++ resolved
@@ -38,11 +38,6 @@
     user: process.env['CROWD_QUESTDB_READ_USERNAME'],
     password: process.env['CROWD_QUESTDB_READ_PASSWORD'],
     database: process.env['CROWD_QUESTDB_READ_DATABASE'],
-<<<<<<< HEAD
-    max: 20,
-    idleTimeoutMillis: 10000,
-=======
->>>>>>> f86e2cb9
     application_name: process.env.SERVICE || 'unknown-app',
   })
 
