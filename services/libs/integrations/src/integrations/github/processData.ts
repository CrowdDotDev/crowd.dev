--- conflicted
+++ resolved
@@ -20,11 +20,8 @@
   PlatformType,
   MemberAttributeName,
   IActivityScoringGrid,
-<<<<<<< HEAD
   IOrganizationCreateData,
-=======
   OrganizationSource,
->>>>>>> 592bde78
 } from '@crowd/types'
 import { GITHUB_GRID } from './grid'
 import { generateSourceIdHash } from '../../helpers'
@@ -78,15 +75,12 @@
 
   if (memberFromApi.company) {
     if (IS_TEST_ENV) {
-<<<<<<< HEAD
       member.organizations = [
         {
-          identity: { name: 'crowd.dev', platform: PlatformType.GITHUB },
-        } as IOrganizationCreateData,
+          identities: [{ name: 'crowd.dev', platform: PlatformType.GITHUB }],
+          source: OrganizationSource.GITHUB,
+        },
       ]
-=======
-      member.organizations = [{ name: 'crowd.dev', source: OrganizationSource.GITHUB }]
->>>>>>> 592bde78
     } else {
       const company = memberFromApi.company.replace('@', '').trim()
 
@@ -105,6 +99,7 @@
           github: orgs.url ? orgs.url.replace('https://github.com/', '') : null,
           twitter: orgs.twitterUsername ? orgs.twitterUsername : null,
           website: orgs.websiteUrl ?? null,
+          source: OrganizationSource.GITHUB,
         } as IOrganizationCreateData
 
         if (orgs.twitterUsername) {
@@ -121,30 +116,15 @@
       } else {
         member.organizations = [
           {
-<<<<<<< HEAD
             identities: [
               {
                 platform: PlatformType.GITHUB,
                 name: company,
               },
             ],
-          },
-        ]
-=======
-            name: orgs.name,
-            description: orgs.description ?? null,
-            location: orgs.location ?? null,
-            logo: orgs.avatarUrl ?? null,
-            url: orgs.url ?? null,
-            github: orgs.url ? orgs.url.replace('https://github.com/', '') : null,
-            twitter: orgs.twitterUsername ? orgs.twitterUsername : null,
-            website: orgs.websiteUrl ?? null,
             source: OrganizationSource.GITHUB,
           },
         ]
-      } else {
-        member.organizations = [{ name: company, source: OrganizationSource.GITHUB }]
->>>>>>> 592bde78
       }
     }
   }
