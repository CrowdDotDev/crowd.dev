--- conflicted
+++ resolved
@@ -1300,10 +1300,7 @@
         },
       },
       isContribution: GITLAB_GRID.fork.isContribution,
-<<<<<<< HEAD
-=======
-      calculateSentiment: false,
->>>>>>> 35ccbf1d
+      calculateSentiment: false,
     },
     [GitlabActivityType.ISSUE_CLOSED]: {
       display: {
@@ -1315,10 +1312,7 @@
         },
       },
       isContribution: GITLAB_GRID[GitlabActivityType.ISSUE_CLOSED].isContribution,
-<<<<<<< HEAD
-=======
-      calculateSentiment: false,
->>>>>>> 35ccbf1d
+      calculateSentiment: false,
     },
     [GitlabActivityType.ISSUE_OPENED]: {
       display: {
@@ -1330,10 +1324,7 @@
         },
       },
       isContribution: GITLAB_GRID[GitlabActivityType.ISSUE_OPENED].isContribution,
-<<<<<<< HEAD
-=======
-      calculateSentiment: true,
->>>>>>> 35ccbf1d
+      calculateSentiment: true,
     },
     [GitlabActivityType.ISSUE_COMMENT]: {
       display: {
@@ -1345,10 +1336,7 @@
         },
       },
       isContribution: GITLAB_GRID[GitlabActivityType.ISSUE_COMMENT].isContribution,
-<<<<<<< HEAD
-=======
-      calculateSentiment: true,
->>>>>>> 35ccbf1d
+      calculateSentiment: true,
     },
     [GitlabActivityType.MERGE_REQUEST_CLOSED]: {
       display: {
@@ -1360,10 +1348,7 @@
         },
       },
       isContribution: GITLAB_GRID[GitlabActivityType.MERGE_REQUEST_CLOSED].isContribution,
-<<<<<<< HEAD
-=======
-      calculateSentiment: false,
->>>>>>> 35ccbf1d
+      calculateSentiment: false,
     },
     [GitlabActivityType.MERGE_REQUEST_OPENED]: {
       display: {
@@ -1375,10 +1360,7 @@
         },
       },
       isContribution: GITLAB_GRID[GitlabActivityType.MERGE_REQUEST_OPENED].isContribution,
-<<<<<<< HEAD
-=======
-      calculateSentiment: true,
->>>>>>> 35ccbf1d
+      calculateSentiment: true,
     },
     [GitlabActivityType.MERGE_REQUEST_COMMENT]: {
       display: {
@@ -1390,10 +1372,7 @@
         },
       },
       isContribution: GITLAB_GRID[GitlabActivityType.MERGE_REQUEST_COMMENT].isContribution,
-<<<<<<< HEAD
-=======
-      calculateSentiment: true,
->>>>>>> 35ccbf1d
+      calculateSentiment: true,
     },
     [GitlabActivityType.STAR]: {
       display: {
@@ -1405,10 +1384,7 @@
         },
       },
       isContribution: GITLAB_GRID[GitlabActivityType.STAR].isContribution,
-<<<<<<< HEAD
-=======
-      calculateSentiment: false,
->>>>>>> 35ccbf1d
+      calculateSentiment: false,
     },
     [GitlabActivityType.MERGE_REQUEST_MERGED]: {
       display: {
@@ -1424,10 +1400,7 @@
         },
       },
       isContribution: GITLAB_GRID[GitlabActivityType.MERGE_REQUEST_MERGED].isContribution,
-<<<<<<< HEAD
-=======
-      calculateSentiment: false,
->>>>>>> 35ccbf1d
+      calculateSentiment: false,
     },
     [GitlabActivityType.MERGE_REQUEST_ASSIGNED]: {
       display: {
@@ -1443,10 +1416,7 @@
         },
       },
       isContribution: GITLAB_GRID[GitlabActivityType.MERGE_REQUEST_ASSIGNED].isContribution,
-<<<<<<< HEAD
-=======
-      calculateSentiment: false,
->>>>>>> 35ccbf1d
+      calculateSentiment: false,
     },
     [GitlabActivityType.MERGE_REQUEST_REVIEW_APPROVED]: {
       display: {
@@ -1462,10 +1432,7 @@
         },
       },
       isContribution: GITLAB_GRID[GitlabActivityType.MERGE_REQUEST_REVIEW_APPROVED].isContribution,
-<<<<<<< HEAD
-=======
-      calculateSentiment: false,
->>>>>>> 35ccbf1d
+      calculateSentiment: false,
     },
     [GitlabActivityType.MERGE_REQUEST_REVIEW_CHANGES_REQUESTED]: {
       display: {
@@ -1482,10 +1449,7 @@
       },
       isContribution:
         GITLAB_GRID[GitlabActivityType.MERGE_REQUEST_REVIEW_CHANGES_REQUESTED].isContribution,
-<<<<<<< HEAD
-=======
-      calculateSentiment: false,
->>>>>>> 35ccbf1d
+      calculateSentiment: false,
     },
     [GitlabActivityType.MERGE_REQUEST_REVIEW_REQUESTED]: {
       display: {
@@ -1501,10 +1465,7 @@
         },
       },
       isContribution: GITLAB_GRID[GitlabActivityType.MERGE_REQUEST_REVIEW_REQUESTED].isContribution,
-<<<<<<< HEAD
-=======
-      calculateSentiment: false,
->>>>>>> 35ccbf1d
+      calculateSentiment: false,
     },
     [GitActivityType.AUTHORED_COMMIT]: {
       display: {
@@ -1517,10 +1478,7 @@
         },
       },
       isContribution: true,
-<<<<<<< HEAD
-=======
-      calculateSentiment: false,
->>>>>>> 35ccbf1d
+      calculateSentiment: false,
     },
     [GitActivityType.REVIEWED_COMMIT]: {
       display: {
@@ -1533,10 +1491,7 @@
         },
       },
       isContribution: true,
-<<<<<<< HEAD
-=======
-      calculateSentiment: false,
->>>>>>> 35ccbf1d
+      calculateSentiment: false,
     },
     [GitActivityType.TESTED_COMMIT]: {
       display: {
@@ -1549,10 +1504,7 @@
         },
       },
       isContribution: true,
-<<<<<<< HEAD
-=======
-      calculateSentiment: false,
->>>>>>> 35ccbf1d
+      calculateSentiment: false,
     },
     [GitActivityType.CO_AUTHORED_COMMIT]: {
       display: {
@@ -1565,10 +1517,7 @@
         },
       },
       isContribution: true,
-<<<<<<< HEAD
-=======
-      calculateSentiment: false,
->>>>>>> 35ccbf1d
+      calculateSentiment: false,
     },
     [GitActivityType.INFORMED_COMMIT]: {
       display: {
@@ -1581,10 +1530,7 @@
         },
       },
       isContribution: true,
-<<<<<<< HEAD
-=======
-      calculateSentiment: false,
->>>>>>> 35ccbf1d
+      calculateSentiment: false,
     },
     [GitActivityType.INFLUENCED_COMMIT]: {
       display: {
@@ -1597,10 +1543,7 @@
         },
       },
       isContribution: true,
-<<<<<<< HEAD
-=======
-      calculateSentiment: false,
->>>>>>> 35ccbf1d
+      calculateSentiment: false,
     },
     [GitActivityType.APPROVED_COMMIT]: {
       display: {
@@ -1613,10 +1556,7 @@
         },
       },
       isContribution: true,
-<<<<<<< HEAD
-=======
-      calculateSentiment: false,
->>>>>>> 35ccbf1d
+      calculateSentiment: false,
     },
     [GitActivityType.COMMITTED_COMMIT]: {
       display: {
@@ -1629,10 +1569,7 @@
         },
       },
       isContribution: true,
-<<<<<<< HEAD
-=======
-      calculateSentiment: false,
->>>>>>> 35ccbf1d
+      calculateSentiment: false,
     },
     [GitActivityType.REPORTED_COMMIT]: {
       display: {
@@ -1645,10 +1582,7 @@
         },
       },
       isContribution: true,
-<<<<<<< HEAD
-=======
-      calculateSentiment: false,
->>>>>>> 35ccbf1d
+      calculateSentiment: false,
     },
     [GitActivityType.RESOLVED_COMMIT]: {
       display: {
@@ -1661,10 +1595,7 @@
         },
       },
       isContribution: true,
-<<<<<<< HEAD
-=======
-      calculateSentiment: false,
->>>>>>> 35ccbf1d
+      calculateSentiment: false,
     },
     [GitActivityType.SIGNED_OFF_COMMIT]: {
       display: {
@@ -1677,10 +1608,7 @@
         },
       },
       isContribution: true,
-<<<<<<< HEAD
-=======
-      calculateSentiment: false,
->>>>>>> 35ccbf1d
+      calculateSentiment: false,
     },
   },
 }