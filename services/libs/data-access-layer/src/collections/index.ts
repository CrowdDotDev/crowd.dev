import { QueryFilter } from '../query'
import { QueryExecutor } from '../queryExecutor'
import {
  QueryResult,
  prepareBulkInsert,
  prepareInsert,
  queryTable,
  queryTableById,
  updateTableById,
} from '../utils'
import { QueryOptions } from '../utils'

export interface ICreateCollection {
  name: string
  description?: string
<<<<<<< HEAD
  slug: string
=======
  isLF: boolean
  categoryId: string
>>>>>>> a943c292
}

export interface ICollection extends ICreateCollection {
  id: string
  createdAt: string
  updatedAt: string
}

export interface ICreateCollectionWithProjects extends ICreateCollection {
  projects?: {
    id: string
    starred: boolean
  }[]
}

export interface IInsightsProject {
  id: string
  name: string
  description?: string
  segmentId: string
  createdAt: string
  updatedAt: string
  slug: string
  isLF: boolean
  enabled: boolean
  keywords: string[]
  logoUrl: string
  organizationId: string
  website: string
  github: string
  linkedin: string
  twitter: string
  widgets: string[]
  repositories: {
    platform: string
    url: string
  }[]
}

export interface ICreateInsightsProject extends IInsightsProject {
  collections: string[]
}

export interface ICollectionInsightProject {
  id: string
  collectionId: string
  insightsProjectId: string
  starred: boolean
  createdAt: string
  updatedAt: string
}

export enum CollectionField {
  ID = 'id',
  NAME = 'name',
  DESCRIPTION = 'description',
<<<<<<< HEAD
=======
  IS_LF = 'isLF',
  CATEGORY_ID = 'categoryId',
>>>>>>> a943c292
  CREATED_AT = 'createdAt',
  UPDATED_AT = 'updatedAt',
}

export async function queryCollections<T extends CollectionField>(
  qx: QueryExecutor,
  opts: QueryOptions<T>,
): Promise<QueryResult<T>[]> {
  return queryTable(qx, 'collections', Object.values(CollectionField), opts)
}

export async function countCollections(qx: QueryExecutor, filter: QueryFilter): Promise<number> {
  const result = await queryTable(qx, 'collections', Object.values(CollectionField), {
    filter,
    fields: 'count',
  })
  return result[0]['count']
}

export async function queryCollectionById<T extends CollectionField>(
  qx: QueryExecutor,
  id: string,
  fields: T[],
): Promise<QueryResult<T>> {
  return queryTableById(qx, 'collections', Object.values(CollectionField), id, fields)
}

export async function deleteCollection(qx: QueryExecutor, id: string) {
  return qx.result('DELETE FROM collections WHERE id = $(id)', { id })
}

export async function createCollection(
  qx: QueryExecutor,
  collection: ICreateCollection,
): Promise<ICollection> {
  return qx.selectOne(
    `
<<<<<<< HEAD
      INSERT INTO collections (name, description, slug)
      VALUES ($(name), $(description), $(slug))
=======
      INSERT INTO collections (name, description, "isLF", slug, "categoryId")
      VALUES ($(name), $(description), $(isLF), $(slug), $(categoryId))
>>>>>>> a943c292
      RETURNING *
    `,
    collection,
  )
}

export async function updateCollection(
  qx: QueryExecutor,
  id: string,
  collection: Partial<ICreateCollection>,
): Promise<ICollection> {
  return updateTableById(qx, 'collections', id, Object.values(CollectionField), collection)
}

export enum InsightsProjectField {
  ID = 'id',
  NAME = 'name',
  DESCRIPTION = 'description',
  SEGMENT_ID = 'segmentId',
  CREATED_AT = 'createdAt',
  UPDATED_AT = 'updatedAt',
  IS_LF = 'isLF',
  ENABLED = 'enabled',
  KEYWORDS = 'keywords',

  LOGO_URL = 'logoUrl',
  ORGANIZATION_ID = 'organizationId',
  WEBSITE = 'website',
  GITHUB = 'github',
  LINKEDIN = 'linkedin',
  TWITTER = 'twitter',
  WIDGETS = 'widgets',
  REPOSITORIES = 'repositories',
  SLUG = 'slug',
}

export async function queryInsightsProjects<T extends InsightsProjectField>(
  qx: QueryExecutor,
  opts: QueryOptions<T>,
): Promise<QueryResult<T>[]> {
  return queryTable(qx, 'insightsProjects', Object.values(InsightsProjectField), opts)
}

export async function createInsightsProject(qx: QueryExecutor, insightProject: IInsightsProject) {
  return qx.selectOne(
    prepareInsert(
      'insightsProjects',
      Object.values(InsightsProjectField),
      prepareProject(insightProject),
    ),
  )
}

export async function disconnectProjectsAndCollections(
  qx: QueryExecutor,
  {
    collectionId,
    insightsProjectId,
  }: {
    collectionId?: string
    insightsProjectId?: string
  },
) {
  return qx.result(
    `
      DELETE FROM "collectionsInsightsProjects"
      WHERE 1=1
        ${collectionId ? `AND "collectionId" = $(collectionId)` : ''}
        ${insightsProjectId ? `AND "insightsProjectId" = $(insightsProjectId)` : ''}
    `,
    { collectionId, insightsProjectId },
  )
}

export async function connectProjectsAndCollections(
  qx: QueryExecutor,
  connections: {
    insightsProjectId: string
    collectionId: string
    starred: boolean
  }[],
) {
  if (connections.length === 0) {
    return
  }

  return qx.result(
    prepareBulkInsert(
      'collectionsInsightsProjects',
      ['collectionId', 'insightsProjectId', 'starred'],
      connections,
    ),
  )
}

export async function findCollectionProjectConnections(
  qx: QueryExecutor,
  {
    collectionIds,
    insightsProjectIds,
  }: {
    collectionIds?: string[]
    insightsProjectIds?: string[]
  },
): Promise<ICollectionInsightProject[]> {
  if (!collectionIds && !insightsProjectIds) {
    return []
  }

  return qx.select(
    `
      SELECT *
      FROM "collectionsInsightsProjects"
      WHERE 1=1
        ${collectionIds ? `AND "collectionId" IN ($(collectionIds:csv))` : ''}
        ${insightsProjectIds ? `AND "insightsProjectId" IN ($(insightsProjectIds:csv))` : ''}
    `,
    { collectionIds, insightsProjectIds },
  )
}

export async function countInsightsProjects(
  qx: QueryExecutor,
  filter: QueryFilter,
): Promise<number> {
  const result = await queryTable(qx, 'insightsProjects', Object.values(InsightsProjectField), {
    filter,
    fields: 'count',
  })
  return result[0]['count']
}

export async function deleteInsightsProject(qx: QueryExecutor, id: string) {
  return qx.result(`DELETE FROM "insightsProjects" WHERE id = $(id)`, { id })
}

export async function queryInsightsProjectById<T extends InsightsProjectField>(
  qx: QueryExecutor,
  id: string,
  fields: T[],
): Promise<QueryResult<T>> {
  return queryTableById(qx, 'insightsProjects', Object.values(InsightsProjectField), id, fields)
}

export async function updateInsightsProject(
  qx: QueryExecutor,
  id: string,
  project: Partial<ICreateInsightsProject>,
) {
  return updateTableById(
    qx,
    'insightsProjects',
    id,
    Object.values(InsightsProjectField),
    prepareProject(project),
  )
}

function prepareProject(project: Partial<ICreateInsightsProject>) {
  const toUpdate: Record<string, unknown> = {
    ...project,
  }
  if (project.repositories) {
    toUpdate.repositories = JSON.stringify(project.repositories)
  }
  return toUpdate
}<|MERGE_RESOLUTION|>--- conflicted
+++ resolved
@@ -13,12 +13,8 @@
 export interface ICreateCollection {
   name: string
   description?: string
-<<<<<<< HEAD
+  categoryId: string
   slug: string
-=======
-  isLF: boolean
-  categoryId: string
->>>>>>> a943c292
 }
 
 export interface ICollection extends ICreateCollection {
@@ -75,11 +71,7 @@
   ID = 'id',
   NAME = 'name',
   DESCRIPTION = 'description',
-<<<<<<< HEAD
-=======
-  IS_LF = 'isLF',
   CATEGORY_ID = 'categoryId',
->>>>>>> a943c292
   CREATED_AT = 'createdAt',
   UPDATED_AT = 'updatedAt',
 }
@@ -117,13 +109,8 @@
 ): Promise<ICollection> {
   return qx.selectOne(
     `
-<<<<<<< HEAD
-      INSERT INTO collections (name, description, slug)
-      VALUES ($(name), $(description), $(slug))
-=======
-      INSERT INTO collections (name, description, "isLF", slug, "categoryId")
-      VALUES ($(name), $(description), $(isLF), $(slug), $(categoryId))
->>>>>>> a943c292
+      INSERT INTO collections (name, description, slug, "categoryId")
+      VALUES ($(name), $(description), $(slug), $(categoryId))
       RETURNING *
     `,
     collection,
