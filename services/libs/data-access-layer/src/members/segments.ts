--- conflicted
+++ resolved
@@ -44,17 +44,13 @@
           'activeOn',
           'averageSentiment',
         ],
-<<<<<<< HEAD
         data.map((d) => {
           return {
+            ...d,
             tenantId: DEFAULT_TENANT_ID,
-            ...d,
           }
         }),
-=======
-        data,
         'DO NOTHING',
->>>>>>> c47649da
       ),
     )
   } catch (e) {
