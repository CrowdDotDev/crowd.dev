/* eslint-disable no-useless-escape */
import { QueryExecutor } from '../queryExecutor'

import { IDbMemberBotSuggestionInsert } from './types'

export async function insertMemberBotSuggestion(
  qx: QueryExecutor,
  suggestion: IDbMemberBotSuggestionInsert,
): Promise<void> {
  await qx.result(
<<<<<<< HEAD
    `INSERT INTO "memberBotSuggestions" ("memberId", "confidence", "status", "createdAt", "updatedAt") 
     VALUES ($(memberId), $(confidence), $(status), now(), now())
=======
    `INSERT INTO "memberBotSuggestions" ("memberId", "confidence", "createdAt") 
     VALUES ($(memberId), $(confidence), now())
>>>>>>> 60136087
     ON CONFLICT DO NOTHING`,
    suggestion,
  )
}

export async function insertMemberNoBot(qx: QueryExecutor, memberId: string): Promise<void> {
  await qx.result(
    `INSERT INTO "memberNoBot" ("memberId", "createdAt") VALUES ($(memberId), now())
     ON CONFLICT DO NOTHING`,
    { memberId },
  )
}

export async function fetchBotCandidateMembers(qx: QueryExecutor, limit = 100): Promise<string[]> {
  const rows = await qx.select(
    `
    SELECT DISTINCT m.id AS "memberId"
    FROM "memberIdentities" mi
    JOIN "members" m ON mi."memberId" = m.id
    WHERE m."deletedAt" IS NULL
        AND (
            mi.value ~* '(^|[-_/\s])(bot|robot)($|[-_/\s])'
            OR mi.value ~* '(^|[-_/])(bot|automation|ci|cd|deploy|build|release)[-_]?\d+$'
            OR mi.value ~*
            '(^|[-_/])(github|gitlab|bitbucket|azure|aws|gcp|k8s|openshift)[-_](bot|ci|actions?|pipeline|runner|automation)($|[-_/])'
            OR mi.value ~* '^(bot[-_/\s\d]*|.*[-_/\s\d]bot)$'

            OR mi.value ~* '.*\[bot\].*'
            OR mi.value ~* '.*[-_]ci$|^ci-.*'
            OR mi.value ~* '.*dependa.*'
            OR mi.value ~* '.*renovate.*'
            OR mi.value ~* '.*coderabbit.*'

            OR mi.value ~* '.*-actions$|.*actions.*bot.*'
            OR mi.value ~* '.*-automation$|.*automation.*bot.*'
            OR mi.value ~* '.*(commit|commits).*(bot|auto|ci|queue).*'
            OR mi.value ~* '.*(bot|auto|ci|queue).*(commit|commits).*'

            OR mi.value ~* '^auto[-_].*'
            OR mi.value ~* '.*[-_]auto$'

            OR mi.value ~* '^(k8s|knative|istio|openshift|okd)-.*bot$'
            OR mi.value ~* '^(azure|aws|gcp|google)-.*bot$'
            OR mi.value ~* '^(cncf|lf|linuxfoundation)-.*bot$'
            OR mi.value ~* '^(microsoft|redhat|ibm|intel|nvidia)-.*bot$'
            OR mi.value ~* '^(tensorflow|pytorch|onnx)-.*bot$'
            OR mi.value ~* '^(react|angular|vue|svelte)-.*bot$'
            OR mi.value ~* '^(rust|go|python|java|flutter)-.*bot$'

            OR mi.value ~* '\[bot\]'
            OR mi.value ~* 'botify'

            OR mi.value ~*
            '^(claassistant|licenseeye|mergify|homu|bors|bors-ng|pull|release-drafter|auto-assign|sider|allcontributors|kodiak|probot|bors-servo|jenkins|teamcity|bamboo|concourse-ci)$'

            OR m."displayName" ~* '(^|[-_/\s])(bot|robot)($|[-_/\s])'
            OR m."displayName" ~* '(^|[-_/])(bot|automation|ci|cd|deploy|build|release)[-_]?\d+$'
            OR m."displayName" ~*
            '(^|[-_/])(github|gitlab|bitbucket|azure|aws|gcp|k8s|openshift)[-_](bot|ci|actions?|pipeline|runner|automation)($|[-_/])'
            OR m."displayName" ~* '^(bot[-_/\s\d]*|.*[-_/\s\d]bot)$'

            OR m."displayName" ~* '.*\[bot\].*'
            OR m."displayName" ~* '.*[-_]ci$|^ci-.*'
            OR m."displayName" ~* '.*dependa.*'
            OR m."displayName" ~* '.*renovate.*'
            OR m."displayName" ~* '.*coderabbit.*'

            OR m."displayName" ~* '.*-actions$|.*actions.*bot.*'
            OR m."displayName" ~* '.*-automation$|.*automation.*bot.*'
            OR m."displayName" ~* '.*(commit|commits).*(bot|auto|ci|queue).*'
            OR m."displayName" ~* '.*(bot|auto|ci|queue).*(commit|commits).*'

            OR m."displayName" ~* '^auto[-_].*'
            OR m."displayName" ~* '.*[-_]auto$'

            OR m."displayName" ~* '^(k8s|knative|istio|openshift|okd)-.*bot$'
            OR m."displayName" ~* '^(azure|aws|gcp|google)-.*bot$'
            OR m."displayName" ~* '^(cncf|lf|linuxfoundation)-.*bot$'
            OR m."displayName" ~* '^(microsoft|redhat|ibm|intel|nvidia)-.*bot$'
            OR m."displayName" ~* '^(tensorflow|pytorch|onnx)-.*bot$'
            OR m."displayName" ~* '^(react|angular|vue|svelte)-.*bot$'
            OR m."displayName" ~* '^(rust|go|python|java|flutter)-.*bot$'

            OR m."displayName" ~* '\[bot\]'
            OR m."displayName" ~* 'botify'

            OR m."displayName" ~*
            '^(claassistant|licenseeye|mergify|homu|bors|bors-ng|pull|release-drafter|auto-assign|sider|allcontributors|kodiak|probot|bors-servo|jenkins|teamcity|bamboo|concourse-ci)$'
        )
        AND (
            m.attributes IS NULL
            OR m.attributes->'isBot' IS NULL
            OR (m.attributes->'isBot'->>'default')::boolean IS NOT TRUE
        )
        AND m.id NOT IN (SELECT "memberId" FROM "memberBotSuggestions")
        AND m.id NOT IN (SELECT "memberId" FROM "memberNoBot")
    LIMIT $(limit);
    `,
    {
      limit,
    },
  )

  return rows.map((r) => r.memberId)
}<|MERGE_RESOLUTION|>--- conflicted
+++ resolved
@@ -1,4 +1,3 @@
-/* eslint-disable no-useless-escape */
 import { QueryExecutor } from '../queryExecutor'
 
 import { IDbMemberBotSuggestionInsert } from './types'
@@ -8,13 +7,8 @@
   suggestion: IDbMemberBotSuggestionInsert,
 ): Promise<void> {
   await qx.result(
-<<<<<<< HEAD
-    `INSERT INTO "memberBotSuggestions" ("memberId", "confidence", "status", "createdAt", "updatedAt") 
-     VALUES ($(memberId), $(confidence), $(status), now(), now())
-=======
     `INSERT INTO "memberBotSuggestions" ("memberId", "confidence", "createdAt") 
      VALUES ($(memberId), $(confidence), now())
->>>>>>> 60136087
      ON CONFLICT DO NOTHING`,
     suggestion,
   )
