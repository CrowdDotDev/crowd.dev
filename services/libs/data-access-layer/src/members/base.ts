--- conflicted
+++ resolved
@@ -473,11 +473,7 @@
   })
 
   if (memberIds.length > 0) {
-<<<<<<< HEAD
-    const lastActivities = await getLastActivitiesForMembers(qx, memberIds, [segmentId])
-=======
     const lastActivities = await getLastActivitiesForMembers(qx, memberIds, undefined, [segmentId])
->>>>>>> 17c5e3b9
     rows.forEach((r) => {
       r.lastActivity = lastActivities.find((a) => (a as any).memberId === r.id)
       if (r.lastActivity) {
