import validator from 'validator'

<<<<<<< HEAD
import { DEFAULT_TENANT_ID } from '@crowd/common'
import {
  IMemberUnmergeBackup,
  IMergeAction,
  IOrganizationUnmergeBackup,
  IUnmergeBackup,
  MergeActionState,
  MergeActionStep,
  MergeActionType,
} from '@crowd/types'
=======
import { IMergeAction, IMergeActionColumns, MergeActionType } from '@crowd/types'
>>>>>>> 7c456850

import { QueryExecutor } from '../queryExecutor'
import { QueryOptions, QueryResult, queryTable } from '../utils'

const MERGE_ACTIONS_COLUMNS: IMergeActionColumns[] = [
  'id',
  'type',
  'primaryId',
  'secondaryId',
  'createdAt',
  'updatedAt',
  'state',
  'step',
]

export async function queryMergeActions<T extends IMergeActionColumns>(
  qx: QueryExecutor,
  opts: QueryOptions<T>,
): Promise<QueryResult<T>[]> {
  return queryTable(qx, 'mergeActions', MERGE_ACTIONS_COLUMNS, opts)
}

export async function findEntityMergeActions(
  qx: QueryExecutor,
  entityId: string,
  type: MergeActionType,
  { state = [], limit = 20, offset = 0 },
): Promise<IMergeAction[]> {
  if (!validator.isUUID(entityId)) {
    throw new Error('Invalid entityId')
  }

  const conditions = [`(ma."primaryId" = $(entityId) OR ma."secondaryId" = $(entityId))`]

  if (type) {
    conditions.push(`ma.type = $(type)`)
  }

  if (state.length > 0) {
    conditions.push(`ma.state IN ($(state:csv))`)
  }

  const result = await qx.select(
    `
      SELECT
        ma."primaryId",
        ma."secondaryId",
        ma."state",
        ma."step"
      FROM "mergeActions" ma
      WHERE ${conditions.join(' AND ')}
      ORDER BY ma."createdAt" DESC
      LIMIT $(limit)
      OFFSET $(offset)
    `,
    {
      entityId,
      type,
      state,
      limit,
      offset,
    },
  )

  return result
}

export async function setMergeAction(
  qx: QueryExecutor,
  type: MergeActionType,
  primaryId: string,
  secondaryId: string,
  data: {
    step?: MergeActionStep
    state?: MergeActionState
  },
): Promise<boolean> {
  const setClauses = []
  const replacements: Record<string, unknown> = {
    tenantId: DEFAULT_TENANT_ID,
    type,
    primaryId,
    secondaryId,
  }

  if (data.step) {
    setClauses.push(`step = $(step)`)
    replacements.step = data.step
  }

  if (data.state) {
    setClauses.push(`state = $(state)`)
    replacements.state = data.state
  }

  const rowCount = await qx.result(
    `
        UPDATE "mergeActions"
        SET ${setClauses.join(', ')}
        WHERE "tenantId" = :tenantId
          AND type = :type
          AND "primaryId" = :primaryId
          AND "secondaryId" = :secondaryId
      `,
    replacements,
  )

  return rowCount > 0
}

export async function addMergeAction(
  qx: QueryExecutor,
  type: MergeActionType,
  primaryId: string,
  secondaryId: string,
  step: MergeActionStep,
  state: MergeActionState = MergeActionState.IN_PROGRESS,
  backup: IUnmergeBackup<IMemberUnmergeBackup | IOrganizationUnmergeBackup> = undefined,
  userId?: string,
): Promise<void> {
  await qx.result(
    `
    INSERT INTO "mergeActions" ("tenantId", "type", "primaryId", "secondaryId", state, step, "unmergeBackup", "actionBy")
    VALUES ($(tenantId), $(type), $(primaryId), $(secondaryId), $(state), $(step), $(backup), $(userId))
    ON CONFLICT ("tenantId", "type", "primaryId", "secondaryId")
    DO UPDATE SET state = $(state), step = $(step), "unmergeBackup" = $(backup), "updatedAt" = now()
    `,
    {
      tenantId: DEFAULT_TENANT_ID,
      type,
      primaryId,
      secondaryId,
      step,
      state,
      backup: backup ? JSON.stringify(backup) : null,
      userId,
    },
  )
}<|MERGE_RESOLUTION|>--- conflicted
+++ resolved
@@ -1,19 +1,16 @@
 import validator from 'validator'
 
-<<<<<<< HEAD
 import { DEFAULT_TENANT_ID } from '@crowd/common'
 import {
   IMemberUnmergeBackup,
   IMergeAction,
+  IMergeActionColumns,
   IOrganizationUnmergeBackup,
   IUnmergeBackup,
   MergeActionState,
   MergeActionStep,
   MergeActionType,
 } from '@crowd/types'
-=======
-import { IMergeAction, IMergeActionColumns, MergeActionType } from '@crowd/types'
->>>>>>> 7c456850
 
 import { QueryExecutor } from '../queryExecutor'
 import { QueryOptions, QueryResult, queryTable } from '../utils'
@@ -113,10 +110,10 @@
     `
         UPDATE "mergeActions"
         SET ${setClauses.join(', ')}
-        WHERE "tenantId" = :tenantId
-          AND type = :type
-          AND "primaryId" = :primaryId
-          AND "secondaryId" = :secondaryId
+        WHERE "tenantId" = $(tenantId)
+          AND type = $(type)
+          AND "primaryId" = $(primaryId)
+          AND "secondaryId" = $(secondaryId)
       `,
     replacements,
   )
