--- conflicted
+++ resolved
@@ -18,26 +18,6 @@
   params?: Record<string, unknown>,
 ): Promise<{ processed: number; duration: number }> {
   const whereClause = formatQuery(where, params)
-<<<<<<< HEAD
-  const fullQuery = `SELECT * FROM activities WHERE "deletedAt" is null and ${whereClause}`
-
-  // todo: rm this debugger log
-  logger.info(
-    {
-      where,
-      params,
-      whereClause,
-      fullQuery,
-    },
-    'Starting activities update with query',
-  )
-=======
->>>>>>> 86a574c9
-
-  const qs = new QueryStream(fullQuery, [], {
-    batchSize: 1000,
-    highWaterMark: 250,
-  })
 
   const t = timer(logger, `query activities with ${whereClause}`)
   let processed = 0
@@ -131,33 +111,6 @@
   )
 }
 
-<<<<<<< HEAD
-export async function getActivitiesByTimestampRange(
-  qdb: DbConnOrTx,
-  memberId: string,
-  fromTimestamp: string,
-  toTimestamp: string,
-  limit: number,
-): Promise<{ activityId: string; currentOrgId: string }[]> {
-  return qdb.query(
-    `
-    SELECT 
-    "id" as "activityId", 
-    "organizationId" as "currentOrgId"  
-    FROM activities
-    WHERE "deletedAt" IS NULL
-      AND "memberId" = $(memberId)
-      AND "timestamp" >= $(fromTimestamp)
-      AND "timestamp" <= $(toTimestamp)
-    ORDER BY id ASC
-    LIMIT $(limit)
-    `,
-    { memberId, fromTimestamp, toTimestamp, limit },
-  )
-}
-
-=======
->>>>>>> 86a574c9
 function getChangedRelationshipFields(
   activity: IDbActivityCreateData,
   newActivity: IDbActivityCreateData,
