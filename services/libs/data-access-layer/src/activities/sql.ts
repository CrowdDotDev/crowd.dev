--- conflicted
+++ resolved
@@ -456,30 +456,45 @@
     date: row.date,
   }))
 }
-<<<<<<< HEAD
-export async function getNewActivityPlatforms(
+
+export async function activitiesBySentiment(
   qdbConn: DbConnOrTx,
-  arg: INewActivityPlatforms,
-): Promise<IPlatforms> {
-  const query = `
-    SELECT DISTINCT(platform) FROM activities
-    WHERE "segmentId" IN ($(segmentIds:csv))
-    AND "deletedAt" IS NULL
-    AND "timestamp" > $(after);
+  arg: IQueryGroupedActivitiesParameters,
+): Promise<IActivityBySentimentMoodResult[]> {
+  let query = `
+    SELECT COUNT_DISTINCT(id) AS count, sentimentLabel
+    FROM activities
+    WHERE "deletedAt" IS NULL
+    AND "sentimentLabel" IS NOT NULL
   `
 
-  const rows: { platform: string }[] = await qdbConn.query(query, {
+  if (arg.segmentIds) {
+    query += ' AND "segmentId" IN ($(segmentIds:csv))'
+  }
+
+  if (arg.platform) {
+    query += ' AND "platform" = $(platform)'
+  }
+
+  if (arg.after && arg.before) {
+    query += ' AND "timestamp" BETWEEN $(after) AND $(before)'
+  }
+
+  query += ` GROUP BY sentimentLabel;`
+
+  const rows: IActivityBySentimentMoodResult[] = await qdbConn.query(query, {
     segmentIds: arg.segmentIds,
+    platform: arg.platform,
     after: arg.after,
+    before: arg.before,
   })
 
-  const results: IPlatforms = { platforms: [] }
   rows.forEach((row) => {
-    results.platforms.push(row.platform)
+    row.count = Number(row.count)
   })
 
-  return results
-=======
+  return rows
+}
 
 export async function activitiesByTypeAndPlatform(
   qdbConn: DbConnOrTx,
@@ -517,7 +532,6 @@
   })
 
   return rows
->>>>>>> 4f96a8f1
 }
 
 export async function getLastActivitiesForMembers(
