/* eslint-disable @typescript-eslint/no-explicit-any */
import merge from 'lodash.merge'
import moment from 'moment'

import { RawQueryParser, getDefaultTenantId, getEnv } from '@crowd/common'
import { DbConnOrTx } from '@crowd/database'
import { ActivityDisplayService, GithubActivityType } from '@crowd/integrations'
import { getServiceChildLogger } from '@crowd/logging'
import {
  ActivityDisplayVariant,
  IActivityBySentimentMoodResult,
  IActivityByTypeAndPlatformResult,
  IActivityData,
  IActivityDbBase,
  IEnrichableMemberIdentityActivityAggregate,
  IMemberIdentity,
  ITimeseriesDatapoint,
  MemberIdentityType,
  PageData,
  PlatformType,
} from '@crowd/types'

import { IMemberSegmentAggregates } from '../members/types'
import { IPlatforms } from '../old/apps/cache_worker/types'
import {
  IActivityRelationCreateOrUpdateData,
  IActivityRelationUpdateById,
  IDbActivityCreateData,
  IDbActivityUpdateData,
} from '../old/apps/data_sink_worker/repo/activity.data'
import { IDbOrganizationAggregateData } from '../organizations'
import { QueryExecutor } from '../queryExecutor'
import { checkUpdateRowCount } from '../utils'

import {
  ActivityType,
  IActiveMemberData,
  IActiveOrganizationData,
  IActivitySentiment,
  IMemberSegment,
  INewActivityPlatforms,
  INumberOfActivitiesPerMember,
  INumberOfActivitiesPerOrganization,
  IQueryActiveMembersParameters,
  IQueryActiveOrganizationsParameters,
  IQueryActivitiesParameters,
  IQueryActivityResult,
  IQueryDistinctParameters,
  IQueryGroupedActivitiesParameters,
  IQueryNumberOfActiveMembersParameters,
  IQueryTopActivitiesParameters,
} from './types'

const s3Url = `https://${
  process.env['CROWD_S3_MICROSERVICES_ASSETS_BUCKET']
}-${getEnv()}.s3.eu-central-1.amazonaws.com`

export async function getActivitiesById(
  conn: DbConnOrTx,
  ids: string[],
  tenantId: string,
  segmentIds: string[],
): Promise<IQueryActivityResult[]> {
  if (ids.length === 0) {
    return []
  }

  const data = await queryActivities(conn, {
    filter: { and: [{ id: { in: ids } }] },
    limit: ids.length,
    tenantId,
    segmentIds,
  })

  return data.rows
}

/**
 * Finds activity createdAt by id, without tenant or segment filters
 * @param qdbConn
 * @param id
 * @returns IActivityCreateData
 */
export async function getActivityCreatedAtById(
  qdbConn: DbConnOrTx,
  id: string,
): Promise<Partial<IActivityDbBase>> {
  const query = `
    SELECT "createdAt"
    FROM activities
    WHERE "deletedAt" IS NULL
    and id = $(id)
  `

  const rows = await qdbConn.any(query, {
    id,
  })

  return rows.length > 0 ? rows[0] : null
}

const ACTIVITY_UPDATABLE_COLUMNS: ActivityColumn[] = [
  'type',
  'isContribution',
  'score',
  'sourceId',
  'sourceParentId',
  'memberId',
  'username',
  'objectMemberId',
  'objectMemberUsername',
  'sentimentLabel',
  'sentimentScore',
  'sentimentScoreMixed',
  'sentimentScoreNeutral',
  'sentimentScoreNegative',
  'sentimentScorePositive',
  'member_isBot',
  'member_isTeamMember',
  'gitIsMainBranch',
  'gitIsIndirectFork',
  'gitInsertions',
  'gitDeletions',
  'gitLines',
  'gitIsMerge',
]

export const ACTIVITY_ALL_COLUMNS: ActivityColumn[] = [
  'id',
  'type',
  'timestamp',
  'platform',
  'isContribution',
  'score',
  'sourceId',
  'createdAt',
  'updatedAt',
  'deletedAt',
  'memberId',
  'parentId',
  'tenantId',
  'createdById',
  'updatedById',
  'sourceParentId',
  'conversationId',
  'attributes',
  'title',
  'body',
  'channel',
  'url',
  'username',
  'objectMemberId',
  'objectMemberUsername',
  'segmentId',
  'organizationId',
  'sentimentLabel',
  'sentimentScore',
  'sentimentScoreMixed',
  'sentimentScoreNeutral',
  'sentimentScoreNegative',
  'sentimentScorePositive',
  'member_isBot',
  'member_isTeamMember',
  'gitIsMainBranch',
  'gitIsIndirectFork',
  'gitLines',
  'gitInsertions',
  'gitDeletions',
  'gitIsMerge',
]

export async function updateActivity(
  conn: DbConnOrTx,
  id: string,
  activity: IDbActivityUpdateData,
): Promise<void> {
  if (!activity.tenantId || !activity.segmentId) {
    throw new Error('tenantId and segmentId are required to update activity!')
  }

  const data: any = {}
  for (const key of ACTIVITY_UPDATABLE_COLUMNS) {
    if (activity[key] !== undefined) {
      data[key] = activity[key]
    }
  }
  // build sentiment data
  if (activity.sentiment) {
    data.sentimentLabel = activity.sentiment.label
    data.sentimentScore = activity.sentiment.sentiment
    data.sentimentScoreNegative = activity.sentiment.negative
    data.sentimentScoreMixed = activity.sentiment.mixed
    data.sentimentScorePositive = activity.sentiment.positive
    data.sentimentScoreNeutral = activity.sentiment.neutral
  }

  // build git data if needed
  if (activity.platform === 'git' || activity.platform === 'github') {
    if (activity.attributes['isMainBranch']) {
      data.gitIsMainBranch = activity.attributes['isMainBranch'] as boolean
    }

    if (activity.attributes['additions']) {
      data.gitInsertions = activity.attributes['additions'] as number
    }

    if (activity.attributes['deletions']) {
      data.gitDeletions = activity.attributes['deletions'] as number
    }
  }

  // no need to update if no columns set
  const keys = Object.keys(data)
  if (keys.length === 0) {
    return
  }

  const params: any = {
    id,
    tenantId: activity.tenantId,
    segmentId: activity.segmentId,
  }

  const sets: string[] = []
  for (const key of keys) {
    sets.push(`"${key}" = $(${key})`)
    params[key] = data[key]
  }

  if (activity.updatedById) {
    sets.push('"updatedById" = $(updatedById)')
    params.updatedById = activity.updatedById
  }

  const query = `
    update activities set
    ${sets.join(', \n')}
    where id = $(id) and "tenantId" = $(tenantId) and "segmentId" = $(segmentId);
  `

  const result = await conn.result(query, params)

  checkUpdateRowCount(result.rowCount, 1)

  await updateActivityParentIds(conn, id, activity)
}

export async function setMemberDataToActivities(
  conn: DbConnOrTx,
  memberId: string,
  data: { isBot: boolean; isTeamMember: boolean },
): Promise<void> {
  await conn.none(
    `
      update activities set
        "member_isBot" = $(isBot),
        "member_isTeamMember" = $(isTeamMember)
      where "memberId" = $(memberId);
    `,
    {
      memberId,
      ...data,
    },
  )
}

export async function updateActivityParentIds(
  conn: DbConnOrTx,
  id: string,
  activity: IDbActivityUpdateData | IDbActivityCreateData,
): Promise<void> {
  const promises: Promise<void>[] = [
    conn.none(
      `
      UPDATE activities SET "parentId" = $(id)
      WHERE "tenantId" = $(tenantId)
      AND "sourceParentId" = $(sourceId)
      AND "segmentId" = $(segmentId);
    `,
      {
        id,
        tenantId: activity.tenantId,
        segmentId: activity.segmentId,
        sourceId: activity.sourceId,
      },
    ),
  ]

  if (activity.sourceParentId) {
    // need to first query for parent id and then update to set it
    // because questdb doesn't support subqueries in updates
    promises.push(
      conn
        .oneOrNone(
          `
  select id from activities
  where "deletedAt" is null and
        "tenantId" = $(tenantId) and
        "sourceId" = $(sourceParentId) and
        "segmentId" = $(segmentId)
  limit 1
`,
          {
            tenantId: activity.tenantId,
            segmentId: activity.segmentId,
            sourceParentId: activity.sourceParentId,
          },
        )
        .then((res) => {
          if (res) {
            return conn.none(
              `
              update activities set "parentId" = $(parentId)
              where id = $(id) and
                    "tenantId" = $(tenantId) and
                    "segmentId" = $(segmentId) and
                    "deletedAt" is null
            `,
              {
                id,
                tenantId: activity.tenantId,
                segmentId: activity.segmentId,
                parentId: res.id,
              },
            )
          }
        }),
    )
  }

  await Promise.all(promises)
}

export async function addActivityToConversation(
  conn: DbConnOrTx,
  id: string,
  conversationId: string,
): Promise<void> {
  await conn.none(
    `
    UPDATE activities SET "conversationId" = $(conversationId) WHERE id = $(id);
    `,
    {
      id,
      conversationId,
    },
  )
}

export async function deleteActivities(conn: DbConnOrTx, ids: string[]): Promise<void> {
  await Promise.all(
    ids.map(async (id) => {
      return await conn.none('UPDATE activities SET deletedAt = NOW() WHERE id = $(id);', { id })
    }),
  )
}

const ACTIVITY_QUERY_FILTER_COLUMN_MAP: Map<string, string> = new Map([
  ['isTeamMember', 'a."member_isTeamMember"'],
  ['isBot', 'a."member_isBot"'],
  ['platform', 'a.platform'],
  ['type', 'a."type"'],
  ['channel', 'a.channel'],
  ['timestamp', 'a.timestamp'],
  ['memberId', 'a."memberId"'],
  ['organizationId', 'a."organizationId"'],
  ['conversationId', 'a."conversationId"'],
  ['sentiment', 'a."sentimentLabel"'],
  ['id', 'a.id'],
  ['sourceId', 'a."sourceId"'],
  ['sourceParentId', 'a."sourceParentId"'],
])

export type ActivityColumn =
  | 'id'
  | 'type'
  | 'timestamp'
  | 'platform'
  | 'isContribution'
  | 'score'
  | 'sourceId'
  | 'createdAt'
  | 'updatedAt'
  | 'deletedAt'
  | 'memberId'
  | 'parentId'
  | 'tenantId'
  | 'createdById'
  | 'updatedById'
  | 'sourceParentId'
  | 'conversationId'
  | 'attributes'
  | 'title'
  | 'body'
  | 'channel'
  | 'url'
  | 'username'
  | 'objectMemberId'
  | 'objectMemberUsername'
  | 'segmentId'
  | 'organizationId'
  | 'sentimentLabel'
  | 'sentimentScore'
  | 'sentimentScoreMixed'
  | 'sentimentScoreNeutral'
  | 'sentimentScoreNegative'
  | 'sentimentScorePositive'
  | 'member_isBot'
  | 'member_isTeamMember'
  | 'gitIsMainBranch'
  | 'gitIsIndirectFork'
  | 'gitInsertions'
  | 'gitDeletions'
  | 'gitLines'
  | 'gitIsMerge'

export const DEFAULT_COLUMNS_TO_SELECT: ActivityColumn[] = [
  'id',
  'attributes',
  'body',
  'channel',
  'conversationId',
  'createdAt',
  'createdById',
  'isContribution',
  'memberId',
  'username',
  'objectMemberId',
  'objectMemberUsername',
  'organizationId',
  'parentId',
  'platform',
  'score',
  'segmentId',
  'sentimentLabel',
  'sentimentScore',
  'sentimentScoreMixed',
  'sentimentScoreNeutral',
  'sentimentScoreNegative',
  'sentimentScorePositive',
  'sourceId',
  'sourceParentId',
  'tenantId',
  'timestamp',
  'title',
  'type',
  'updatedAt',
  'updatedById',
  'url',
]

export const ALL_COLUMNS_TO_SELECT: ActivityColumn[] = DEFAULT_COLUMNS_TO_SELECT.concat([
  'member_isBot',
  'member_isTeamMember',
  'gitIsMainBranch',
  'gitIsIndirectFork',
  'gitLines',
  'gitInsertions',
  'gitDeletions',
  'gitIsMerge',
])

const logger = getServiceChildLogger('activities')

export async function queryActivities(
  qdbConn: DbConnOrTx,
  arg: IQueryActivitiesParameters,
  columns: ActivityColumn[] = DEFAULT_COLUMNS_TO_SELECT,
): Promise<PageData<IQueryActivityResult | any>> {
  if (arg.tenantId === undefined) {
    // fall back to default tenant
    arg.tenantId = getDefaultTenantId()
  }

  if (arg.tenantId === undefined || arg.segmentIds === undefined || arg.segmentIds.length === 0) {
    throw new Error('tenantId and segmentIds are required to query activities!')
  }

  // set defaultstenant
  arg.filter = arg.filter || {}
  arg.orderBy =
    arg.orderBy && arg.orderBy.length > 0 ? arg.orderBy.filter((o) => o.trim().length > 0) : []
  arg.orderBy = arg.orderBy.length > 0 ? arg.orderBy : ['timestamp_DESC']
  if (!(arg.noLimit === true)) {
    arg.limit = arg.limit || 20
  }
  arg.offset = arg.offset || 0
  arg.countOnly = arg.countOnly || false

  if (arg.filter.member) {
    if (arg.filter.member.isTeamMember) {
      const condition = {
        isTeamMember: arg.filter.member.isTeamMember,
      }
      if (arg.filter.and) {
        arg.filter.and.push(condition)
      } else {
        arg.filter.and = [condition]
      }
    }

    if (arg.filter.member.isBot) {
      const condition = {
        isBot: arg.filter.member.isBot,
      }

      if (arg.filter.and) {
        arg.filter.and.push(condition)
      } else {
        arg.filter.and = [condition]
      }
    }

    delete arg.filter.member
  }

  // Delete empty arrays filtering conversationId.
  if (arg.filter.and) {
    for (const f of arg.filter.and) {
      if (f.conversationId && f.conversationId.in && f.conversationId.in.length === 0) {
        delete f.conversationId
      }
    }
  }

  const parsedOrderBys = []

  for (const orderByPart of arg.orderBy) {
    const orderByParts = orderByPart.split('_')
    const direction = orderByParts[1].toLowerCase()
    switch (orderByParts[0]) {
      case 'timestamp':
        parsedOrderBys.push({
          property: orderByParts[0],
          column: 'timestamp',
          direction,
        })
        break
      case 'createdAt':
        parsedOrderBys.push({
          property: orderByParts[0],
          column: 'createdAt',
          direction,
        })
        break

      default:
        throw new Error(`Invalid order by: ${orderByPart}!`)
    }
  }

  const orderByString = parsedOrderBys.map((o) => `"${o.column}" ${o.direction}`).join(',')

  const params: any = {
    tenantId: arg.tenantId,
    segmentIds: arg.segmentIds,
    lowerLimit: arg.offset,
    upperLimit: arg.offset + arg.limit,
  }
  let filterString = RawQueryParser.parseFilters(
    arg.filter,
    ACTIVITY_QUERY_FILTER_COLUMN_MAP,
    [],
    params,
    { pgPromiseFormat: true },
  )

  if (filterString.trim().length === 0) {
    filterString = '1=1'
  }

  let baseQuery = `
    from activities a
    where
      ${arg.tenantId ? 'a."tenantId" = $(tenantId) and' : ''}
      ${
        arg.segmentIds && arg.segmentIds.length > 0
          ? 'a."segmentId" in ($(segmentIds:csv)) and'
          : ''
      }
      a."deletedAt" is null and ${filterString}
  `
  if (arg.groupBy) {
    if (arg.groupBy === 'platform') {
      baseQuery += ' SAMPLE BY 1d ALIGN TO CALENDAR'
    }

    baseQuery += ` group by a.${arg.groupBy}`
  }

  const countQuery = `
    select count_distinct(a.id) as count ${baseQuery}
  `

  let activities = []
  let count: number
  if (arg.countOnly) {
    const rows = await qdbConn.query(countQuery, params)
    const countResults = rows[0] ? rows[0].count : 0
    return {
      rows: [],
      count: Number(countResults),
      limit: arg.limit,
      offset: arg.offset,
    }
  } else {
    const columnString = columns
      .map((c) => {
        if (c === 'body') {
          return `left(a."${c}", 512) AS body`
        }

        return `a."${c}"`
      })
      .join(', ')

    let query = `
      select  ${columnString}
      ${baseQuery}
    `

    query += `
      order by ${orderByString}
    `

    if (arg.limit > 0) {
      if (params.lowerLimit) {
        query += ` limit $(lowerLimit), $(upperLimit)`
      } else {
        query += ` limit $(upperLimit)`
      }
    }

    query += ';'

    logger.debug('QuestDB activity query', query)

    const [results, countResults] = await Promise.all([
      qdbConn.any(query, params),
      qdbConn.query(countQuery, params),
    ])

    activities = results
    count = countResults[0] ? countResults[0].count : 0
  }

  const results: any[] = activities.map((a) => mapActivityRowToResult(a, columns))

  return {
    count: Number(count),
    rows: results,
    limit: arg.limit,
    offset: arg.offset,
  }
}

export function mapActivityRowToResult(a: any, columns: string[]): any {
  const sentiment: IActivitySentiment | null =
    a.sentimentLabel &&
    a.sentimentScore &&
    a.sentimentScoreMixed &&
    a.sentimentScoreNeutral &&
    a.sentimentScoreNegative &&
    a.sentimentScorePositive
      ? {
          label: a.sentimentLabel,
          sentiment: a.sentimentScore,
          mixed: a.sentimentScoreMixed,
          neutral: a.sentimentScoreNeutral,
          negative: a.sentimentScoreNegative,
          positive: a.sentimentScorePositive,
        }
      : null

  const data: any = {}
  for (const column of columns) {
    if (column.startsWith('sentiment')) {
      continue
    }

    if (column === 'attributes') {
      data[column] = JSON.parse(a[column])
    } else {
      data[column] = a[column]
    }
  }

  if (sentiment) {
    data.sentiment = sentiment
  }

  return data
}

export async function findTopActivityTypes(
  qdbConn: DbConnOrTx,
  arg: IQueryTopActivitiesParameters,
): Promise<ActivityType[]> {
  let result: ActivityType[] = []

  const query = `
    SELECT
      a."type", COUNT(id) as count,
      a."platform"
    FROM activities a
    WHERE a."tenantId" = $(tenantId)
    AND a."timestamp" BETWEEN $(after) AND $(before)
    GROUP BY a."type", a.platform
    ORDER BY COUNT(*) DESC
    LIMIT $(limit);
  `

  result = await qdbConn.query(query, {
    tenantId: arg.tenantId,
    after: arg.after,
    before: arg.before,
    limit: arg.limit || 10,
  })

  let totalCount = 0
  result.forEach((row) => {
    totalCount += Number(row.count)
  })

  result = result.map((a) => {
    const displayOptions = ActivityDisplayService.getDisplayOptions(
      {
        platform: a.platform,
        type: a.type,
      },
      arg.segments.reduce((acc, s) => merge(acc, s.customActivityTypes), {}),
      [ActivityDisplayVariant.SHORT],
    )

    const prettyName: string = displayOptions.short
    a.type = prettyName[0].toUpperCase() + prettyName.slice(1)
    a.percentage = Number((a.count / totalCount) * 100).toFixed(2)
    a.platformIcon = `${s3Url}/email/${a.platform}.png`

    return a
  })

  return result
}

export async function getMostActiveOrganizations(
  qdbConn: DbConnOrTx,
  arg: IQueryDistinctParameters,
): Promise<INumberOfActivitiesPerOrganization[]> {
  let query = `
    SELECT DISTINCT organizationId, COUNT() AS count
    FROM activities
    WHERE tenantId = $(tenantId)
    AND organizationId IS NOT NULL
    AND "timestamp" BETWEEN $(after) AND $(before)
    ORDER BY "count" DESC;
  `

  if (arg.limit) {
    query += ` LIMIT $(limit)`
  }

  query += ';'

  const result: INumberOfActivitiesPerOrganization[] = await qdbConn.query(query, {
    tenantId: arg.tenantId,
    after: arg.after,
    before: arg.before,
    limit: arg.limit || 20,
  })

  return result
}

export async function getMostActiveMembers(
  qdbConn: DbConnOrTx,
  arg: IQueryDistinctParameters,
): Promise<INumberOfActivitiesPerMember[]> {
  let query = `
    SELECT DISTINCT memberId, COUNT() AS count
    FROM activities
    WHERE tenantId = $(tenantId)
    AND memberId IS NOT NULL
    AND "timestamp" BETWEEN $(after) AND $(before)
    ORDER BY "count" DESC;
  `

  if (arg.limit) {
    query += ' LIMIT $(limit)'
  }

  query += ';'

  const result: INumberOfActivitiesPerMember[] = await qdbConn.query(query, {
    tenantId: arg.tenantId,
    after: arg.after,
    before: arg.before,
    limit: arg.limit,
  })

  return result
}

export async function getOrgAggregates(
  qdbConn: DbConnOrTx,
  organizationId: string,
): Promise<IDbOrganizationAggregateData[]> {
  const result = await qdbConn.any(
    `
      WITH
        platforms AS (
          SELECT
            DISTINCT
            a."organizationId",
            a."segmentId",
            a.platform
          FROM activities a
          WHERE a."organizationId" = $(organizationId)
        ),
        platforms_agg AS (
          SELECT
            p."organizationId",
            p."segmentId",
            string_distinct_agg(p.platform, ':') AS "activeOn"
          FROM platforms p
        ),
        activites_agg AS (
          SELECT
            a."organizationId",
            a."tenantId",
            a."segmentId",
            count_distinct(a."memberId")      AS "memberCount",
            count_distinct(a.id)              AS "activityCount",
            max(a.timestamp)                  AS "lastActive",
            min(a.timestamp)                  AS "joinedAt",
            coalesce(round(avg(a.score)), 0)  AS "avgContributorEngagement"
          FROM activities a
          WHERE a."organizationId" = $(organizationId)
            AND a."deletedAt" IS NULL
          GROUP BY a."organizationId", a."tenantId", a."segmentId"
        )
      SELECT
        a."organizationId",
        a."tenantId",
        a."segmentId",
        -- <option1>
        MIN(a."memberCount") AS "memberCount",
        MIN(a."activityCount") AS "activityCount",
        MIN(a."lastActive") AS "lastActive",
        MIN(a."joinedAt") AS "joinedAt",
        MIN(a."avgContributorEngagement") AS "avgContributorEngagement",
        string_distinct_agg(p.platform, ':') AS "activeOn"
        -- </option1>

        -- -- <option2>
        -- a.memberCount,
        -- a.activityCount,
        -- a.lastActive,
        -- a.joinedAt,
        -- p.activeOn
        -- -- </option2>
      FROM activites_agg a

      -- <option1>
      JOIN platforms p ON p."organizationId" = a."organizationId" AND p."segmentId" = a."segmentId"
      GROUP BY a."organizationId", a."tenantId", a."segmentId"
      -- </option1>

      -- -- <option2>
      -- JOIN platforms_agg p ON p.organizationId = a.organizationId AND p.segmentId = a.segmentId
      -- -- </option2>
      ;
    `,
    {
      organizationId,
    },
  )

  return result.map((r) => ({
    organizationId,
    segmentId: r.segmentId,
    tenantId: r.tenantId,
    memberCount: parseInt(r.memberCount),
    activityCount: parseInt(r.activityCount),
    activeOn: r.activeOn.split(':'),
    lastActive: r.lastActive,
    joinedAt: r.joinedAt,
    avgContributorEngagement: parseInt(r.avgContributorEngagement),
  }))
}

export async function getMemberAggregates(
  qdbConn: DbConnOrTx,
  memberId: string,
): Promise<IMemberSegmentAggregates[]> {
  const results = await qdbConn.any(
    `
    WITH
      platforms AS (
        SELECT
          DISTINCT
          a."memberId",
          a."segmentId",
          a.platform
        FROM activities a
        WHERE a."memberId" = $(memberId)
      ),
      activity_types AS (
        SELECT
          DISTINCT
          a."memberId",
          a."segmentId",
          a.platform,
          a.type
        FROM activities a
        WHERE a."memberId" = $(memberId)
      ),
      platforms_agg AS (
        SELECT
          p."memberId",
          p."segmentId",
          string_distinct_agg(p.platform, ':') AS "activeOn"
        FROM platforms p
        GROUP BY 1, 2
      ),
      activity_types_agg AS (
        SELECT
          at."memberId",
          at."segmentId",
          string_distinct_agg(concat(at.platform, ':', at.type), '|') as "activityTypes"
        FROM activity_types at
        GROUP BY 1, 2
      ),
      activites_agg AS (
        SELECT
          a."memberId",
          a."tenantId",
          a."segmentId",
          count_distinct(a.id)              AS "activityCount",
          max(a.timestamp)                  AS "lastActive",
          count_distinct(date_trunc('day', a.timestamp))   AS "activeDaysCount",
          avg(a.sentimentScore)             AS "averageSentiment"
        FROM activities a
        WHERE a."memberId" = $(memberId)
          AND a."deletedAt" IS NULL
        GROUP BY a."memberId", a."tenantId", a."segmentId"
      )
    SELECT
      a."memberId",
      a."tenantId",
      a."segmentId",

      a.activityCount,
      a.lastActive,
      a.activeDaysCount,
      a.averageSentiment,
      '' AS "activeOn",
      '' AS "activityTypes"
      -- p.activeOn,
      -- at.activityTypes
    FROM activites_agg a

    -- JOIN platforms_agg p ON p.memberId = a.memberId AND p.segmentId = a.segmentId
    -- JOIN activity_types_agg at ON at.memberId = a.memberId AND at.segmentId = a.segmentId
    ;
    `,
    {
      memberId,
    },
  )

  return results.map((result) => {
    return {
      memberId: result.memberId,
      segmentId: result.segmentId,
      tenantId: result.tenantId,
      // --
      activityCount: parseInt(result.activityCount),
      lastActive: result.lastActive,
      activeDaysCount: result.activeDaysCount,
      averageSentiment: parseFloat(result.averageSentiment),
      activeOn: result.activeOn.split(':'),
      activityTypes: result.activityTypes.split('|'),
    }
  })
}

export async function getActivityCountOfMemberIdentities(
  qdbConn: DbConnOrTx,
  memberId: string,
  identities: IMemberIdentity[],
): Promise<number> {
  if (identities.length === 0) {
    throw new Error(`No identities sent!`)
  }

  let query = `
  select count(id) from activities
  where "deletedAt" is null and "memberId" = $(memberId)
  `

  const replacementKey = (key: string, index: number) => `${key}${index}`

  const conditions: string[] = []

  const params = {
    memberId,
  }

  for (
    let i = 0;
    i < identities.filter((i) => i.type === MemberIdentityType.USERNAME).length;
    i++
  ) {
    const platformKey = replacementKey('platform', i)
    const usernameKey = replacementKey('username', i)

    conditions.push(`(platform = $(${platformKey}) and username = $(${usernameKey}))`)

    params[platformKey] = identities[i].platform
    params[usernameKey] = identities[i].value
  }

  if (conditions.length > 0) {
    query = `${query} and (${conditions.join(' or ')})`
  }

  return await qdbConn.one(query, params, (a) => a.count)
}

export async function countMembersWithActivities(
  qdbConn: DbConnOrTx,
  arg: IQueryNumberOfActiveMembersParameters,
): Promise<{ count: number; segmentId: string; date?: string }[]> {
  let query = `
    SELECT COUNT(id) AS count, "timestamp" AS date
    FROM activities
    WHERE "deletedAt" IS NULL
    AND "tenantId" = $(tenantId)
    AND "memberId" IS NOT NULL
  `

  if (arg.segmentIds) {
    query += ' AND "segmentId" IN ($(segmentIds:csv))'
  }

  if (arg.organizationId) {
    query += ' AND organizationId = $(organizationId)'
  }

  if (arg.platform) {
    query += ' AND platform = $(platform)'
  }

  if (arg.timestampFrom && arg.timestampTo) {
    query += ' AND timestamp BETWEEN $(after) AND $(before)'
  }

  if (arg.groupBy === 'day') {
    query += ' SAMPLE BY 1d FILL(0) ALIGN TO CALENDAR'
  }

  query += ' ORDER BY "date" ASC;'

  return await qdbConn.any(query, {
    tenantId: arg.tenantId,
    segmentIds: arg.segmentIds,
    organizationId: arg.organizationId,
    after: arg.timestampFrom,
    before: arg.timestampTo,
    platform: arg.platform,
  })
}

export async function activitiesTimeseries(
  qdbConn: DbConnOrTx,
  arg: IQueryGroupedActivitiesParameters,
): Promise<ITimeseriesDatapoint[]> {
  let query = `
    SELECT COUNT_DISTINCT(id) AS count, "timestamp" AS date
    FROM activities
    WHERE "deletedAt" IS NULL
  `

  if (arg.segmentIds) {
    query += ' AND "segmentId" IN ($(segmentIds:csv))'
  }

  if (arg.platform) {
    query += ' AND "platform" = $(platform)'
  }

  if (arg.after && arg.before) {
    query += ' AND "timestamp" BETWEEN $(after) AND $(before)'
  }

  query += `
    SAMPLE BY 1d FILL(0) ALIGN TO CALENDAR
    ORDER BY "date" ASC;
  `

  const rows: ITimeseriesDatapoint[] = await qdbConn.query(query, {
    segmentIds: arg.segmentIds,
    platform: arg.platform,
    after: arg.after,
    before: arg.before,
  })

  rows.forEach((row) => {
    row.count = Number(row.count)
  })

  return rows
}

export async function activitiesBySentiment(
  qdbConn: DbConnOrTx,
  arg: IQueryGroupedActivitiesParameters,
): Promise<IActivityBySentimentMoodResult[]> {
  let query = `
    SELECT COUNT_DISTINCT(id) AS count, sentimentLabel
    FROM activities
    WHERE "deletedAt" IS NULL
    AND "sentimentLabel" IS NOT NULL
  `

  if (arg.segmentIds) {
    query += ' AND "segmentId" IN ($(segmentIds:csv))'
  }

  if (arg.platform) {
    query += ' AND "platform" = $(platform)'
  }

  if (arg.after && arg.before) {
    query += ' AND "timestamp" BETWEEN $(after) AND $(before)'
  }

  query += ` GROUP BY sentimentLabel;`

  const rows: IActivityBySentimentMoodResult[] = await qdbConn.query(query, {
    segmentIds: arg.segmentIds,
    platform: arg.platform,
    after: arg.after,
    before: arg.before,
  })

  rows.forEach((row) => {
    row.count = Number(row.count)
  })

  return rows
}

export async function activitiesByTypeAndPlatform(
  qdbConn: DbConnOrTx,
  arg: IQueryGroupedActivitiesParameters,
): Promise<IActivityByTypeAndPlatformResult[]> {
  let query = `
    SELECT COUNT_DISTINCT(id) AS count, platform, type
    FROM activities
    WHERE "deletedAt" IS NULL
  `

  if (arg.segmentIds) {
    query += ' AND "segmentId" IN ($(segmentIds:csv))'
  }

  if (arg.platform) {
    query += ' AND "platform" = $(platform)'
  }

  if (arg.after && arg.before) {
    query += ' AND "timestamp" BETWEEN $(after) AND $(before)'
  }

  query += ` GROUP BY platform, type ORDER BY count DESC;`

  const rows: IActivityByTypeAndPlatformResult[] = await qdbConn.query(query, {
    segmentIds: arg.segmentIds,
    platform: arg.platform,
    after: arg.after,
    before: arg.before,
  })

  rows.forEach((row) => {
    row.count = Number(row.count)
  })

  return rows
}

export async function filterMembersWithActivities(
  qdbConn: DbConnOrTx,
  memberIds: string[],
): Promise<string[]> {
  const results = await qdbConn.any(
    `
    select distinct "memberId" from activities where "deletedAt" is null and "memberId" in ($(memberIds:csv))
    `,
    {
      memberIds,
    },
  )

  return results.map((r) => r.memberId)
}

export async function getMemberSegmentCouples(
  qdbConn: DbConnOrTx,
  memberIds: string[],
): Promise<IMemberSegment[]> {
  return qdbConn.any(
    `
    select distinct "memberId", "segmentId"
    from activities
    where "deletedAt" is null and "memberId" in ($(memberIds:csv));
    `,
    {
      memberIds,
    },
  )
}

export async function getActiveOrganizations(
  qdbConn: DbConnOrTx,
  arg: IQueryActiveOrganizationsParameters,
): Promise<IActiveOrganizationData[]> {
  if (arg.tenantId === undefined || arg.segmentIds === undefined || arg.segmentIds.length === 0) {
    throw new Error('tenantId and segmentIds are required to query active member ids!')
  }

  const params: any = {
    tenantId: arg.tenantId,
    segmentIds: arg.segmentIds,
    tsFrom: arg.timestampFrom,
    tsTo: arg.timestampTo,
    lowerLimit: arg.offset,
    upperLimit: arg.offset + arg.limit - 1,
  }

  const conditions: string[] = [
    'a."tenantId" = $(tenantId)',
    'a."segmentId" in ($(segmentIds:csv))',
    'a."deletedAt" is null',
    'a.timestamp >= $(tsFrom)',
    'a.timestamp <= $(tsTo)',
  ]

  if (arg.platforms && arg.platforms.length > 0) {
    params.platforms = arg.platforms
    conditions.push('a.platform in ($(platforms:csv))')
  }

  let orderByString: string
  if (arg.orderBy === 'activityCount') {
    orderByString = `count_distinct(a.id) ${arg.orderByDirection}`
  } else if (arg.orderBy === 'activeDaysCount') {
    orderByString = `count_distinct(date_trunc('day', a.timestamp)) ${arg.orderByDirection}`
  } else {
    throw new Error(`Invalid order by: ${arg.orderBy}!`)
  }

  const query = `
  select  a."organizationId",
          count_distinct(a.id) as "activityCount",
          count_distinct(date_trunc('day', a.timestamp)) as "activeDaysCount"
  from activities a
  where ${conditions.join(' and ')}
  group by a."organizationId"
  order by ${orderByString}
  limit $(lowerLimit), $(upperLimit);
  `

  const results = await qdbConn.any(query, params)

  return results
}

export async function getActiveMembers(
  qdbConn: DbConnOrTx,
  arg: IQueryActiveMembersParameters,
): Promise<IActiveMemberData[]> {
  if (arg.tenantId === undefined || arg.segmentIds === undefined || arg.segmentIds.length === 0) {
    throw new Error('tenantId and segmentIds are required to query active member ids!')
  }

  const params: any = {
    tenantId: arg.tenantId,
    segmentIds: arg.segmentIds,
    tsFrom: arg.timestampFrom,
    tsTo: arg.timestampTo,
    lowerLimit: arg.offset,
    upperLimit: arg.offset + arg.limit - 1,
  }

  const conditions: string[] = [
    'a."tenantId" = $(tenantId)',
    'a."segmentId" in ($(segmentIds:csv))',
    'a."deletedAt" is null',
    'a.timestamp >= $(tsFrom)',
    'a.timestamp <= $(tsTo)',
  ]

  if (arg.platforms && arg.platforms.length > 0) {
    params.platforms = arg.platforms
    conditions.push('a.platform in ($(platforms:csv))')
  }

  if (arg.isContribution === true) {
    conditions.push('a."isContribution" = true')
  }

  let orderByString: string
  if (arg.orderBy === 'activityCount') {
    orderByString = `count_distinct(a.id) ${arg.orderByDirection}`
  } else if (arg.orderBy === 'activeDaysCount') {
    orderByString = `count_distinct(date_trunc('day', a.timestamp)) ${arg.orderByDirection}`
  } else {
    throw new Error(`Invalid order by: ${arg.orderBy}!`)
  }

  const query = `
  select  a."memberId",
          count_distinct(a.id) as "activityCount",
          count_distinct(date_trunc('day', a.timestamp)) as "activeDaysCount"
  from activities a
  where ${conditions.join(' and ')}
  group by a."memberId"
  order by ${orderByString}
  limit $(lowerLimit), $(upperLimit);
  `

  const results = await qdbConn.any(query, params)

  return results
}

export async function getNewActivityPlatforms(
  qdbConn: DbConnOrTx,
  arg: INewActivityPlatforms,
): Promise<IPlatforms> {
  const query = `
    SELECT DISTINCT(platform) FROM activities
    WHERE "segmentId" IN ($(segmentIds:csv))
    AND "deletedAt" IS NULL
    AND "timestamp" > $(after);
  `

  const rows: { platform: string }[] = await qdbConn.query(query, {
    segmentIds: arg.segmentIds,
    after: arg.after,
  })

  const results: IPlatforms = { platforms: [] }
  rows.forEach((row) => {
    results.platforms.push(row.platform)
  })

  return results
}

export async function getLastActivitiesForMembers(
  qdbConn: DbConnOrTx,
  memberIds: string[],
  tenantId: string,
  segmentIds?: string[],
): Promise<IQueryActivityResult[]> {
  const query = `
  select id from activities where "deletedAt" is null and "memberId" in ($(memberIds:csv))
  latest on timestamp partition by "memberId";
  `
  const results = await qdbConn.any(query, { memberIds })

  if (results.length === 0) {
    return []
  }

  return getActivitiesById(
    qdbConn,
    results.map((r) => r.id),
    tenantId,
    segmentIds,
  )
}

export async function findMemberIdentityWithTheMostActivityInPlatform(
  qdbConn: DbConnOrTx,
  platform: string,
  memberId: string,
): Promise<IEnrichableMemberIdentityActivityAggregate> {
  const query = `
  SELECT count(a.id) AS "activityCount", a.platform, a.username
      FROM activities a
      WHERE a."memberId" = $(memberId)
        AND a.platform = $(platform)
      GROUP BY a.platform, a.username
      ORDER BY "activityCount" DESC
    LIMIT 1;
  `

  return qdbConn.oneOrNone(query, {
    memberId,
    platform,
  })
}

export async function findMatchingPullRequestNodeId(
  qdbConn: DbConnOrTx,
  tenantId: string,
  activity: IActivityData,
): Promise<string | null> {
  if (!activity.attributes.prSha) {
    return null
  }

  const query = `
    SELECT "sourceId"
    FROM activities
    WHERE "deletedAt" IS NULL
      AND "tenantId" = $(tenantId)
      AND "platform" = $(platform)
      AND "type" = $(type)
      AND "timestamp" > $(after)
      AND "timestamp" < $(before)
      AND JSON_EXTRACT(attributes, '$.sha') = $(prSha)
    LIMIT 1;
  `
  const row = await qdbConn.oneOrNone(query, {
    tenantId,
    platform: PlatformType.GITHUB,
    type: GithubActivityType.PULL_REQUEST_OPENED,
    // assuming that the PR is open for at least 6 months
    after: moment(activity.timestamp).subtract(6, 'months').toISOString(),
    before: moment(activity.timestamp).toISOString(),
    prSha: activity.attributes.prSha,
  })

  if (!row) {
    return null
  }

  return row.sourceId
}

export async function findCommitsForPRSha(
  qdbConn: DbConnOrTx,
  tenantId: string,
  prSha: string,
): Promise<string[]> {
  const query = `
    SELECT id
    FROM activities
    WHERE "deletedAt" IS NULL
      AND "tenantId" = $(tenantId)
      AND "platform" = $(platform)
      AND "type" = $(type)
      AND JSON_EXTRACT(attributes, '$.prSha') = $(prSha)
  `

  const rows = await qdbConn.any(query, {
    tenantId,
    platform: PlatformType.GITHUB,
    type: GithubActivityType.PULL_REQUEST_OPENED,
    prSha,
  })

  return rows.map((r) => r.id)
}

<<<<<<< HEAD
export async function getActivitiesSortedById(
  qdbConn: DbConnOrTx,
  cursorActivityId?: string,
  limit = 100,
): Promise<IActivityData[]> {
  let cursorQuery = ''

  if (cursorActivityId) {
    cursorQuery = `AND id > $(cursorActivityId)::uuid`
  }

  const query = `
    SELECT *
    FROM activities
    WHERE "deletedAt" IS NULL
    ${cursorQuery}
    ORDER BY id asc
    LIMIT ${limit}
  `

  const rows = await qdbConn.any<IActivityData>(query, {
    cursorActivityId,
    limit,
  })

  return rows
}

export async function createOrUpdateRelations(
  qe: QueryExecutor,
  data: IActivityRelationCreateOrUpdateData,
): Promise<void> {
=======
export async function createOrUpdateRelations(
  qe: QueryExecutor,
  data: IActivityRelationCreateOrUpdateData,
): Promise<void> {
  // check objectMember exists
  if (data.objectMemberId !== undefined && data.objectMemberId !== null) {
    let objectMember = await qe.select(
      `
      SELECT id
      FROM members
      WHERE id = $(objectMemberId)
    `,
      {
        objectMemberId: data.objectMemberId,
      },
    )

    if (objectMember.length === 0) {
      if (data.objectMemberUsername && data.platform) {
        objectMember = await qe.select(
          `
          SELECT "memberId"
          FROM "memberIdentities"
          WHERE value = $(value) and platform = $(platform) and verified = true
          limit 1
        `,
          {
            value: data.objectMemberUsername,
            platform: data.platform,
          },
        )

        if (objectMember.length === 0) {
          data.objectMemberId = null
        } else {
          data.objectMemberId = objectMember[0].memberId
        }
      } else {
        data.objectMemberId = null
      }
    }
  }

  // check conversation exists
  if (data.conversationId !== undefined && data.conversationId !== null) {
    const conversation = await qe.select(
      `
      SELECT id
      FROM conversations
      WHERE id = $(conversationId)
    `,
      {
        conversationId: data.conversationId,
      },
    )

    if (conversation.length === 0) {
      data.conversationId = null
    }
  }

  // if segmentId is empty, skip adding this activity relation
  if (data.segmentId == undefined || data.segmentId == null) {
    return
  }

  // check segmentId exists
  const segment = await qe.select(
    `
    SELECT id
    FROM segments
    WHERE id = $(segmentId)
  `,
    {
      segmentId: data.segmentId,
    },
  )

  if (segment.length === 0) {
    // segment not found, skip adding this activity relation
    return
  }

  // check member exists
  let member = await qe.select(
    `
    SELECT id
    FROM members
    WHERE id = $(memberId)
  `,
    {
      memberId: data.memberId,
    },
  )

  if (member.length === 0) {
    // find member using identity
    member = await qe.select(
      `
      SELECT "memberId"
      FROM "memberIdentities"
      WHERE value = $(value) and platform = $(platform) and verified = true
      limit 1
    `,
      {
        value: data.username,
        platform: data.platform,
      },
    )
    if (member.length === 0) {
      // member not found, skip adding this activity relation
      return
    } else {
      data.memberId = member[0].memberId
    }
  }

  if (data.organizationId !== undefined && data.organizationId !== null) {
    const organization = await qe.select(
      `
      SELECT id
      FROM organizations
      WHERE id = $(organizationId)
    `,
      {
        organizationId: data.organizationId,
      },
    )

    if (organization.length === 0) {
      data.organizationId = null
    }
  }

>>>>>>> 675e974b
  await qe.result(
    `
    INSERT INTO "activityRelations" (
            "activityId", 
            "memberId", 
            "objectMemberId", 
            "organizationId",
            "conversationId",
            "parentId",
            "segmentId",
            "platform",
            "username",
            "objectMemberUsername",
            "createdAt", 
            "updatedAt")
    VALUES
        (
            $(activityId), 
            $(memberId), 
            $(objectMemberId),
            $(organizationId),
            $(conversationId),
            $(parentId),
            $(segmentId),
            $(platform),
            $(username),
            $(objectMemberUsername),
            now(), 
            now()
        )
    ON CONFLICT ("activityId", "memberId") 
    DO UPDATE 
    SET 
        "updatedAt" = EXCLUDED."updatedAt",
        "memberId" = EXCLUDED."memberId",
        "objectMemberId" = EXCLUDED."objectMemberId",
        "organizationId" = EXCLUDED."organizationId",
        "platform" = EXCLUDED."platform",
        "username" = EXCLUDED."username",
        "objectMemberUsername" = EXCLUDED."objectMemberUsername";

    `,
    {
      activityId: data.activityId,
      memberId: data.memberId,
      segmentId: data.segmentId,
      objectMemberId: data.objectMemberId ?? null,
      organizationId: data.organizationId ?? null,
      conversationId: data.conversationId ?? null,
      parentId: data.parentId ?? null,
      platform: data.platform,
      username: data.username,
      objectMemberUsername: data.objectMemberUsername ?? null,
    },
  )
}

export async function updateActivityRelationsById(
  qe: QueryExecutor,
  data: IActivityRelationUpdateById,
): Promise<void> {
  const fields: string[] = []

  for (const [key, value] of Object.entries(data)) {
    if (value !== undefined && key !== 'activityId') {
      fields.push(`"${key}" = $(${key})`)
    }
  }

  if (fields.length === 0) return

  const query = `UPDATE "activityRelations" SET ${fields.join(', ')} WHERE "activityId" = $(activityId)`

  await qe.result(query, data)
}

export async function moveActivityRelationsToAnotherMember(
  qe: QueryExecutor,
  fromId: string,
  toId: string,
  batchSize = 5000,
) {
  let rowsUpdated

  do {
    const result = await qe.result(
      `
          UPDATE "activityRelations"
          SET "memberId" = $(toId)
          WHERE "activityId" in (
            select "activityId" from "activityRelations"
            where "memberId" = $(fromId)
            limit $(batchSize)
          )
          returning "activityId"
        `,
      {
        toId,
        fromId,
        batchSize,
      },
    )

    rowsUpdated = result.length
  } while (rowsUpdated === batchSize)
}

export async function moveActivityRelationsWithIdentityToAnotherMember(
  qe: QueryExecutor,
  fromId: string,
  toId: string,
  username: string,
  platform: string,
  batchSize = 5000,
) {
  let rowsUpdated

  do {
    const result = await qe.result(
      `
          UPDATE "activityRelations"
          SET "memberId" = $(toId)
          WHERE "activityId" in (
            select "activityId" from "activityRelations"
            where 
              "memberId" = $(fromId) and
              "username" = $(username) and
              "platform" = $(platform)
            limit $(batchSize)
          )
          returning "activityId"
        `,
      {
        toId,
        fromId,
        username,
        platform,
        batchSize,
      },
    )

    rowsUpdated = result.length
  } while (rowsUpdated === batchSize)
}

export async function moveActivityRelationsToAnotherOrganization(
  qe: QueryExecutor,
  fromId: string,
  toId: string,
  batchSize = 5000,
) {
  let rowsUpdated

  do {
    const result = await qe.result(
      `
          UPDATE "activityRelations"
          SET "organizationId" = $(toId)
          WHERE "activityId" in (
            select "activityId" from "activityRelations"
            where "organizationId" = $(fromId)
            limit $(batchSize)
          )
          returning "activityId"
        `,
      {
        toId,
        fromId,
        batchSize,
      },
    )

    rowsUpdated = result.length
  } while (rowsUpdated === batchSize)
<<<<<<< HEAD
=======
}

export async function getActivityRelationsSortedByCreatedAt(
  qdbConn: DbConnOrTx,
  cursorActivityCreatedAt?: string,
  limit = 100,
) {
  let cursorQuery = ''

  if (cursorActivityCreatedAt) {
    cursorQuery = `AND "createdAt" >= $(cursorActivityCreatedAt)`
  }

  const query = `
    SELECT 
      id,
      "memberId",
      "createdAt",
      "objectMemberId",
      "organizationId",
      "conversationId",
      "parentId",
      "segmentId",
      platform,
      username,
      "objectMemberUsername"
    FROM activities
    WHERE "deletedAt" IS NULL
    ${cursorQuery}
    ORDER BY "createdAt" asc
    LIMIT ${limit}
  `

  const rows = await qdbConn.any(query, {
    cursorActivityCreatedAt,
    limit,
  })

  return rows
>>>>>>> 675e974b
}<|MERGE_RESOLUTION|>--- conflicted
+++ resolved
@@ -1468,40 +1468,6 @@
   return rows.map((r) => r.id)
 }
 
-<<<<<<< HEAD
-export async function getActivitiesSortedById(
-  qdbConn: DbConnOrTx,
-  cursorActivityId?: string,
-  limit = 100,
-): Promise<IActivityData[]> {
-  let cursorQuery = ''
-
-  if (cursorActivityId) {
-    cursorQuery = `AND id > $(cursorActivityId)::uuid`
-  }
-
-  const query = `
-    SELECT *
-    FROM activities
-    WHERE "deletedAt" IS NULL
-    ${cursorQuery}
-    ORDER BY id asc
-    LIMIT ${limit}
-  `
-
-  const rows = await qdbConn.any<IActivityData>(query, {
-    cursorActivityId,
-    limit,
-  })
-
-  return rows
-}
-
-export async function createOrUpdateRelations(
-  qe: QueryExecutor,
-  data: IActivityRelationCreateOrUpdateData,
-): Promise<void> {
-=======
 export async function createOrUpdateRelations(
   qe: QueryExecutor,
   data: IActivityRelationCreateOrUpdateData,
@@ -1636,7 +1602,6 @@
     }
   }
 
->>>>>>> 675e974b
   await qe.result(
     `
     INSERT INTO "activityRelations" (
@@ -1811,8 +1776,6 @@
 
     rowsUpdated = result.length
   } while (rowsUpdated === batchSize)
-<<<<<<< HEAD
-=======
 }
 
 export async function getActivityRelationsSortedByCreatedAt(
@@ -1852,5 +1815,4 @@
   })
 
   return rows
->>>>>>> 675e974b
 }