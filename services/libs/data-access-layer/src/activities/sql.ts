--- conflicted
+++ resolved
@@ -1429,11 +1429,7 @@
 export async function createOrUpdateRelations(
   qe: QueryExecutor,
   data: IActivityRelationCreateOrUpdateData,
-<<<<<<< HEAD
-  skipCheck = false,
-=======
   skipChecks = false,
->>>>>>> 32092238
 ): Promise<void> {
   if (data.username === undefined || data.username === null) {
     return
@@ -1446,20 +1442,6 @@
   if (data.segmentId === undefined || data.segmentId === null) {
     return
   }
-<<<<<<< HEAD
-  // check objectMember exists
-  if (!skipCheck && data.objectMemberId !== undefined && data.objectMemberId !== null) {
-    let objectMember = await qe.select(
-      `
-      SELECT id
-      FROM members
-      WHERE id = $(objectMemberId)
-    `,
-      {
-        objectMemberId: data.objectMemberId,
-      },
-    )
-=======
 
   if (!skipChecks) {
     // check objectMember exists
@@ -1474,7 +1456,6 @@
           objectMemberId: data.objectMemberId,
         },
       )
->>>>>>> 32092238
 
       if (objectMember.length === 0) {
         if (data.objectMemberUsername && data.platform) {
@@ -1502,20 +1483,6 @@
       }
     }
 
-<<<<<<< HEAD
-  // check conversation exists
-  if (!skipCheck && data.conversationId !== undefined && data.conversationId !== null) {
-    const conversation = await qe.select(
-      `
-      SELECT id
-      FROM conversations
-      WHERE id = $(conversationId)
-    `,
-      {
-        conversationId: data.conversationId,
-      },
-    )
-=======
     // check conversation exists
     if (data.conversationId !== undefined && data.conversationId !== null) {
       const conversation = await qe.select(
@@ -1528,28 +1495,12 @@
           conversationId: data.conversationId,
         },
       )
->>>>>>> 32092238
 
       if (conversation.length === 0) {
         data.conversationId = null
       }
     }
 
-<<<<<<< HEAD
-  // if segmentId is empty, skip adding this activity relation
-  if (data.segmentId == undefined || data.segmentId == null) {
-    return
-  }
-
-  // check segmentId exists
-  if (!skipCheck) {
-    const segment = await qe.select(
-      `
-      SELECT id
-      FROM segments
-      WHERE id = $(segmentId)
-    `,
-=======
     // check segmentId exists
     const segment = await qe.select(
       `
@@ -1557,7 +1508,6 @@
     FROM segments
     WHERE id = $(segmentId)
   `,
->>>>>>> 32092238
       {
         segmentId: data.segmentId,
       },
@@ -1567,32 +1517,6 @@
       // segment not found, skip adding this activity relation
       return
     }
-<<<<<<< HEAD
-  }
-
-  // check member exists
-  if (!skipCheck) {
-    let member = await qe.select(
-      `
-      SELECT id
-      FROM members
-      WHERE id = $(memberId)
-    `,
-      {
-        memberId: data.memberId,
-      },
-    )
-
-    if (member.length === 0) {
-      // find member using identity
-      member = await qe.select(
-        `
-        SELECT "memberId"
-        FROM "memberIdentities"
-        WHERE value = $(value) and platform = $(platform) and verified = true
-        limit 1
-      `,
-=======
 
     // check member exists
     let member = await qe.select(
@@ -1615,7 +1539,6 @@
       WHERE value = $(value) and platform = $(platform) and verified = true
       limit 1
     `,
->>>>>>> 32092238
         {
           value: data.username,
           platform: data.platform,
@@ -1629,15 +1552,9 @@
       }
     }
 
-<<<<<<< HEAD
-  if (!skipCheck && data.organizationId !== undefined && data.organizationId !== null) {
-    const organization = await qe.select(
-      `
-=======
     if (data.organizationId !== undefined && data.organizationId !== null) {
       const organization = await qe.select(
         `
->>>>>>> 32092238
       SELECT id
       FROM organizations
       WHERE id = $(organizationId)
