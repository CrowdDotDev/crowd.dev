--- conflicted
+++ resolved
@@ -215,7 +215,6 @@
   }))
 }
 
-<<<<<<< HEAD
 export async function moveActivityRelationsToAnotherMember(
   qe: QueryExecutor,
   fromId: string,
@@ -524,7 +523,8 @@
       avgContributorEngagement: result.avgContributorEngagement,
     }
   })
-=======
+}
+
 export interface IActivityRelationDuplicateGroup {
   activityIds: string[]
   timestamp: string
@@ -578,5 +578,4 @@
     `,
     { activityIds },
   )
->>>>>>> 2e7e057a
 }