--- conflicted
+++ resolved
@@ -94,7 +94,6 @@
     return result
   }
 
-<<<<<<< HEAD
   public async addGithubInstallation(
     installationId: string,
     type: string,
@@ -132,7 +131,8 @@
         installationId,
       },
     )
-=======
+  }
+
   public async findIntegrationById(id: string): Promise<IDbIntegrationData | null> {
     const result = await this.db().oneOrNone(
       `
@@ -145,6 +145,5 @@
     )
 
     return result
->>>>>>> 4fbb32ef
   }
 }