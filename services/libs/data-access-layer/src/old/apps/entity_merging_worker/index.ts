import { DbConnOrTx, DbStore } from '@crowd/database'
import { IQueue } from '@crowd/queue'
import { IActivityIdentity, IMemberIdentity, MergeActionState, MergeActionStep } from '@crowd/types'

import { updateActivities } from '../../../activities/update'
import { formatQuery, pgpQx } from '../../../queryExecutor'
import { IDbActivityCreateData } from '../data_sink_worker/repo/activity.data'

import { ISegmentIds } from './types'

export async function deleteMemberSegments(db: DbStore, memberId: string) {
  return db.connection().query(
    `
      DELETE FROM "memberSegments"
      WHERE "memberId" = $1
    `,
    [memberId],
  )
}

export async function cleanupMember(db: DbStore, memberId: string) {
  return db.connection().query(
    `
      DELETE FROM members
      WHERE id = $1
    `,
    [memberId],
  )
}

export async function findMemberById(db: DbStore, primaryId: string) {
  return db.connection().oneOrNone(
    `
      SELECT id
      FROM members
      WHERE id = $1
    `,
    [primaryId],
  )
}

<<<<<<< HEAD
export async function moveActivitiesToNewMember(
  qdb: DbConnOrTx,
  queueClient: IQueue,
  primaryId: string,
  secondaryId: string,
) {
  await updateActivities(
    qdb,
    queueClient,
    async () => ({ memberId: primaryId }),
    `"memberId" = $(memberId)`,
    {
      memberId: secondaryId,
    },
  )
}

=======
>>>>>>> c47649da
export async function updateMergeActionState(
  db: DbStore,
  primaryId: string,
  secondaryId: string,
  data: { step?: MergeActionStep; state?: MergeActionState },
) {
  const setClauses = []
  const replacements = [primaryId, secondaryId]

  if (data.step) {
    setClauses.push(`step = $${replacements.length + 1}`)
    replacements.push(data.step)
  }

  if (data.state) {
    setClauses.push(`state = $${replacements.length + 1}`)
    replacements.push(data.state)
  }

  return db.connection().query(
    `
      UPDATE "mergeActions"
      SET ${setClauses.join(', ')}
      WHERE "primaryId" = $1
        AND "secondaryId" = $2
    `,
    replacements,
  )
}

export async function getIdentitiesWithActivity(
  db: DbStore,
  memberId: string,
  identities: IMemberIdentity[],
): Promise<IActivityIdentity[]> {
  if (identities.length === 0) {
    return []
  }
  const replacements = [memberId]

  let query = `select distinct username, platform from activities a
               where a."deletedAt" is null and a."memberId" = $1 `

  let index = 3
  const identityFilters = []

  for (let i = 0; i < identities.length; i++) {
    identityFilters.push(`(a.platform = $${index} and a.username = $${index + 1})`)
    replacements[index - 1] = identities[i].platform
    replacements[index] = identities[i].value
    index += 2
  }

  query += ` and (${identityFilters.join(' or ')})`

  return db.connection().any(query, replacements)
}

export async function moveIdentityActivitiesToNewMember(
  db: DbConnOrTx,
  pgDb: DbConnOrTx,
  queueClient: IQueue,
  fromId: string,
  toId: string,
  username: string,
  platform: string,
) {
  await updateActivities(
    db,
    pgpQx(pgDb),
    queueClient,
    async (activity: IDbActivityCreateData) => ({ ...activity, memberId: toId }),
    formatQuery(
      `
        "memberId" = $(fromId)
        and "username" = $(username)
        and "platform" = $(platform)
        and "deletedAt" is null
      `,
      {
        fromId,
        username,
        platform,
      },
    ),
    {
      memberId: fromId,
    },
  )
}

export async function findMemberSegments(db: DbStore, memberId: string): Promise<ISegmentIds> {
  const result = await db.connection().one(
    `
      SELECT array_agg(distinct "segmentId") as "segmentIds"
      FROM activities
      WHERE "memberId" = $1
    `,
    [memberId],
  )
  return result as ISegmentIds
}

export async function findOrganizationSegments(
  db: DbStore,
  organizationId: string,
): Promise<ISegmentIds> {
  const result = await db.connection().one(
    `
      SELECT array_agg(distinct "segmentId") as "segmentIds"
      FROM activities
      WHERE "organizationId" = $1
    `,
    [organizationId],
  )
  return result as ISegmentIds
}

export async function markMemberAsManuallyCreated(db: DbStore, memberId: string): Promise<void> {
  return db.connection().query(
    `
      UPDATE members set "manuallyCreated" = true
      WHERE "id" = $1
    `,
    [memberId],
  )
}

export async function markOrganizationAsManuallyCreated(
  db: DbStore,
  organizationId: string,
): Promise<void> {
  return db.connection().query(
    `
      UPDATE organizations set "manuallyCreated" = true
      WHERE "id" = $1
    `,
    [organizationId],
  )
}<|MERGE_RESOLUTION|>--- conflicted
+++ resolved
@@ -39,26 +39,6 @@
   )
 }
 
-<<<<<<< HEAD
-export async function moveActivitiesToNewMember(
-  qdb: DbConnOrTx,
-  queueClient: IQueue,
-  primaryId: string,
-  secondaryId: string,
-) {
-  await updateActivities(
-    qdb,
-    queueClient,
-    async () => ({ memberId: primaryId }),
-    `"memberId" = $(memberId)`,
-    {
-      memberId: secondaryId,
-    },
-  )
-}
-
-=======
->>>>>>> c47649da
 export async function updateMergeActionState(
   db: DbStore,
   primaryId: string,
