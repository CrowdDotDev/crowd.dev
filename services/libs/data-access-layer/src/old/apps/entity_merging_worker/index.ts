import { DbConnOrTx, DbStore } from '@crowd/database'
import { IQueue } from '@crowd/queue'
import { IActivityIdentity, IMemberIdentity, MergeActionState, MergeActionStep } from '@crowd/types'

import { updateActivities } from '../../../activities/update'
import { formatQuery } from '../../../queryExecutor'
import { IDbActivityCreateData } from '../data_sink_worker/repo/activity.data'

import { ISegmentIds } from './types'

export async function deleteMemberSegments(db: DbStore, memberId: string) {
  return db.connection().query(
    `
      DELETE FROM "memberSegments"
      WHERE "memberId" = $1
    `,
    [memberId],
  )
}

export async function cleanupMember(db: DbStore, memberId: string) {
  return db.connection().query(
    `
      DELETE FROM members
      WHERE id = $1
    `,
    [memberId],
  )
}

export async function findMemberById(db: DbStore, primaryId: string) {
  return db.connection().oneOrNone(
    `
      SELECT id
      FROM members
      WHERE id = $1
    `,
    [primaryId],
  )
}

export async function moveActivitiesToNewMember(
  qdb: DbConnOrTx,
  queueClient: IQueue,
  primaryId: string,
  secondaryId: string,
) {
<<<<<<< HEAD
  await updateActivities(qdb, async () => ({ memberId: primaryId }), `"memberId" = $(memberId)`, {
    memberId: secondaryId,
  })
=======
  await updateActivities(
    qdb,
    queueClient,
    async () => ({ memberId: primaryId }),
    `"memberId" = $(memberId) AND "tenantId" = $(tenantId)`,
    {
      memberId: secondaryId,
      tenantId,
    },
  )
>>>>>>> bae2f366
}

export async function updateMergeActionState(
  db: DbStore,
  primaryId: string,
  secondaryId: string,
  data: { step?: MergeActionStep; state?: MergeActionState },
) {
  const setClauses = []
  const replacements = [primaryId, secondaryId]

  if (data.step) {
    setClauses.push(`step = $${replacements.length + 1}`)
    replacements.push(data.step)
  }

  if (data.state) {
    setClauses.push(`state = $${replacements.length + 1}`)
    replacements.push(data.state)
  }

  return db.connection().query(
    `
      UPDATE "mergeActions"
      SET ${setClauses.join(', ')}
      WHERE "primaryId" = $1
        AND "secondaryId" = $2
    `,
    replacements,
  )
}

export async function getIdentitiesWithActivity(
  db: DbStore,
  memberId: string,
  identities: IMemberIdentity[],
): Promise<IActivityIdentity[]> {
  if (identities.length === 0) {
    return []
  }
  const replacements = [memberId]

  let query = `select distinct username, platform from activities a
               where a."deletedAt" is null and a."memberId" = $1 `

  let index = 3
  const identityFilters = []

  for (let i = 0; i < identities.length; i++) {
    identityFilters.push(`(a.platform = $${index} and a.username = $${index + 1})`)
    replacements[index - 1] = identities[i].platform
    replacements[index] = identities[i].value
    index += 2
  }

  query += ` and (${identityFilters.join(' or ')})`

  return db.connection().any(query, replacements)
}

export async function moveIdentityActivitiesToNewMember(
  db: DbConnOrTx,
<<<<<<< HEAD
=======
  queueClient: IQueue,
  tenantId: string,
>>>>>>> bae2f366
  fromId: string,
  toId: string,
  username: string,
  platform: string,
) {
  await updateActivities(
    db,
    queueClient,
    async (activity: IDbActivityCreateData) => ({ ...activity, memberId: toId }),
    formatQuery(
      `
        "memberId" = $(fromId)
        and "username" = $(username)
        and "platform" = $(platform)
        and "deletedAt" is null
      `,
      {
        fromId,
        username,
        platform,
      },
    ),
    {
      memberId: fromId,
    },
  )
}

export async function findMemberSegments(db: DbStore, memberId: string): Promise<ISegmentIds> {
  const result = await db.connection().one(
    `
      SELECT array_agg(distinct "segmentId") as "segmentIds"
      FROM activities
      WHERE "memberId" = $1
    `,
    [memberId],
  )
  return result as ISegmentIds
}

export async function findOrganizationSegments(
  db: DbStore,
  organizationId: string,
): Promise<ISegmentIds> {
  const result = await db.connection().one(
    `
      SELECT array_agg(distinct "segmentId") as "segmentIds"
      FROM activities
      WHERE "organizationId" = $1
    `,
    [organizationId],
  )
  return result as ISegmentIds
}

export async function markMemberAsManuallyCreated(db: DbStore, memberId: string): Promise<void> {
  return db.connection().query(
    `
      UPDATE members set "manuallyCreated" = true
      WHERE "id" = $1
    `,
    [memberId],
  )
}

export async function markOrganizationAsManuallyCreated(
  db: DbStore,
  organizationId: string,
): Promise<void> {
  return db.connection().query(
    `
      UPDATE organizations set "manuallyCreated" = true
      WHERE "id" = $1
    `,
    [organizationId],
  )
}<|MERGE_RESOLUTION|>--- conflicted
+++ resolved
@@ -45,22 +45,15 @@
   primaryId: string,
   secondaryId: string,
 ) {
-<<<<<<< HEAD
-  await updateActivities(qdb, async () => ({ memberId: primaryId }), `"memberId" = $(memberId)`, {
-    memberId: secondaryId,
-  })
-=======
   await updateActivities(
     qdb,
     queueClient,
     async () => ({ memberId: primaryId }),
-    `"memberId" = $(memberId) AND "tenantId" = $(tenantId)`,
+    `"memberId" = $(memberId)`,
     {
       memberId: secondaryId,
-      tenantId,
     },
   )
->>>>>>> bae2f366
 }
 
 export async function updateMergeActionState(
@@ -123,11 +116,7 @@
 
 export async function moveIdentityActivitiesToNewMember(
   db: DbConnOrTx,
-<<<<<<< HEAD
-=======
   queueClient: IQueue,
-  tenantId: string,
->>>>>>> bae2f366
   fromId: string,
   toId: string,
   username: string,
