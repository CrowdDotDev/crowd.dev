import _ from 'lodash'
import QueryStream from 'pg-query-stream'

<<<<<<< HEAD
import { getLongestDateRange } from '@crowd/common'
import { DbConnOrTx, DbStore } from '@crowd/database'
import { getServiceChildLogger } from '@crowd/logging'
import { IMemberOrganization, ITenant } from '@crowd/types'
=======
import { getDefaultTenantId } from '@crowd/common'
import { DbConnOrTx, DbStore } from '@crowd/database'
import { getServiceChildLogger } from '@crowd/logging'
>>>>>>> 280c8a9e

import { insertActivities } from '../../../activities'
import { findMemberAffiliations } from '../../../member_segment_affiliations'
import { formatQuery, pgpQx } from '../../../queryExecutor'
import { IDbActivityCreateData } from '../data_sink_worker/repo/activity.data'

import { IAffiliationsLastCheckedAt, IMemberId } from './types'

const logger = getServiceChildLogger('profiles_worker')
const tenantId = getDefaultTenantId()

export async function runMemberAffiliationsUpdate(
  pgDb: DbStore,
  qDb: DbConnOrTx,
  memberId: string,
) {
  const qx = pgpQx(pgDb.connection())
  const tsBetween = (start: string, end: string) => {
    return `timestamp BETWEEN '${start}' AND '${end}'`
  }
  const tsAfter = (start: string) => {
    return `timestamp >= '${start}'`
  }

  const tsBetweenOrOpenEnd = (start: string, end: string) => {
    if (!start) {
      return 'TRUE'
    }

    if (end) {
      return tsBetween(start, end)
    }
    return tsAfter(start)
  }

  type Condition = {
    when: string[]
    orgId: string
    matches: (activity: IDbActivityCreateData) => boolean
  }

  type MemberOrganizationWithOverrides = IMemberOrganization & {
    isPrimaryOrganization: boolean
    memberCount: number
  }

  type TimelineItem = {
    organizationId: string
    isPrimaryOrganization: boolean
    withDates?: boolean
  }

  const condition = ({ when, orgId }: Condition) => {
    return `WHEN ${when.join(' AND ')} THEN ${nullableOrg(orgId)}`
  }

  const nullableOrg = (orgId: string) => (orgId ? `cast('${orgId}' as uuid)` : 'NULL')

  const isDateInInterval = (date: Date, start: Date | null, end: Date | null) => {
    return (!start || date >= start) && (!end || date <= end)
  }

  const findOrgsWithRolesInDate = (
    date: Date,
    memberOrganizations: MemberOrganizationWithOverrides[],
  ): MemberOrganizationWithOverrides[] => {
    const p = memberOrganizations.filter((row) => {
      const dateStart = row.dateStart ? new Date(row.dateStart) : null
      const dateEnd = row.dateEnd ? new Date(row.dateEnd) : null

      return (!dateStart && !dateEnd) || isDateInInterval(date, dateStart, dateEnd)
    })

    return p
  }

  const oneDayBefore = (date: Date) => {
    const newDate = new Date(date)
    newDate.setDate(newDate.getDate() - 1)
    return newDate
  }

  const selectPrimaryOrg = (
    orgs: MemberOrganizationWithOverrides[],
  ): MemberOrganizationWithOverrides => {
    if (orgs.length === 1) {
      return orgs[0]
    }

    // first check if there's a primary org
    const primaryOrgs = orgs.filter((row) => row.isPrimaryOrganization)
    if (primaryOrgs.length > 0) {
      // favor the one with dates if there are multiple primary orgs
      const withDates = primaryOrgs.filter((row) => !!row.dateStart)
      if (withDates.length > 0) {
        // there can be one primary org with intersecting date ranges so just return the first one found
        return withDates[0]
      } else {
        // no orgs with dates were found, return the first org without dates and with primary flag
        return primaryOrgs[0]
      }
    } else {
      // no orgs were marked as primary by the user, use additional metrics to decide the primary
      // 1. favor the one with dates if there's only one
      const withDates = orgs.filter((row) => !!row.dateStart)
      if (withDates.length === 1) {
        // there can be one primary org with intersecting date ranges so just return the first one found
        return withDates[0]
      }

      // 2. get the two orgs with the most members, and return the one with the most members if there's no draw
      const sortedByMembers = orgs.sort((a, b) => b.memberCount - a.memberCount)
      if (sortedByMembers[0].memberCount > sortedByMembers[1].memberCount) {
        return sortedByMembers[0]
      }

      // 3. there's a draw, return the one with the longer date range
      return getLongestDateRange(orgs)
    }
  }

  // solves conflicts in timeranges, always decides on one org when there are overlapping ranges
  const buildTimeline = (
    memberOrganizations: MemberOrganizationWithOverrides[],
  ): TimelineItem[] => {
    const memberOrgsWithDates = memberOrganizations.filter((row) => !!row.dateStart)

    const earliestStartDate = new Date(
      Math.min(...memberOrgsWithDates.map((row) => new Date(row.dateStart).getTime())),
    )

    const now = new Date()

    // loop from earliest to latest start date, day by day
    const timeline = []
    let currentPrimaryOrg = null
    let currentStartDate = null

    for (let date = earliestStartDate; date <= now; date.setDate(date.getDate() + 1)) {
      const orgs = findOrgsWithRolesInDate(date, memberOrganizations)

      if (orgs.length === 0) {
        // means there's a gap in the timeline, close the current range if there's one, but don't open a new one
        if (currentPrimaryOrg) {
          timeline.push({
            organizationId: currentPrimaryOrg.organizationId,
            dateStart: currentStartDate.toISOString(),
            dateEnd: oneDayBefore(date).toISOString(),
          })
        }
        currentPrimaryOrg = null
        currentStartDate = null
      } else {
        const primaryOrg = selectPrimaryOrg(orgs)

        if (currentPrimaryOrg == null) {
          // means there's a new range starting
          currentPrimaryOrg = primaryOrg
          currentStartDate = new Date(date)
        } else if (currentPrimaryOrg !== primaryOrg) {
          // we have a new primary org, we need to close the current range and open a new one
          timeline.push({
            organizationId: currentPrimaryOrg.organizationId,
            dateStart: currentStartDate.toISOString(),
            dateEnd: oneDayBefore(date).toISOString(),
          })
          currentPrimaryOrg = primaryOrg
          currentStartDate = new Date(date)
        }
      }

      // if we're at the end, close the current range
      if (currentPrimaryOrg && currentStartDate && new Date(date.getTime() + 86400000) > now) {
        timeline.push({
          organizationId: currentPrimaryOrg.organizationId,
          dateStart: currentStartDate.toISOString(),
          dateEnd: currentPrimaryOrg.dateEnd,
        })
      }
    }

    return timeline
  }

  const manualAffiliations = await findMemberAffiliations(qx, memberId)

  let memberOrganizations = await qx.select(
    `
      WITH aggs as (
      SELECT
          osa."organizationId",
          sum(osa."memberCount") AS total_count
      FROM "organizationSegmentsAgg" osa
      WHERE osa."segmentId" IN (
          SELECT id
          FROM segments
          WHERE "grandparentId" is not null
              AND "parentId" is not null
      )
      group by osa."organizationId"
      )
      SELECT
        mo.id,
        mo.title,
        mo."organizationId",
        mo."dateStart",
        mo."dateEnd",
        mo."createdAt",
        coalesce(ovr."isPrimaryOrganization", false) as "isPrimaryOrganization",
        coalesce(a.total_count, 0) as "memberCount"
      FROM "memberOrganizations" mo
      LEFT JOIN "memberOrganizationAffiliationOverrides" ovr on ovr."organizationId" = mo."organizationId"
      LEFT JOIN aggs a on a."organizationId" = mo."organizationId"
      WHERE mo."memberId" = $(memberId)
        AND mo."deletedAt" IS NULL
        AND coalesce(ovr."allowAffiliation", true) = true
      ORDER BY mo."dateStart" DESC
    `,
    { memberId },
  )

  const blacklistedTitles = ['Investor', 'Mentor', 'Board Member']

  memberOrganizations = memberOrganizations.filter(
    (row) =>
      row.title &&
      !blacklistedTitles.some((t) => row.title.toLowerCase().includes(t.toLowerCase())),
  )

  const timeline = buildTimeline(memberOrganizations)

  const orgCases: Condition[] = [
    ..._.chain(manualAffiliations)
      .sortBy('dateStart')
      .reverse()
      .map((row) => ({
        when: [`"segmentId" = '${row.segmentId}'`, tsBetweenOrOpenEnd(row.dateStart, row.dateEnd)],
        matches: (activity) => {
          if (activity.segmentId !== row.segmentId) {
            return false
          }

          if (!row.dateStart) {
            return true
          }
          if (row.dateEnd) {
            return activity.timestamp >= row.dateStart && activity.timestamp <= row.dateEnd
          }
          return activity.timestamp >= row.dateStart
        },
        orgId: row.organizationId,
      }))
      .value(),

    ..._.chain(timeline)
      .filter((row) => !!row.dateStart)
      .sortBy('dateStart')
      .reverse()
      .map((row) => ({
        when: [tsBetweenOrOpenEnd(row.dateStart, row.dateEnd)],
        matches: (activity) => {
          if (!row.dateStart) {
            return true
          }
          if (row.dateEnd) {
            return activity.timestamp >= row.dateStart && activity.timestamp <= row.dateEnd
          }
          return activity.timestamp >= row.dateStart
        },
        orgId: row.organizationId,
      }))
      .value(),

    ..._.chain(memberOrganizations)
      .filter((row) => !row.dateStart && !row.dateEnd)
      .sortBy('createdAt')
      .reverse()
      .map((row) => ({
        when: [tsAfter(row.createdAt)],
        matches: (activity) => {
          return activity.timestamp >= row.createdAt
        },
        orgId: row.organizationId,
      }))
      .value(),
  ]

  const fallbackOrganizationId = _.chain(memberOrganizations)
    .filter((row) => !row.dateStart && !row.dateEnd)
    .sortBy('createdAt')
    .map((row) => row.organizationId)
    .head()
    .value()

  let fullCase: string
  if (orgCases.length > 0) {
    fullCase = `
            CASE
              ${orgCases.map(condition).join('\n')}
              ELSE ${nullableOrg(fallbackOrganizationId)}
            END
            `
  } else {
    fullCase = `${nullableOrg(fallbackOrganizationId)}`
  }

  async function insertIfMatches(activity: IDbActivityCreateData) {
    activity.organizationId = null

    if (orgCases.length > 0) {
      for (const condition of orgCases) {
        if (condition.matches(activity)) {
          activity.organizationId = condition.orgId
          break
        }
      }
    }

    await insertActivities([activity], true)
  }

  const qs = new QueryStream(
    formatQuery(
      `
        SELECT *
        FROM activities
        WHERE "memberId" = $(memberId)
          AND COALESCE("organizationId", cast('00000000-0000-0000-0000-000000000000' as uuid)) != COALESCE(
            ${fullCase},
            cast('00000000-0000-0000-0000-000000000000' as uuid)
          )
      `,
      { memberId },
    ),
  )
  const { processed, duration } = await qDb.stream(qs, async (stream) => {
    for await (const activity of stream) {
      await insertIfMatches(activity as unknown as IDbActivityCreateData)
    }
  })

  logger.info(`Updated ${processed} activities in ${duration}ms`)
}

export async function getAffiliationsLastCheckedAt(db: DbStore) {
  try {
    const result: IAffiliationsLastCheckedAt = await db.connection().oneOrNone(
      `
      select "affiliationsLastCheckedAt"
      from tenants
      where "id" = $(tenantId);`,
      {
        tenantId,
      },
    )
    return result?.affiliationsLastCheckedAt
  } catch (err) {
    throw new Error(err)
  }
}

export async function getAllMemberIdsPaginated(db: DbStore, limit: number, offset: number) {
  try {
    const results: IMemberId[] = await db.connection().any(
      `
      select id from members
      order by id asc
      limit $(limit)
      offset $(offset);`,
      {
        limit,
        offset,
      },
    )
    return results?.map((r) => r.id) || []
  } catch (err) {
    throw new Error(err)
  }
}

export async function getMemberIdsWithRecentRoleChanges(
  db: DbStore,
  affiliationsLastChecked: string,
  limit: number,
  offset: number,
) {
  try {
    const results: IMemberId[] = await db.connection().any(
      `
      select distinct mo."memberId" as id from "memberOrganizations" mo
      join "members" m on mo."memberId" = m."id"
      where
            (
            mo."createdAt" > $(affiliationsLastChecked) or
            mo."updatedAt" > $(affiliationsLastChecked) or
            mo."deletedAt" > $(affiliationsLastChecked)
            )
      order by mo."memberId" asc
      limit $(limit)
      offset $(offset);`,

      {
        affiliationsLastChecked,
        limit,
        offset,
      },
    )
    return results?.map((r) => r.id) || []
  } catch (err) {
    throw new Error(err)
  }
}

export async function updateAffiliationsLastCheckedAt(db: DbStore): Promise<void> {
  try {
    await db.connection().any(
      `
        update tenants set "affiliationsLastCheckedAt" = now()
        where "id" = $(tenantId);
      `,
      {
        tenantId,
      },
    )
  } catch (err) {
    throw new Error(err)
  }
}<|MERGE_RESOLUTION|>--- conflicted
+++ resolved
@@ -1,16 +1,10 @@
 import _ from 'lodash'
 import QueryStream from 'pg-query-stream'
 
-<<<<<<< HEAD
-import { getLongestDateRange } from '@crowd/common'
+import { getLongestDateRange, getDefaultTenantId } from '@crowd/common'
 import { DbConnOrTx, DbStore } from '@crowd/database'
 import { getServiceChildLogger } from '@crowd/logging'
 import { IMemberOrganization, ITenant } from '@crowd/types'
-=======
-import { getDefaultTenantId } from '@crowd/common'
-import { DbConnOrTx, DbStore } from '@crowd/database'
-import { getServiceChildLogger } from '@crowd/logging'
->>>>>>> 280c8a9e
 
 import { insertActivities } from '../../../activities'
 import { findMemberAffiliations } from '../../../member_segment_affiliations'
@@ -424,7 +418,10 @@
   }
 }
 
-export async function updateAffiliationsLastCheckedAt(db: DbStore): Promise<void> {
+export async function updateAffiliationsLastCheckedAt(
+  db: DbStore,
+  tenantId: string,
+): Promise<void> {
   try {
     await db.connection().any(
       `
