--- conflicted
+++ resolved
@@ -89,23 +89,6 @@
     .head()
     .value()
 
-<<<<<<< HEAD
-  if (orgCases.length === 0) {
-    return
-=======
-  let fullCase: string
-  if (orgCases.length > 0) {
-    fullCase = `
-          CASE
-            ${orgCases.map(condition).join('\n')}
-            ELSE ${nullableOrg(fallbackOrganizationId)}
-          END::UUID
-        `
-  } else {
-    fullCase = `${nullableOrg(fallbackOrganizationId)}::UUID`
->>>>>>> d51d2248
-  }
-
   const qdbQx = pgpQx(qDb)
   let fullCase: string
   if (orgCases.length > 0) {
