--- conflicted
+++ resolved
@@ -1,11 +1,7 @@
 import _ from 'lodash'
 import QueryStream from 'pg-query-stream'
 
-<<<<<<< HEAD
-import { DEFAULT_TENANT_ID } from '@crowd/common'
-=======
-import { getDefaultTenantId, getLongestDateRange } from '@crowd/common'
->>>>>>> bae2f366
+import { getLongestDateRange } from '@crowd/common'
 import { DbConnOrTx, DbStore } from '@crowd/database'
 import { getServiceChildLogger } from '@crowd/logging'
 import { IQueue } from '@crowd/queue'
@@ -19,7 +15,6 @@
 import { IAffiliationsLastCheckedAt, IMemberId } from './types'
 
 const logger = getServiceChildLogger('profiles_worker')
-const tenantId = DEFAULT_TENANT_ID
 
 export async function runMemberAffiliationsUpdate(
   pgDb: DbStore,
@@ -361,10 +356,7 @@
       `
       select "affiliationsLastCheckedAt"
       from tenants
-      where "id" = $(tenantId);`,
-      {
-        tenantId,
-      },
+      limit 1`,
     )
     return result?.affiliationsLastCheckedAt
   } catch (err) {
@@ -429,11 +421,8 @@
     await db.connection().any(
       `
         update tenants set "affiliationsLastCheckedAt" = now()
-        where "id" = $(tenantId);
+        limit 1
       `,
-      {
-        tenantId,
-      },
     )
   } catch (err) {
     throw new Error(err)
