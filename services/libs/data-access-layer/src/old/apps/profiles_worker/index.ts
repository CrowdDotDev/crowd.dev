--- conflicted
+++ resolved
@@ -145,7 +145,6 @@
   async function insertIfMatches(activity: IDbActivityCreateData) {
     activity.organizationId = null
 
-<<<<<<< HEAD
     if (orgCases.length > 0) {
       for (const condition of orgCases) {
         if (condition.matches(activity)) {
@@ -153,14 +152,9 @@
           break
         }
       }
-=======
-      activity.organizationId = condition.orgId
-      await insertActivities([activity], true)
-      return
->>>>>>> 77844a7e
     }
 
-    await insertActivities([activity])
+    await insertActivities([activity], true)
   }
 
   const qs = new QueryStream(
