import _ from 'lodash'
import QueryStream from 'pg-query-stream'

import { getDefaultTenantId, getLongestDateRange } from '@crowd/common'
import { DbConnOrTx, DbStore } from '@crowd/database'
import { getServiceChildLogger } from '@crowd/logging'
<<<<<<< HEAD
import { IMemberOrganization } from '@crowd/types'
=======
import { IQueue } from '@crowd/queue'
>>>>>>> 690317a2

import { insertActivities } from '../../../activities'
import { findMemberAffiliations } from '../../../member_segment_affiliations'
import { formatQuery, pgpQx } from '../../../queryExecutor'
import { IDbActivityCreateData } from '../data_sink_worker/repo/activity.data'

import { IAffiliationsLastCheckedAt, IMemberId } from './types'

const logger = getServiceChildLogger('profiles_worker')
const tenantId = getDefaultTenantId()

export async function runMemberAffiliationsUpdate(
  pgDb: DbStore,
  qDb: DbConnOrTx,
  queueClient: IQueue,
  memberId: string,
) {
  const qx = pgpQx(pgDb.connection())
  const tsBetween = (start: string, end: string) => {
    return `timestamp BETWEEN '${start}' AND '${end}'`
  }
  const tsAfter = (start: string) => {
    return `timestamp >= '${start}'`
  }

  const tsBetweenOrOpenEnd = (start: string, end: string) => {
    if (!start) {
      return 'TRUE'
    }

    if (end) {
      return tsBetween(start, end)
    }
    return tsAfter(start)
  }

  type Condition = {
    when: string[]
    orgId: string
    matches: (activity: IDbActivityCreateData) => boolean
  }

  type MemberOrganizationWithOverrides = IMemberOrganization & {
    isPrimaryWorkExperience: boolean
    memberCount: number
  }

  type TimelineItem = {
    organizationId: string
    isPrimaryWorkExperience: boolean
    withDates?: boolean
  }

  const condition = ({ when, orgId }: Condition) => {
    return `WHEN ${when.join(' AND ')} THEN ${nullableOrg(orgId)}`
  }

  const nullableOrg = (orgId: string) => (orgId ? `cast('${orgId}' as uuid)` : 'NULL')

  const isDateInInterval = (date: Date, start: Date | null, end: Date | null) => {
    return (!start || date >= start) && (!end || date <= end)
  }

  const findOrgsWithRolesInDate = (
    date: Date,
    memberOrganizations: MemberOrganizationWithOverrides[],
  ): MemberOrganizationWithOverrides[] => {
    const p = memberOrganizations.filter((row) => {
      const dateStart = row.dateStart ? new Date(row.dateStart) : null
      const dateEnd = row.dateEnd ? new Date(row.dateEnd) : null

      return (!dateStart && !dateEnd) || isDateInInterval(date, dateStart, dateEnd)
    })

    return p
  }

  const oneDayBefore = (date: Date) => {
    const newDate = new Date(date)
    newDate.setDate(newDate.getDate() - 1)
    return newDate
  }

  const selectPrimaryWorkExperience = (
    orgs: MemberOrganizationWithOverrides[],
  ): MemberOrganizationWithOverrides => {
    if (orgs.length === 1) {
      return orgs[0]
    }

    // first check if there's a primary work experience
    const primaryOrgs = orgs.filter((row) => row.isPrimaryWorkExperience)
    if (primaryOrgs.length > 0) {
      // favor the one with dates if there are multiple primary work experiences
      const withDates = primaryOrgs.filter((row) => !!row.dateStart)
      if (withDates.length > 0) {
        // there can be one primary work experiences with intersecting date ranges so just return the first one found
        return withDates[0]
      } else {
        // no orgs with dates were found, return the first org without dates and with primary flag
        return primaryOrgs[0]
      }
    } else {
      // no work experience was marked as primary by the user, use additional metrics to decide the primary
      // 1. favor the one with dates if there's only one
      const withDates = orgs.filter((row) => !!row.dateStart)
      if (withDates.length === 1) {
        // there can be one primary work exp with intersecting date ranges
        return withDates[0]
      }

      // 2. get the two orgs with the most members, and return the one with the most members if there's no draw
      const sortedByMembers = orgs.sort((a, b) => b.memberCount - a.memberCount)
      if (sortedByMembers[0].memberCount > sortedByMembers[1].memberCount) {
        return sortedByMembers[0]
      }

      // 3. there's a draw, return the one with the longer date range
      return getLongestDateRange(orgs)
    }
  }

  // solves conflicts in timeranges, always decides on one org when there are overlapping ranges
  const buildTimeline = (
    memberOrganizations: MemberOrganizationWithOverrides[],
  ): TimelineItem[] => {
    const memberOrgsWithDates = memberOrganizations.filter((row) => !!row.dateStart)

    const earliestStartDate = new Date(
      Math.min(...memberOrgsWithDates.map((row) => new Date(row.dateStart).getTime())),
    )

    const now = new Date()

    // loop from earliest to latest start date, day by day
    const timeline = []
    let currentPrimaryOrg = null
    let currentStartDate = null

    for (let date = earliestStartDate; date <= now; date.setDate(date.getDate() + 1)) {
      const orgs = findOrgsWithRolesInDate(date, memberOrganizations)

      if (orgs.length === 0) {
        // means there's a gap in the timeline, close the current range if there's one, but don't open a new one
        if (currentPrimaryOrg) {
          timeline.push({
            organizationId: currentPrimaryOrg.organizationId,
            dateStart: currentStartDate.toISOString(),
            dateEnd: oneDayBefore(date).toISOString(),
          })
        }
        currentPrimaryOrg = null
        currentStartDate = null
      } else {
        const primaryOrg = selectPrimaryWorkExperience(orgs)

        if (currentPrimaryOrg == null) {
          // means there's a new range starting
          currentPrimaryOrg = primaryOrg
          currentStartDate = new Date(date)
        } else if (currentPrimaryOrg !== primaryOrg) {
          // we have a new primary org, we need to close the current range and open a new one
          timeline.push({
            organizationId: currentPrimaryOrg.organizationId,
            dateStart: currentStartDate.toISOString(),
            dateEnd: oneDayBefore(date).toISOString(),
          })
          currentPrimaryOrg = primaryOrg
          currentStartDate = new Date(date)
        }
      }

      // if we're at the end, close the current range
      if (currentPrimaryOrg && currentStartDate && new Date(date.getTime() + 86400000) > now) {
        timeline.push({
          organizationId: currentPrimaryOrg.organizationId,
          dateStart: currentStartDate.toISOString(),
          dateEnd: currentPrimaryOrg.dateEnd,
        })
      }
    }

    return timeline
  }

  const manualAffiliations = await findMemberAffiliations(qx, memberId)

  let memberOrganizations = await qx.select(
    `
      WITH aggs as (
      SELECT
          osa."organizationId",
          sum(osa."memberCount") AS total_count
      FROM "organizationSegmentsAgg" osa
      WHERE osa."segmentId" IN (
          SELECT id
          FROM segments
          WHERE "grandparentId" is not null
              AND "parentId" is not null
      )
      group by osa."organizationId"
      )
      SELECT
        mo.id,
        mo.title,
        mo."organizationId",
        mo."dateStart",
        mo."dateEnd",
        mo."createdAt",
        coalesce(ovr."isPrimaryWorkExperience", false) as "isPrimaryWorkExperience",
        coalesce(a.total_count, 0) as "memberCount"
      FROM "memberOrganizations" mo
      LEFT JOIN "memberOrganizationAffiliationOverrides" ovr on ovr."memberOrganizationId" = mo.id
      LEFT JOIN aggs a on a."organizationId" = mo."organizationId"
      WHERE mo."memberId" = $(memberId)
        AND mo."deletedAt" IS NULL
        AND coalesce(ovr."allowAffiliation", true) = true
      ORDER BY mo."dateStart" DESC
    `,
    { memberId },
  )

  const blacklistedTitles = ['Investor', 'Mentor', 'Board Member']

  memberOrganizations = memberOrganizations.filter(
    (row) =>
      row.title &&
      !blacklistedTitles.some((t) => row.title.toLowerCase().includes(t.toLowerCase())),
  )

  const timeline = buildTimeline(memberOrganizations)

  const orgCases: Condition[] = [
    ..._.chain(manualAffiliations)
      .sortBy('dateStart')
      .reverse()
      .map((row) => ({
        when: [`"segmentId" = '${row.segmentId}'`, tsBetweenOrOpenEnd(row.dateStart, row.dateEnd)],
        matches: (activity) => {
          if (activity.segmentId !== row.segmentId) {
            return false
          }

          if (!row.dateStart) {
            return true
          }
          if (row.dateEnd) {
            return activity.timestamp >= row.dateStart && activity.timestamp <= row.dateEnd
          }
          return activity.timestamp >= row.dateStart
        },
        orgId: row.organizationId,
      }))
      .value(),

    ..._.chain(timeline)
      .filter((row) => !!row.dateStart)
      .sortBy('dateStart')
      .reverse()
      .map((row) => ({
        when: [tsBetweenOrOpenEnd(row.dateStart, row.dateEnd)],
        matches: (activity) => {
          if (!row.dateStart) {
            return true
          }
          if (row.dateEnd) {
            return activity.timestamp >= row.dateStart && activity.timestamp <= row.dateEnd
          }
          return activity.timestamp >= row.dateStart
        },
        orgId: row.organizationId,
      }))
      .value(),

    ..._.chain(memberOrganizations)
      .filter((row) => !row.dateStart && !row.dateEnd)
      .sortBy('createdAt')
      .reverse()
      .map((row) => ({
        when: [tsAfter(row.createdAt)],
        matches: (activity) => {
          return activity.timestamp >= row.createdAt
        },
        orgId: row.organizationId,
      }))
      .value(),
  ]

  const fallbackOrganizationId = _.chain(memberOrganizations)
    .filter((row) => !row.dateStart && !row.dateEnd)
    .sortBy('createdAt')
    .map((row) => row.organizationId)
    .head()
    .value()

  let fullCase: string
  if (orgCases.length > 0) {
    fullCase = `
            CASE
              ${orgCases.map(condition).join('\n')}
              ELSE ${nullableOrg(fallbackOrganizationId)}
            END
            `
  } else {
    fullCase = `${nullableOrg(fallbackOrganizationId)}`
  }

  async function insertIfMatches(activity: IDbActivityCreateData) {
    activity.organizationId = null

    if (orgCases.length > 0) {
      for (const condition of orgCases) {
        if (condition.matches(activity)) {
          activity.organizationId = condition.orgId
          break
        }
      }
    }

    await insertActivities(queueClient, [activity], true)
  }

  const qs = new QueryStream(
    formatQuery(
      `
        SELECT *
        FROM activities
        WHERE "memberId" = $(memberId)
          AND COALESCE("organizationId", cast('00000000-0000-0000-0000-000000000000' as uuid)) != COALESCE(
            ${fullCase},
            cast('00000000-0000-0000-0000-000000000000' as uuid)
          )
      `,
      { memberId },
    ),
  )
  const { processed, duration } = await qDb.stream(qs, async (stream) => {
    for await (const activity of stream) {
      await insertIfMatches(activity as unknown as IDbActivityCreateData)
    }
  })

  logger.info(`Updated ${processed} activities in ${duration}ms`)
}

export async function getAffiliationsLastCheckedAt(db: DbStore) {
  try {
    const result: IAffiliationsLastCheckedAt = await db.connection().oneOrNone(
      `
      select "affiliationsLastCheckedAt"
      from tenants
      where "id" = $(tenantId);`,
      {
        tenantId,
      },
    )
    return result?.affiliationsLastCheckedAt
  } catch (err) {
    throw new Error(err)
  }
}

export async function getAllMemberIdsPaginated(db: DbStore, limit: number, offset: number) {
  try {
    const results: IMemberId[] = await db.connection().any(
      `
      select id from members
      order by id asc
      limit $(limit)
      offset $(offset);`,
      {
        limit,
        offset,
      },
    )
    return results?.map((r) => r.id) || []
  } catch (err) {
    throw new Error(err)
  }
}

export async function getMemberIdsWithRecentRoleChanges(
  db: DbStore,
  affiliationsLastChecked: string,
  limit: number,
  offset: number,
) {
  try {
    const results: IMemberId[] = await db.connection().any(
      `
      select distinct mo."memberId" as id from "memberOrganizations" mo
      join "members" m on mo."memberId" = m."id"
      where
            (
            mo."createdAt" > $(affiliationsLastChecked) or
            mo."updatedAt" > $(affiliationsLastChecked) or
            mo."deletedAt" > $(affiliationsLastChecked)
            )
      order by mo."memberId" asc
      limit $(limit)
      offset $(offset);`,

      {
        affiliationsLastChecked,
        limit,
        offset,
      },
    )
    return results?.map((r) => r.id) || []
  } catch (err) {
    throw new Error(err)
  }
}

export async function updateAffiliationsLastCheckedAt(
  db: DbStore,
  tenantId: string,
): Promise<void> {
  try {
    await db.connection().any(
      `
        update tenants set "affiliationsLastCheckedAt" = now()
        where "id" = $(tenantId);
      `,
      {
        tenantId,
      },
    )
  } catch (err) {
    throw new Error(err)
  }
}<|MERGE_RESOLUTION|>--- conflicted
+++ resolved
@@ -4,11 +4,8 @@
 import { getDefaultTenantId, getLongestDateRange } from '@crowd/common'
 import { DbConnOrTx, DbStore } from '@crowd/database'
 import { getServiceChildLogger } from '@crowd/logging'
-<<<<<<< HEAD
 import { IMemberOrganization } from '@crowd/types'
-=======
 import { IQueue } from '@crowd/queue'
->>>>>>> 690317a2
 
 import { insertActivities } from '../../../activities'
 import { findMemberAffiliations } from '../../../member_segment_affiliations'
