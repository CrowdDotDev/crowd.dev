import _ from 'lodash'

import { getDefaultTenantId, getLongestDateRange } from '@crowd/common'
import { DbConnOrTx, DbStore } from '@crowd/database'
import { getServiceChildLogger } from '@crowd/logging'
import { IQueue } from '@crowd/queue'
import { IMemberOrganization } from '@crowd/types'

<<<<<<< HEAD
import { insertActivities, updateActivityRelationsById } from '../../../activities'
import { findMemberAffiliations } from '../../../member_segment_affiliations'
import { dbStoreQx, formatQuery, pgpQx } from '../../../queryExecutor'
=======
import { updateActivities } from '../../../activities/update'
import { findMemberAffiliations } from '../../../member_segment_affiliations'
import { QueryExecutor, pgpQx } from '../../../queryExecutor'
>>>>>>> 90965c54
import { IDbActivityCreateData } from '../data_sink_worker/repo/activity.data'

import { IAffiliationsLastCheckedAt, IMemberId } from './types'

const logger = getServiceChildLogger('profiles_worker')
const tenantId = getDefaultTenantId()

type Condition = {
  when: string[]
  orgId: string
  matches: (activity: IDbActivityCreateData) => boolean
}

type MemberOrganizationWithOverrides = IMemberOrganization & {
  isPrimaryWorkExperience: boolean
  memberCount: number
}

type TimelineItem = {
  organizationId: string
  isPrimaryWorkExperience: boolean
  withDates?: boolean
}

export async function prepareMemberAffiliationsUpdate(qx: QueryExecutor, memberId: string) {
  const tsBetween = (start: string, end: string) => {
    return `timestamp BETWEEN '${start}' AND '${end}'`
  }
  const tsAfter = (start: string) => {
    return `timestamp >= '${start}'`
  }

  const tsBetweenOrOpenEnd = (start: string, end: string) => {
    if (!start) {
      return 'TRUE'
    }

    if (end) {
      return tsBetween(start, end)
    }
    return tsAfter(start)
  }

  const condition = ({ when, orgId }: Condition) => {
    return `WHEN ${when.join(' AND ')} THEN ${nullableOrg(orgId)}`
  }

  const nullableOrg = (orgId: string) => (orgId ? `cast('${orgId}' as uuid)` : 'NULL')

  const isDateInInterval = (date: Date, start: Date | null, end: Date | null) => {
    return (!start || date >= start) && (!end || date <= end)
  }

  const findOrgsWithRolesInDate = (
    date: Date,
    memberOrganizations: MemberOrganizationWithOverrides[],
  ): MemberOrganizationWithOverrides[] => {
    const p = memberOrganizations.filter((row) => {
      const dateStart = row.dateStart ? new Date(row.dateStart) : null
      const dateEnd = row.dateEnd ? new Date(row.dateEnd) : null

      return (!dateStart && !dateEnd) || isDateInInterval(date, dateStart, dateEnd)
    })

    return p
  }

  const oneDayBefore = (date: Date) => {
    const newDate = new Date(date)
    newDate.setDate(newDate.getDate() - 1)
    return newDate
  }

  const selectPrimaryWorkExperience = (
    orgs: MemberOrganizationWithOverrides[],
  ): MemberOrganizationWithOverrides => {
    if (orgs.length === 1) {
      return orgs[0]
    }

    // first check if there's a primary work experience
    const primaryOrgs = orgs.filter((row) => row.isPrimaryWorkExperience)
    if (primaryOrgs.length > 0) {
      // favor the one with dates if there are multiple primary work experiences
      const withDates = primaryOrgs.filter((row) => !!row.dateStart)
      if (withDates.length > 0) {
        // there can be one primary work experiences with intersecting date ranges so just return the first one found
        return withDates[0]
      } else {
        // no orgs with dates were found, return the first org without dates and with primary flag
        return primaryOrgs[0]
      }
    } else {
      // no work experience was marked as primary by the user, use additional metrics to decide the primary
      // 1. favor the one with dates if there's only one
      const withDates = orgs.filter((row) => !!row.dateStart)
      if (withDates.length === 1) {
        // there can be one primary work exp with intersecting date ranges
        return withDates[0]
      }

      // 2. get the two orgs with the most members, and return the one with the most members if there's no draw
      const sortedByMembers = orgs.sort((a, b) => b.memberCount - a.memberCount)
      if (sortedByMembers[0].memberCount > sortedByMembers[1].memberCount) {
        return sortedByMembers[0]
      }

      // 3. there's a draw, return the one with the longer date range
      return getLongestDateRange(orgs)
    }
  }

  // solves conflicts in timeranges, always decides on one org when there are overlapping ranges
  const buildTimeline = (
    memberOrganizations: MemberOrganizationWithOverrides[],
  ): TimelineItem[] => {
    const memberOrgsWithDates = memberOrganizations.filter((row) => !!row.dateStart)

    const earliestStartDate = new Date(
      Math.min(...memberOrgsWithDates.map((row) => new Date(row.dateStart).getTime())),
    )

    const now = new Date()

    // loop from earliest to latest start date, day by day
    const timeline = []
    let currentPrimaryOrg = null
    let currentStartDate = null

    for (let date = earliestStartDate; date <= now; date.setDate(date.getDate() + 1)) {
      const orgs = findOrgsWithRolesInDate(date, memberOrganizations)

      if (orgs.length === 0) {
        // means there's a gap in the timeline, close the current range if there's one, but don't open a new one
        if (currentPrimaryOrg) {
          timeline.push({
            organizationId: currentPrimaryOrg.organizationId,
            dateStart: currentStartDate.toISOString(),
            dateEnd: oneDayBefore(date).toISOString(),
          })
        }
        currentPrimaryOrg = null
        currentStartDate = null
      } else {
        const primaryOrg = selectPrimaryWorkExperience(orgs)

        if (currentPrimaryOrg == null) {
          // means there's a new range starting
          currentPrimaryOrg = primaryOrg
          currentStartDate = new Date(date)
        } else if (currentPrimaryOrg !== primaryOrg) {
          // we have a new primary org, we need to close the current range and open a new one
          timeline.push({
            organizationId: currentPrimaryOrg.organizationId,
            dateStart: currentStartDate.toISOString(),
            dateEnd: oneDayBefore(date).toISOString(),
          })
          currentPrimaryOrg = primaryOrg
          currentStartDate = new Date(date)
        }
      }

      // if we're at the end, close the current range
      if (currentPrimaryOrg && currentStartDate && new Date(date.getTime() + 86400000) > now) {
        timeline.push({
          organizationId: currentPrimaryOrg.organizationId,
          dateStart: currentStartDate.toISOString(),
          dateEnd: currentPrimaryOrg.dateEnd,
        })
      }
    }

    return timeline
  }

  const manualAffiliations = await findMemberAffiliations(qx, memberId)

  let memberOrganizations = await qx.select(
    `
      WITH aggs as (
      SELECT
          osa."organizationId",
          sum(osa."memberCount") AS total_count
      FROM "organizationSegmentsAgg" osa
      WHERE osa."segmentId" IN (
          SELECT id
          FROM segments
          WHERE "grandparentId" is not null
              AND "parentId" is not null
      )
      group by osa."organizationId"
      )
      SELECT
        mo.id,
        mo.title,
        mo."organizationId",
        mo."dateStart",
        mo."dateEnd",
        mo."createdAt",
        coalesce(ovr."isPrimaryWorkExperience", false) as "isPrimaryWorkExperience",
        coalesce(a.total_count, 0) as "memberCount"
      FROM "memberOrganizations" mo
      LEFT JOIN "memberOrganizationAffiliationOverrides" ovr on ovr."memberOrganizationId" = mo.id
      LEFT JOIN aggs a on a."organizationId" = mo."organizationId"
      WHERE mo."memberId" = $(memberId)
        AND mo."deletedAt" IS NULL
        AND coalesce(ovr."allowAffiliation", true) = true
      ORDER BY mo."dateStart" DESC
    `,
    { memberId },
  )

  const blacklistedTitles = ['Investor', 'Mentor', 'Board Member']

  memberOrganizations = memberOrganizations.filter(
    (row) =>
      row.title !== null &&
      row.title !== undefined &&
      !blacklistedTitles.some((t) => row.title.toLowerCase().includes(t.toLowerCase())),
  )

  // clean unknown dated work experiences if there is one marked as primary
  const primaryUnknownDatedWorkExperience = memberOrganizations.find(
    (row) => row.isPrimaryWorkExperience && !row.dateStart && !row.dateEnd,
  )

  if (primaryUnknownDatedWorkExperience) {
    memberOrganizations = memberOrganizations.filter(
      (row) => row.dateStart || row.id === primaryUnknownDatedWorkExperience.id,
    )
  }

  const timeline = buildTimeline(memberOrganizations)

  const orgCases: Condition[] = [
    ..._.chain(manualAffiliations)
      .sortBy('dateStart')
      .reverse()
      .map((row) => ({
        when: [`"segmentId" = '${row.segmentId}'`, tsBetweenOrOpenEnd(row.dateStart, row.dateEnd)],
        matches: (activity) => {
          if (activity.segmentId !== row.segmentId) {
            return false
          }

          if (!row.dateStart) {
            return true
          }
          if (row.dateEnd) {
            return activity.timestamp >= row.dateStart && activity.timestamp <= row.dateEnd
          }
          return activity.timestamp >= row.dateStart
        },
        orgId: row.organizationId,
      }))
      .value(),

    ..._.chain(timeline)
      .filter((row) => !!row.dateStart)
      .sortBy('dateStart')
      .reverse()
      .map((row) => ({
        when: [tsBetweenOrOpenEnd(row.dateStart, row.dateEnd)],
        matches: (activity) => {
          if (!row.dateStart) {
            return true
          }
          if (row.dateEnd) {
            return activity.timestamp >= row.dateStart && activity.timestamp <= row.dateEnd
          }
          return activity.timestamp >= row.dateStart
        },
        orgId: row.organizationId,
      }))
      .value(),

    ..._.chain(memberOrganizations)
      .filter((row) => !row.dateStart && !row.dateEnd)
      .sortBy('createdAt')
      .reverse()
      .map((row) => ({
        when: [tsAfter(row.createdAt)],
        matches: (activity) => {
          return activity.timestamp >= row.createdAt
        },
        orgId: row.organizationId,
      }))
      .value(),
  ]

  const fallbackOrganizationId = _.chain(memberOrganizations)
    .filter((row) => !row.dateStart && !row.dateEnd)
    .sortBy('createdAt')
    .map((row) => row.organizationId)
    .head()
    .value()

  let fullCase: string
  if (orgCases.length > 0) {
    fullCase = `
            CASE
              ${orgCases.map(condition).join('\n')}
              ELSE ${nullableOrg(fallbackOrganizationId)}
            END
            `
  } else {
    fullCase = `${nullableOrg(fallbackOrganizationId)}`
  }

<<<<<<< HEAD
  async function insertIfMatches(activity: IDbActivityCreateData) {
    activity.organizationId = fallbackOrganizationId || null
=======
  return { orgCases, fullCase }
}
>>>>>>> 90965c54

export function figureOutNewOrgId(activity: IDbActivityCreateData, orgCases: Condition[]) {
  if (orgCases.length > 0) {
    for (const condition of orgCases) {
      if (condition.matches(activity)) {
        return condition.orgId
      }
    }
<<<<<<< HEAD

    await insertActivities(queueClient, [activity], true)
    return activity
=======
>>>>>>> 90965c54
  }

  return null
}

export async function runMemberAffiliationsUpdate(
  pgDb: DbStore,
  qDb: DbConnOrTx,
  queueClient: IQueue,
  memberId: string,
) {
  const qx = pgpQx(pgDb.connection())

  const { orgCases, fullCase } = await prepareMemberAffiliationsUpdate(qx, memberId)

  const { processed, duration } = await updateActivities(
    qDb,
    queueClient,
    async (activity) => ({ organizationId: figureOutNewOrgId(activity, orgCases) }),
    `
      "memberId" = $(memberId)
      AND COALESCE("organizationId", cast('00000000-0000-0000-0000-000000000000' as uuid)) != COALESCE(
        ${fullCase},
        cast('00000000-0000-0000-0000-000000000000' as uuid)
      )
    `,
    { memberId },
  )
<<<<<<< HEAD
  const batchSize = 100
  let activityRelationPromises: Promise<void>[] = []

  const batchProcessActivityRelations = async () => {
    await Promise.all(activityRelationPromises)
    activityRelationPromises = []
  }

  const { processed, duration } = await qDb.stream(qs, async (stream) => {
    for await (const activity of stream) {
      const activityWithCorrectOrgId = await insertIfMatches(
        activity as unknown as IDbActivityCreateData,
      )
      activityRelationPromises.push(
        updateActivityRelationsById(dbStoreQx(pgDb), {
          activityId: activityWithCorrectOrgId.id,
          organizationId: activityWithCorrectOrgId.organizationId,
        }),
      )

      if (activityRelationPromises.length >= batchSize) {
        await batchProcessActivityRelations()
      }
    }

    // process the last batch (if any)
    await batchProcessActivityRelations()
  })
=======
>>>>>>> 90965c54

  logger.info(`Updated ${processed} activities in ${duration}ms`)
}

export async function getAffiliationsLastCheckedAt(db: DbStore) {
  try {
    const result: IAffiliationsLastCheckedAt = await db.connection().oneOrNone(
      `
      select "affiliationsLastCheckedAt"
      from tenants
      where "id" = $(tenantId);`,
      {
        tenantId,
      },
    )
    return result?.affiliationsLastCheckedAt
  } catch (err) {
    throw new Error(err)
  }
}

export async function getAllMemberIdsPaginated(db: DbStore, limit: number, offset: number) {
  try {
    const results: IMemberId[] = await db.connection().any(
      `
      select id from members
      order by id asc
      limit $(limit)
      offset $(offset);`,
      {
        limit,
        offset,
      },
    )
    return results?.map((r) => r.id) || []
  } catch (err) {
    throw new Error(err)
  }
}

export async function getMemberIdsWithRecentRoleChanges(
  db: DbStore,
  affiliationsLastChecked: string,
  limit: number,
  offset: number,
) {
  try {
    const results: IMemberId[] = await db.connection().any(
      `
      select distinct mo."memberId" as id from "memberOrganizations" mo
      join "members" m on mo."memberId" = m."id"
      where
            (
            mo."createdAt" > $(affiliationsLastChecked) or
            mo."updatedAt" > $(affiliationsLastChecked) or
            mo."deletedAt" > $(affiliationsLastChecked)
            )
      order by mo."memberId" asc
      limit $(limit)
      offset $(offset);`,

      {
        affiliationsLastChecked,
        limit,
        offset,
      },
    )
    return results?.map((r) => r.id) || []
  } catch (err) {
    throw new Error(err)
  }
}

export async function updateAffiliationsLastCheckedAt(db: DbStore): Promise<void> {
  try {
    await db.connection().any(
      `
        update tenants set "affiliationsLastCheckedAt" = now()
        where "id" = $(tenantId);
      `,
      {
        tenantId,
      },
    )
  } catch (err) {
    throw new Error(err)
  }
}<|MERGE_RESOLUTION|>--- conflicted
+++ resolved
@@ -6,15 +6,9 @@
 import { IQueue } from '@crowd/queue'
 import { IMemberOrganization } from '@crowd/types'
 
-<<<<<<< HEAD
-import { insertActivities, updateActivityRelationsById } from '../../../activities'
-import { findMemberAffiliations } from '../../../member_segment_affiliations'
-import { dbStoreQx, formatQuery, pgpQx } from '../../../queryExecutor'
-=======
 import { updateActivities } from '../../../activities/update'
 import { findMemberAffiliations } from '../../../member_segment_affiliations'
 import { QueryExecutor, pgpQx } from '../../../queryExecutor'
->>>>>>> 90965c54
 import { IDbActivityCreateData } from '../data_sink_worker/repo/activity.data'
 
 import { IAffiliationsLastCheckedAt, IMemberId } from './types'
@@ -324,13 +318,8 @@
     fullCase = `${nullableOrg(fallbackOrganizationId)}`
   }
 
-<<<<<<< HEAD
-  async function insertIfMatches(activity: IDbActivityCreateData) {
-    activity.organizationId = fallbackOrganizationId || null
-=======
   return { orgCases, fullCase }
 }
->>>>>>> 90965c54
 
 export function figureOutNewOrgId(activity: IDbActivityCreateData, orgCases: Condition[]) {
   if (orgCases.length > 0) {
@@ -339,12 +328,6 @@
         return condition.orgId
       }
     }
-<<<<<<< HEAD
-
-    await insertActivities(queueClient, [activity], true)
-    return activity
-=======
->>>>>>> 90965c54
   }
 
   return null
@@ -373,37 +356,6 @@
     `,
     { memberId },
   )
-<<<<<<< HEAD
-  const batchSize = 100
-  let activityRelationPromises: Promise<void>[] = []
-
-  const batchProcessActivityRelations = async () => {
-    await Promise.all(activityRelationPromises)
-    activityRelationPromises = []
-  }
-
-  const { processed, duration } = await qDb.stream(qs, async (stream) => {
-    for await (const activity of stream) {
-      const activityWithCorrectOrgId = await insertIfMatches(
-        activity as unknown as IDbActivityCreateData,
-      )
-      activityRelationPromises.push(
-        updateActivityRelationsById(dbStoreQx(pgDb), {
-          activityId: activityWithCorrectOrgId.id,
-          organizationId: activityWithCorrectOrgId.organizationId,
-        }),
-      )
-
-      if (activityRelationPromises.length >= batchSize) {
-        await batchProcessActivityRelations()
-      }
-    }
-
-    // process the last batch (if any)
-    await batchProcessActivityRelations()
-  })
-=======
->>>>>>> 90965c54
 
   logger.info(`Updated ${processed} activities in ${duration}ms`)
 }
