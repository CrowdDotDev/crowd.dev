--- conflicted
+++ resolved
@@ -1,12 +1,7 @@
 import { generateUUIDv4 } from '@crowd/common'
 import { DbTransaction } from '@crowd/database'
-<<<<<<< HEAD
-import { generateUUIDv4 } from '@crowd/common'
-=======
 import { MemberIdentityType } from '@crowd/types'
-import { EnrichmentAPIMember } from '@crowd/types/src/premium'
 
->>>>>>> 99bb419d
 import { upsertMemberIdentity } from '../../../../member_identities'
 import { PgPromiseQueryExecutor } from '../../../../queryExecutor'
 
