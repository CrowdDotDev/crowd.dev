--- conflicted
+++ resolved
@@ -6,16 +6,15 @@
   hash: number
 }
 
-<<<<<<< HEAD
 export interface IActivityPartial {
   id: string
   wrongMemberId: string
   correctMemberId: string
-=======
+}
+
 export interface IFindMemberMergeActionReplacement {
   memberId: string
   startDate?: string
   endDate?: string
   userId?: string
->>>>>>> 4683e76e
 }