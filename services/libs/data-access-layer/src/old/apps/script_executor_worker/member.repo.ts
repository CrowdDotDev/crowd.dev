import { DbConnection, DbTransaction } from '@crowd/database'
import { Logger } from '@crowd/logging'
<<<<<<< HEAD
import { ISimilarMember } from './types'
import { IMember } from '@crowd/types'
=======
import { IFindMemberIdentitiesGroupedByPlatformResult, ISimilarMember } from './types'
>>>>>>> b011f316

class MemberRepository {
  constructor(
    private readonly connection: DbConnection | DbTransaction,
    private readonly log: Logger,
  ) {}

  async findMembersWithSameVerifiedEmailsInDifferentPlatforms(
    tenantId: string,
    limit = 50,
    afterHash: number = undefined,
  ): Promise<ISimilarMember[]> {
    let rows: ISimilarMember[] = []
    try {
      const afterHashFilter = afterHash
        ? ` and Greatest(Hashtext(Concat(a."memberId", b."memberId")), Hashtext(Concat(b."memberId", a."memberId"))) < $(afterHash) `
        : ''
      rows = await this.connection.query(
        `
    select 
        max(a."memberId"::text) as "primaryMemberId",
        min(b."memberId"::text) as "secondaryMemberId",
        max(a.value) as "primaryMemberIdentityValue",
        min(a.value) as "secondaryMemberIdentityValue",
        Greatest(Hashtext(Concat(a."memberId", b."memberId")), Hashtext(Concat(b."memberId", a."memberId"))) as hash
    from "memberIdentities" a
    join "memberIdentities" b on
        lower(a.value) = lower(b.value)
        and a."tenantId" = b."tenantId"
        and a."memberId" != b."memberId"
        and a.verified and b.verified
        and a.type = 'email'
        and a."tenantId" = $(tenantId)
        ${afterHashFilter}
    group by hash
    order by hash desc
    limit $(limit);
      `,
        {
          tenantId,
          afterHash,
          limit,
        },
      )
    } catch (err) {
      this.log.error('Error while finding members!', err)

      throw new Error(err)
    }

    return rows
  }

  async findMembersWithSameGithubIdentitiesDifferentCapitalization(
    tenantId: string,
    platform: string,
    limit = 50,
    afterHash: number = undefined,
  ): Promise<ISimilarMember[]> {
    let rows: ISimilarMember[] = []
    try {
      const afterHashFilter = afterHash
        ? ` and Greatest(Hashtext(Concat(a."memberId", b."memberId")), Hashtext(Concat(b."memberId", a."memberId"))) < $(afterHash) `
        : ''
      rows = await this.connection.query(
        `
    select 
        max(a."memberId"::text) as "primaryMemberId",
        min(b."memberId"::text) as "secondaryMemberId",
        max(a.value) as "primaryMemberIdentityValue",
        min(a.value) as "secondaryMemberIdentityValue",
        Greatest(Hashtext(Concat(a."memberId", b."memberId")), Hashtext(Concat(b."memberId", a."memberId"))) as hash
    from "memberIdentities" a
    join "memberIdentities" b on
        lower(a.value) = lower(b.value)
        and a.platform = b.platform
        and a."tenantId" = b."tenantId"
        and a."memberId" != b."memberId"
        and a.verified and b.verified
        and a.type = 'username'
        and a."tenantId" = $(tenantId)
        and a.platform = $(platform)
        ${afterHashFilter}
    where a."memberId" not in ('5c1a19a0-f85f-11ee-9aad-07d434aa9110', 'c14aec30-e84e-11ee-a714-e30d1595b2e7') and
          b."memberId" not in ('5c1a19a0-f85f-11ee-9aad-07d434aa9110', 'c14aec30-e84e-11ee-a714-e30d1595b2e7')
    group by hash
    order by hash desc
    limit $(limit);
      `,
        {
          tenantId,
          platform,
          afterHash,
          limit,
        },
      )
    } catch (err) {
      this.log.error('Error while finding members!', err)

      throw new Error(err)
    }

    return rows
  }

<<<<<<< HEAD
  async findMemberById(memberId: string): Promise<IMember | null> {
    let member: IMember

    try {
      member = await this.connection.oneOrNone(
        `
        select * from "members" where id = $(memberId)
=======
  async findMemberIdentitiesGroupedByPlatform(
    memberId: string,
  ): Promise<IFindMemberIdentitiesGroupedByPlatformResult[]> {
    let rows: IFindMemberIdentitiesGroupedByPlatformResult[] = []
    try {
      rows = await this.connection.query(
        `
        select 
          array_agg(mi.platform) as platforms, 
          array_agg(mi.type) as types,
          array_agg(mi.verified) as verified,
          max(mi."tenantId"::text) as "tenantId",
          array_agg(mi.value) as values,
          lower(mi.value) as "groupedByValue"
        from "memberIdentities" mi
        where mi."memberId" = $(memberId)
        group by lower(mi.value);
>>>>>>> b011f316
      `,
        {
          memberId,
        },
      )
    } catch (err) {
<<<<<<< HEAD
      this.log.error('Error while finding member!', err)
=======
      this.log.error('Error while finding similar identities in a member!', err)
>>>>>>> b011f316

      throw new Error(err)
    }

<<<<<<< HEAD
    return member
=======
    return rows
>>>>>>> b011f316
  }
}

export default MemberRepository<|MERGE_RESOLUTION|>--- conflicted
+++ resolved
@@ -1,11 +1,7 @@
 import { DbConnection, DbTransaction } from '@crowd/database'
 import { Logger } from '@crowd/logging'
-<<<<<<< HEAD
-import { ISimilarMember } from './types'
+import { IFindMemberIdentitiesGroupedByPlatformResult, ISimilarMember } from './types'
 import { IMember } from '@crowd/types'
-=======
-import { IFindMemberIdentitiesGroupedByPlatformResult, ISimilarMember } from './types'
->>>>>>> b011f316
 
 class MemberRepository {
   constructor(
@@ -111,15 +107,6 @@
     return rows
   }
 
-<<<<<<< HEAD
-  async findMemberById(memberId: string): Promise<IMember | null> {
-    let member: IMember
-
-    try {
-      member = await this.connection.oneOrNone(
-        `
-        select * from "members" where id = $(memberId)
-=======
   async findMemberIdentitiesGroupedByPlatform(
     memberId: string,
   ): Promise<IFindMemberIdentitiesGroupedByPlatformResult[]> {
@@ -137,27 +124,39 @@
         from "memberIdentities" mi
         where mi."memberId" = $(memberId)
         group by lower(mi.value);
->>>>>>> b011f316
       `,
         {
           memberId,
         },
       )
     } catch (err) {
-<<<<<<< HEAD
-      this.log.error('Error while finding member!', err)
-=======
       this.log.error('Error while finding similar identities in a member!', err)
->>>>>>> b011f316
 
       throw new Error(err)
     }
 
-<<<<<<< HEAD
+    return rows
+  }
+
+  async findMemberById(memberId: string): Promise<IMember | null> {
+    let member: IMember
+
+    try {
+      member = await this.connection.oneOrNone(
+        `
+        select * from "members" where id = $(memberId)
+      `,
+        {
+          memberId,
+        },
+      )
+    } catch (err) {
+      this.log.error('Error while finding member!', err)
+
+      throw new Error(err)
+    }
+
     return member
-=======
-    return rows
->>>>>>> b011f316
   }
 }
 
