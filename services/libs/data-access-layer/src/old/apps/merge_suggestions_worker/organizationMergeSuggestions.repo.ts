--- conflicted
+++ resolved
@@ -1,13 +1,9 @@
 import { DbConnection, DbTransaction } from '@crowd/database'
 import { Logger } from '@crowd/logging'
 import {
-<<<<<<< HEAD
   ILLMConsumableOrganization,
   IOrganizationMergeSuggestion,
-=======
-  IOrganizationMergeSuggestion,
   OrganizationMergeSuggestionTable,
->>>>>>> 268e005d
   SuggestionType,
 } from '@crowd/types'
 import {
