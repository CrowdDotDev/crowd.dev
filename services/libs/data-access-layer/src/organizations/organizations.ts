<<<<<<< HEAD
import { IMemberOrganization, IOrganizationIdSource, SyncStatus } from '@crowd/types'
=======
import {
  IMemberOrganization,
  IOrganizationIdSource,
  OrganizationIdentityType,
  SyncStatus,
} from '@crowd/types'
>>>>>>> d51d2248
import { QueryExecutor } from '../queryExecutor'
import { prepareSelectColumns } from '../utils'
import {
  IActiveOrganizationsTimeseriesResult,
  IDbOrgIdentity,
  IDbOrganization,
  IDbOrganizationInput,
  IEnrichableOrganizationData,
  IQueryNumberOfActiveOrganizations,
  IQueryNumberOfNewOrganizations,
  IQueryTimeseriesOfNewOrganizations,
} from './types'

const ORG_SELECT_COLUMNS = [
  'id',
  'tenantId',
  'description',
  'displayName',
  'logo',
  'tags',
  'employees',
  'revenueRange',
  'importHash',
  'location',
  'isTeamOrganization',
  'type',
  'size',
  'headline',
  'industry',
  'founded',
  'employeeChurnRate',
  'employeeGrowthRate',
  'manuallyCreated',
]

export async function findOrgIdByDisplayName(
  qx: QueryExecutor,
  {
    tenantId,
    orgName,
    exact = false,
  }: {
    tenantId: string
    orgName: string
    exact: boolean
  },
): Promise<string | null> {
  const displayNameClause = exact
    ? '"displayName" = $(displayName)'
    : '"displayName" ILIKE $(displayName)'

  const result = await qx.selectOneOrNone(
    `
      SELECT id
      FROM organizations
      WHERE ${displayNameClause}
        AND "tenantId" = $(tenantId)
        AND "deletedAt" IS NULL
      LIMIT 1;
    `,
    {
      displayName: exact ? orgName : `%${orgName}%`,
      tenantId,
    },
  )

  if (result) {
    return result.id
  }

  return null
}

export async function findOrgBySourceId(
  qx: QueryExecutor,
  tenantId: string,
  segmentId: string,
  platform: string,
  sourceId: string,
): Promise<IDbOrganization | null> {
  const result = await qx.selectOneOrNone(
    `
    with
        "organizationsWithSourceIdAndSegment" as (
            select oi."organizationId"
            from "organizationIdentities" oi
            join "organizationSegments" os on oi."organizationId" = os."organizationId"
            where
                  oi.platform = $(platform)
                  and oi."sourceId" = $(sourceId)
                  and os."segmentId" =  $(segmentId)
            order by oi."updatedAt" desc
            limit 1
        )
    select ${prepareSelectColumns(ORG_SELECT_COLUMNS, 'o')}
    from organizations o
    where o."tenantId" = $(tenantId)
    and o.id in (select distinct "organizationId" from "organizationsWithSourceIdAndSegment");`,
    { tenantId, sourceId, segmentId, platform },
  )

  return result
}

export async function findOrgById(
  qe: QueryExecutor,
  organizationId: string,
): Promise<IDbOrganization | null> {
  const result = await qe.selectOneOrNone(
    `
    select  ${prepareSelectColumns(ORG_SELECT_COLUMNS, 'o')}
    from organizations o
    `,
    {
      organizationId,
    },
  )

  return result
}

export async function findOrgByVerifiedIdentity(
  qx: QueryExecutor,
  tenantId: string,
  identity: IDbOrgIdentity,
): Promise<IDbOrganization | null> {
  const result = await qx.selectOneOrNone(
    `
    with "organizationsWithIdentity" as (
              select oi."organizationId"
              from "organizationIdentities" oi
              where
                    oi."tenantId" = $(tenantId)
                    and oi.platform = $(platform)
                    and lower(oi.value) = lower($(value))
                    and oi.type = $(type)
                    and oi.verified = true
          )
          select  ${prepareSelectColumns(ORG_SELECT_COLUMNS, 'o')}
          from organizations o
          where o."tenantId" = $(tenantId)
          and o.id in (select distinct "organizationId" from "organizationsWithIdentity")
          limit 1;
    `,
    {
      tenantId,
      value: identity.value,
      platform: identity.platform,
      type: identity.type,
    },
  )

  return result
}

export async function getOrgIdentities(
  qx: QueryExecutor,
  organizationId: string,
  tenantId: string,
): Promise<IDbOrgIdentity[]> {
  return await qx.select(
    `
      select platform,
             type,
             value,
             verified,
             "sourceId",
             "integrationId"
      from "organizationIdentities"
      where "organizationId" = $(organizationId) and
            "tenantId" = $(tenantId)
    `,
    {
      organizationId,
      tenantId,
    },
  )
}

export async function getOrgIdsToEnrich(
  qe: QueryExecutor,
  perPage: number,
  page: number,
): Promise<IEnrichableOrganizationData[]> {
  const conditions: string[] = [
    'o."deletedAt" is null',
    `(o."lastEnrichedAt" is null or o."lastEnrichedAt" < now() - interval '3 months')`,
    'ad."activityCount" >= 3',
  ]

  const query = `
  with activity_data as (select "organizationId",
                                sum("activityCount")  as "activityCount",
                                max("lastActive")     as "lastActive"
                        from "organizationSegmentsAgg"
                        group by "organizationId")
  select o.id as "organizationId",
         o."tenantId"
  from organizations o
          inner join activity_data ad on ad."organizationId" = o.id
  where ${conditions.join(' and ')}
  order by ad."activityCount" desc
  limit ${perPage} offset ${(page - 1) * perPage};
  `

  const results = await qe.select(query)
  return results
}

export async function markOrganizationEnriched(
  qe: QueryExecutor,
  organizationId: string,
): Promise<void> {
  await qe.selectNone(
    `
    update organizations
    set "lastEnrichedAt" = now()
    where id = $(organizationId)
    `,
    {
      organizationId,
    },
  )
}

export async function addOrgsToSegments(
  qe: QueryExecutor,
  tenantId: string,
  segmentId: string,
  orgIds: string[],
): Promise<void> {
  const parameters: Record<string, unknown> = {
    tenantId,
    segmentId,
  }

  const valueStrings = []
  for (let i = 0; i < orgIds.length; i++) {
    const orgId = orgIds[i]
    parameters[`orgId_${i}`] = orgId
    valueStrings.push(`($(tenantId), $(segmentId), $(orgId_${i}), now())`)
  }

  const valueString = valueStrings.join(',')

  const query = `
  insert into "organizationSegments"("tenantId", "segmentId", "organizationId", "createdAt")
  values ${valueString}
  on conflict do nothing;
  `

  await qe.selectNone(query, parameters)
}

export async function addOrgsToMember(
  qe: QueryExecutor,
  memberId: string,
  orgs: IOrganizationIdSource[],
): Promise<void> {
  const parameters: Record<string, unknown> = {
    memberId,
  }

  const valueStrings = []
  for (let i = 0; i < orgs.length; i++) {
    const org = orgs[i]
    parameters[`orgId_${i}`] = org.id
    parameters[`source_${i}`] = org.source
    valueStrings.push(`($(orgId_${i}), $(memberId), now(), now(), $(source_${i}))`)
  }

  const valueString = valueStrings.join(',')

  const query = `
  insert into "memberOrganizations"("organizationId", "memberId", "createdAt", "updatedAt", "source")
  values ${valueString}
  on conflict do nothing;
  `

  await qe.selectNone(query, parameters)
}

export async function findMemberOrganizations(
  qe: QueryExecutor,
  memberId: string,
  organizationId: string,
): Promise<IMemberOrganization[]> {
  return await qe.select(
    `
    select *
    from "memberOrganizations"
    where "memberId" = $(memberId) and "organizationId" = $(organizationId)
    `,
    {
      memberId,
      organizationId,
    },
  )
}

export async function addOrgToSyncRemote(
  qe: QueryExecutor,
  organizationId: string,
  integrationId: string,
  sourceId: string,
): Promise<void> {
  await qe.selectNone(
    `insert into "organizationsSyncRemote" ("id", "organizationId", "sourceId", "integrationId", "syncFrom", "metaData", "lastSyncedAt", "status")
    values
        ($(id), $(organizationId), $(sourceId), $(integrationId), $(syncFrom), $(metaData), $(lastSyncedAt), $(status))
        on conflict do nothing`,
    {
      id: generateUUIDv1(),
      organizationId,
      sourceId,
      integrationId,
      syncFrom: 'enrich',
      metaData: null,
      lastSyncedAt: null,
      status: SyncStatus.NEVER,
    },
  )
}

export async function insertOrganization(
  qe: QueryExecutor,
  tenantId: string,
  data: IDbOrganizationInput,
): Promise<string> {
  const columns = Object.keys(data)

  if (columns.length === 0) {
    throw new Error('No data to insert')
  }

  const id = generateUUIDv1()
  const now = new Date()

  columns.push('id')
  columns.push('tenantId')
  columns.push('createdAt')
  columns.push('updatedAt')

  const query = `
    insert into organizations(${columns.map((c) => `"${c}"`).join(', ')})
    values(${columns.map((c) => `$(${c})`).join(', ')})
  `

  const result = await qe.result(query, {
    ...data,
    id,
    tenantId,
    createdAt: now,
    updatedAt: now,
  })

  if (result.rowCount !== 1) {
    throw new Error('Failed to insert organization')
  }

  return id
}

export async function updateOrganization(
  qe: QueryExecutor,
  organizationId: string,
  data: IDbOrganizationInput,
): Promise<void> {
  const columns = Object.keys(data)
  if (columns.length === 0) {
    return
  }

  const updatedAt = new Date()
  const oneMinuteAgo = new Date(updatedAt.getTime() - 60 * 1000)
  columns.push('updatedAt')

  const query = `
    update organizations set
      ${columns.map((c) => `"${c}" = $(${c})`).join(',\n')}
    where id = $(organizationId) and "updatedAt" <= $(oneMinuteAgo)
  `

  await qe.selectNone(query, {
    ...data,
    organizationId,
    updatedAt,
    oneMinuteAgo,
  })
}

export async function getNumberOfNewOrganizations(
  db: DbStore,
  arg: IQueryNumberOfNewOrganizations,
): Promise<number> {
  const query = `
    SELECT DISTINCT COUNT(id)
    FROM organizations
    WHERE "tenantId" = $(tenantId)
    AND "createdAt" BETWEEN $(after) AND $(before)
    AND "deletedAt" IS NULL;
  `

  const rows: { count: number }[] = await db.connection().query(query, {
    tenantId: arg.tenantId,
    after: arg.after,
    before: arg.before,
  })

  return Number(rows[0].count) || 0
}

export async function getNumberOfActiveOrganizations(
  db: DbStore,
  arg: IQueryNumberOfActiveOrganizations,
): Promise<number> {
  let query = `
    SELECT COUNT_DISTINCT("organizationId")
    FROM activities
    WHERE "tenantId" = $(tenantId)
    AND "organizationId" IS NOT NULL
    AND "createdAt" BETWEEN $(after) AND $(before)
    AND "deletedAt" IS NULL`

  if (arg.platform) {
    query += ` AND "platform" = $(platform)`
  }

  if (arg.segmentIds) {
    query += ` AND "segmentId" IN ($(segmentIds:csv))`
  }

  query += ';'

  const rows: { count: number }[] = await db.connection().query(query, {
    tenantId: arg.tenantId,
    segmentIds: arg.segmentIds,
    after: arg.after,
    before: arg.before,
    platform: arg.platform,
  })

  return Number(rows[0].count) || 0
}

export async function getTimeseriesOfActiveOrganizations(
  db: DbStore,
  arg: IQueryTimeseriesOfNewOrganizations,
): Promise<IActiveOrganizationsTimeseriesResult[]> {
  let query = `
    SELECT COUNT_DISTINCT("organizationId") AS count, timestamp
    FROM activities
    WHERE tenantId = $(tenantId)
    AND "organizationId" IS NOT NULL
    AND timestamp BETWEEN $(after) AND $(before)
  `

  if (arg.segmentIds) {
    query += ` AND "segmentId" IN ($(segmentIds:csv))`
  }

  if (arg.platform) {
    query += ` AND "platform" = $(platform)`
  }

  query += ' SAMPLE BY 1d ALIGN TO CALENDAR ORDER BY timestamp DESC;'

  const rows = await db.connection().query(query, {
    tenantId: arg.tenantId,
    segmentIds: arg.segmentIds,
    after: arg.after,
    before: arg.before,
    platform: arg.platform,
  })

  const results: IActiveOrganizationsTimeseriesResult[] = []
  rows.forEach((row) => {
    results.push({
      date: row.timestamp,
      count: Number(row.count),
    })
  })

  return results
}<|MERGE_RESOLUTION|>--- conflicted
+++ resolved
@@ -1,13 +1,4 @@
-<<<<<<< HEAD
-import { IMemberOrganization, IOrganizationIdSource, SyncStatus } from '@crowd/types'
-=======
-import {
-  IMemberOrganization,
-  IOrganizationIdSource,
-  OrganizationIdentityType,
-  SyncStatus,
-} from '@crowd/types'
->>>>>>> d51d2248
+import { IOrganizationIdSource, SyncStatus } from '@crowd/types'
 import { QueryExecutor } from '../queryExecutor'
 import { prepareSelectColumns } from '../utils'
 import {
