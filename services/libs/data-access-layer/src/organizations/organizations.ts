--- conflicted
+++ resolved
@@ -471,11 +471,7 @@
   const query = `
     SELECT
       COUNT_DISTINCT("organizationId") AS count,
-<<<<<<< HEAD
-      DATE_TRUNC('day', timestamp)
-=======
       DATE_TRUNC('day', timestamp) as date
->>>>>>> 1b008fa2
     FROM "activityRelations"
     WHERE "organizationId" IS NOT NULL
       ${params.segmentIds ? 'AND "segmentId" IN ($(segmentIds:csv))' : ''}
