{
  "name": "@crowd/data-access-layer",
  "main": "src/index.ts",
  "scripts": {
    "lint": "npx eslint --ext .ts src --max-warnings=0",
    "format": "npx prettier --write \"src/**/*.ts\"",
    "format-check": "npx prettier --check .",
    "tsc-check": "tsc --noEmit"
  },
  "dependencies": {
    "@crowd/common": "workspace:*",
    "@crowd/database": "workspace:*",
    "@crowd/integrations": "workspace:*",
    "@crowd/logging": "workspace:*",
    "@crowd/questdb": "workspace:*",
    "@crowd/redis": "workspace:*",
    "@crowd/sentiment": "workspace:*",
    "@crowd/types": "workspace:*",
<<<<<<< HEAD
    "@questdb/nodejs-client": "~3.0.0",
    "html-to-text": "~9.0.5",
=======
    "lodash": "^4.17.21",
>>>>>>> 4bef6149
    "lodash.clonedeep": "^4.5.0",
    "lodash.merge": "^4.6.2",
    "moment": "~2.29.4",
    "pg-promise": "^11.4.3",
    "uuid": "^9.0.1",
    "validator": "^13.7.0"
  },
  "devDependencies": {
    "@types/node": "^18.16.3",
    "sequelize": "6.21.2",
    "typescript": "^5.0.4"
  }
}<|MERGE_RESOLUTION|>--- conflicted
+++ resolved
@@ -16,12 +16,9 @@
     "@crowd/redis": "workspace:*",
     "@crowd/sentiment": "workspace:*",
     "@crowd/types": "workspace:*",
-<<<<<<< HEAD
     "@questdb/nodejs-client": "~3.0.0",
     "html-to-text": "~9.0.5",
-=======
     "lodash": "^4.17.21",
->>>>>>> 4bef6149
     "lodash.clonedeep": "^4.5.0",
     "lodash.merge": "^4.6.2",
     "moment": "~2.29.4",
