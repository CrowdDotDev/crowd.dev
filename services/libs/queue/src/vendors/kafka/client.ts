/* eslint-disable @typescript-eslint/no-unused-vars */
import { throws } from 'assert'
import { createHash } from 'crypto'
import { Admin, Consumer, EachMessagePayload, Kafka, KafkaMessage } from 'kafkajs'

import { timeout } from '@crowd/common'
import { Logger, LoggerBase } from '@crowd/logging'
import { IQueueMessage, IQueueMessageBulk, QueuePriorityLevel } from '@crowd/types'

import {
  CrowdQueue,
  IQueue,
  IQueueChannel,
  IQueueProcessMessageHandler,
  IQueueSendBulkResult,
  IQueueSendResult,
} from '../../types'

import { configMap } from './config'
import { IKafkaChannelConfig, IKafkaQueueStartOptions } from './types'

export class KafkaQueueService extends LoggerBase implements IQueue {
  private readonly MAX_RECONNECT_ATTEMPTS = 5
  private readonly RECONNECT_DELAY = 5000

  private reconnectAttempts: Map<string, number>
  private consumerStatus: Map<string, boolean>
  private consumers: Map<string, Consumer>
  private processingMessages: number
  private started: boolean

  public constructor(
    public readonly client: Kafka,
    parentLog: Logger,
  ) {
    super(parentLog, {
      service: 'kafka-queue',
    })
    this.processingMessages = 0
    this.started = false
    this.consumers = new Map<string, Consumer>()
    this.reconnectAttempts = new Map<string, number>()
    this.consumerStatus = new Map<string, boolean>()
  }
  async getQueueMessageCount(conf: IKafkaChannelConfig): Promise<number> {
    const groupId = conf.name
    const topic = conf.name

    const admin = this.client.admin()
    await admin.connect()

    try {
      const topicOffsets = await admin.fetchTopicOffsets(topic)
      const offsetsResponse = await admin.fetchOffsets({
        groupId: groupId,
        topics: [topic],
      })

      const offsets = offsetsResponse[0].partitions

      let totalLeft = 0
      for (const offset of offsets) {
        const topicOffset = topicOffsets.find((p) => p.partition === offset.partition)
        if (topicOffset.offset !== offset.offset) {
          totalLeft += Number(topicOffset.offset) - Number(offset.offset)
        }
      }

      return totalLeft
    } catch (err) {
      this.log.error(err, 'Failed to get message count!')
      throw err
    } finally {
      await admin.disconnect()
    }
  }

  public async send(
    channel: IQueueChannel,
    message: IQueueMessage,
    groupId: string,
  ): Promise<IQueueSendResult> {
    // send message to kafka
    const producer = this.client.producer()
    await producer.connect()
    const result = await producer.send({
      topic: channel.name,
      messages: [
        {
          key: groupId,
          value: JSON.stringify(message),
        },
      ],
    })

    this.log.trace({ message: message, topic: channel.name }, 'Message sent to Kafka topic!')

    await producer.disconnect()
    return result
  }

  async receive(channel: IQueueChannel): Promise<KafkaMessage[]> {
    const consumer = await this.getConsumer(channel.name)
    await consumer.subscribe({ topic: channel.name, fromBeginning: true })
    return new Promise<KafkaMessage[]>((resolve) => {
      consumer.run({
        eachMessage: async ({ message }: EachMessagePayload) => {
          resolve([message])
          await consumer.disconnect()
          this.consumers.delete(channel.name)
        },
      })
    })
  }

  private async getConsumer(groupId: string): Promise<Consumer> {
    if (!this.consumers.get(groupId)) {
      const consumer = this.client.consumer({
        groupId,
        sessionTimeout: 30000,
        rebalanceTimeout: 60000,
        heartbeatInterval: 3000,
      })
      consumer.on(consumer.events.GROUP_JOIN, () => {
        this.log.info('Consumer has joined the group')
      })

      consumer.on(consumer.events.REBALANCING, () => {
        this.log.info('Consumer group is rebalancing')
      })

      consumer.on(consumer.events.DISCONNECT, async () => {
        this.log.warn('Consumer disconnected, attempting reconnection')
        await this.handleConsumerError(groupId, consumer)
      })
      consumer.on(consumer.events.CRASH, async (event) => {
        this.log.error({ error: event.payload.error }, 'Consumer crashed')
        await this.handleConsumerError(groupId, consumer)
      })
      this.consumers.set(groupId, consumer)
      await this.connectConsumer(consumer)
    }
    return this.consumers.get(groupId)
  }

  private async handleConsumerError(groupId: string, consumer: Consumer) {
    if (this.consumerStatus.has(groupId)) {
      // do nothing we are already rejoining
      return
    }

    this.consumerStatus.set(groupId, true)
    const attempts = this.reconnectAttempts.get(groupId) || 0

    if (attempts < this.MAX_RECONNECT_ATTEMPTS) {
      this.reconnectAttempts.set(groupId, attempts + 1)
      this.log.info(
        `Attempting to reconnect consumer (attempt ${attempts + 1}/${this.MAX_RECONNECT_ATTEMPTS})`,
      )

      try {
        await timeout(this.RECONNECT_DELAY)
        await this.connectConsumer(consumer)
        this.reconnectAttempts.set(groupId, 0) // Reset attempts on successful reconnection
      } catch (error) {
        this.log.error({ error }, 'Failed to reconnect consumer')
        await this.handleConsumerError(groupId, consumer)
      } finally {
        this.consumerStatus.delete(groupId)
      }
    } else {
      this.log.error(
        `Max reconnection attempts (${this.MAX_RECONNECT_ATTEMPTS}) reached for consumer ${groupId}`,
      )

      // try to gracefully shutdown but with an error code so that the service is restarted
      this.stop()
      await timeout(1000)
      process.exit(1)
    }
  }

  private async connectConsumer(consumer: Consumer) {
    try {
      await consumer.connect()
      this.log.info('Consumer connected!')
    } catch (err) {
      this.log.error(err, 'Failed to connect consumer!')
      throw err
    }
  }

  public getClient() {
    return this.client
  }

  public async init(config: IKafkaChannelConfig, level?: QueuePriorityLevel): Promise<string> {
    this.log.info({ config }, 'Initializing queue!')

    const admin = this.client.admin()
    await admin.connect()

    let partitionCount

    if (level && config.partitions[level]) {
      partitionCount = config.partitions[level]
    } else if (config.partitions.default) {
      partitionCount = config.partitions.default
    } else {
      partitionCount = 1
    }

    try {
      const existingTopics = await admin.listTopics()
      if (!existingTopics.includes(config.name)) {
        await admin.createTopics({
          topics: [
            {
              topic: config.name,
              numPartitions: partitionCount,
              replicationFactor: config.replicationFactor || 1,
              configEntries: [
                {
                  name: 'retention.ms',
                  value: '604800000', // 7 days in milliseconds
                },
              ],
            },
          ],
          waitForLeaders: false,
        })
        this.log.info(
          `Topic "${config.name}" created with ${partitionCount} partitions and ${
            config.replicationFactor || 1
          } replication factor.`,
        )
      }

      await this.waitForTopicAvailability(admin, config.name)

      // Init function should return the channel url, but in kafka
      // there is no such thing as a channel/topic url, so we just return the topic name here
      return config.name
    } catch (error) {
      this.log.error(`Failed to create topic "${config.name}":`, error)
    } finally {
      this.log.info(`Queue initialized succesfully  for "${config.name}"!`)
      await admin.disconnect()
    }
  }

  private async waitForTopicAvailability(
    admin: Admin,
    topic: string,
    retries = 5,
    delay = 1000,
  ): Promise<void> {
    for (let i = 0; i < retries; i++) {
      try {
        const metadata = await admin.fetchTopicMetadata({ topics: [topic] })
        if (metadata.topics.length > 0 && metadata.topics[0].partitions.length > 0) {
          this.log.info(`Topic "${topic}" is now available.`)
          return
        }
      } catch (e) {
        this.log.trace(`Error fetching metadata for topic "${topic}":`, e)
      }

      this.log.info(`Waiting for topic "${topic}" to become available... (${i + 1}/${retries})`)
      await new Promise((resolve) => setTimeout(resolve, delay))
    }
    throw new Error(`Topic "${topic}" did not become available within the expected time.`)
  }

  private isAvailable(maxConcurrentMessageProcessing): boolean {
    return this.processingMessages < maxConcurrentMessageProcessing
  }

  private addJob() {
    this.processingMessages++
  }

  private removeJob() {
    this.processingMessages--
  }

  public async delete(channel: IQueueChannel, options?: unknown): Promise<void> {
    // do nothing
  }

  public async setMessageVisibilityTimeout(
    channel: IQueueChannel,
    handle: string,
    newTimeout: number,
  ): Promise<void> {
    // do nothing
  }

  public async sendBulk(
    channel: IQueueChannel,
    messages: IQueueMessageBulk<IQueueMessage>[],
  ): Promise<IQueueSendBulkResult> {
    const producer = this.client.producer()
    await producer.connect()
    const result = await producer.send({
      topic: channel.name,
      messages: messages.map((m) => ({
        value: JSON.stringify(m.payload),
        key: m.groupId ?? undefined,
      })),
    })

    this.log.debug({ messages, topic: channel.name }, 'Messages sent to Kafka topic!')

    await producer.disconnect()
    return result
  }
  public async start(
    processMessage: IQueueProcessMessageHandler,
    maxConcurrentMessageProcessing,
    queueConf: IKafkaChannelConfig,
    options?: IKafkaQueueStartOptions,
  ): Promise<void> {
    const MAX_RETRY_FOR_CONNECTING_CONSUMER = 10
    const RETRY_DELAY = 2000
    let retries = options?.retry || 0

    let healthCheckInterval
    let statisticsInterval

    try {
      this.started = true
      this.log.info({ topic: queueConf.name }, 'Starting listening to Kafka topic...')

      const consumer = await this.getConsumer(queueConf.name)
      await consumer.subscribe({ topic: queueConf.name })

      // Add periodic health check
      healthCheckInterval = setInterval(async () => {
        if (!this.started) {
          clearInterval(healthCheckInterval)
          return
        }

        try {
          consumer.pause([{ topic: queueConf.name }])
          consumer.resume([{ topic: queueConf.name }])
        } catch (error) {
          this.log.error({ error }, 'Health check failed, attempting reconnection')
          await this.handleConsumerError(queueConf.name, consumer)
        }
      }, 10 * 60000) // Check every 10 minutes

      let timings = []

      statisticsInterval = setInterval(async () => {
        if (!this.started) {
          clearInterval(statisticsInterval)
          return
        }

        try {
          // Reset the timings array and calculate the average processing time
          const durations = [...timings]
          timings = []

          // Get the number of messages left in the queue
          const count = await this.getQueueMessageCount(queueConf)

          let message = `Topic has ${count} messages left!`
          if (durations.length > 0) {
            const average = durations.reduce((a, b) => a + b, 0) / durations.length
            message += ` In the last minute ${durations.length} messages were processed (${(durations.length / 60.0).toFixed(2)} msg/s) - average processing time: ${average.toFixed(2)}ms!`
          }
          this.log.info({ topic: queueConf.name }, message)
        } catch (err) {
          // do nothing
        }
      }, 60000) // check every minute

      this.log.trace({ topic: queueConf.name }, 'Subscribed to topic! Starting the consmer...')

      await consumer.run({
        eachMessage: async ({ message }) => {
          if (message && message.value) {
<<<<<<< HEAD
            const startWait = performance.now()
=======
            const data = JSON.parse(message.value.toString())

            let startWait = performance.now()
>>>>>>> 1104807a
            while (!this.isAvailable(maxConcurrentMessageProcessing)) {
              const diff = performance.now() - startWait

              if (diff >= 5000 && diff % 10000 <= 100) {
                this.log.warn(
                  { topic: queueConf.name },
                  `Consumer is waiting for ${diff.toFixed(2)}ms to process the message! Message type '${data.type}'!`,
                )
              }

              await timeout(100)
            }
            const now = performance.now()

            this.addJob()

            processMessage(data)
              .then(() => {
                const duration = performance.now() - now
                timings.push(duration)
                this.log.debug(`Message processed successfully in ${duration.toFixed(2)}ms!`)
              })
              .catch((err) => {
                const duration = performance.now() - now
                timings.push(duration)
                this.log.error(err, `Message processed unsuccessfully in ${duration.toFixed(2)}ms!`)
              })
              .finally(() => {
                this.removeJob()
              })
          }
        },
      })
    } catch (e) {
      this.log.trace({ topic: queueConf.name, error: e }, 'Failed to start the queue!')
      clearInterval(healthCheckInterval)
      clearInterval(statisticsInterval)
      if (retries < MAX_RETRY_FOR_CONNECTING_CONSUMER) {
        retries++
        this.log.trace({ topic: queueConf.name, retries }, 'Retrying to start the queue...')
        await timeout(RETRY_DELAY)
        await this.start(processMessage, maxConcurrentMessageProcessing, queueConf, {
          ...options,
          retry: retries,
        })
      } else {
        throw new Error(
          `Failed to start Kafka consumer after ${MAX_RETRY_FOR_CONNECTING_CONSUMER} retries`,
        )
      }
    }

    process.on('SIGINT', async () => {
      this.started = false
      const promises = Array.from(this.consumers.values()).map((c) => c.disconnect())
      await Promise.all(promises)
      this.log.info('Kafka consumers disconnected')
      process.exit(0)
    })
  }

  public stop() {
    this.started = false
    this.consumers.forEach((c) => c.disconnect())
    this.log.info('Kafka consumers disconnected')
  }

  public getMessageBody(message: KafkaMessage): IQueueMessage {
    return JSON.parse(message.value.toString())
  }

  /**
   * There are no actual message ids in Kafka, we'll create one based on the message content.
   **/
  public getMessageId(message: KafkaMessage): string {
    const jsonString = JSON.stringify(message.value)

    const hash = createHash('md5').update(jsonString).digest('hex')

    return hash
  }

  /**
   * There are no receipt handles in Kafka, we'll create one based on the message offset.
   **/
  public getReceiptHandle(message: KafkaMessage): string {
    return message.offset.toString()
  }

  public getQueueChannelConfig(queue: CrowdQueue): IKafkaChannelConfig {
    return configMap[queue]
  }
}<|MERGE_RESOLUTION|>--- conflicted
+++ resolved
@@ -383,13 +383,9 @@
       await consumer.run({
         eachMessage: async ({ message }) => {
           if (message && message.value) {
-<<<<<<< HEAD
+            const data = JSON.parse(message.value.toString())
+
             const startWait = performance.now()
-=======
-            const data = JSON.parse(message.value.toString())
-
-            let startWait = performance.now()
->>>>>>> 1104807a
             while (!this.isAvailable(maxConcurrentMessageProcessing)) {
               const diff = performance.now() - startWait
 
