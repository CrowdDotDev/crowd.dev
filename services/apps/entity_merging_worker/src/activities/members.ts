--- conflicted
+++ resolved
@@ -1,10 +1,7 @@
 import { WorkflowIdReusePolicy } from '@temporalio/workflow'
 
-<<<<<<< HEAD
 import { DEFAULT_TENANT_ID } from '@crowd/common'
-=======
 import { updateActivities } from '@crowd/data-access-layer/src/activities/update'
->>>>>>> c47649da
 import { cleanupMemberAggregates } from '@crowd/data-access-layer/src/members/segments'
 import { IDbActivityCreateData } from '@crowd/data-access-layer/src/old/apps/data_sink_worker/repo/activity.data'
 import {
@@ -32,54 +29,6 @@
   await cleanupMember(svc.postgres.writer, memberId)
 }
 
-<<<<<<< HEAD
-export async function moveActivitiesBetweenMembers(
-  primaryId: string,
-  secondaryId: string,
-): Promise<void> {
-  const memberExists = await findMemberById(svc.postgres.writer, primaryId)
-
-  if (!memberExists) {
-    return
-  }
-  await moveActivitiesToNewMember(svc.questdbSQL, svc.queue, primaryId, secondaryId)
-}
-
-export async function moveActivitiesWithIdentityToAnotherMember(
-  fromId: string,
-  toId: string,
-  identities: IMemberIdentity[],
-): Promise<void> {
-  const memberExists = await findMemberById(svc.postgres.writer, toId)
-
-  if (!memberExists) {
-    return
-  }
-
-  const identitiesWithActivity = await getIdentitiesWithActivity(
-    svc.postgres.writer,
-    fromId,
-    identities,
-  )
-
-  for (const identity of identities.filter(
-    (i) =>
-      i.type === MemberIdentityType.USERNAME &&
-      identitiesWithActivity.some((ai) => ai.platform === i.platform && ai.username === i.value),
-  )) {
-    await moveIdentityActivitiesToNewMember(
-      svc.questdbSQL,
-      svc.queue,
-      fromId,
-      toId,
-      identity.value,
-      identity.platform,
-    )
-  }
-}
-
-=======
->>>>>>> c47649da
 export async function recalculateActivityAffiliationsOfMemberAsync(
   memberId: string,
 ): Promise<void> {
