--- conflicted
+++ resolved
@@ -1,13 +1,10 @@
 import { WorkflowIdReusePolicy } from '@temporalio/workflow'
 
-<<<<<<< HEAD
 import {
   moveActivityRelationsToAnotherMember,
   moveActivityRelationsWithIdentityToAnotherMember,
 } from '@crowd/data-access-layer'
-=======
 import { updateActivities } from '@crowd/data-access-layer/src/activities/update'
->>>>>>> 90965c54
 import { cleanupMemberAggregates } from '@crowd/data-access-layer/src/members/segments'
 import { IDbActivityCreateData } from '@crowd/data-access-layer/src/old/apps/data_sink_worker/repo/activity.data'
 import {
@@ -38,23 +35,6 @@
   await cleanupMember(svc.postgres.writer, memberId)
 }
 
-<<<<<<< HEAD
-export async function moveActivitiesBetweenMembers(
-  primaryId: string,
-  secondaryId: string,
-  tenantId: string,
-): Promise<void> {
-  const memberExists = await findMemberById(svc.postgres.writer, primaryId, tenantId)
-
-  if (!memberExists) {
-    return
-  }
-  await moveActivitiesToNewMember(svc.questdbSQL, svc.queue, primaryId, secondaryId, tenantId)
-  await moveActivityRelationsToAnotherMember(dbStoreQx(svc.postgres.writer), secondaryId, primaryId)
-}
-
-=======
->>>>>>> 90965c54
 export async function moveActivitiesWithIdentityToAnotherMember(
   fromId: string,
   toId: string,
