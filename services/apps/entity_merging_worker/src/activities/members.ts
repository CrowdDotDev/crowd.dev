import { WorkflowIdReusePolicy } from '@temporalio/workflow'

import {
  moveActivityRelationsToAnotherMember,
  moveActivityRelationsWithIdentityToAnotherMember,
} from '@crowd/data-access-layer'
import { cleanupMemberAggregates } from '@crowd/data-access-layer/src/members/segments'
import {
  cleanupMember,
  deleteMemberSegments,
  findMemberById,
  getIdentitiesWithActivity,
  moveActivitiesToNewMember,
  moveIdentityActivitiesToNewMember,
} from '@crowd/data-access-layer/src/old/apps/entity_merging_worker'
import { dbStoreQx } from '@crowd/data-access-layer/src/queryExecutor'
import { SearchSyncApiClient } from '@crowd/opensearch'
import { RedisPubSubEmitter } from '@crowd/redis'
import {
  ApiWebsocketMessage,
  IMemberIdentity,
  MemberIdentityType,
  TemporalWorkflowId,
} from '@crowd/types'

import { svc } from '../main'

export async function deleteMember(memberId: string): Promise<void> {
  await deleteMemberSegments(svc.postgres.writer, memberId)
  const qx = dbStoreQx(svc.postgres.writer)
  await cleanupMemberAggregates(qx, memberId)
  await cleanupMember(svc.postgres.writer, memberId)
}

export async function moveActivitiesBetweenMembers(
  primaryId: string,
  secondaryId: string,
  tenantId: string,
): Promise<void> {
  const memberExists = await findMemberById(svc.postgres.writer, primaryId, tenantId)

  if (!memberExists) {
    return
  }
<<<<<<< HEAD
  await moveActivitiesToNewMember(svc.questdbSQL, primaryId, secondaryId, tenantId)
  await moveActivityRelationsToAnotherMember(dbStoreQx(svc.postgres.writer), primaryId, secondaryId)
=======
  await moveActivitiesToNewMember(svc.questdbSQL, svc.queue, primaryId, secondaryId, tenantId)
>>>>>>> 19a9238e
}

export async function moveActivitiesWithIdentityToAnotherMember(
  fromId: string,
  toId: string,
  identities: IMemberIdentity[],
  tenantId: string,
): Promise<void> {
  const memberExists = await findMemberById(svc.postgres.writer, toId, tenantId)

  if (!memberExists) {
    return
  }

  const identitiesWithActivity = await getIdentitiesWithActivity(
    svc.postgres.writer,
    fromId,
    tenantId,
    identities,
  )

  for (const identity of identities.filter(
    (i) =>
      i.type === MemberIdentityType.USERNAME &&
      identitiesWithActivity.some((ai) => ai.platform === i.platform && ai.username === i.value),
  )) {
    await moveIdentityActivitiesToNewMember(
      svc.questdbSQL,
      svc.queue,
      tenantId,
      fromId,
      toId,
      identity.value,
      identity.platform,
    )
    await moveActivityRelationsWithIdentityToAnotherMember(
      dbStoreQx(svc.postgres.writer),
      fromId,
      toId,
      identity.value,
      identity.platform,
    )
  }
}

export async function recalculateActivityAffiliationsOfMemberAsync(
  memberId: string,
  tenantId: string,
): Promise<void> {
  await svc.temporal.workflow.start('memberUpdate', {
    taskQueue: 'profiles',
    workflowId: `${TemporalWorkflowId.MEMBER_UPDATE}/${tenantId}/${memberId}`,
    workflowIdReusePolicy: WorkflowIdReusePolicy.WORKFLOW_ID_REUSE_POLICY_TERMINATE_IF_RUNNING,
    retry: {
      maximumAttempts: 10,
    },
    args: [
      {
        member: {
          id: memberId,
        },
      },
    ],
    searchAttributes: {
      TenantId: [tenantId],
    },
  })
}

export async function syncMember(memberId: string): Promise<void> {
  const syncApi = new SearchSyncApiClient({
    baseUrl: process.env['CROWD_SEARCH_SYNC_API_URL'],
  })

  await syncApi.triggerMemberSync(memberId)
}

export async function syncRemoveMember(memberId: string): Promise<void> {
  const syncApi = new SearchSyncApiClient({
    baseUrl: process.env['CROWD_SEARCH_SYNC_API_URL'],
  })
  await syncApi.triggerRemoveMember(memberId)
}

export async function notifyFrontendMemberMergeSuccessful(
  primaryId: string,
  secondaryId: string,
  primaryDisplayName: string,
  secondaryDisplayName: string,
  tenantId: string,
  userId: string,
): Promise<void> {
  const emitter = new RedisPubSubEmitter(
    'api-pubsub',
    svc.redis,
    (err) => {
      svc.log.error({ err }, 'Error in api-ws emitter!')
    },
    svc.log,
  )

  emitter.emit(
    'user',
    new ApiWebsocketMessage(
      'member-merge',
      JSON.stringify({
        success: true,
        tenantId,
        userId,
        primaryId,
        secondaryId,
        primaryDisplayName,
        secondaryDisplayName,
      }),
      undefined,
      tenantId,
    ),
  )
}

export async function notifyFrontendMemberUnmergeSuccessful(
  primaryId: string,
  secondaryId: string,
  primaryDisplayName: string,
  secondaryDisplayName: string,
  tenantId: string,
  userId: string,
): Promise<void> {
  const emitter = new RedisPubSubEmitter(
    'api-pubsub',
    svc.redis,
    (err) => {
      svc.log.error({ err }, 'Error in api-ws emitter!')
    },
    svc.log,
  )

  emitter.emit(
    'user',
    new ApiWebsocketMessage(
      'member-unmerge',
      JSON.stringify({
        success: true,
        tenantId,
        userId,
        primaryId,
        secondaryId,
        primaryDisplayName,
        secondaryDisplayName,
      }),
      undefined,
      tenantId,
    ),
  )
}<|MERGE_RESOLUTION|>--- conflicted
+++ resolved
@@ -42,12 +42,8 @@
   if (!memberExists) {
     return
   }
-<<<<<<< HEAD
-  await moveActivitiesToNewMember(svc.questdbSQL, primaryId, secondaryId, tenantId)
+  await moveActivitiesToNewMember(svc.questdbSQL, svc.queue, primaryId, secondaryId, tenantId)
   await moveActivityRelationsToAnotherMember(dbStoreQx(svc.postgres.writer), primaryId, secondaryId)
-=======
-  await moveActivitiesToNewMember(svc.questdbSQL, svc.queue, primaryId, secondaryId, tenantId)
->>>>>>> 19a9238e
 }
 
 export async function moveActivitiesWithIdentityToAnotherMember(
