--- conflicted
+++ resolved
@@ -34,14 +34,9 @@
   await setMergeAction(primaryId, secondaryId, {
     step: MergeActionStep.MERGE_ASYNC_STARTED,
   })
-<<<<<<< HEAD
-  await moveActivitiesBetweenMembers(primaryId, secondaryId)
-  await recalculateActivityAffiliationsOfMemberAsync(primaryId)
-=======
 
   await finishMemberMergingUpdateActivities(secondaryId, primaryId)
 
->>>>>>> c47649da
   await syncMember(primaryId)
   await syncRemoveMember(secondaryId)
   await deleteMember(secondaryId)
@@ -69,16 +64,12 @@
   await setMergeAction(primaryId, secondaryId, {
     step: MergeActionStep.UNMERGE_ASYNC_STARTED,
   })
-<<<<<<< HEAD
-  await moveActivitiesWithIdentityToAnotherMember(primaryId, secondaryId, identities)
-=======
 
   await finishMemberUnmergingUpdateActivities({
     memberId: primaryId,
     newMemberId: secondaryId,
     identities,
   })
->>>>>>> c47649da
   await syncMember(primaryId)
   await syncMember(secondaryId)
   await recalculateActivityAffiliationsOfMemberAsync(primaryId)
