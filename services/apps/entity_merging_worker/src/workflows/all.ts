--- conflicted
+++ resolved
@@ -38,13 +38,9 @@
   await recalculateActivityAffiliationsOfMemberAsync(primaryId)
   await syncMember(primaryId)
   await syncRemoveMember(secondaryId)
-<<<<<<< HEAD
-  await deleteMember(secondaryId)
-=======
 
   await deleteMember(secondaryId)
 
->>>>>>> e6a18a32
   await setMergeAction(primaryId, secondaryId, {
     state: 'merged' as MergeActionState,
     step: MergeActionStep.MERGE_DONE,
