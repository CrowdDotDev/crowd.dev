{
  "name": "@crowd/entity-merging-worker",
  "scripts": {
    "start": "CROWD_TEMPORAL_TASKQUEUE=entity-merging SERVICE=entity-merging-worker tsx src/main.ts",
    "start:debug:local": "set -a && . ../../../backend/.env.dist.local && . ../../../backend/.env.override.local && set +a && CROWD_TEMPORAL_TASKQUEUE=entity-merging SERVICE=entity-merging-worker LOG_LEVEL=trace tsx --inspect=0.0.0.0:9232 src/main.ts",
    "start:debug": "CROWD_TEMPORAL_TASKQUEUE=entity-merging SERVICE=entity-merging-worker LOG_LEVEL=trace tsx --inspect=0.0.0.0:9232 src/main.ts",
    "dev:local": "nodemon --watch src --watch ../../libs --ext ts --exec npm run start:debug:local",
    "dev": "nodemon --watch src --watch ../../libs --ext ts --exec npm run start:debug",
    "lint": "npx eslint --ext .ts src --max-warnings=0",
    "format": "npx prettier --write \"src/**/*.ts\"",
    "format-check": "npx prettier --check .",
    "tsc-check": "tsc --noEmit"
  },
  "dependencies": {
<<<<<<< HEAD
    "@crowd/archetype-standard": "file:../../archetypes/standard",
    "@crowd/archetype-worker": "file:../../archetypes/worker",
    "@crowd/common": "file:../../libs/common",
    "@crowd/feature-flags": "file:../../libs/feature-flags",
    "@crowd/types": "file:../../libs/types",
    "@crowd/redis": "file:../../libs/redis",
    "@crowd/opensearch": "file:../../libs/redis",
    "@sendgrid/mail": "~8.1.0",
    "@temporalio/activity": "~1.8.6",
    "@temporalio/client": "~1.8.6",
=======
    "@crowd/archetype-standard": "workspace:*",
    "@crowd/archetype-worker": "workspace:*",
    "@crowd/types": "workspace:*",
    "@crowd/redis": "workspace:*",
>>>>>>> b34af29e
    "@temporalio/workflow": "~1.8.6",
    "tsx": "^4.7.1",
    "typescript": "^5.2.2"
  },
  "devDependencies": {
    "@types/node": "^20.8.2",
    "nodemon": "^3.0.1"
  }
}<|MERGE_RESOLUTION|>--- conflicted
+++ resolved
@@ -12,23 +12,10 @@
     "tsc-check": "tsc --noEmit"
   },
   "dependencies": {
-<<<<<<< HEAD
-    "@crowd/archetype-standard": "file:../../archetypes/standard",
-    "@crowd/archetype-worker": "file:../../archetypes/worker",
-    "@crowd/common": "file:../../libs/common",
-    "@crowd/feature-flags": "file:../../libs/feature-flags",
-    "@crowd/types": "file:../../libs/types",
-    "@crowd/redis": "file:../../libs/redis",
-    "@crowd/opensearch": "file:../../libs/redis",
-    "@sendgrid/mail": "~8.1.0",
-    "@temporalio/activity": "~1.8.6",
-    "@temporalio/client": "~1.8.6",
-=======
     "@crowd/archetype-standard": "workspace:*",
     "@crowd/archetype-worker": "workspace:*",
     "@crowd/types": "workspace:*",
     "@crowd/redis": "workspace:*",
->>>>>>> b34af29e
     "@temporalio/workflow": "~1.8.6",
     "tsx": "^4.7.1",
     "typescript": "^5.2.2"
