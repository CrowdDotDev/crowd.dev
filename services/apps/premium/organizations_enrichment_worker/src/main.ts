import { Config } from '@crowd/archetype-standard'
<<<<<<< HEAD
import { Options, ServiceWorker } from '@crowd/archetype-worker'
import { scheduleOrganizationCachesEnrichment, scheduleOrganizationUpdate } from './schedules'
=======
import { ServiceWorker, Options } from '@crowd/archetype-worker'
import { scheduleOrganizationsEnrichment } from './schedules'
>>>>>>> 4683e76e

const config: Config = {
  envvars: ['CROWD_ORGANIZATION_ENRICHMENT_API_KEY'],
  producer: {
    enabled: false,
  },
  temporal: {
    enabled: true,
  },
  questdb: {
    enabled: false,
  },
  redis: {
    enabled: true,
  },
}

const options: Options = {
  postgres: {
    enabled: true,
  },
  sqs: {
    enabled: true,
  },
}

export const svc = new ServiceWorker(config, options)

setImmediate(async () => {
  await svc.init()

  await scheduleOrganizationsEnrichment()

  await svc.start()
})<|MERGE_RESOLUTION|>--- conflicted
+++ resolved
@@ -1,11 +1,6 @@
 import { Config } from '@crowd/archetype-standard'
-<<<<<<< HEAD
-import { Options, ServiceWorker } from '@crowd/archetype-worker'
-import { scheduleOrganizationCachesEnrichment, scheduleOrganizationUpdate } from './schedules'
-=======
 import { ServiceWorker, Options } from '@crowd/archetype-worker'
 import { scheduleOrganizationsEnrichment } from './schedules'
->>>>>>> 4683e76e
 
 const config: Config = {
   envvars: ['CROWD_ORGANIZATION_ENRICHMENT_API_KEY'],
