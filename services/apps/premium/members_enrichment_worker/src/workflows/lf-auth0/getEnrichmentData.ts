import { proxyActivities } from '@temporalio/workflow'

import { IMember, MemberIdentityType } from '@crowd/types'

import * as activities from '../../activities'
import { IGetEnrichmentDataArgs } from '../../types/lfid-enrichment'

const { refreshToken, getEnrichmentLFAuth0 } = proxyActivities<typeof activities>({
  startToCloseTimeout: '10 seconds',
})

<<<<<<< HEAD
import { IGetEnrichmentDataArgs } from '../../sources/lfid/types'
import { IMember, MemberIdentityType } from '@crowd/types'

=======
>>>>>>> 99bb419d
export async function getEnrichmentData(args: IGetEnrichmentDataArgs): Promise<void> {
  const token = await refreshToken()

  const mem: IMember = {
    id: '123',
    tenantId: '123',
    segmentId: null,
    attributes: {},
    score: 0,
    joinedAt: null,
    createdAt: null,
    manuallyCreated: false,
    numberOfOpenSourceContributions: 0,
    activeOn: [],
    activityCount: 0,
    lastActive: null,
    averageSentiment: 0,
    enrichedBy: [],
    identities: [],
    organizations: [],
    tags: [],
    toMergeIds: [],
    noMergeIds: [],
    lastActivity: null,
  }

  if (args.email) {
    mem.identities.push({
      platform: 'github',
      type: MemberIdentityType.EMAIL,
      value: args.email,
      verified: true,
    })
  }

  if (args.lfid) {
    mem.identities.push({
      platform: 'lfid',
      type: MemberIdentityType.USERNAME,
      value: args.lfid,
      verified: true,
    })
  }

  if (args.githubSourceId) {
    mem.identities.push({
      platform: 'github',
      type: MemberIdentityType.USERNAME,
      sourceId: args.githubSourceId,
      value: 'some-value',
      verified: true,
    })
  }

  if (args.linkedinSourceId) {
    mem.identities.push({
      platform: 'linkedin',
      type: MemberIdentityType.USERNAME,
      sourceId: args.linkedinSourceId,
      value: 'some-value',
      verified: true,
    })
  }

  const data = await getEnrichmentLFAuth0(token, mem)
  console.log(data)
  console.log(data.identities.find((i) => i.provider === 'github')?.profileData)
}<|MERGE_RESOLUTION|>--- conflicted
+++ resolved
@@ -3,18 +3,13 @@
 import { IMember, MemberIdentityType } from '@crowd/types'
 
 import * as activities from '../../activities'
-import { IGetEnrichmentDataArgs } from '../../types/lfid-enrichment'
 
 const { refreshToken, getEnrichmentLFAuth0 } = proxyActivities<typeof activities>({
   startToCloseTimeout: '10 seconds',
 })
 
-<<<<<<< HEAD
 import { IGetEnrichmentDataArgs } from '../../sources/lfid/types'
-import { IMember, MemberIdentityType } from '@crowd/types'
 
-=======
->>>>>>> 99bb419d
 export async function getEnrichmentData(args: IGetEnrichmentDataArgs): Promise<void> {
   const token = await refreshToken()
 
