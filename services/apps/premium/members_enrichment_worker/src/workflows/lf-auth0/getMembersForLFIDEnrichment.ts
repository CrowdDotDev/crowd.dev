import {
  ChildWorkflowCancellationType,
  ParentClosePolicy,
  continueAsNew,
  executeChild,
  proxyActivities,
} from '@temporalio/workflow'

import { IMember } from '@crowd/types'

import * as activities from '../../activities'
import { IGetMembersForLFIDEnrichmentArgs } from '../../types/lfid-enrichment'
import { enrichMemberWithLFAuth0 } from '../lf-auth0/enrichMemberWithLFAuth0'

const { getLFIDEnrichableMembers } = proxyActivities<typeof activities>({
  startToCloseTimeout: '10 seconds',
})

<<<<<<< HEAD
import { enrichMemberWithLFAuth0 } from '../lf-auth0/enrichMemberWithLFAuth0'
import { IGetMembersForLFIDEnrichmentArgs } from '../../sources/lfid/types'
import { IMember } from '@crowd/types'

=======
>>>>>>> 99bb419d
export async function getMembersForLFIDEnrichment(
  args: IGetMembersForLFIDEnrichmentArgs,
): Promise<void> {
  const MEMBER_ENRICHMENT_PER_RUN = 10
  const afterId = args?.afterId || null
  const members = await getLFIDEnrichableMembers(MEMBER_ENRICHMENT_PER_RUN, afterId)

  if (members.length === 0) {
    return
  }

  await Promise.all(
    members.map((member: IMember) => {
      return executeChild(enrichMemberWithLFAuth0, {
        workflowId: 'member-enrichment-lfid/' + member.tenantId + '/' + member.id,
        cancellationType: ChildWorkflowCancellationType.ABANDON,
        parentClosePolicy: ParentClosePolicy.PARENT_CLOSE_POLICY_ABANDON,
        workflowExecutionTimeout: '1 minute',
        retry: {
          backoffCoefficient: 2,
          maximumAttempts: 10,
          initialInterval: 2 * 1000,
          maximumInterval: 30 * 1000,
        },
        args: [member],
        searchAttributes: {
          TenantId: [member.tenantId],
        },
      })
    }),
  )

  await continueAsNew<typeof getMembersForLFIDEnrichment>({
    afterId: members[members.length - 1].id,
  })
}<|MERGE_RESOLUTION|>--- conflicted
+++ resolved
@@ -5,24 +5,15 @@
   executeChild,
   proxyActivities,
 } from '@temporalio/workflow'
-
 import { IMember } from '@crowd/types'
-
 import * as activities from '../../activities'
-import { IGetMembersForLFIDEnrichmentArgs } from '../../types/lfid-enrichment'
 import { enrichMemberWithLFAuth0 } from '../lf-auth0/enrichMemberWithLFAuth0'
+import { IGetMembersForLFIDEnrichmentArgs } from '../../sources/lfid/types'
 
 const { getLFIDEnrichableMembers } = proxyActivities<typeof activities>({
   startToCloseTimeout: '10 seconds',
 })
 
-<<<<<<< HEAD
-import { enrichMemberWithLFAuth0 } from '../lf-auth0/enrichMemberWithLFAuth0'
-import { IGetMembersForLFIDEnrichmentArgs } from '../../sources/lfid/types'
-import { IMember } from '@crowd/types'
-
-=======
->>>>>>> 99bb419d
 export async function getMembersForLFIDEnrichment(
   args: IGetMembersForLFIDEnrichmentArgs,
 ): Promise<void> {
