--- conflicted
+++ resolved
@@ -1,13 +1,9 @@
 import { continueAsNew, proxyActivities } from '@temporalio/workflow'
-<<<<<<< HEAD
 import { IFindAndSaveGithubIdentitySourceIdsArgs } from '../../sources/lfid/types'
-=======
->>>>>>> 99bb419d
 
 import { IMemberIdentity } from '@crowd/types'
 
 import * as activities from '../../activities'
-import { IFindAndSaveGithubIdentitySourceIdsArgs } from '../../types/lfid-enrichment'
 
 const {
   getGithubIdentitiesWithoutSourceId,
