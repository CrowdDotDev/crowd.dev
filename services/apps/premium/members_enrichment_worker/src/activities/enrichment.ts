--- conflicted
+++ resolved
@@ -17,11 +17,6 @@
   setMemberEnrichmentTryDate,
   setMemberEnrichmentUpdateDate,
   touchMemberEnrichmentCacheUpdatedAtDb,
-<<<<<<< HEAD
-  updateMemberAttributes,
-=======
-  updateLastEnrichedDate,
->>>>>>> 31f3f0dc
   updateMemberEnrichmentCacheDb,
   updateMemberOrg,
 } from '@crowd/data-access-layer/src/old/apps/premium/members_enrichment_worker'
@@ -219,15 +214,17 @@
   existingMemberData: IMemberOriginalData,
   squashedPayload: IMemberEnrichmentDataNormalized,
   hasContributions: boolean,
-): Promise<void> {
-  await svc.postgres.writer.transactionally(async (tx) => {
+): Promise<boolean> {
+  return await svc.postgres.writer.transactionally(async (tx) => {
+    let updated = false
     const qx = dbStoreQx(tx)
-    let promises = []
+    const promises = []
 
     // process identities
     if (squashedPayload.identities.length > 0) {
       svc.log.info({ memberId }, 'Adding to member identities!')
       for (const i of squashedPayload.identities) {
+        updated = true
         promises.push(
           upsertMemberIdentity(qx, {
             memberId,
@@ -240,42 +237,37 @@
         )
       }
     }
-<<<<<<< HEAD
-  }
-
-  if (Object.keys(toBeSquashed).length > 1) {
-    let memberUpdated = false
-    const existingMemberData = await fetchMemberDataForLLMSquashing(svc.postgres.reader, memberId)
-    svc.log.info({ memberId }, 'Squashing data for member using LLM!')
-
-    let progaiLinkedinScraperProfileSelected: IMemberEnrichmentDataNormalized = null
-    let crustDataProfileSelected: IMemberEnrichmentDataNormalized = null
-=======
->>>>>>> 31f3f0dc
-
-    await Promise.all(promises)
-    promises = []
 
     // process contributions
     // if squashed payload has data from progai, we should fetch contributions here
     // it's ommited from the payload because it takes a lot of space
     svc.log.info('Processing contributions! ', { memberId, hasContributions })
     if (hasContributions) {
-      const caches = await findMemberEnrichmentCache([MemberEnrichmentSource.PROGAI], memberId)
-      const progaiService = EnrichmentSourceServiceFactory.getEnrichmentSourceService(
-        MemberEnrichmentSource.PROGAI,
-        svc.log,
+      promises.push(
+        findMemberEnrichmentCache([MemberEnrichmentSource.PROGAI], memberId)
+          .then((caches) => {
+            if (caches.length > 0 && caches[0].data) {
+              const progaiService = EnrichmentSourceServiceFactory.getEnrichmentSourceService(
+                MemberEnrichmentSource.PROGAI,
+                svc.log,
+              )
+              return progaiService.normalize(caches[0].data)
+            }
+
+            return undefined
+          })
+          .then((normalized) => {
+            if (normalized) {
+              const typed = normalized as IMemberEnrichmentDataNormalized
+              svc.log.info('Normalized contributions: ', { contributions: typed.contributions })
+
+              if (typed.contributions) {
+                updated = true
+                return updateMemberContributions(qx, memberId, typed.contributions)
+              }
+            }
+          }),
       )
-      if (caches.length > 0 && caches[0].data) {
-        const normalized = (await progaiService.normalize(
-          caches[0].data,
-        )) as IMemberEnrichmentDataNormalized
-        svc.log.info('Normalized contributions: ', { contributions: normalized.contributions })
-
-        if (normalized.contributions) {
-          await updateMemberContributions(qx, memberId, normalized.contributions)
-        }
-      }
     }
 
     // process attributes
@@ -284,8 +276,8 @@
     if (squashedPayload.attributes) {
       svc.log.info({ memberId }, 'Updating member attributes!')
       attributes = { ...attributes, ...squashedPayload.attributes }
-
-      await updateMemberAttributes(qx, memberId, attributes)
+      updated = true
+      promises.push(updateMemberAttributes(qx, memberId, attributes))
     }
 
     // process reach
@@ -304,13 +296,15 @@
           total,
         }
 
-        await updateMemberReach(qx, memberId, reach)
+        updated = true
+        promises.push(updateMemberReach(qx, memberId, reach))
       }
     }
 
     if (squashedPayload.memberOrganizations.length > 0) {
+      const orgPromises = []
       for (const org of squashedPayload.memberOrganizations) {
-        promises.push(
+        orgPromises.push(
           findOrCreateOrganization(
             qx,
             existingMemberData.tenantId,
@@ -332,12 +326,11 @@
         )
       }
 
-      await Promise.all(promises)
+      await Promise.all(orgPromises)
       // ignore all organizations that were not created
       squashedPayload.memberOrganizations = squashedPayload.memberOrganizations.filter(
         (o) => o.organizationId,
       )
-      promises = []
 
       const results = prepareWorkExperiences(
         existingMemberData.organizations,
@@ -346,43 +339,17 @@
 
       if (results.toDelete.length > 0) {
         for (const id of results.toDelete) {
+          updated = true
           promises.push(deleteMemberOrgById(tx.transaction(), memberId, id))
         }
       }
 
-<<<<<<< HEAD
-      if (workExperienceDataInDifferentSources.length == 0) {
-        squashedPayload.memberOrganizations = []
-      } else if (workExperienceDataInDifferentSources.length == 1) {
-        squashedPayload.memberOrganizations = workExperienceDataInDifferentSources[0]
-      } else {
-        const workExperiencesSquashedByLLM = await squashWorkExperiencesWithLLM(
-          memberId,
-          workExperienceDataInDifferentSources,
-        )
-        squashedPayload.memberOrganizations = workExperiencesSquashedByLLM
-      }
-    }
-
-    memberUpdated = await svc.postgres.writer.transactionally(async (tx) => {
-      const qx = dbStoreQx(tx)
-      const promises = []
-
-      let updated = false
-
-      // process identities
-      if (squashedPayload.identities.length > 0) {
-        svc.log.info({ memberId }, 'Adding to member identities!')
-        for (const i of squashedPayload.identities) {
-          updated = true
-=======
       if (results.toCreate.length > 0) {
         for (const org of results.toCreate) {
           if (!org.organizationId) {
             throw new Error('Organization ID is missing!')
           }
-
->>>>>>> 31f3f0dc
+          updated = true
           promises.push(
             insertWorkExperience(
               tx.transaction(),
@@ -397,128 +364,25 @@
         }
       }
 
-<<<<<<< HEAD
-      // process attributes
-      let attributes = existingMemberData.attributes
-
-      if (squashedPayload.attributes) {
-        svc.log.info({ memberId }, 'Updating member attributes!')
-        attributes = { ...attributes, ...squashedPayload.attributes }
-        updated = true
-        promises.push(
-          updateMemberAttributes(
-            tx.transaction(),
-            existingMemberData.tenantId,
-            memberId,
-            attributes,
-          ),
-        )
-      }
-
-      // process work experiences
-      if (squashedPayload.memberOrganizations.length > 0) {
-        const orgPromises = []
-        for (const org of squashedPayload.memberOrganizations) {
-          orgPromises.push(
-            findOrCreateOrganization(
-              qx,
-              existingMemberData.tenantId,
-              OrganizationAttributeSource.ENRICHMENT,
-              {
-                displayName: org.name,
-                description: org.organizationDescription,
-                identities: org.identities ? org.identities : [],
-              },
-            ).then((orgId) => {
-              // set the organization id for later use
-              org.organizationId = orgId
-              if (org.identities) {
-                for (const i of org.identities) {
-                  i.organizationId = orgId
-                }
-              }
-            }),
-          )
-        }
-
-        await Promise.all(orgPromises)
-        // ignore all organizations that were not created
-        squashedPayload.memberOrganizations = squashedPayload.memberOrganizations.filter(
-          (o) => o.organizationId,
-        )
-
-        const results = prepareWorkExperiences(
-          existingMemberData.organizations,
-          squashedPayload.memberOrganizations,
-        )
-
-        if (results.toDelete.length > 0) {
-          for (const id of results.toDelete) {
-            updated = true
-            promises.push(deleteMemberOrgById(tx.transaction(), memberId, id))
-          }
-        }
-
-        if (results.toCreate.length > 0) {
-          for (const org of results.toCreate) {
-            if (!org.organizationId) {
-              throw new Error('Organization ID is missing!')
-            }
-            updated = true
-            promises.push(
-              insertWorkExperience(
-                tx.transaction(),
-                memberId,
-                org.organizationId,
-                org.title,
-                org.startDate,
-                org.endDate,
-                org.source,
-              ),
-            )
-          }
-        }
-
-        if (results.toUpdate.size > 0) {
-          for (const [id, toUpdate] of results.toUpdate) {
-            updated = true
-            promises.push(updateMemberOrg(tx.transaction(), memberId, id, toUpdate))
-          }
-=======
       if (results.toUpdate.size > 0) {
         for (const [id, toUpdate] of results.toUpdate) {
+          updated = true
           promises.push(updateMemberOrg(tx.transaction(), memberId, id, toUpdate))
->>>>>>> 31f3f0dc
         }
       }
     }
 
-<<<<<<< HEAD
-      if (updated) {
-        await setMemberEnrichmentUpdateDate(tx.transaction(), memberId)
-      }
-
-      svc.log.debug({ memberId }, 'Member sources processed successfully!')
-
-      return updated
-    })
-
-    if (!memberUpdated) {
-      await setMemberEnrichmentTryDate(svc.postgres.writer.connection(), memberId)
-    }
-
-    return memberUpdated
-  }
-
-  await setMemberEnrichmentTryDate(svc.postgres.writer.connection(), memberId)
-  return false
-=======
-    await updateLastEnrichedDate(tx.transaction(), memberId, existingMemberData.tenantId)
+    if (updated) {
+      await setMemberEnrichmentUpdateDate(tx.transaction(), memberId)
+    } else {
+      await setMemberEnrichmentTryDate(tx.transaction(), memberId)
+    }
+
+    await Promise.all(promises)
     svc.log.debug({ memberId }, 'Member sources processed successfully!')
 
-    return true
+    return updated
   })
->>>>>>> 31f3f0dc
 }
 
 export async function getObsoleteSourcesOfMember(
@@ -598,10 +462,7 @@
     svc.log,
   )
 
-  const result = await llmService.findRelatedLinkedinProfiles<{ profileIndex: number }>(
-    memberId,
-    prompt,
-  )
+  const result = await llmService.findRelatedLinkedinProfiles(memberId, prompt)
   return result.result
 }
 
