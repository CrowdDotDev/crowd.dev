import { MemberSyncService, OrganizationSyncService } from '@crowd/opensearch'

import { svc } from '../main'
import { DbStore } from '@crowd/data-access-layer/src/database'

<<<<<<< HEAD
const syncMembers = new MemberSyncService(
  svc.redis,
  svc.postgres.writer,
  new DbStore(svc.log, svc.questdbSQL),
  svc.opensearch,
  svc.log,
)

const syncOrganizations = new OrganizationSyncService(
  svc.postgres.writer,
  new DbStore(svc.log, svc.questdbSQL),
  svc.opensearch,
  svc.log,
)
=======
const syncMembers = new MemberSyncService(svc.redis, svc.postgres.writer, svc.opensearch, svc.log)

const syncOrganizations = new OrganizationSyncService(svc.postgres.writer, svc.opensearch, svc.log)
>>>>>>> 4bef6149

/*
syncMembersToOpensearch is a Temporal activity that sync a newly enriched member
in database to OpenSearch.
*/
export async function syncMembersToOpensearch(input: string[]): Promise<void> {
  try {
    syncMembers.syncMembers(input)
  } catch (err) {
    throw new Error(err)
  }

  return null
}

/*
syncOrganizationsToOpensearch is a Temporal activity that sync newly enriched
organizations in database to OpenSearch.
*/
export async function syncOrganizationsToOpensearch(input: string[]): Promise<void> {
  try {
    syncOrganizations.syncOrganizations(input)
  } catch (err) {
    throw new Error(err)
  }

  return null
}<|MERGE_RESOLUTION|>--- conflicted
+++ resolved
@@ -3,26 +3,9 @@
 import { svc } from '../main'
 import { DbStore } from '@crowd/data-access-layer/src/database'
 
-<<<<<<< HEAD
-const syncMembers = new MemberSyncService(
-  svc.redis,
-  svc.postgres.writer,
-  new DbStore(svc.log, svc.questdbSQL),
-  svc.opensearch,
-  svc.log,
-)
-
-const syncOrganizations = new OrganizationSyncService(
-  svc.postgres.writer,
-  new DbStore(svc.log, svc.questdbSQL),
-  svc.opensearch,
-  svc.log,
-)
-=======
 const syncMembers = new MemberSyncService(svc.redis, svc.postgres.writer, svc.opensearch, svc.log)
 
 const syncOrganizations = new OrganizationSyncService(svc.postgres.writer, svc.opensearch, svc.log)
->>>>>>> 4bef6149
 
 /*
 syncMembersToOpensearch is a Temporal activity that sync a newly enriched member
