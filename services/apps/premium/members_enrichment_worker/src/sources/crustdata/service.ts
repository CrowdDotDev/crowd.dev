import axios from 'axios'

import { isEmail } from '@crowd/common'
import { Logger, LoggerBase } from '@crowd/logging'
import {
  IMemberEnrichmentCache,
  IMemberIdentity,
  MemberAttributeName,
  MemberEnrichmentSource,
  MemberIdentityType,
  OrganizationIdentityType,
  OrganizationSource,
  PlatformType,
} from '@crowd/types'

import { findMemberEnrichmentCacheForAllSources } from '../../activities/enrichment'
import { EnrichmentSourceServiceFactory } from '../../factory'
import {
  IEnrichmentService,
  IEnrichmentSourceInput,
  IMemberEnrichmentAttributeSettings,
  IMemberEnrichmentData,
  IMemberEnrichmentDataNormalized,
} from '../../types'
import { normalizeAttributes, normalizeSocialIdentity } from '../../utils/common'

import {
  IMemberEnrichmentCrustdataAPIErrorResponse,
  IMemberEnrichmentCrustdataAPIResponse,
  IMemberEnrichmentCrustdataRemainingCredits,
  IMemberEnrichmentDataCrustdata,
} from './types'

export default class EnrichmentServiceCrustdata extends LoggerBase implements IEnrichmentService {
  public source: MemberEnrichmentSource = MemberEnrichmentSource.CRUSTDATA
  public platform = `enrichment-${this.source}`

  public alsoFindInputsInSourceCaches: MemberEnrichmentSource[] = [
    MemberEnrichmentSource.PROGAI,
    MemberEnrichmentSource.CLEARBIT,
    MemberEnrichmentSource.SERP,
  ]

  public enrichMembersWithActivityMoreThan = 1000

  public enrichableBySql = `("membersGlobalActivityCount".total_count > ${this.enrichMembersWithActivityMoreThan}) AND mi.verified AND mi.type = 'username' and mi.platform = 'linkedin'`

  public cacheObsoleteAfterSeconds = 60 * 60 * 24 * 90

  public maxConcurrentRequests = 5

  public attributeSettings: IMemberEnrichmentAttributeSettings = {
    [MemberAttributeName.AVATAR_URL]: {
      fields: ['profile_picture_url'],
    },
    [MemberAttributeName.JOB_TITLE]: {
      fields: ['title'],
    },
    [MemberAttributeName.BIO]: {
      fields: ['summary', 'headline'],
    },
    [MemberAttributeName.SKILLS]: {
      fields: ['skills'],
      transform: (skills: string) => skills.split(',').sort(),
    },
    [MemberAttributeName.LANGUAGES]: {
      fields: ['languages'],
      transform: (languages: string[]) => languages.sort(),
    },
    [MemberAttributeName.SCHOOLS]: {
      fields: ['all_schools'],
      transform: (schools: string[]) => schools.sort(),
    },
  }

  constructor(public readonly log: Logger) {
    super(log)
  }

  async isEnrichableBySource(input: IEnrichmentSourceInput): Promise<boolean> {
    const caches = await findMemberEnrichmentCacheForAllSources(input.memberId)

    let hasEnrichableLinkedinInCache = false
    for (const cache of caches) {
      if (this.alsoFindInputsInSourceCaches.includes(cache.source)) {
        const service = EnrichmentSourceServiceFactory.getEnrichmentSourceService(
          cache.source,
          this.log,
        )
        const normalized = service.normalize(cache.data) as IMemberEnrichmentDataNormalized
        if (normalized.identities.some((i) => i.platform === PlatformType.LINKEDIN)) {
          hasEnrichableLinkedinInCache = true
          break
        }
      }
    }

    return (
      input.activityCount > this.enrichMembersWithActivityMoreThan &&
      (hasEnrichableLinkedinInCache ||
        (input.linkedin && input.linkedin.value && input.linkedin.verified))
    )
  }

  async hasRemainingCredits(): Promise<boolean> {
    try {
      const config = {
        method: 'get',
        url: `${process.env['CROWD_ENRICHMENT_CRUSTDATA_URL']}/user/credits`,
        headers: {
          Authorization: `Token ${process.env['CROWD_ENRICHMENT_CRUSTDATA_API_KEY']}`,
        },
      }

      const response: IMemberEnrichmentCrustdataRemainingCredits = (await axios(config)).data

      // realtime linkedin enrichment costs 5 credits
      return response.credits > 5
    } catch (error) {
      this.log.error('Error while checking Crustdata account usage', error)
      return false
    }
  }

  async getData(input: IEnrichmentSourceInput): Promise<IMemberEnrichmentDataCrustdata[] | null> {
    const profiles: IMemberEnrichmentDataCrustdata[] = []
    const caches = await findMemberEnrichmentCacheForAllSources(input.memberId)

    const consumableIdentities = await this.findDistinctScrapableLinkedinIdentities(input, caches)

    for (const identity of consumableIdentities) {
      const data = await this.getDataUsingLinkedinHandle(identity.value)
      if (data) {
        profiles.push({
          ...data,
          metadata: {
            repeatedTimesInDifferentSources: identity.repeatedTimesInDifferentSources,
            isFromVerifiedSource: identity.isFromVerifiedSource,
          },
        })
      }
    }

    return profiles.length > 0 ? profiles : null
  }

  private async getDataUsingLinkedinHandle(
    handle: string,
  ): Promise<IMemberEnrichmentDataCrustdata> {
    const url = `${process.env['CROWD_ENRICHMENT_CRUSTDATA_URL']}/screener/person/enrich`
    const config = {
      method: 'get',
      url,
      params: {
        linkedin_profile_url: `https://linkedin.com/in/${handle}`,
        enrich_realtime: true,
      },
      headers: {
        Authorization: `Token ${process.env['CROWD_ENRICHMENT_CRUSTDATA_API_KEY']}`,
      },
    }

    const response: IMemberEnrichmentCrustdataAPIResponse[] = (await axios(config)).data

    if (response.length === 0 || this.isErrorResponse(response[0])) {
      return null
    }

    return response[0]
  }

  private isErrorResponse(
    response: IMemberEnrichmentCrustdataAPIResponse,
  ): response is IMemberEnrichmentCrustdataAPIErrorResponse {
    return (response as IMemberEnrichmentCrustdataAPIErrorResponse).error !== undefined
  }

  private async findDistinctScrapableLinkedinIdentities(
    input: IEnrichmentSourceInput,
    caches: IMemberEnrichmentCache<IMemberEnrichmentData>[],
  ): Promise<
    (IMemberIdentity & { repeatedTimesInDifferentSources: number; isFromVerifiedSource: boolean })[]
  > {
    const consumableIdentities: (IMemberIdentity & {
      repeatedTimesInDifferentSources: number
      isFromVerifiedSource: boolean
    })[] = []
    const linkedinUrlHashmap = new Map<string, number>()

    for (const cache of caches) {
      if (this.alsoFindInputsInSourceCaches.includes(cache.source)) {
        const service = EnrichmentSourceServiceFactory.getEnrichmentSourceService(
          cache.source,
          this.log,
        )
        const normalized = service.normalize(cache.data) as IMemberEnrichmentDataNormalized
        if (normalized.identities.some((i) => i.platform === PlatformType.LINKEDIN)) {
          const identity = normalized.identities.find((i) => i.platform === PlatformType.LINKEDIN)
          if (!linkedinUrlHashmap.get(identity.value)) {
            consumableIdentities.push({
              ...identity,
              repeatedTimesInDifferentSources: 1,
              isFromVerifiedSource: false,
            })
            linkedinUrlHashmap.set(identity.value, 1)
          } else {
            const repeatedTimesInDifferentSources = linkedinUrlHashmap.get(identity.value) + 1
            linkedinUrlHashmap.set(identity.value, repeatedTimesInDifferentSources)
            consumableIdentities.find(
              (i) => i.value === identity.value,
            ).repeatedTimesInDifferentSources = repeatedTimesInDifferentSources
          }
        }
      }
    }

    if (input.linkedin && input.linkedin.value && input.linkedin.verified) {
      if (!linkedinUrlHashmap.get(input.linkedin.value)) {
        consumableIdentities.push({
          ...input.linkedin,
          value: input.linkedin.value.replace(/\//g, ''),
          repeatedTimesInDifferentSources: 1,
          isFromVerifiedSource: true,
        })
      } else {
        const repeatedTimesInDifferentSources = linkedinUrlHashmap.get(input.linkedin.value) + 1
        const identityFound = consumableIdentities.find((i) => i.value === input.linkedin.value)

        identityFound.repeatedTimesInDifferentSources = repeatedTimesInDifferentSources
        identityFound.isFromVerifiedSource = true
      }
    }
    return consumableIdentities
  }

  normalize(profiles: IMemberEnrichmentDataCrustdata[]): IMemberEnrichmentDataNormalized[] {
    const normalizedProfiles: IMemberEnrichmentDataNormalized[] = []

    for (const profile of profiles) {
      const profileNormalized = this.normalizeOneResult(profile)
      normalizedProfiles.push({ ...profileNormalized, metadata: profile.metadata })
    }

    return normalizedProfiles.length > 0 ? normalizedProfiles : null
  }

  private normalizeOneResult(
    data: IMemberEnrichmentDataCrustdata,
  ): IMemberEnrichmentDataNormalized {
    let normalized: IMemberEnrichmentDataNormalized = {
      identities: [],
      attributes: {},
      memberOrganizations: [],
      reach: {},
    }

    normalized = this.normalizeIdentities(data, normalized)
    normalized = normalizeAttributes(data, normalized, this.attributeSettings, this.platform)
    normalized = this.normalizeEmployment(data, normalized)

    if (data.num_of_connections) {
      normalized.reach[this.platform] = data.num_of_connections
    }

    return normalized
  }

  private normalizeIdentities(
    data: IMemberEnrichmentDataCrustdata,
    normalized: IMemberEnrichmentDataNormalized,
  ): IMemberEnrichmentDataNormalized {
    if (!normalized.identities) {
      normalized.identities = []
    }

    if (!normalized.attributes) {
      normalized.attributes = {}
    }

    if (data.name) {
      normalized.displayName = data.name
    }

    if (data.email) {
      let emails: string[]
<<<<<<< HEAD
=======

>>>>>>> 6ea0694e
      if (Array.isArray(data.email)) {
        emails = data.email
      } else {
        emails = data.email.split(',').filter(isEmail)
      }

      for (const email of emails) {
        normalized.identities.push({
          type: MemberIdentityType.EMAIL,
          platform: this.platform,
          value: email.trim(),
          verified: false,
        })
      }
    }

    if (data.twitter_handle) {
      normalized = normalizeSocialIdentity(
        {
          handle: data.twitter_handle,
          platform: PlatformType.TWITTER,
        },
        MemberIdentityType.USERNAME,
        normalized,
      )
    }

    if (data.linkedin_flagship_url) {
      normalized = normalizeSocialIdentity(
        {
          handle: data.linkedin_flagship_url.split('/').pop(),
          platform: PlatformType.LINKEDIN,
        },
        MemberIdentityType.USERNAME,
        normalized,
      )
    }

    return normalized
  }

  private normalizeEmployment(
    data: IMemberEnrichmentDataCrustdata,
    normalized: IMemberEnrichmentDataNormalized,
  ): IMemberEnrichmentDataNormalized {
    if (!normalized.memberOrganizations) {
      normalized.memberOrganizations = []
    }

    const employmentInformation = (data.past_employers || []).concat(data.current_employers || [])
    if (employmentInformation.length > 0) {
      for (const workExperience of employmentInformation) {
        const identities = []

        if (workExperience.employer_linkedin_id) {
          identities.push({
            platform: PlatformType.LINKEDIN,
            value: `company:${workExperience.employer_linkedin_id}`,
            type: OrganizationIdentityType.USERNAME,
            verified: true,
          })
        }

        normalized.memberOrganizations.push({
          name: workExperience.employer_name,
          source: OrganizationSource.ENRICHMENT_CRUSTDATA,
          identities,
          title: workExperience.employee_title,
          startDate: workExperience.start_date,
          endDate: workExperience.end_date,
          organizationDescription: workExperience.employer_linkedin_description,
        })
      }
    }

    return normalized
  }
}<|MERGE_RESOLUTION|>--- conflicted
+++ resolved
@@ -283,10 +283,7 @@
 
     if (data.email) {
       let emails: string[]
-<<<<<<< HEAD
-=======
-
->>>>>>> 6ea0694e
+
       if (Array.isArray(data.email)) {
         emails = data.email
       } else {
