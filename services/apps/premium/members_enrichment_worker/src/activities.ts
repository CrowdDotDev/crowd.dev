--- conflicted
+++ resolved
@@ -1,25 +1,14 @@
 import {
-<<<<<<< HEAD
+  findMemberEnrichmentCache,
   getEnrichmentData,
-  normalizeEnrichmentData,
-  findMemberEnrichmentCache,
   insertMemberEnrichmentCache,
   isCacheObsolete,
+  isEnrichableBySource,
+  normalizeEnrichmentData,
   touchMemberEnrichmentCacheUpdatedAt,
   updateMemberEnrichmentCache,
-  isEnrichableBySource,
 } from './activities/enrichment'
-import {
-  syncMembersToOpensearch,
-  syncOrganizationsToOpensearch,
-} from './activities/syncEnrichedData'
-
-=======
-  enrichMemberUsingEmailAddress,
-  enrichMemberUsingGitHubHandle,
-} from './activities/getEnrichmentData'
 import { getMembers } from './activities/getMembers'
->>>>>>> 99bb419d
 import { refreshToken } from './activities/lf-auth0/authenticateLFAuth0'
 import {
   getIdentitiesExistInOtherMembers,
@@ -34,11 +23,6 @@
   getGithubIdentitiesWithoutSourceId,
   updateIdentitySourceId,
 } from './activities/lf-auth0/githubIdentities'
-import {
-  normalizeEnrichedMember,
-  updateMergeSuggestions,
-  updateOrganizations,
-} from './activities/normalizeEnrichedMember'
 import {
   syncMembersToOpensearch,
   syncOrganizationsToOpensearch,
