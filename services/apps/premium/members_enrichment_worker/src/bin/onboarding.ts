import { timeout } from '@crowd/common'
import { MemberEnrichmentSource } from '@crowd/types'

import { svc } from '../service'
import { processMemberSources } from '../workflows/processMemberSources'

export * from '@temporalio/client'

// we don't need any of these to be running like if we would run this as an actual temporal worker
// we just need pg connection, redis & service logger
process.env['CROWD_TEMPORAL_TASKQUEUE'] = 'members-enrichment'
svc.config.envvars = []
svc.config.producer = { enabled: false }
svc.config.redis = { enabled: true }
svc.config.temporal = { enabled: true }
svc.config.questdb = { enabled: false }
svc.options.opensearch = { enabled: false }

const processArguments = process.argv.slice(2)

if (processArguments.length !== 1) {
  process.exit(1)
}

// TODO maybe add segmentId as parameter here as well
const tenantId = processArguments[0]

const minMemberActivities = 100
const maxConcurrentProcessing = 5
const maxMembersToProcess = 1000

async function getEnrichableMembers(limit: number): Promise<string[]> {
  const query = `
  -- only use members that have more than one enrichment source
  with members_with_sources as (select distinct "memberId", count(*)
                                from "memberEnrichmentCache"
                                where data is not null
                                group by "memberId"
                                having count(*) > 1),
      -- also only use members that have more than 100 activities
      members_with_activities as (select distinct msa."memberId", sum("activityCount") as total_activities
                                  from members_with_sources ms
                                            inner join "memberSegmentsAgg" msa on msa."memberId" = ms."memberId"
                                            -- only consider subprojects otherwise we count some activities multiple times
                                            inner join segments s on s.id = msa."segmentId" and s."tenantId" = $(tenantId) and s.type = 'subproject'
                                  group by msa."memberId"
                                  having sum("activityCount") > $(minMemberActivities))
  select m.id
  from members m
          inner join members_with_activities ma on m.id = ma."memberId"
          left join "memberEnrichments" me on m.id = me."memberId"
  where m."deletedAt" is null and m."tenantId" = $(tenantId)
<<<<<<< HEAD
  ${lastMemberId ? `and m.id > $(lastMemberId)` : ''}
    and (me."memberId" is null or me."lastTriedAt" < now() - interval '3 months')
=======
    and (m."lastEnriched" is null
      or m."lastEnriched" < now() - interval '3 months')
>>>>>>> 31f3f0dc
  order by ma.total_activities desc, m.id
  limit $(limit)
  `

  return (
    await svc.postgres.writer.connection().any(query, { limit, tenantId, minMemberActivities })
  ).map((row) => row.id)
}

const sources = Object.values(MemberEnrichmentSource) as MemberEnrichmentSource[]

setImmediate(async () => {
  await svc.init(false)

  let processingCount = 0
  let updatedMembersCount = 0
  let skippedMembersCount = 0
  let failedMembersCount = 0

  let totalProcessingTime = 0
  const REPORT_INTERVAL = 10

  const pageSize = 20
  let members = await getEnrichableMembers(pageSize)
  let pagePromises: Promise<void>[] = []
  while (members.length > 0) {
    svc.log.info({ memberCount: members.length }, 'Processing members!')
    // process members just like in enrichMember workflow
    for (const memberId of members) {
      if (updatedMembersCount >= maxMembersToProcess) {
        svc.log.info(
          { updatedMembersCount, maxMembersToProcess },
          'We reached a limit of how many members to process!',
        )
        break
      }

      while (processingCount >= maxConcurrentProcessing) {
        await timeout(100)
      }

      processingCount++
      const startTime = Date.now()

      const promise = startProcessMemberSource(memberId, sources)
        .then((res) => {
          processingCount--
          if (res) {
            const processingTime = Date.now() - startTime
            totalProcessingTime += processingTime

            updatedMembersCount++
          } else {
            skippedMembersCount++
          }

          // Report average processing time every REPORT_INTERVAL members
          if (updatedMembersCount > 0 && updatedMembersCount % REPORT_INTERVAL === 0) {
            const averageProcessingTime = totalProcessingTime / updatedMembersCount
            svc.log.info(
              {
                averageProcessingTime: `${(averageProcessingTime / 1000).toFixed(2)}s`,
                updatedMembers: updatedMembersCount,
                skippedMembers: skippedMembersCount,
                failedMembers: failedMembersCount,
              },
              'Processing time statistics',
            )
          }
        })
        .catch((err) => {
          processingCount--
          svc.log.error(err, { memberId }, 'Error while processing member enrichment sources!')
          failedMembersCount++
        })
      pagePromises.push(promise)
    }

    await Promise.all(pagePromises)
    pagePromises = []
<<<<<<< HEAD

    if (updatedMembersCount >= maxMembersToProcess) {
      members = []
    } else {
      // load next page
      members = await getEnrichableMembers(pageSize, members[members.length - 1])
    }
=======
    // load next page
    members = await getEnrichableMembers(pageSize)
>>>>>>> 31f3f0dc

    svc.log.info(
      {
        updatedMembersCount,
        skippedMembersCount,
        failedMembersCount,
        averageProcessingTime: `${(totalProcessingTime / updatedMembersCount / 1000).toFixed(2)}s`,
      },
      'Current statistics!',
    )
  }

  svc.log.info(
    {
      updatedMembersCount,
      skippedMembersCount,
      failedMembersCount,
      averageProcessingTime: `${(totalProcessingTime / updatedMembersCount / 1000).toFixed(2)}s`,
      totalProcessingTime: `${(totalProcessingTime / 1000).toFixed(2)}s`,
    },
    'Final statistics!',
  )

  process.exit(0)
})

async function startProcessMemberSource(
  memberId: string,
  sources: MemberEnrichmentSource[],
): Promise<boolean> {
  await svc.temporal.workflow.execute(processMemberSources, {
    taskQueue: 'members-enrichment',
    workflowId:
      'member-enrichment/875c38bd-2b1b-4e91-ad07-0cfbabb4c49f/' +
      memberId +
      '/processMemberSources',
    workflowExecutionTimeout: '15 minutes',
    retry: {
      backoffCoefficient: 2,
      maximumAttempts: 10,
      initialInterval: 2 * 1000,
      maximumInterval: 30 * 1000,
    },
    args: [
      {
        memberId,
        sources,
      },
    ],
    searchAttributes: {
      TenantId: ['875c38bd-2b1b-4e91-ad07-0cfbabb4c49f'],
    },
  })

  return true
}<|MERGE_RESOLUTION|>--- conflicted
+++ resolved
@@ -50,13 +50,7 @@
           inner join members_with_activities ma on m.id = ma."memberId"
           left join "memberEnrichments" me on m.id = me."memberId"
   where m."deletedAt" is null and m."tenantId" = $(tenantId)
-<<<<<<< HEAD
-  ${lastMemberId ? `and m.id > $(lastMemberId)` : ''}
     and (me."memberId" is null or me."lastTriedAt" < now() - interval '3 months')
-=======
-    and (m."lastEnriched" is null
-      or m."lastEnriched" < now() - interval '3 months')
->>>>>>> 31f3f0dc
   order by ma.total_activities desc, m.id
   limit $(limit)
   `
@@ -137,18 +131,13 @@
 
     await Promise.all(pagePromises)
     pagePromises = []
-<<<<<<< HEAD
 
     if (updatedMembersCount >= maxMembersToProcess) {
       members = []
     } else {
       // load next page
-      members = await getEnrichableMembers(pageSize, members[members.length - 1])
+      members = await getEnrichableMembers(pageSize)
     }
-=======
-    // load next page
-    members = await getEnrichableMembers(pageSize)
->>>>>>> 31f3f0dc
 
     svc.log.info(
       {
