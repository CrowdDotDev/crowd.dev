--- conflicted
+++ resolved
@@ -35,14 +35,12 @@
     "webhookSecret": "CROWD_GITHUB_WEBHOOK_SECRET",
     "isCommitDataEnabled": "CROWD_GITHUB_IS_COMMIT_DATA_ENABLED"
   },
-<<<<<<< HEAD
   "searchSyncApi": {
     "baseUrl": "CROWD_SEARCH_SYNC_API_URL"
-=======
+  },
   "twitter": {
     "clientId": "CROWD_TWITTER_CLIENT_ID",
     "clientSecret": "CROWD_TWITTER_CLIENT_SECRET",
     "callbackUrl": "CROWD_TWITTER_CALLBACK_URL"
->>>>>>> ec565a8e
   }
 }