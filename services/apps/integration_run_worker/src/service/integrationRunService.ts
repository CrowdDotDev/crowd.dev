import { singleOrDefault } from '@crowd/common'
import {
  IntegrationRunWorkerEmitter,
  IntegrationStreamWorkerEmitter,
  SearchSyncWorkerEmitter,
} from '@crowd/common_services'
import { DbStore } from '@crowd/data-access-layer/src/database'
import IntegrationRunRepository from '@crowd/data-access-layer/src/old/apps/integration_run_worker/integrationRun.repo'
import MemberAttributeSettingsRepository from '@crowd/data-access-layer/src/old/apps/integration_run_worker/memberAttributeSettings.repo'
<<<<<<< HEAD
import SampleDataRepository from '@crowd/data-access-layer/src/old/apps/integration_run_worker/sampleData.repo'
import { IGenerateStreamsContext, INTEGRATION_SERVICES } from '@crowd/integrations'
=======
import {
  IGenerateStreamsContext,
  IIntegrationStartRemoteSyncContext,
  INTEGRATION_SERVICES,
} from '@crowd/integrations'
>>>>>>> aa58cc27
import { Logger, LoggerBase, getChildLogger } from '@crowd/logging'
import { ApiPubSubEmitter, RedisCache, RedisClient } from '@crowd/redis'
import { IntegrationRunState } from '@crowd/types'

import { NANGO_CONFIG, PLATFORM_CONFIG } from '../conf'

export default class IntegrationRunService extends LoggerBase {
  private readonly repo: IntegrationRunRepository
<<<<<<< HEAD
  private readonly sampleDataRepo: SampleDataRepository
=======
  private readonly automationRepo: AutomationRepository
>>>>>>> aa58cc27

  constructor(
    private readonly redisClient: RedisClient,
    private readonly streamWorkerEmitter: IntegrationStreamWorkerEmitter,
    private readonly runWorkerEmitter: IntegrationRunWorkerEmitter,
    private readonly searchSyncWorkerEmitter: SearchSyncWorkerEmitter,
    private readonly apiPubSubEmitter: ApiPubSubEmitter,
    private readonly store: DbStore,
    parentLog: Logger,
  ) {
    super(parentLog)

    this.repo = new IntegrationRunRepository(store, this.log)
<<<<<<< HEAD
    this.sampleDataRepo = new SampleDataRepository(store, this.log)
=======
    this.automationRepo = new AutomationRepository(store, this.log)
  }

  public async handleStreamProcessed(runId: string): Promise<void> {
    this.log = getChildLogger('stream-processed', this.log, {
      runId,
    })

    this.log.debug('Checking whether run is processed or not!')

    const counts = await this.repo.getStreamCountsByState(runId)

    let count = 0
    let finishedCount = 0
    let error = false
    for (const [state, stateCount] of counts.entries()) {
      count += stateCount

      if (state === IntegrationStreamState.ERROR) {
        finishedCount += stateCount
        error = true
      } else if (state === IntegrationStreamState.PROCESSED) {
        finishedCount += stateCount
      }
    }

    if (count === finishedCount) {
      const runInfo = await this.repo.getGenerateStreamData(runId)

      if (error) {
        this.log.warn('Some streams have resulted in error!')

        const pendingRetry = await this.repo.getErrorStreamsPendingRetry(
          runId,
          WORKER_CONFIG().maxRetries,
        )
        if (pendingRetry === 0) {
          this.log.error('No streams pending retry and all are in final state - run failed!')
          await this.repo.markRunError(runId, {
            location: 'all-streams-processed',
            message: 'Some streams failed!',
          })

          if (runInfo.onboarding) {
            this.log.warn('Onboarding - marking integration as failed!')
            await this.repo.markIntegration(runId, 'error')

            this.apiPubSubEmitter.emitIntegrationCompleted(
              runInfo.tenantId,
              runInfo.integrationId,
              'error',
            )
          } else {
            const last5RunStates = await this.repo.getLastRuns(runId, 3)
            if (
              last5RunStates.length === 3 &&
              last5RunStates.find((s) => s !== IntegrationRunState.ERROR) === undefined
            ) {
              this.log.warn(
                'Last 3 runs have all failed and now this one has failed - marking integration as failed!',
              )
              await this.repo.markIntegration(runId, 'error')
            }
          }
        } else {
          this.log.debug('Some streams are pending retry - run is not finished yet!')
        }
      } else {
        this.log.info('Run finished successfully!')

        try {
          this.log.info('Trying to post process integration settings!')

          const service = singleOrDefault(
            INTEGRATION_SERVICES,
            (s) => s.type === runInfo.integrationType,
          )

          if (service.postProcess) {
            let settings = runInfo.integrationSettings as object
            const newSettings = service.postProcess(settings)

            if (newSettings) {
              settings = { ...settings, ...newSettings }
              await this.updateIntegrationSettings(runId, settings)
            }

            this.log.info('Finished post processing integration settings!')
          } else {
            this.log.info('Integration does not have post processing!')
          }
        } catch (err) {
          this.log.error({ err }, 'Error while post processing integration settings!')
        }

        try {
          this.log.info('Trying to process startSyncRemote!')

          const service = singleOrDefault(
            INTEGRATION_SERVICES,
            (s) => s.type === runInfo.integrationType,
          )

          // eslint-disable-next-line @typescript-eslint/no-explicit-any
          const settings = runInfo.integrationSettings as any

          if (
            service.startSyncRemote &&
            settings.syncRemoteEnabled &&
            settings.blockSyncRemote !== true
          ) {
            const syncAutomations = await this.automationRepo.findSyncAutomations(
              runInfo.tenantId,
              runInfo.integrationType,
            )

            const syncRemoteContext: IIntegrationStartRemoteSyncContext = {
              integrationSyncWorkerEmitter: this.integrationSyncWorkerEmitter,
              integration: {
                id: runInfo.integrationId,
                identifier: runInfo.integrationIdentifier,
                platform: runInfo.integrationType,
                status: runInfo.integrationState,
                settings: runInfo.integrationSettings,
                token: runInfo.integrationToken,
                refreshToken: runInfo.integrationRefreshToken,
              },
              automations: syncAutomations,
              tenantId: runInfo.tenantId,
              log: this.log,
            }

            await service.startSyncRemote(syncRemoteContext)

            this.log.info('Finished processing startSyncRemote!')
          } else {
            this.log.info(
              {
                syncRemoteEnabled: settings.syncRemoteEnabled,
                blockSyncRemote: settings.blockSyncRemote,
              },
              `Integration does not have a startSyncRemote function or settings disable sync remote!`,
            )
          }
        } catch (err) {
          this.log.error({ err }, 'Error while starting integration sync remote!')
        }

        this.log.info('Marking run and integration as successfully processed!')
        await this.repo.markRunProcessed(runId)
        await this.repo.markIntegration(runId, 'done')

        if (runInfo.onboarding) {
          this.apiPubSubEmitter.emitIntegrationCompleted(
            runInfo.tenantId,
            runInfo.integrationId,
            'done',
          )
        }
      }
    }
>>>>>>> aa58cc27
  }

  public async checkRuns(): Promise<void> {
    this.log.debug('Checking for delayed runs!')

    let runs = await this.repo.getPendingDelayedRuns(1, 10)
    while (runs.length > 0) {
      this.log.info({ runCount: runs.length }, 'Found delayed runs that need to be started!')

      for (const run of runs) {
        this.log.info({ runId: run.id }, 'Restarting delayed run!')
        await this.repo.resetDelayedRun(run.id)
        await this.streamWorkerEmitter.continueProcessingRunStreams(
          run.tenantId,
          run.onboarding,
          run.integrationType,
          run.id,
        )
      }

      runs = await this.repo.getPendingDelayedRuns(1, 10)
    }
  }

  public async startIntegrationRun(
    integrationId: string,
    onboarding: boolean,
    isManualRun?: boolean,
    manualSettings?: unknown,
    additionalInfo?: unknown,
  ): Promise<void> {
    this.log = getChildLogger('start-integration-run', this.log, {
      integrationId,
      onboarding,
    })

    this.log.info('Trying to start integration run!')

    const integrationInfo = await this.repo.getIntegrationData(integrationId)

    if (!integrationInfo) {
      this.log.error('Could not find integration info!')
      return
    }

    this.log = getChildLogger('start-integration-run', this.log, {
      integrationId,
      onboarding,
      integrationType: integrationInfo.type,
    })

    const service = singleOrDefault(INTEGRATION_SERVICES, (s) => s.type === integrationInfo.type)

    if (!service) {
      this.log.error('Integration type/platform not supported by this worker!')
      return
    }

    if (!onboarding) {
      const isAlreadyProcessing = await this.repo.isIntegrationBeingProcessed(integrationId)

      if (isAlreadyProcessing) {
        this.log.warn('Integration is already being processed!')
        return
      }
    }

    this.log.info('Creating new integration run!')
    const runId = await this.repo.createRun(integrationInfo.tenantId, integrationId, onboarding)

    this.log.info('Triggering run processing!')
    await this.runWorkerEmitter.triggerRunProcessing(
      integrationInfo.tenantId,
      integrationInfo.type,
      runId,
      onboarding,
      isManualRun,
      manualSettings,
      additionalInfo,
    )
  }

  public async generateStreams(
    runId: string,
    isManualRun?: boolean,
    manualSettings?: unknown,
    additionalInfo?: unknown,
  ): Promise<void> {
    this.log.info({ runId }, 'Trying to generate root streams for integration run!')

    const runInfo = await this.repo.getGenerateStreamData(runId)

    if (!runInfo) {
      this.log.error({ runId }, 'Could not find run info!')
      return
    }

    // we can do this because this service instance is only used for one run
    this.log = getChildLogger('run-processor', this.log, {
      runId,
      integrationId: runInfo.integrationId,
      onboarding: runInfo.onboarding,
      platform: runInfo.integrationType,
    })

    if (runInfo.streamCount > 0) {
      this.log.error({ streamCount: runInfo.streamCount }, 'Run already has streams!')
      await this.triggerRunError(runId, 'check-run-streams', 'Run already has streams!', {
        streamCount: runInfo.streamCount,
      })
      return
    }

    if (runInfo.runState !== IntegrationRunState.PENDING) {
      this.log.error({ actualState: runInfo.runState }, 'Run is not in pending state!')
      await this.triggerRunError(runId, 'check-run-state', 'Run is not in pending state!', {
        actualState: runInfo.runState,
      })
      return
    }

    const integrationService = singleOrDefault(
      INTEGRATION_SERVICES,
      (i) => i.type === runInfo.integrationType,
    )

    if (!integrationService) {
      this.log.error({ type: runInfo.integrationType }, 'Could not find integration service!')
      await this.triggerRunError(
        runId,
        'check-run-int-service',
        'Could not find integration service!',
        {
          type: runInfo.integrationType,
        },
      )
      return
    }

    if (
      // eslint-disable-next-line @typescript-eslint/no-explicit-any
      (runInfo.integrationSettings as any).updateMemberAttributes &&
      integrationService.memberAttributes.length > 0
    ) {
      this.log.warn('Integration settings contain updateMemberAttributes - updating it now!')
      await this.store.transactionally(async (txStore) => {
        const txMemberAttributeSettingsRepo = new MemberAttributeSettingsRepository(
          txStore,
          this.log,
        )
        const txRunRepo = new IntegrationRunRepository(txStore, this.log)

        await txMemberAttributeSettingsRepo.createPredefined(
          runInfo.tenantId,
          integrationService.memberAttributes,
        )

        // delete the attributes cache
        const cache = new RedisCache('memberAttributes', this.redisClient, this.log)
        await cache.delete(runInfo.tenantId)

        await txRunRepo.updateIntegrationSettings(runId, {
          // eslint-disable-next-line @typescript-eslint/no-explicit-any
          ...(runInfo.integrationSettings as any),
          updateMemberAttributes: false,
        })
      })
    }

    const cache = new RedisCache(
      `int-${runInfo.tenantId}-${runInfo.integrationType}`,
      this.redisClient,
      this.log,
    )

    const nangoConfig = NANGO_CONFIG()

    const context: IGenerateStreamsContext = {
      onboarding: runInfo.onboarding,
      serviceSettings: {
        nangoUrl: nangoConfig.url,
        nangoSecretKey: nangoConfig.secretKey,
        nangoId: `${runInfo.tenantId}-${runInfo.integrationType}`,
      },
      platformSettings: PLATFORM_CONFIG(runInfo.integrationType),
      integration: {
        id: runInfo.integrationId,
        identifier: runInfo.integrationIdentifier,
        platform: runInfo.integrationType,
        status: runInfo.integrationState,
        settings: runInfo.integrationSettings,
        token: runInfo.integrationToken,
        refreshToken: runInfo.integrationRefreshToken,
      },

      // this is for controling manual one off runs
      isManualRun,
      manualSettings,

      // this is mainly for github when we add new repos
      additionalInfo,

      log: this.log,
      cache,

      abortRunWithError: async (message: string, metadata?: unknown, error?: Error) => {
        this.log.error({ message }, 'Aborting run with error!')
        await this.triggerRunError(runId, 'run-abort', message, metadata, error)
      },

      publishStream: async (identifier: string, data?: unknown) => {
        await this.publishStream(
          runInfo.tenantId,
          runInfo.integrationType,
          runId,
          identifier,
          runInfo.onboarding,
          data,
        )
      },

      updateIntegrationSettings: async (settings: unknown) => {
        await this.updateIntegrationSettings(runId, settings)
      },

      updateIntegrationToken: async (token: string) => {
        await this.updateIntegrationToken(runId, token)
      },

      updateIntegrationRefreshToken: async (refreshToken: string) => {
        await this.updateIntegrationRefreshToken(runId, refreshToken)
      },
    }

    this.log.debug('Marking run as in progress!')
    await this.repo.markRunInProgress(runId)

    this.log.info('Generating streams!')
    try {
      await integrationService.generateStreams(context)
      this.log.info('Finished generating streams!')
    } catch (err) {
      this.log.error({ err }, 'Error while generating streams!')
      await this.triggerRunError(
        runId,
        'run-gen-streams',
        'Error while generating streams!',
        undefined,
        err,
      )
    }
  }

  private async updateIntegrationSettings(runId: string, settings: unknown): Promise<void> {
    try {
      this.log.debug('Updating integration settings!')
      await this.repo.updateIntegrationSettings(runId, settings)
    } catch (err) {
      await this.triggerRunError(
        runId,
        'run-update-settings',
        'Error while updating settings!',
        undefined,
        err,
      )
      throw err
    }
  }

  private async updateIntegrationToken(runId: string, token: string): Promise<void> {
    try {
      this.log.debug('Updating integration token!')
      await this.repo.updateIntegrationToken(runId, token)
    } catch (err) {
      await this.triggerRunError(
        runId,
        'run-update-token',
        'Error while updating token!',
        undefined,
        err,
      )
      throw err
    }
  }

  private async updateIntegrationRefreshToken(runId: string, refreshToken: string): Promise<void> {
    try {
      this.log.debug('Updating integration refresh token!')
      await this.repo.updateIntegrationRefreshToken(runId, refreshToken)
    } catch (err) {
      await this.triggerRunError(
        runId,
        'run-update-refresh-token',
        'Error while updating refresh token!',
        undefined,
        err,
      )
      throw err
    }
  }

  private async publishStream(
    tenantId: string,
    platform: string,
    runId: string,
    identifier: string,
    onboarding: boolean,
    data?: unknown,
  ): Promise<void> {
    try {
      this.log.debug('Publishing new root stream!')
      const streamId = await this.repo.publishStream(runId, identifier, data)
      await this.streamWorkerEmitter.triggerStreamProcessing(
        tenantId,
        platform,
        streamId,
        onboarding,
      )
    } catch (err) {
      await this.triggerRunError(
        runId,
        'run-publish-root-stream',
        'Error while publishing root stream!',
        undefined,
        err,
      )
      throw err
    }
  }

  private async triggerRunError(
    runId: string,
    location: string,
    message: string,
    metadata?: unknown,
    error?: Error,
  ): Promise<void> {
    await this.repo.markRunError(runId, {
      location,
      message,
      metadata,
      errorMessage: error?.message,
      errorStack: error?.stack,
      errorString: error ? JSON.stringify(error) : undefined,
    })
  }
}<|MERGE_RESOLUTION|>--- conflicted
+++ resolved
@@ -7,29 +7,15 @@
 import { DbStore } from '@crowd/data-access-layer/src/database'
 import IntegrationRunRepository from '@crowd/data-access-layer/src/old/apps/integration_run_worker/integrationRun.repo'
 import MemberAttributeSettingsRepository from '@crowd/data-access-layer/src/old/apps/integration_run_worker/memberAttributeSettings.repo'
-<<<<<<< HEAD
-import SampleDataRepository from '@crowd/data-access-layer/src/old/apps/integration_run_worker/sampleData.repo'
 import { IGenerateStreamsContext, INTEGRATION_SERVICES } from '@crowd/integrations'
-=======
-import {
-  IGenerateStreamsContext,
-  IIntegrationStartRemoteSyncContext,
-  INTEGRATION_SERVICES,
-} from '@crowd/integrations'
->>>>>>> aa58cc27
 import { Logger, LoggerBase, getChildLogger } from '@crowd/logging'
 import { ApiPubSubEmitter, RedisCache, RedisClient } from '@crowd/redis'
-import { IntegrationRunState } from '@crowd/types'
-
-import { NANGO_CONFIG, PLATFORM_CONFIG } from '../conf'
+import { IntegrationRunState, IntegrationStreamState } from '@crowd/types'
+
+import { NANGO_CONFIG, PLATFORM_CONFIG, WORKER_CONFIG } from '../conf'
 
 export default class IntegrationRunService extends LoggerBase {
   private readonly repo: IntegrationRunRepository
-<<<<<<< HEAD
-  private readonly sampleDataRepo: SampleDataRepository
-=======
-  private readonly automationRepo: AutomationRepository
->>>>>>> aa58cc27
 
   constructor(
     private readonly redisClient: RedisClient,
@@ -43,10 +29,6 @@
     super(parentLog)
 
     this.repo = new IntegrationRunRepository(store, this.log)
-<<<<<<< HEAD
-    this.sampleDataRepo = new SampleDataRepository(store, this.log)
-=======
-    this.automationRepo = new AutomationRepository(store, this.log)
   }
 
   public async handleStreamProcessed(runId: string): Promise<void> {
@@ -141,59 +123,6 @@
           this.log.error({ err }, 'Error while post processing integration settings!')
         }
 
-        try {
-          this.log.info('Trying to process startSyncRemote!')
-
-          const service = singleOrDefault(
-            INTEGRATION_SERVICES,
-            (s) => s.type === runInfo.integrationType,
-          )
-
-          // eslint-disable-next-line @typescript-eslint/no-explicit-any
-          const settings = runInfo.integrationSettings as any
-
-          if (
-            service.startSyncRemote &&
-            settings.syncRemoteEnabled &&
-            settings.blockSyncRemote !== true
-          ) {
-            const syncAutomations = await this.automationRepo.findSyncAutomations(
-              runInfo.tenantId,
-              runInfo.integrationType,
-            )
-
-            const syncRemoteContext: IIntegrationStartRemoteSyncContext = {
-              integrationSyncWorkerEmitter: this.integrationSyncWorkerEmitter,
-              integration: {
-                id: runInfo.integrationId,
-                identifier: runInfo.integrationIdentifier,
-                platform: runInfo.integrationType,
-                status: runInfo.integrationState,
-                settings: runInfo.integrationSettings,
-                token: runInfo.integrationToken,
-                refreshToken: runInfo.integrationRefreshToken,
-              },
-              automations: syncAutomations,
-              tenantId: runInfo.tenantId,
-              log: this.log,
-            }
-
-            await service.startSyncRemote(syncRemoteContext)
-
-            this.log.info('Finished processing startSyncRemote!')
-          } else {
-            this.log.info(
-              {
-                syncRemoteEnabled: settings.syncRemoteEnabled,
-                blockSyncRemote: settings.blockSyncRemote,
-              },
-              `Integration does not have a startSyncRemote function or settings disable sync remote!`,
-            )
-          }
-        } catch (err) {
-          this.log.error({ err }, 'Error while starting integration sync remote!')
-        }
-
         this.log.info('Marking run and integration as successfully processed!')
         await this.repo.markRunProcessed(runId)
         await this.repo.markIntegration(runId, 'done')
@@ -207,7 +136,6 @@
         }
       }
     }
->>>>>>> aa58cc27
   }
 
   public async checkRuns(): Promise<void> {
