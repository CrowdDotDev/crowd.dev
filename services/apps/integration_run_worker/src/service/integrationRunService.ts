--- conflicted
+++ resolved
@@ -7,15 +7,7 @@
 import { DbStore } from '@crowd/data-access-layer/src/database'
 import IntegrationRunRepository from '@crowd/data-access-layer/src/old/apps/integration_run_worker/integrationRun.repo'
 import MemberAttributeSettingsRepository from '@crowd/data-access-layer/src/old/apps/integration_run_worker/memberAttributeSettings.repo'
-<<<<<<< HEAD
-import {
-  IGenerateStreamsContext,
-  IIntegrationStartRemoteSyncContext,
-  INTEGRATION_SERVICES,
-} from '@crowd/integrations'
-=======
 import { IGenerateStreamsContext, INTEGRATION_SERVICES } from '@crowd/integrations'
->>>>>>> 280c8a9e
 import { Logger, LoggerBase, getChildLogger } from '@crowd/logging'
 import { ApiPubSubEmitter, RedisCache, RedisClient } from '@crowd/redis'
 import { IntegrationRunState, IntegrationStreamState, PlatformType } from '@crowd/types'
@@ -26,10 +18,6 @@
 
 export default class IntegrationRunService extends LoggerBase {
   private readonly repo: IntegrationRunRepository
-<<<<<<< HEAD
-  private readonly automationRepo: AutomationRepository
-=======
->>>>>>> 280c8a9e
 
   constructor(
     private readonly redisClient: RedisClient,
@@ -43,10 +31,6 @@
     super(parentLog)
 
     this.repo = new IntegrationRunRepository(store, this.log)
-<<<<<<< HEAD
-    this.automationRepo = new AutomationRepository(store, this.log)
-=======
->>>>>>> 280c8a9e
   }
 
   public async handleStreamProcessed(runId: string): Promise<void> {
