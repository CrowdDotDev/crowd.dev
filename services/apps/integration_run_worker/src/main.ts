--- conflicted
+++ resolved
@@ -1,16 +1,11 @@
 import { getDbConnection } from '@crowd/database'
 import { getServiceLogger } from '@crowd/logging'
-<<<<<<< HEAD
 import {
   IntegrationRunWorkerEmitter,
   IntegrationStreamWorkerEmitter,
   getSqsClient,
 } from '@crowd/sqs'
-import { DB_CONFIG, REDIS_CONFIG, SQS_CONFIG } from './config'
-=======
-import { IntegrationStreamWorkerEmitter, getSqsClient } from '@crowd/sqs'
 import { DB_CONFIG, REDIS_CONFIG, SQS_CONFIG } from './conf'
->>>>>>> 431aceed
 import { WorkerQueueReceiver } from './queue'
 import { ApiPubSubEmitter, getRedisClient } from '@crowd/redis'
 
