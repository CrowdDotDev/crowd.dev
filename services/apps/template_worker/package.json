{
  "name": "@crowd/template-worker",
  "scripts": {
<<<<<<< HEAD
    "start": "CROWD_TEMPORAL_TASKQUEUE=template SERVICE=template-worker TS_NODE_TRANSPILE_ONLY=true node -r tsconfig-paths/register -r ts-node/register src/main.ts",
    "start:debug:local": "set -a && . ../../../backend/.env.dist.local && . ../../../backend/.env.override.local && set +a && CROWD_TEMPORAL_TASKQUEUE=template SERVICE=template-worker TS_NODE_TRANSPILE_ONLY=true LOG_LEVEL=trace node --inspect=0.0.0.0:9232 -r tsconfig-paths/register -r ts-node/register src/main.ts",
    "start:debug": "CROWD_TEMPORAL_TASKQUEUE=template SERVICE=template-worker TS_NODE_TRANSPILE_ONLY=true LOG_LEVEL=trace node --inspect=0.0.0.0:9232 -r tsconfig-paths/register -r ts-node/register src/main.ts",
    "dev:local": "./node_modules/.bin/nodemon --watch src --watch ../../libs --ext ts --exec pnpm run start:debug:local",
    "dev": "./node_modules/.bin/nodemon --watch src --watch ../../libs --ext ts --exec pnpm run start:debug",
    "lint": "./node_modules/.bin/eslint --ext .ts src --max-warnings=0",
    "format": "./node_modules/.bin/prettier --write \"src/**/*.ts\"",
    "format-check": "./node_modules/.bin/prettier --check .",
    "tsc-check": "./node_modules/.bin/tsc --noEmit"
  },
  "dependencies": {
    "@crowd/archetype-standard": "file:../../archetypes/standard",
    "@crowd/archetype-worker": "file:../../archetypes/worker",
    "@crowd/common": "file:../../libs/common",
    "@crowd/types": "file:../../libs/types",
    "@temporalio/workflow": "~1.8.6",
    "ts-node": "^10.9.1",
    "tsconfig-paths": "^4.2.0",
=======
    "start": "CROWD_TEMPORAL_TASKQUEUE=templateWorker SERVICE=template-worker tsx src/main.ts",
    "start:debug:local": "set -a && . ../../../backend/.env.dist.local && . ../../../backend/.env.override.local && set +a && CROWD_TEMPORAL_TASKQUEUE=templateWorker SERVICE=template-worker LOG_LEVEL=trace tsx --inspect=0.0.0.0:9232 src/main.ts",
    "start:debug": "CROWD_TEMPORAL_TASKQUEUE=templateWorker SERVICE=template-worker LOG_LEVEL=trace tsx --inspect=0.0.0.0:9232 src/main.ts",
    "dev:local": "nodemon --watch src --watch ../../libs --ext ts --exec pnpm run start:debug:local",
    "dev": "nodemon --watch src --watch ../../libs --ext ts --exec pnpm run start:debug",
    "lint": "npx eslint --ext .ts src --max-warnings=0",
    "format": "npx prettier --write \"src/**/*.ts\"",
    "format-check": "npx prettier --check .",
    "tsc-check": "tsc --noEmit"
  },
  "dependencies": {
    "@crowd/archetype-standard": "workspace:*",
    "@crowd/archetype-worker": "workspace:*",
    "@temporalio/workflow": "~1.8.6",
    "tsx": "^4.7.1",
>>>>>>> b34af29e
    "typescript": "^5.2.2"
  },
  "devDependencies": {
    "@types/node": "^20.8.2",
<<<<<<< HEAD
    "@types/uuid": "~9.0.6",
    "@typescript-eslint/eslint-plugin": "^6.7.4",
    "@typescript-eslint/parser": "^6.7.4",
    "eslint": "^8.50.0",
    "eslint-config-prettier": "^9.0.0",
    "eslint-plugin-prettier": "^5.0.0",
    "nodemon": "^3.0.1",
    "prettier": "^3.0.3"
=======
    "nodemon": "^3.0.1"
>>>>>>> b34af29e
  }
}<|MERGE_RESOLUTION|>--- conflicted
+++ resolved
@@ -1,26 +1,6 @@
 {
   "name": "@crowd/template-worker",
   "scripts": {
-<<<<<<< HEAD
-    "start": "CROWD_TEMPORAL_TASKQUEUE=template SERVICE=template-worker TS_NODE_TRANSPILE_ONLY=true node -r tsconfig-paths/register -r ts-node/register src/main.ts",
-    "start:debug:local": "set -a && . ../../../backend/.env.dist.local && . ../../../backend/.env.override.local && set +a && CROWD_TEMPORAL_TASKQUEUE=template SERVICE=template-worker TS_NODE_TRANSPILE_ONLY=true LOG_LEVEL=trace node --inspect=0.0.0.0:9232 -r tsconfig-paths/register -r ts-node/register src/main.ts",
-    "start:debug": "CROWD_TEMPORAL_TASKQUEUE=template SERVICE=template-worker TS_NODE_TRANSPILE_ONLY=true LOG_LEVEL=trace node --inspect=0.0.0.0:9232 -r tsconfig-paths/register -r ts-node/register src/main.ts",
-    "dev:local": "./node_modules/.bin/nodemon --watch src --watch ../../libs --ext ts --exec pnpm run start:debug:local",
-    "dev": "./node_modules/.bin/nodemon --watch src --watch ../../libs --ext ts --exec pnpm run start:debug",
-    "lint": "./node_modules/.bin/eslint --ext .ts src --max-warnings=0",
-    "format": "./node_modules/.bin/prettier --write \"src/**/*.ts\"",
-    "format-check": "./node_modules/.bin/prettier --check .",
-    "tsc-check": "./node_modules/.bin/tsc --noEmit"
-  },
-  "dependencies": {
-    "@crowd/archetype-standard": "file:../../archetypes/standard",
-    "@crowd/archetype-worker": "file:../../archetypes/worker",
-    "@crowd/common": "file:../../libs/common",
-    "@crowd/types": "file:../../libs/types",
-    "@temporalio/workflow": "~1.8.6",
-    "ts-node": "^10.9.1",
-    "tsconfig-paths": "^4.2.0",
-=======
     "start": "CROWD_TEMPORAL_TASKQUEUE=templateWorker SERVICE=template-worker tsx src/main.ts",
     "start:debug:local": "set -a && . ../../../backend/.env.dist.local && . ../../../backend/.env.override.local && set +a && CROWD_TEMPORAL_TASKQUEUE=templateWorker SERVICE=template-worker LOG_LEVEL=trace tsx --inspect=0.0.0.0:9232 src/main.ts",
     "start:debug": "CROWD_TEMPORAL_TASKQUEUE=templateWorker SERVICE=template-worker LOG_LEVEL=trace tsx --inspect=0.0.0.0:9232 src/main.ts",
@@ -36,22 +16,10 @@
     "@crowd/archetype-worker": "workspace:*",
     "@temporalio/workflow": "~1.8.6",
     "tsx": "^4.7.1",
->>>>>>> b34af29e
     "typescript": "^5.2.2"
   },
   "devDependencies": {
     "@types/node": "^20.8.2",
-<<<<<<< HEAD
-    "@types/uuid": "~9.0.6",
-    "@typescript-eslint/eslint-plugin": "^6.7.4",
-    "@typescript-eslint/parser": "^6.7.4",
-    "eslint": "^8.50.0",
-    "eslint-config-prettier": "^9.0.0",
-    "eslint-plugin-prettier": "^5.0.0",
-    "nodemon": "^3.0.1",
-    "prettier": "^3.0.3"
-=======
     "nodemon": "^3.0.1"
->>>>>>> b34af29e
   }
 }