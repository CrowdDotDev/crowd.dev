import { DbColumnSet, DbStore, RepositoryBase } from '@crowd/database'
import { Logger } from '@crowd/logging'
import {
  IDbCacheOrganization,
  IDbInsertOrganizationCacheData,
  IDbInsertOrganizationData,
  IDbOrganization,
  IDbUpdateOrganizationCacheData,
  IDbUpdateOrganizationData,
  getInsertCacheOrganizationColumnSet,
  getInsertOrganizationColumnSet,
  getUpdateCacheOrganizationColumnSet,
  getUpdateOrganizationColumnSet,
} from './organization.data'
import { generateUUIDv1 } from '@crowd/common'
import { IOrganizationIdentity, SyncStatus, IOrganization } from '@crowd/types'

export class OrganizationRepository extends RepositoryBase<OrganizationRepository> {
  private readonly insertCacheOrganizationColumnSet: DbColumnSet
  private readonly updateCacheOrganizationColumnSet: DbColumnSet

  private readonly insertOrganizationColumnSet: DbColumnSet
  private readonly updateOrganizationColumnSet: DbColumnSet

  constructor(dbStore: DbStore, parentLog: Logger) {
    super(dbStore, parentLog)

    this.insertCacheOrganizationColumnSet = getInsertCacheOrganizationColumnSet(this.dbInstance)
    this.updateCacheOrganizationColumnSet = getUpdateCacheOrganizationColumnSet(this.dbInstance)

    this.insertOrganizationColumnSet = getInsertOrganizationColumnSet(this.dbInstance)
    this.updateOrganizationColumnSet = getUpdateOrganizationColumnSet(this.dbInstance)
  }

  public async findCacheByName(name: string): Promise<IDbCacheOrganization | null> {
    const result = await this.db().oneOrNone(
      `
      select  id,
              name,
              url,
              description,
              emails,
              logo,
              tags,
              github,
              twitter,
              linkedin,
              crunchbase,
              employees,
              location,
              website,
              type,
              size,
              headline,
              industry,
              founded
      from "organizationCaches"
      where name = $(name);`,
      { name },
    )

    return result
  }

  public async insertCache(data: IDbInsertOrganizationCacheData): Promise<string> {
    const id = generateUUIDv1()
    const ts = new Date()
    const prepared = RepositoryBase.prepare(
      {
        ...data,
        id,
        createdAt: ts,
        updatedAt: ts,
      },
      this.insertCacheOrganizationColumnSet,
    )

    const query = this.dbInstance.helpers.insert(prepared, this.insertCacheOrganizationColumnSet)
    await this.db().none(query)
    return id
  }

  public async updateCache(
    id: string,
    data: Partial<IDbUpdateOrganizationCacheData>,
  ): Promise<void> {
    const keys = Object.keys(data)
    keys.push('updatedAt')
    // construct custom column set
    const dynamicColumnSet = new this.dbInstance.helpers.ColumnSet(keys, {
      table: {
        table: 'organizationCaches',
      },
    })

    const prepared = RepositoryBase.prepare(
      {
        ...data,
        updatedAt: new Date(),
      },
      dynamicColumnSet,
    )

    const query = this.dbInstance.helpers.update(prepared, dynamicColumnSet)
    const condition = this.format('where id = $(id)', { id })

    const result = await this.db().result(`${query} ${condition}`)

    this.checkUpdateRowCount(result.rowCount, 1)
  }

  public async getIdentities(
    organizationId: string,
    tenantId: string,
  ): Promise<IOrganizationIdentity[]> {
    return await this.db().any(
      `
      select "sourceId", "platform", "name", "integrationId" from "organizationIdentities"
      where "organizationId" = $(organizationId) and "tenantId" = $(tenantId)
    `,
      {
        organizationId,
        tenantId,
      },
    )
  }

  public async findIdentities(
    tenantId: string,
    identities: IOrganizationIdentity[],
    organizationId?: string,
  ): Promise<Map<string, string>> {
    // eslint-disable-next-line @typescript-eslint/no-explicit-any
    const params: any = {
      tenantId,
    }

    let condition = ''
    if (organizationId) {
      condition = 'and "organizationId" <> $(organizationId)'
      params.organizationId = organizationId
    }

    const identityParams = identities
      .map((identity) => `('${identity.platform}', '${identity.name}')`)
      .join(', ')

    const result = await this.db().any(
      `
      with input_identities (platform, name) as (
        values ${identityParams}
      )
      select "organizationId", i.platform, i.name
      from "organizationIdentities" oi
        inner join input_identities i on oi.platform = i.platform and oi.name = i.name
      where oi."tenantId" = $(tenantId) ${condition}
    `,
      params,
    )

    const resultMap = new Map<string, string>()
    result.forEach((row) => {
      resultMap.set(`${row.platform}:${row.name}`, row.organizationId)
    })

    return resultMap
  }

  public async findByIdentity(
    tenantId: string,
    identity: IOrganizationIdentity,
  ): Promise<IDbOrganization> {
    const result = await this.db().oneOrNone(
      `
<<<<<<< HEAD
      with
          "organizationsWithIdentity" as (
              select oi."organizationId"
              from "organizationIdentities" oi
              where 
                    oi.platform = $(platform)
                    and oi.name = $(name)
          )
          select o.id,
                  o.description,
                  o.emails,
                  o.logo,
                  o.tags,
                  o.github,
                  o.twitter,
                  o.linkedin,
                  o.crunchbase,
                  o.employees,
                  o.location,
                  o.website,
                  o.type,
                  o.size,
                  o.headline,
                  o.industry,
                  o.founded,
                  o.attributes
          from organizations o
          where o."tenantId" = $(tenantId) 
          and o.id in (select "organizationId" from "organizationsWithIdentity");
      `,
      { tenantId, name: identity.name, platform: identity.platform },
=======
      select  o.id,
              o.name,
              o.url,
              o.description,
              o.emails,
              o.logo,
              o.tags,
              o.github,
              o.twitter,
              o.linkedin,
              o.crunchbase,
              o.employees,
              o.location,
              o.website,
              o.type,
              o.size,
              o.headline,
              o.industry,
              o.founded,
              o.attributes
      from organizations o
      where o."tenantId" = $(tenantId) and o.name = $(name)`,
      { tenantId, name, segmentId },
>>>>>>> 970d7083
    )

    return result
  }

  public async findBySourceId(
    tenantId: string,
    segmentId: string,
    platform: string,
    sourceId: string,
  ): Promise<IDbOrganization> {
    const result = await this.db().oneOrNone(
      `
      select  o.id,
              o.description,
              o.emails,
              o.logo,
              o.tags,
              o.github,
              o.twitter,
              o.linkedin,
              o.crunchbase,
              o.employees,
              o.location,
              o.website,
              o.type,
              o.size,
              o.headline,
              o.industry,
              o.founded,
              o.attributes
      from organizations o
      where o."tenantId" = $(tenantId) and COALESCE(((o.attributes -> 'sourceId'::text) ->> '${platform}'::text)::text, '') = $(sourceId)
      and o.id in (select os."organizationId"
                    from "organizationSegments" os
                      where os."segmentId" = $(segmentId))`,
      { tenantId, sourceId, segmentId },
    )

    return result
  }

  public async findByDomain(
    tenantId: string,
    segmentId: string,
    domain: string,
  ): Promise<IOrganization> {
    const results = await this.db().any(
      `
      SELECT
        o.id,
        o.description,
        o.emails,
        o.logo,
        o.tags,
        o.github,
        o.twitter,
        o.linkedin,
        o.crunchbase,
        o.employees,
        o.location,
        o.website,
        o.type,
        o.size,
        o.headline,
        o.industry,
        o.founded,
        o.attributes,
        o."weakIdentities"
      FROM
        organizations o
      WHERE
        o."tenantId" = $(tenantId) AND 
        (
          o.website ILIKE $(protocolDomain) OR
          o.website ILIKE $(domainWithWww) OR
          o.website ILIKE $(domain)
        ) AND
        o.id IN (
          SELECT os."organizationId"
          FROM "organizationSegments" os
          WHERE os."segmentId" = $(segmentId)
        )
      `,
      {
        tenantId,
        protocolDomain: `%://${domain}`,
        domainWithWww: `%://www.${domain}`,
        domain,
        segmentId,
      },
    )

    if (results.length === 0) {
      return null
    }

    results.sort((a, b) => {
      const scoreA = Object.values(a).filter((value) => value !== null).length
      const scoreB = Object.values(b).filter((value) => value !== null).length
      return scoreB - scoreA
    })

    return results[0]
  }

  public async insert(tenantId: string, data: IDbInsertOrganizationData): Promise<string> {
    const id = generateUUIDv1()
    const ts = new Date()
    const prepared = RepositoryBase.prepare(
      {
        ...data,
        id,
        tenantId,
        weakIdentities: JSON.stringify(data.weakIdentities || []),
        createdAt: ts,
        updatedAt: ts,
      },
      this.insertOrganizationColumnSet,
    )

    const query = this.dbInstance.helpers.insert(prepared, this.insertOrganizationColumnSet)
    await this.db().none(query)
    return id
  }

  public async update(id: string, data: Partial<IDbUpdateOrganizationData>): Promise<void> {
    const keys = Object.keys(data)
    keys.push('updatedAt')
    // construct dynamic column set
    const dynamicColumnSet = new this.dbInstance.helpers.ColumnSet(keys, {
      table: {
        table: 'organizations',
      },
    })
    const prepared = RepositoryBase.prepare(
      {
        ...data,
        ...(data?.weakIdentities &&
          data?.weakIdentities?.length > 0 && {
            weakIdentities: JSON.stringify(data.weakIdentities),
          }),
        updatedAt: new Date(),
      },
      dynamicColumnSet,
    )

    const query = this.dbInstance.helpers.update(prepared, dynamicColumnSet)
    const condition = this.format('where id = $(id)', { id })

    const result = await this.db().result(`${query} ${condition}`)

    this.checkUpdateRowCount(result.rowCount, 1)
  }

  public async addIdentity(
    organizationId: string,
    tenantId: string,
    identity: IOrganizationIdentity,
  ): Promise<void> {
    const query = `
    insert into "organizationIdentities"("organizationId", "platform", "name", "url", "sourceId", "tenantId", "integrationId", "createdAt")
    values ($(organizationId), $(platform), $(name), $(url), $(sourceId), $(tenantId), $(integrationId), now())
    on conflict do nothing;
    `

    await this.db().none(query, {
      organizationId,
      platform: identity.platform,
      sourceId: identity.sourceId || null,
      url: identity.url || null,
      tenantId,
      integrationId: identity.integrationId,
      name: identity.name,
    })
  }

  public async addToSegments(tenantId: string, segmentId: string, orgIds: string[]): Promise<void> {
    const parameters: Record<string, unknown> = {
      tenantId,
      segmentId,
    }

    const valueStrings = []
    for (let i = 0; i < orgIds.length; i++) {
      const orgId = orgIds[i]
      parameters[`orgId_${i}`] = orgId
      valueStrings.push(`($(tenantId), $(segmentId), $(orgId_${i}), now())`)
    }

    const valueString = valueStrings.join(',')

    const query = `
    insert into "organizationSegments"("tenantId", "segmentId", "organizationId", "createdAt")
    values ${valueString}
    on conflict do nothing;
    `

    await this.db().none(query, parameters)
  }

  public async addToMember(memberId: string, orgs: IOrganization[]): Promise<void> {
    const parameters: Record<string, unknown> = {
      memberId,
    }

    const valueStrings = []
    for (let i = 0; i < orgs.length; i++) {
      const org = orgs[i]
      parameters[`orgId_${i}`] = org.id
      parameters[`source_${i}`] = org.source
      valueStrings.push(`($(orgId_${i}), $(memberId), now(), now(), $(source_${i}))`)
    }

    const valueString = valueStrings.join(',')

    const query = `
    insert into "memberOrganizations"("organizationId", "memberId", "createdAt", "updatedAt", "source")
    values ${valueString}
    on conflict do nothing;
    `

    await this.db().none(query, parameters)
  }

  public async addToSyncRemote(organizationId: string, integrationId: string, sourceId: string) {
    await this.db().none(
      `insert into "organizationsSyncRemote" ("id", "organizationId", "sourceId", "integrationId", "syncFrom", "metaData", "lastSyncedAt", "status")
      values
          ($(id), $(organizationId), $(sourceId), $(integrationId), $(syncFrom), $(metaData), $(lastSyncedAt), $(status))
          on conflict do nothing`,
      {
        id: generateUUIDv1(),
        organizationId,
        sourceId,
        integrationId,
        syncFrom: 'enrich',
        metaData: null,
        lastSyncedAt: null,
        status: SyncStatus.NEVER,
      },
    )
  }
}<|MERGE_RESOLUTION|>--- conflicted
+++ resolved
@@ -172,7 +172,6 @@
   ): Promise<IDbOrganization> {
     const result = await this.db().oneOrNone(
       `
-<<<<<<< HEAD
       with
           "organizationsWithIdentity" as (
               select oi."organizationId"
@@ -204,31 +203,6 @@
           and o.id in (select "organizationId" from "organizationsWithIdentity");
       `,
       { tenantId, name: identity.name, platform: identity.platform },
-=======
-      select  o.id,
-              o.name,
-              o.url,
-              o.description,
-              o.emails,
-              o.logo,
-              o.tags,
-              o.github,
-              o.twitter,
-              o.linkedin,
-              o.crunchbase,
-              o.employees,
-              o.location,
-              o.website,
-              o.type,
-              o.size,
-              o.headline,
-              o.industry,
-              o.founded,
-              o.attributes
-      from organizations o
-      where o."tenantId" = $(tenantId) and o.name = $(name)`,
-      { tenantId, name, segmentId },
->>>>>>> 970d7083
     )
 
     return result
