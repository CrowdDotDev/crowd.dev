import { DbColumnSet, DbStore, RepositoryBase } from '@crowd/database'
import { Logger } from '@crowd/logging'
import {
  IDbCacheOrganization,
  IDbInsertOrganizationCacheData,
  IDbInsertOrganizationData,
  IDbOrganization,
  IDbUpdateOrganizationCacheData,
  IDbUpdateOrganizationData,
  getInsertCacheOrganizationColumnSet,
  getInsertOrganizationColumnSet,
  getUpdateCacheOrganizationColumnSet,
  getUpdateOrganizationColumnSet,
} from './organization.data'
import { generateUUIDv1 } from '@crowd/common'
<<<<<<< HEAD
import { IOrganizationIdentity, SyncStatus } from '@crowd/types'
=======
import { SyncStatus, IOrganization } from '@crowd/types'
>>>>>>> 592bde78

export class OrganizationRepository extends RepositoryBase<OrganizationRepository> {
  private readonly insertCacheOrganizationColumnSet: DbColumnSet
  private readonly updateCacheOrganizationColumnSet: DbColumnSet

  private readonly insertOrganizationColumnSet: DbColumnSet
  private readonly updateOrganizationColumnSet: DbColumnSet

  constructor(dbStore: DbStore, parentLog: Logger) {
    super(dbStore, parentLog)

    this.insertCacheOrganizationColumnSet = getInsertCacheOrganizationColumnSet(this.dbInstance)
    this.updateCacheOrganizationColumnSet = getUpdateCacheOrganizationColumnSet(this.dbInstance)

    this.insertOrganizationColumnSet = getInsertOrganizationColumnSet(this.dbInstance)
    this.updateOrganizationColumnSet = getUpdateOrganizationColumnSet(this.dbInstance)
  }

  public async findCacheByName(name: string): Promise<IDbCacheOrganization | null> {
    const result = await this.db().oneOrNone(
      `
      select  id,
              name,
              url,
              description,
              emails,
              logo,
              tags,
              github,
              twitter,
              linkedin,
              crunchbase,
              employees,
              location,
              website,
              type,
              size,
              headline,
              industry,
              founded
      from "organizationCaches"
      where name = $(name);`,
      { name },
    )

    return result
  }

  public async insertCache(data: IDbInsertOrganizationCacheData): Promise<string> {
    const id = generateUUIDv1()
    const ts = new Date()
    const prepared = RepositoryBase.prepare(
      {
        ...data,
        id,
        createdAt: ts,
        updatedAt: ts,
      },
      this.insertCacheOrganizationColumnSet,
    )

    const query = this.dbInstance.helpers.insert(prepared, this.insertCacheOrganizationColumnSet)
    await this.db().none(query)
    return id
  }

  public async updateCache(id: string, data: IDbUpdateOrganizationCacheData): Promise<void> {
    const prepared = RepositoryBase.prepare(
      {
        ...data,
        updatedAt: new Date(),
      },
      this.updateCacheOrganizationColumnSet,
    )

    const query = this.dbInstance.helpers.update(prepared, this.updateCacheOrganizationColumnSet)
    const condition = this.format('where id = $(id)', { id })

    const result = await this.db().result(`${query} ${condition}`)

    this.checkUpdateRowCount(result.rowCount, 1)
  }

  public async getIdentities(
    organizationId: string,
    tenantId: string,
  ): Promise<IOrganizationIdentity[]> {
    return await this.db().any(
      `
      select "sourceId", "platform", "name", "integrationId" from "organizationIdentities"
      where "organizationId" = $(organizationId) and "tenantId" = $(tenantId)
    `,
      {
        organizationId,
        tenantId,
      },
    )
  }

  public async findIdentities(
    tenantId: string,
    identities: IOrganizationIdentity[],
    organizationId?: string,
  ): Promise<Map<string, string>> {
    // eslint-disable-next-line @typescript-eslint/no-explicit-any
    const params: any = {
      tenantId,
    }

    let condition = ''
    if (organizationId) {
      condition = 'and "organizationId" <> $(organizationId)'
      params.organizationId = organizationId
    }

    const identityParams = identities
      .map((identity) => `('${identity.platform}', '${identity.name}')`)
      .join(', ')

    const result = await this.db().any(
      `
      with input_identities (platform, name) as (
        values ${identityParams}
      )
      select "organizationId", i.platform, i.name
      from "organizationIdentities" oi
        inner join input_identities i on oi.platform = i.platform and oi.name = i.name
      where oi."tenantId" = $(tenantId) ${condition}
    `,
      params,
    )

    const resultMap = new Map<string, string>()
    result.forEach((row) => {
      resultMap.set(`${row.platform}:${row.name}`, row.organizationId)
    })

    return resultMap
  }

  public async findByIdentity(
    tenantId: string,
    segmentId: string,
    identity: IOrganizationIdentity,
  ): Promise<IDbOrganization> {
    const result = await this.db().oneOrNone(
      `
      with
          "organizationsWithIdentity" as (
              select os."organizationId"
              from "organizationSegments" os
              join "organizationIdentities" oi on os."organizationId" = oi."organizationId"
              where 
                    os."segmentId" = $(segmentId)
                    and oi.platform = $(platform)
                    and oi.name = $(name)
          )
          select o.id,
                  o.url,
                  o.description,
                  o.emails,
                  o.logo,
                  o.tags,
                  o.github,
                  o.twitter,
                  o.linkedin,
                  o.crunchbase,
                  o.employees,
                  o.location,
                  o.website,
                  o.type,
                  o.size,
                  o.headline,
                  o.industry,
                  o.founded,
                  o.attributes
          from organizations o
          where o."tenantId" = $(tenantId) 
          and o.id in (select "organizationId" from "organizationsWithIdentity");
      `,
      { segmentId, tenantId, name: identity.name, platform: identity.platform },
    )

    return result
  }

  public async findBySourceId(
    tenantId: string,
    segmentId: string,
    platform: string,
    sourceId: string,
  ): Promise<IDbOrganization> {
    const result = await this.db().oneOrNone(
      `
      select  o.id,
              o.url,
              o.description,
              o.emails,
              o.logo,
              o.tags,
              o.github,
              o.twitter,
              o.linkedin,
              o.crunchbase,
              o.employees,
              o.location,
              o.website,
              o.type,
              o.size,
              o.headline,
              o.industry,
              o.founded,
              o.attributes
      from organizations o
      where o."tenantId" = $(tenantId) and COALESCE(((o.attributes -> 'sourceId'::text) ->> '${platform}'::text)::text, '') = $(sourceId)
      and o.id in (select os."organizationId"
                    from "organizationSegments" os
                      where os."segmentId" = $(segmentId))`,
      { tenantId, sourceId, segmentId },
    )

    return result
  }

  public async findByDomain(
    tenantId: string,
    segmentId: string,
    domain: string,
  ): Promise<IDbOrganization> {
    const results = await this.db().any(
      `
      SELECT
        o.id,
        o.url,
        o.description,
        o.emails,
        o.logo,
        o.tags,
        o.github,
        o.twitter,
        o.linkedin,
        o.crunchbase,
        o.employees,
        o.location,
        o.website,
        o.type,
        o.size,
        o.headline,
        o.industry,
        o.founded,
        o.attributes,
        o."weakIdentities"
      FROM
        organizations o
      WHERE
        o."tenantId" = $(tenantId) AND 
        (
          o.website ILIKE $(protocolDomain) OR
          o.website ILIKE $(domainWithWww) OR
          o.website ILIKE $(domain)
        ) AND
        o.id IN (
          SELECT os."organizationId"
          FROM "organizationSegments" os
          WHERE os."segmentId" = $(segmentId)
        )
      `,
      {
        tenantId,
        protocolDomain: `%://${domain}`,
        domainWithWww: `%://www.${domain}`,
        domain,
        segmentId,
      },
    )

    if (results.length === 0) {
      return null
    }

    results.sort((a, b) => {
      const scoreA = Object.values(a).filter((value) => value !== null).length
      const scoreB = Object.values(b).filter((value) => value !== null).length
      return scoreB - scoreA
    })

    return results[0]
  }

  public async insert(tenantId: string, data: IDbInsertOrganizationData): Promise<string> {
    const id = generateUUIDv1()
    const ts = new Date()
    const prepared = RepositoryBase.prepare(
      {
        ...data,
        id,
        tenantId,
        weakIdentities: JSON.stringify(data.weakIdentities || []),
        createdAt: ts,
        updatedAt: ts,
      },
      this.insertOrganizationColumnSet,
    )

    const query = this.dbInstance.helpers.insert(prepared, this.insertOrganizationColumnSet)
    await this.db().none(query)
    return id
  }

  public async update(id: string, data: IDbUpdateOrganizationData): Promise<void> {
    const prepared = RepositoryBase.prepare(
      {
        ...data,
        ...(data?.weakIdentities &&
          data?.weakIdentities?.length > 0 && {
            weakIdentities: JSON.stringify(data.weakIdentities),
          }),
        updatedAt: new Date(),
      },
      this.updateOrganizationColumnSet,
    )

    const query = this.dbInstance.helpers.update(prepared, this.updateOrganizationColumnSet)
    const condition = this.format('where id = $(id)', { id })

    const result = await this.db().result(`${query} ${condition}`)

    this.checkUpdateRowCount(result.rowCount, 1)
  }

  public async addIdentity(
    organizationId: string,
    tenantId: string,
    identity: IOrganizationIdentity,
  ): Promise<void> {
    const query = `
    insert into "organizationIdentities"("organizationId", "platform", "name", "url", "sourceId", "tenantId", "integrationId", "createdAt")
    values ($(organizationId), $(platform), $(name), $(url), $(sourceId), $(tenantId), $(integrationId), now())
    on conflict do nothing;
    `

    await this.db().none(query, {
      organizationId,
      platform: identity.platform,
      sourceId: identity.sourceId || null,
      url: identity.url || null,
      tenantId,
      integrationId: identity.integrationId,
      name: identity.name,
    })
  }

  public async addToSegments(tenantId: string, segmentId: string, orgIds: string[]): Promise<void> {
    const parameters: Record<string, unknown> = {
      tenantId,
      segmentId,
    }

    const valueStrings = []
    for (let i = 0; i < orgIds.length; i++) {
      const orgId = orgIds[i]
      parameters[`orgId_${i}`] = orgId
      valueStrings.push(`($(tenantId), $(segmentId), $(orgId_${i}), now())`)
    }

    const valueString = valueStrings.join(',')

    const query = `
    insert into "organizationSegments"("tenantId", "segmentId", "organizationId", "createdAt")
    values ${valueString}
    on conflict do nothing;
    `

    await this.db().none(query, parameters)
  }

  public async addToMember(memberId: string, orgs: IOrganization[]): Promise<void> {
    const parameters: Record<string, unknown> = {
      memberId,
    }

    const valueStrings = []
    for (let i = 0; i < orgs.length; i++) {
      const org = orgs[i]
      parameters[`orgId_${i}`] = org.id
      parameters[`source_${i}`] = org.source
      valueStrings.push(`($(orgId_${i}), $(memberId), now(), now(), $(source_${i}))`)
    }

    const valueString = valueStrings.join(',')

    const query = `
    insert into "memberOrganizations"("organizationId", "memberId", "createdAt", "updatedAt", "source")
    values ${valueString}
    on conflict do nothing;
    `

    await this.db().none(query, parameters)
  }

  public async addToSyncRemote(organizationId: string, integrationId: string, sourceId: string) {
    await this.db().none(
      `insert into "organizationsSyncRemote" ("id", "organizationId", "sourceId", "integrationId", "syncFrom", "metaData", "lastSyncedAt", "status")
      values
          ($(id), $(organizationId), $(sourceId), $(integrationId), $(syncFrom), $(metaData), $(lastSyncedAt), $(status))
          on conflict do nothing`,
      {
        id: generateUUIDv1(),
        organizationId,
        sourceId,
        integrationId,
        syncFrom: 'enrich',
        metaData: null,
        lastSyncedAt: null,
        status: SyncStatus.NEVER,
      },
    )
  }
}<|MERGE_RESOLUTION|>--- conflicted
+++ resolved
@@ -13,11 +13,7 @@
   getUpdateOrganizationColumnSet,
 } from './organization.data'
 import { generateUUIDv1 } from '@crowd/common'
-<<<<<<< HEAD
-import { IOrganizationIdentity, SyncStatus } from '@crowd/types'
-=======
-import { SyncStatus, IOrganization } from '@crowd/types'
->>>>>>> 592bde78
+import { IOrganizationIdentity, SyncStatus, IOrganization } from '@crowd/types'
 
 export class OrganizationRepository extends RepositoryBase<OrganizationRepository> {
   private readonly insertCacheOrganizationColumnSet: DbColumnSet
@@ -176,7 +172,6 @@
                     and oi.name = $(name)
           )
           select o.id,
-                  o.url,
                   o.description,
                   o.emails,
                   o.logo,
@@ -213,7 +208,6 @@
     const result = await this.db().oneOrNone(
       `
       select  o.id,
-              o.url,
               o.description,
               o.emails,
               o.logo,
@@ -246,12 +240,11 @@
     tenantId: string,
     segmentId: string,
     domain: string,
-  ): Promise<IDbOrganization> {
+  ): Promise<IOrganization> {
     const results = await this.db().any(
       `
       SELECT
         o.id,
-        o.url,
         o.description,
         o.emails,
         o.logo,
