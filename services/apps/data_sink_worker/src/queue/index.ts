--- conflicted
+++ resolved
@@ -19,15 +19,9 @@
 
   constructor(
     level: QueuePriorityLevel,
-<<<<<<< HEAD
-    client: SqsClient,
+    client: IQueue,
     private readonly pgConn: DbConnection,
     private readonly qdbConn: DbConnection,
-    private readonly nodejsWorkerEmitter: NodejsWorkerEmitter,
-=======
-    client: IQueue,
-    private readonly dbConn: DbConnection,
->>>>>>> 575e2a98
     private readonly searchSyncWorkerEmitter: SearchSyncWorkerEmitter,
     private readonly dataSinkWorkerEmitter: DataSinkWorkerEmitter,
     private readonly redisClient: RedisClient,
@@ -53,13 +47,8 @@
       this.log.trace({ messageType: message.type }, 'Processing message!')
 
       const service = new DataSinkService(
-<<<<<<< HEAD
         new DbStore(this.log, this.pgConn, undefined, false),
         new DbStore(this.log, this.qdbConn, undefined, false),
-        this.nodejsWorkerEmitter,
-=======
-        new DbStore(this.log, this.dbConn, undefined, false),
->>>>>>> 575e2a98
         this.searchSyncWorkerEmitter,
         this.dataSinkWorkerEmitter,
         this.redisClient,
