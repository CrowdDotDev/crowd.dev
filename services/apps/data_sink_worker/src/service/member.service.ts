--- conflicted
+++ resolved
@@ -25,6 +25,7 @@
     segmentId: string,
     integrationId: string,
     data: IMemberCreateData,
+    fireSync = true,
   ): Promise<string> {
     try {
       this.log.debug('Creating a new member!')
@@ -67,7 +68,10 @@
       })
 
       await this.nodejsWorkerEmitter.processAutomationForNewMember(tenantId, id)
-      await this.searchSyncWorkerEmitter.triggerMemberSync(tenantId, id)
+
+      if (fireSync) {
+        await this.searchSyncWorkerEmitter.triggerMemberSync(tenantId, id)
+      }
 
       return id
     } catch (err) {
@@ -83,6 +87,7 @@
     integrationId: string,
     data: IMemberUpdateData,
     original: IDbMember,
+    fireSync = true,
   ): Promise<void> {
     try {
       const updated = await this.store.transactionally(async (txStore) => {
@@ -122,11 +127,8 @@
             identities: toUpdate.identities,
           })
 
-<<<<<<< HEAD
           updated = true
-=======
           await txRepo.addToSegment(id, tenantId, segmentId)
->>>>>>> 6b17d68c
         } else {
           this.log.debug({ memberId: id }, 'Nothing to update in a member!')
         }
@@ -139,7 +141,7 @@
         return updated
       })
 
-      if (updated) {
+      if (updated && fireSync) {
         await this.searchSyncWorkerEmitter.triggerMemberSync(tenantId, id)
       }
     } catch (err) {
