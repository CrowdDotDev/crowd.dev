--- conflicted
+++ resolved
@@ -1,6 +1,3 @@
-import IntegrationRepository from '../repo/integration.repo'
-import { IDbMember, IDbMemberUpdateData } from '../repo/member.data'
-import MemberRepository from '../repo/member.repo'
 import {
   firstArrayContainsSecondArray,
   isDomainExcluded,
@@ -12,21 +9,18 @@
 import {
   IMemberData,
   IMemberIdentity,
-<<<<<<< HEAD
   INodejsWorkerEmitter,
-  IOrganization,
+  IOrganizationIdSource,
   ISearchSyncWorkerEmitter,
   OrganizationSource,
   PlatformType,
-=======
-  PlatformType,
-  OrganizationSource,
-  IOrganizationIdSource,
->>>>>>> 92ae7e9b
 } from '@crowd/types'
 import isEqual from 'lodash.isequal'
 import mergeWith from 'lodash.mergewith'
 import uniqby from 'lodash.uniqby'
+import IntegrationRepository from '../repo/integration.repo'
+import { IDbMember, IDbMemberUpdateData } from '../repo/member.data'
+import MemberRepository from '../repo/member.repo'
 import { IMemberCreateData, IMemberUpdateData } from './member.data'
 import MemberAttributeService from './memberAttribute.service'
 import { OrganizationService } from './organization.service'
