import isEqual from 'lodash.isequal'
import mergeWith from 'lodash.mergewith'
import uniqby from 'lodash.uniqby'

import {
  getEarliestValidDate,
  getProperDisplayName,
  isDomainExcluded,
  isEmail,
  isObjectEmpty,
  singleOrDefault,
} from '@crowd/common'
import { SearchSyncWorkerEmitter } from '@crowd/common_services'
import { DbStore } from '@crowd/data-access-layer/src/database'
import IntegrationRepository from '@crowd/data-access-layer/src/old/apps/data_sink_worker/repo/integration.repo'
import {
  IDbMember,
  IDbMemberUpdateData,
} from '@crowd/data-access-layer/src/old/apps/data_sink_worker/repo/member.data'
import MemberRepository from '@crowd/data-access-layer/src/old/apps/data_sink_worker/repo/member.repo'
import { Logger, LoggerBase, getChildLogger } from '@crowd/logging'
import { RedisClient } from '@crowd/redis'
import { Client as TemporalClient } from '@crowd/temporal'
import {
  IMemberData,
  IMemberIdentity,
  IOrganizationIdSource,
  MemberIdentityType,
  OrganizationAttributeSource,
  OrganizationIdentityType,
  OrganizationSource,
  PlatformType,
} from '@crowd/types'

import { IMemberCreateData, IMemberUpdateData } from './member.data'
import MemberAttributeService from './memberAttribute.service'
import { OrganizationService } from './organization.service'

export default class MemberService extends LoggerBase {
  constructor(
    private readonly store: DbStore,
    private readonly searchSyncWorkerEmitter: SearchSyncWorkerEmitter,
    private readonly temporal: TemporalClient,
    private readonly redisClient: RedisClient,
    parentLog: Logger,
  ) {
    super(parentLog)
  }

  public async create(
    onboarding: boolean,
    segmentId: string,
    integrationId: string,
    data: IMemberCreateData,
    source: string,
    fireSync = true,
    releaseMemberLock?: () => Promise<void>,
  ): Promise<string> {
    try {
      this.log.debug('Creating a new member!')

      // prevent empty identity handles
      data.identities = data.identities.filter((i) => i.value)

      if (data.identities.length === 0) {
        throw new Error('Member must have at least one identity!')
      }

      const { id, organizations } = await this.store.transactionally(async (txStore) => {
        const txRepo = new MemberRepository(txStore, this.log)
        const txMemberAttributeService = new MemberAttributeService(
          this.redisClient,
          txStore,
          this.log,
        )

        let attributes: Record<string, unknown> = {}
        if (data.attributes) {
          attributes = await txMemberAttributeService.validateAttributes(data.attributes)

          attributes = await txMemberAttributeService.setAttributesDefaultValues(attributes)
        }

        // validate emails
        data.identities = this.validateEmails(data.identities)

        const id = await txRepo.create({
          displayName: getProperDisplayName(data.displayName),
          joinedAt: data.joinedAt.toISOString(),
          attributes,
          identities: data.identities,
          reach: MemberService.calculateReach({}, data.reach),
        })

        await txRepo.addToSegment(id, segmentId)

        await txRepo.insertIdentities(id, integrationId, data.identities)

        if (releaseMemberLock) {
          await releaseMemberLock()
        }

        const organizations = []
        const orgService = new OrganizationService(txStore, this.log)
        if (data.organizations) {
          for (const org of data.organizations) {
            const id = await orgService.findOrCreate(source, integrationId, org)
            organizations.push({
              id,
              source: org.source,
            })
          }
        }

        const emailIdentities = data.identities.filter(
          (i) => i.type === MemberIdentityType.EMAIL && i.verified,
        )
        if (emailIdentities.length > 0) {
          const orgs = await this.assignOrganizationByEmailDomain(
            segmentId,
            integrationId,
            emailIdentities.map((i) => i.value),
          )
          if (orgs.length > 0) {
            organizations.push(...orgs)
          }
        }

        if (organizations.length > 0) {
          const uniqOrgs = uniqby(organizations, 'id')
          const orgService = new OrganizationService(txStore, this.log)

          const orgsToAdd = (
            await Promise.all(
              uniqOrgs.map(async (org) => {
                // Check if the org was already added to the member in the past, including deleted ones.
                // If it was, we ignore this org to prevent from adding it again.
                const existingMemberOrgs = await orgService.findMemberOrganizations(id, org.id)
                return existingMemberOrgs.length > 0 ? null : org
              }),
            )
          ).filter((org) => org !== null)

          if (orgsToAdd.length > 0) {
            await orgService.addToMember(segmentId, id, orgsToAdd)
          }
        }

        return {
          id,
          organizations,
        }
      })

      if (fireSync) {
        await this.searchSyncWorkerEmitter.triggerMemberSync(id, onboarding, segmentId)
      }

      for (const org of organizations) {
        await this.searchSyncWorkerEmitter.triggerOrganizationSync(org.id, onboarding, segmentId)
      }

      return id
    } catch (err) {
      this.log.error(err, 'Error while creating a new member!')
      throw err
    }
  }

  public async update(
    id: string,
    onboarding: boolean,
    segmentId: string,
    integrationId: string,
    data: IMemberUpdateData,
    original: IDbMember,
    source: string,
    fireSync = true,
    releaseMemberLock?: () => Promise<void>,
  ): Promise<void> {
    this.log.trace({ memberId: id }, 'Updating a member!')

    try {
      const { updated, organizations } = await this.store.transactionally(async (txStore) => {
        const txRepo = new MemberRepository(txStore, this.log)
        const txMemberAttributeService = new MemberAttributeService(
          this.redisClient,
          txStore,
          this.log,
        )
<<<<<<< HEAD
        const dbIdentities = await txRepo.getIdentities(id)

        if (data.attributes) {
          data.attributes = await txMemberAttributeService.validateAttributes(data.attributes)
=======

        this.log.trace({ memberId: id }, 'Fetching member identities!')
        const dbIdentities = await txRepo.getIdentities(id, tenantId)

        if (data.attributes) {
          this.log.trace({ memberId: id }, 'Validating member attributes!')
          data.attributes = await txMemberAttributeService.validateAttributes(
            tenantId,
            data.attributes,
          )
>>>>>>> bae2f366
        }

        // prevent empty identity handles
        data.identities = data.identities.filter((i) => i.value)

        // validate emails
        data.identities = this.validateEmails(data.identities)

        // make sure displayName is proper
        if (data.displayName) {
          data.displayName = getProperDisplayName(data.displayName)
        }

        const toUpdate = MemberService.mergeData(original, dbIdentities, data)

        if (toUpdate.attributes) {
          this.log.trace({ memberId: id }, 'Setting attribute default values!')
          toUpdate.attributes = await txMemberAttributeService.setAttributesDefaultValues(
            toUpdate.attributes,
          )
        }

        let updated = false
        const identitiesToCreate = toUpdate.identitiesToCreate
        delete toUpdate.identitiesToCreate
        const identitiesToUpdate = toUpdate.identitiesToUpdate
        delete toUpdate.identitiesToUpdate

        if (!isObjectEmpty(toUpdate)) {
          this.log.debug({ memberId: id }, 'Updating a member!')

          const dateToUpdate = Object.entries(toUpdate).reduce((acc, [key, value]) => {
            if (key === 'identities') {
              return acc
            }

            if (value) {
              acc[key] = value
            }
            return acc
          }, {} as IDbMemberUpdateData)

<<<<<<< HEAD
          await txRepo.update(id, dateToUpdate)
          await txRepo.addToSegment(id, segmentId)
=======
          this.log.trace({ memberId: id }, 'Updating member data in db!')
          await txRepo.update(id, tenantId, dateToUpdate)
          this.log.trace({ memberId: id }, 'Updating member segment association data in db!')
          await txRepo.addToSegment(id, tenantId, segmentId)
>>>>>>> bae2f366

          updated = true
        } else {
          this.log.debug({ memberId: id }, 'Nothing to update in a member!')
          await txRepo.addToSegment(id, segmentId)
        }

        if (identitiesToCreate) {
<<<<<<< HEAD
          await txRepo.insertIdentities(id, integrationId, identitiesToCreate)
=======
          this.log.trace({ memberId: id }, 'Inserting new identities!')
          await txRepo.insertIdentities(id, tenantId, integrationId, identitiesToCreate)
>>>>>>> bae2f366
          updated = true
        }

        if (identitiesToUpdate) {
<<<<<<< HEAD
          await txRepo.updateIdentities(id, identitiesToUpdate)
=======
          this.log.trace({ memberId: id }, 'Updating identities!')
          await txRepo.updateIdentities(id, tenantId, identitiesToUpdate)
>>>>>>> bae2f366
          updated = true
        }

        if (releaseMemberLock) {
          await releaseMemberLock()
        }

        const organizations = []
        const orgService = new OrganizationService(txStore, this.log)
        if (data.organizations) {
          for (const org of data.organizations) {
<<<<<<< HEAD
            const id = await orgService.findOrCreate(source, integrationId, org)
=======
            this.log.trace({ memberId: id }, 'Finding or creating organization!')

            const orgId = await orgService.findOrCreate(tenantId, source, integrationId, org)
>>>>>>> bae2f366
            organizations.push({
              orgId,
              source: data.source,
            })
          }
        }

        const emailIdentities = data.identities.filter(
          (i) => i.verified && i.type === MemberIdentityType.EMAIL,
        )
        if (emailIdentities.length > 0) {
          this.log.trace({ memberId: id }, 'Assigning organization by email domain!')
          const orgs = await this.assignOrganizationByEmailDomain(
            segmentId,
            integrationId,
            emailIdentities.map((i) => i.value),
          )
          if (orgs.length > 0) {
            organizations.push(...orgs)
          }
        }

        if (organizations.length > 0) {
          const uniqOrgs = uniqby(organizations, 'id')
          const orgService = new OrganizationService(txStore, this.log)

          this.log.trace({ memberId: id }, 'Finding member organizations!')
          const orgsToAdd = (
            await Promise.all(
              uniqOrgs.map(async (org) => {
                // Check if the org was already added to the member in the past, including deleted ones.
                // If it was, we ignore this org to prevent from adding it again.
                const existingMemberOrgs = await orgService.findMemberOrganizations(id, org.id)
                return existingMemberOrgs.length > 0 ? null : org
              }),
            )
          ).filter((org) => org !== null)

          if (orgsToAdd.length > 0) {
<<<<<<< HEAD
            await orgService.addToMember(segmentId, id, orgsToAdd)
=======
            this.log.trace({ memberId: id }, 'Adding organizations to member!')
            await orgService.addToMember(tenantId, segmentId, id, orgsToAdd)
>>>>>>> bae2f366
            updated = true
          }
        }

        return { updated, organizations }
      })

      if (updated && fireSync) {
<<<<<<< HEAD
        await this.searchSyncWorkerEmitter.triggerMemberSync(id, onboarding, segmentId)
      }

      for (const org of organizations) {
        await this.searchSyncWorkerEmitter.triggerOrganizationSync(org.id, onboarding, segmentId)
=======
        this.log.trace({ memberId: id }, 'Triggering member sync!')
        await this.searchSyncWorkerEmitter.triggerMemberSync(tenantId, id, onboarding, segmentId)
      }

      for (const org of organizations) {
        this.log.trace({ memberId: id }, 'Triggering organization sync!')
        await this.searchSyncWorkerEmitter.triggerOrganizationSync(
          tenantId,
          org.id,
          onboarding,
          segmentId,
        )
>>>>>>> bae2f366
      }
    } catch (err) {
      this.log.error(err, { memberId: id }, 'Error while updating a member!')
      throw err
    }
  }

  public async assignOrganizationByEmailDomain(
    segmentId: string,
    integrationId: string,
    emails: string[],
  ): Promise<IOrganizationIdSource[]> {
    const orgService = new OrganizationService(this.store, this.log)
    const organizations: IOrganizationIdSource[] = []
    const emailDomains = new Set<string>()

    // Collect unique domains
    for (const email of emails) {
      if (email) {
        const domain = email.split('@')[1]
        // domain can be undefined if email is invalid
        if (domain) {
          if (!isDomainExcluded(domain)) {
            emailDomains.add(domain)
          }
        }
      }
    }

    // Assign member to organization based on email domain
    for (const domain of emailDomains) {
      const orgId = await orgService.findOrCreate(
        OrganizationAttributeSource.EMAIL,
        integrationId,
        {
          attributes: {
            name: {
              integration: [domain],
            },
          },
          identities: [
            {
              value: domain,
              type: OrganizationIdentityType.PRIMARY_DOMAIN,
              platform: 'email',
              verified: true,
            },
          ],
        },
      )
      if (orgId) {
        organizations.push({
          id: orgId,
          source: OrganizationSource.EMAIL_DOMAIN,
        })
      }
    }

    return organizations
  }

  public async processMemberEnrich(
    integrationId: string,
    platform: PlatformType,
    member: IMemberData,
  ): Promise<void> {
    this.log = getChildLogger('MemberService.processMemberEnrich', this.log, {
      integrationId,
    })

    try {
      this.log.debug('Processing member enrich.')

      const emailIdentities = member.identities.filter(
        (i) => i.verified && i.type === MemberIdentityType.EMAIL,
      )
      if (emailIdentities.length === 0 && (!member.identities || member.identities.length === 0)) {
        const errorMessage = `Member can't be enriched. It is missing both emails and identities fields.`
        this.log.warn(errorMessage)
        return
      }

      await this.store.transactionally(async (txStore) => {
        const txRepo = new MemberRepository(txStore, this.log)
        const txIntegrationRepo = new IntegrationRepository(txStore, this.log)
        const txService = new MemberService(
          txStore,
          this.searchSyncWorkerEmitter,
          this.temporal,
          this.redisClient,
          this.log,
        )

        const dbIntegration = await txIntegrationRepo.findById(integrationId)
        const segmentId = dbIntegration.segmentId

        // first try finding the member using the identity
        const identity = singleOrDefault(
          member.identities,
          (i) =>
            i.platform === platform &&
            i.sourceId !== undefined &&
            i.sourceId !== null &&
            i.type === MemberIdentityType.USERNAME,
        )
        let dbMember = await txRepo.findMemberByUsername(segmentId, platform, identity.value)

        if (!dbMember && emailIdentities.length > 0) {
          const email = emailIdentities[0].value

          // try finding the member using e-mail
          dbMember = await txRepo.findMemberByEmail(email)
        }

        if (dbMember) {
          this.log.trace({ memberId: dbMember.id }, 'Found existing member.')

          await txService.update(
            dbMember.id,
            false,
            segmentId,
            integrationId,
            {
              attributes: member.attributes,
              joinedAt: member.joinedAt ? new Date(member.joinedAt) : undefined,
              identities: member.identities,
              organizations: member.organizations,
              displayName: member.displayName || undefined,
            },
            dbMember,
            platform,
            false,
          )
        } else {
          this.log.debug('No member found for enriching. This member enrich process had no affect.')
        }
      })
    } catch (err) {
      this.log.error(err, 'Error while processing a member enrich!')
      throw err
    }
  }

  public async processMemberUpdate(
    integrationId: string,
    platform: PlatformType,
    member: IMemberData,
  ): Promise<void> {
    this.log = getChildLogger('MemberService.processMemberUpdate', this.log, {
      integrationId,
    })

    try {
      this.log.debug('Processing member update.')

      if (!member.identities || member.identities.length === 0) {
        const errorMessage = `Member can't be updated. It is missing identities fields.`
        this.log.warn(errorMessage)
        return
      }

      await this.store.transactionally(async (txStore) => {
        const txRepo = new MemberRepository(txStore, this.log)
        const txIntegrationRepo = new IntegrationRepository(txStore, this.log)
        const txService = new MemberService(
          txStore,
          this.searchSyncWorkerEmitter,
          this.temporal,
          this.redisClient,
          this.log,
        )

        const dbIntegration = await txIntegrationRepo.findById(integrationId)
        const segmentId = dbIntegration.segmentId

        // first try finding the member using the identity
        const identity = singleOrDefault(
          member.identities,
          (i) => i.platform === platform && i.type === MemberIdentityType.USERNAME,
        )
        const dbMember = await txRepo.findMemberByUsername(segmentId, platform, identity.value)

        if (dbMember) {
          this.log.trace({ memberId: dbMember.id }, 'Found existing member.')

          await txService.update(
            dbMember.id,
            false,
            segmentId,
            integrationId,
            {
              attributes: member.attributes,
              joinedAt: member.joinedAt ? new Date(member.joinedAt) : undefined,
              identities: member.identities,
              organizations: member.organizations,
              displayName: member.displayName || undefined,
              reach: member.reach || undefined,
            },
            dbMember,
            platform,
            false,
          )
        } else {
          this.log.debug('No member found for updating. This member update process had no affect.')
        }
      })
    } catch (err) {
      this.log.error(err, 'Error while processing a member update!')
      throw err
    }
  }

  private validateEmails(identities: IMemberIdentity[]): IMemberIdentity[] {
    const toReturn: IMemberIdentity[] = []

    for (const identity of identities) {
      if (identity.type === MemberIdentityType.EMAIL) {
        // check if email is valid and that the same email doesn't already exists in the array for the same platform
        if (
          isEmail(identity.value) &&
          toReturn.find(
            (i) =>
              i.type === MemberIdentityType.EMAIL &&
              i.value === identity.value &&
              i.platform === identity.platform,
          ) === undefined
        ) {
          toReturn.push({ ...identity, value: identity.value.toLowerCase() })
        }
      } else {
        toReturn.push(identity)
      }
    }

    return toReturn
  }

  private static mergeData(
    dbMember: IDbMember,
    dbIdentities: IMemberIdentity[],
    member: IMemberUpdateData,
  ): IDbMemberUpdateData {
    let joinedAt: string | undefined
    if (member.joinedAt) {
      const newDate = member.joinedAt
      const oldDate = new Date(dbMember.joinedAt)

      joinedAt = getEarliestValidDate(oldDate, newDate).toISOString()
    }

    let identitiesToCreate: IMemberIdentity[] | undefined
    let identitiesToUpdate: IMemberIdentity[] | undefined
    if (member.identities && member.identities.length > 0) {
      const newIdentities: IMemberIdentity[] = []
      const toUpdate: IMemberIdentity[] = []
      for (const identity of member.identities) {
        const dbIdentity = dbIdentities.find(
          (t) =>
            t.platform === identity.platform &&
            t.value === identity.value &&
            t.type === identity.type,
        )
        if (!dbIdentity) {
          newIdentities.push(identity)
        } else if (dbIdentity.verified !== identity.verified) {
          toUpdate.push(identity)
        }
      }

      if (newIdentities.length > 0) {
        identitiesToCreate = newIdentities
      }

      if (toUpdate.length > 0) {
        identitiesToUpdate = toUpdate
      }
    }

    let attributes: Record<string, unknown> | undefined
    if (member.attributes) {
      const temp = mergeWith({}, dbMember.attributes, member.attributes)
      if (!isEqual(temp, dbMember.attributes)) {
        attributes = temp
      }
    }

    let reach: Partial<Record<PlatformType, number>> | undefined
    if (member.reach) {
      const temp = MemberService.calculateReach(dbMember.reach, member.reach)
      if (!isEqual(temp, dbMember.reach)) {
        reach = temp
      }
    }

    return {
      joinedAt,
      attributes,
      identitiesToCreate,
      identitiesToUpdate,
      // we don't want to update the display name if it's already set
      // returned value should be undefined here otherwise it will cause an update!
      displayName: dbMember.displayName ? undefined : member.displayName,
      reach,
    }
  }

  private static calculateReach(
    oldReach: Partial<Record<PlatformType | 'total', number>>,
    newReach: Partial<Record<PlatformType, number>>,
  ) {
    // Totals are recomputed, so we delete them first
    delete oldReach.total
    const out = mergeWith({}, oldReach, newReach)
    if (Object.keys(out).length === 0) {
      return { total: -1 }
    }
    // Total is the sum of all attributes
    out.total = Object.values(out).reduce((a: number, b: number) => a + b, 0)
    return out
  }
}<|MERGE_RESOLUTION|>--- conflicted
+++ resolved
@@ -188,23 +188,13 @@
           txStore,
           this.log,
         )
-<<<<<<< HEAD
+
+        this.log.trace({ memberId: id }, 'Fetching member identities!')
         const dbIdentities = await txRepo.getIdentities(id)
-
-        if (data.attributes) {
-          data.attributes = await txMemberAttributeService.validateAttributes(data.attributes)
-=======
-
-        this.log.trace({ memberId: id }, 'Fetching member identities!')
-        const dbIdentities = await txRepo.getIdentities(id, tenantId)
 
         if (data.attributes) {
           this.log.trace({ memberId: id }, 'Validating member attributes!')
-          data.attributes = await txMemberAttributeService.validateAttributes(
-            tenantId,
-            data.attributes,
-          )
->>>>>>> bae2f366
+          data.attributes = await txMemberAttributeService.validateAttributes(data.attributes)
         }
 
         // prevent empty identity handles
@@ -247,15 +237,10 @@
             return acc
           }, {} as IDbMemberUpdateData)
 
-<<<<<<< HEAD
+          this.log.trace({ memberId: id }, 'Updating member data in db!')
           await txRepo.update(id, dateToUpdate)
+          this.log.trace({ memberId: id }, 'Updating member segment association data in db!')
           await txRepo.addToSegment(id, segmentId)
-=======
-          this.log.trace({ memberId: id }, 'Updating member data in db!')
-          await txRepo.update(id, tenantId, dateToUpdate)
-          this.log.trace({ memberId: id }, 'Updating member segment association data in db!')
-          await txRepo.addToSegment(id, tenantId, segmentId)
->>>>>>> bae2f366
 
           updated = true
         } else {
@@ -264,22 +249,14 @@
         }
 
         if (identitiesToCreate) {
-<<<<<<< HEAD
+          this.log.trace({ memberId: id }, 'Inserting new identities!')
           await txRepo.insertIdentities(id, integrationId, identitiesToCreate)
-=======
-          this.log.trace({ memberId: id }, 'Inserting new identities!')
-          await txRepo.insertIdentities(id, tenantId, integrationId, identitiesToCreate)
->>>>>>> bae2f366
           updated = true
         }
 
         if (identitiesToUpdate) {
-<<<<<<< HEAD
+          this.log.trace({ memberId: id }, 'Updating identities!')
           await txRepo.updateIdentities(id, identitiesToUpdate)
-=======
-          this.log.trace({ memberId: id }, 'Updating identities!')
-          await txRepo.updateIdentities(id, tenantId, identitiesToUpdate)
->>>>>>> bae2f366
           updated = true
         }
 
@@ -291,13 +268,9 @@
         const orgService = new OrganizationService(txStore, this.log)
         if (data.organizations) {
           for (const org of data.organizations) {
-<<<<<<< HEAD
-            const id = await orgService.findOrCreate(source, integrationId, org)
-=======
             this.log.trace({ memberId: id }, 'Finding or creating organization!')
 
-            const orgId = await orgService.findOrCreate(tenantId, source, integrationId, org)
->>>>>>> bae2f366
+            const orgId = await orgService.findOrCreate(source, integrationId, org)
             organizations.push({
               orgId,
               source: data.source,
@@ -337,12 +310,8 @@
           ).filter((org) => org !== null)
 
           if (orgsToAdd.length > 0) {
-<<<<<<< HEAD
+            this.log.trace({ memberId: id }, 'Adding organizations to member!')
             await orgService.addToMember(segmentId, id, orgsToAdd)
-=======
-            this.log.trace({ memberId: id }, 'Adding organizations to member!')
-            await orgService.addToMember(tenantId, segmentId, id, orgsToAdd)
->>>>>>> bae2f366
             updated = true
           }
         }
@@ -351,26 +320,13 @@
       })
 
       if (updated && fireSync) {
-<<<<<<< HEAD
+        this.log.trace({ memberId: id }, 'Triggering member sync!')
         await this.searchSyncWorkerEmitter.triggerMemberSync(id, onboarding, segmentId)
-      }
-
-      for (const org of organizations) {
-        await this.searchSyncWorkerEmitter.triggerOrganizationSync(org.id, onboarding, segmentId)
-=======
-        this.log.trace({ memberId: id }, 'Triggering member sync!')
-        await this.searchSyncWorkerEmitter.triggerMemberSync(tenantId, id, onboarding, segmentId)
       }
 
       for (const org of organizations) {
         this.log.trace({ memberId: id }, 'Triggering organization sync!')
-        await this.searchSyncWorkerEmitter.triggerOrganizationSync(
-          tenantId,
-          org.id,
-          onboarding,
-          segmentId,
-        )
->>>>>>> bae2f366
+        await this.searchSyncWorkerEmitter.triggerOrganizationSync(org.id, onboarding, segmentId)
       }
     } catch (err) {
       this.log.error(err, { memberId: id }, 'Error while updating a member!')
