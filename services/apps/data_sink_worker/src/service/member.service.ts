--- conflicted
+++ resolved
@@ -126,11 +126,7 @@
       })
 
       if (
-<<<<<<< HEAD
-        isFeatureEnabled(
-=======
         await isFeatureEnabled(
->>>>>>> fc206f45
           FeatureFlag.TEMPORAL_AUTOMATIONS,
           async () => {
             return {
@@ -141,11 +137,7 @@
         )
       ) {
         const handle = await this.temporal.workflow.start('processNewMemberAutomation', {
-<<<<<<< HEAD
-          workflowId: `member-${id}`,
-=======
           workflowId: `new-member-automation-${id}`,
->>>>>>> fc206f45
           taskQueue: TEMPORAL_CONFIG().automationsTaskQueue,
           workflowIdReusePolicy: WorkflowIdReusePolicy.WORKFLOW_ID_REUSE_POLICY_REJECT_DUPLICATE,
           retry: {
