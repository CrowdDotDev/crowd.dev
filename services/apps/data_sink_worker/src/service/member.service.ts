--- conflicted
+++ resolved
@@ -61,11 +61,6 @@
         })
 
         await txRepo.addToSegment(id, tenantId, segmentId)
-<<<<<<< HEAD
-
-        await txRepo.insertIdentities(id, tenantId, integrationId, data.identities)
-=======
->>>>>>> 03c1c92b
 
         await txRepo.insertIdentities(id, tenantId, integrationId, data.identities)
 
@@ -131,13 +126,9 @@
             // leave this one empty if nothing changed - we are only adding up new identities not removing them
             identities: toUpdate.identities,
           })
-<<<<<<< HEAD
-
-=======
           await txRepo.addToSegment(id, tenantId, segmentId)
 
           updated = true
->>>>>>> 03c1c92b
           await txRepo.addToSegment(id, tenantId, segmentId)
         } else {
           this.log.debug({ memberId: id }, 'Nothing to update in a member!')
