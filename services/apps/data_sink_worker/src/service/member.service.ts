--- conflicted
+++ resolved
@@ -21,11 +21,8 @@
   OrganizationSource,
   IOrganizationIdSource,
   TemporalWorkflowId,
-<<<<<<< HEAD
   MemberIdentityType,
-=======
   Edition,
->>>>>>> 422e5c84
 } from '@crowd/types'
 import mergeWith from 'lodash.mergewith'
 import isEqual from 'lodash.isequal'
