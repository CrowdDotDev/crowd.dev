--- conflicted
+++ resolved
@@ -912,7 +912,6 @@
                 username,
                 objectMemberId,
                 objectMemberUsername,
-<<<<<<< HEAD
                 attributes:
                   platform === PlatformType.GITHUB &&
                   activity.type === GithubActivityType.AUTHORED_COMMIT
@@ -924,9 +923,6 @@
                         attributes: activity.attributes || {},
                       })
                     : activity.attributes || {},
-=======
-                attributes: activity.attributes || {},
->>>>>>> bbbb00df
                 body: activity.body,
                 title: activity.title,
                 channel: activity.channel,
