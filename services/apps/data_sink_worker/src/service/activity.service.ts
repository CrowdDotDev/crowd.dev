import { EDITION, escapeNullByte, isObjectEmpty, singleOrDefault } from '@crowd/common'
import { SearchSyncWorkerEmitter } from '@crowd/common_services'
import { ConversationService } from '@crowd/conversations'
import { IQueryActivityResult, insertActivities, updateActivity } from '@crowd/data-access-layer'
import { DbStore, arePrimitivesDbEqual } from '@crowd/data-access-layer/src/database'
import {
  IDbActivity,
  IDbActivityUpdateData,
} from '@crowd/data-access-layer/src/old/apps/data_sink_worker/repo/activity.data'
import ActivityRepository from '@crowd/data-access-layer/src/old/apps/data_sink_worker/repo/activity.repo'
import GithubReposRepository from '@crowd/data-access-layer/src/old/apps/data_sink_worker/repo/githubRepos.repo'
import GitlabReposRepository from '@crowd/data-access-layer/src/old/apps/data_sink_worker/repo/gitlabRepos.repo'
import IntegrationRepository from '@crowd/data-access-layer/src/old/apps/data_sink_worker/repo/integration.repo'
import { IDbMember } from '@crowd/data-access-layer/src/old/apps/data_sink_worker/repo/member.data'
import MemberRepository from '@crowd/data-access-layer/src/old/apps/data_sink_worker/repo/member.repo'
import SettingsRepository from '@crowd/data-access-layer/src/old/apps/data_sink_worker/repo/settings.repo'
import RequestedForErasureMemberIdentitiesRepository from '@crowd/data-access-layer/src/old/apps/data_sink_worker/repo/requestedForErasureMemberIdentities.repo'
import { Logger, LoggerBase, getChildLogger } from '@crowd/logging'
import { RedisClient } from '@crowd/redis'
import { ISentimentAnalysisResult, getSentiment } from '@crowd/sentiment'
import { Client as TemporalClient, WorkflowIdReusePolicy } from '@crowd/temporal'
import {
  Edition,
  IActivityData,
  MemberAttributeName,
  MemberIdentityType,
  PlatformType,
  TemporalWorkflowId,
} from '@crowd/types'
import isEqual from 'lodash.isequal'
import mergeWith from 'lodash.mergewith'
import { TEMPORAL_CONFIG } from '../conf'
import { IActivityCreateData, IActivityUpdateData, ISentimentActivityInput } from './activity.data'
import MemberService from './member.service'
import MemberAffiliationService from './memberAffiliation.service'
import { DEFAULT_ACTIVITY_TYPE_SETTINGS } from '@crowd/integrations'

export default class ActivityService extends LoggerBase {
  private readonly conversationService: ConversationService

  constructor(
<<<<<<< HEAD
    private readonly pgStore: DbStore,
    private readonly qdbStore: DbStore,
    private readonly nodejsWorkerEmitter: NodejsWorkerEmitter,
=======
    private readonly store: DbStore,
>>>>>>> 575e2a98
    private readonly searchSyncWorkerEmitter: SearchSyncWorkerEmitter,
    private readonly redisClient: RedisClient,
    private readonly temporal: TemporalClient,
    parentLog: Logger,
  ) {
    super(parentLog)

    this.conversationService = new ConversationService(pgStore, qdbStore.connection(), this.log)
  }

  public async create(
    tenantId: string,
    segmentId: string,
    activity: IActivityCreateData,
    memberInfo: { isBot: boolean; isTeamMember: boolean },
  ): Promise<string> {
    try {
      this.log.debug('Creating an activity.')

      const sentiment = await this.getActivitySentiment({
        body: activity.body,
        title: activity.title,
        type: activity.type,
        platform: activity.platform,
      })

      const id = await this.pgStore.transactionally(async (txStore) => {
        const txRepo = new ActivityRepository(txStore, this.log)
        const txSettingsRepo = new SettingsRepository(txStore, this.log)

        await txSettingsRepo.createActivityType(
          tenantId,
          activity.platform as PlatformType,
          activity.type,
          segmentId,
        )

        if (activity.channel) {
          await txSettingsRepo.createActivityChannel(
            tenantId,
            segmentId,
            activity.platform,
            activity.channel,
          )
        }

        const id = await txRepo.create(tenantId, segmentId, {
          type: activity.type,
          timestamp: activity.timestamp.toISOString(),
          platform: activity.platform,
          isContribution: activity.isContribution,
          score: activity.score,
          sourceId: activity.sourceId,
          sourceParentId: activity.sourceParentId,
          tenantId,
          memberId: activity.memberId,
          username: activity.username,
          sentiment,
          attributes: activity.attributes || {},
          body: escapeNullByte(activity.body),
          title: escapeNullByte(activity.title),
          channel: activity.channel,
          url: activity.url,
          organizationId: activity.organizationId,
          objectMemberId: activity.objectMemberId,
          objectMemberUsername: activity.objectMemberUsername,
        })

        this.log.debug('Creating an activity in QuestDB!')
        try {
          await insertActivities([
            {
              id,
              timestamp: activity.timestamp.toISOString(),
              platform: activity.platform,
              type: activity.type,
              isContribution: activity.isContribution,
              score: activity.score,
              sourceId: activity.sourceId,
              sourceParentId: activity.sourceParentId,
              memberId: activity.memberId,
              tenantId: tenantId,
              attributes: activity.attributes,
              sentiment: sentiment,
              title: activity.title,
              body: escapeNullByte(activity.body),
              channel: activity.channel,
              url: activity.url,
              username: activity.username,
              objectMemberId: activity.objectMemberId,
              objectMemberUsername: activity.objectMemberUsername,
              segmentId: segmentId,
              organizationId: activity.organizationId,
              isBotActivity: memberInfo.isBot,
              isTeamMemberActivity: memberInfo.isTeamMember,
              importHash: activity.importHash,
            },
          ])
        } catch (error) {
          this.log.error('Error creating activity in QuestDB:', error)
          throw error
        }

        return id
      })

      if (EDITION !== Edition.LFX) {
        try {
          const handle = await this.temporal.workflow.start('processNewActivityAutomation', {
            workflowId: `${TemporalWorkflowId.NEW_ACTIVITY_AUTOMATION}/${id}`,
            taskQueue: TEMPORAL_CONFIG().automationsTaskQueue,
            workflowIdReusePolicy: WorkflowIdReusePolicy.WORKFLOW_ID_REUSE_POLICY_REJECT_DUPLICATE,
            retry: {
              maximumAttempts: 100,
            },
            args: [
              {
                tenantId,
                activityId: id,
              },
            ],
            searchAttributes: {
              TenantId: [tenantId],
            },
          })
          this.log.info(
            { workflowId: handle.workflowId },
            'Started temporal workflow to process new activity automation!',
          )
        } catch (err) {
          this.log.error(
            err,
            'Error while starting temporal workflow to process new activity automation!',
          )
          throw err
        }
      }

      return id
    } catch (err) {
      this.log.error(err, 'Error while creating an activity!')
      throw err
    }
  }

  public async update(
    id: string,
    tenantId: string,
    onboarding: boolean,
    segmentId: string,
    activity: IActivityUpdateData,
    original: IDbActivity,
    memberInfo: { isBot: boolean; isTeamMember: boolean },
    fireSync = true,
  ): Promise<void> {
    try {
      let toUpdate: IDbActivityUpdateData
      const updated = await this.pgStore.transactionally(async (txStore) => {
        const txRepo = new ActivityRepository(txStore, this.log)
        const txSettingsRepo = new SettingsRepository(txStore, this.log)

        toUpdate = await this.mergeActivityData(activity, original)

        if (toUpdate.type) {
          await txSettingsRepo.createActivityType(
            tenantId,
            original.platform as PlatformType,
            toUpdate.type,
            segmentId,
          )
        }

        if (toUpdate.channel) {
          await txSettingsRepo.createActivityChannel(
            tenantId,
            segmentId,
            original.platform,
            toUpdate.channel,
          )
        }

        if (!isObjectEmpty(toUpdate)) {
          this.log.debug({ activityId: id }, 'Updating activity.')
          await txRepo.update(id, tenantId, segmentId, {
            tenantId: tenantId,
            segmentId: segmentId,
            type: toUpdate.type || original.type,
            isContribution: toUpdate.isContribution || original.isContribution,
            score: toUpdate.score || original.score,
            sourceId: toUpdate.sourceId || original.sourceId,
            sourceParentId: toUpdate.sourceParentId || original.sourceParentId,
            memberId: toUpdate.memberId || original.memberId,
            username: toUpdate.username || original.username,
            sentiment: toUpdate.sentiment || original.sentiment,
            attributes: toUpdate.attributes || original.attributes,
            body: escapeNullByte(toUpdate.body || original.body),
            title: escapeNullByte(toUpdate.title || original.title),
            channel: toUpdate.channel || original.channel,
            url: toUpdate.url || original.url,
            organizationId: toUpdate.organizationId || original.organizationId,
            platform: toUpdate.platform || (original.platform as PlatformType),
          })

          await updateActivity(this.qdbStore.connection(), id, {
            tenantId: tenantId,
            segmentId: segmentId,
            type: toUpdate.type || original.type,
            isContribution: toUpdate.isContribution || original.isContribution,
            score: toUpdate.score || original.score,
            sourceId: toUpdate.sourceId || original.sourceId,
            sourceParentId: toUpdate.sourceParentId || original.sourceParentId,
            memberId: toUpdate.memberId || original.memberId,
            username: toUpdate.username || original.username,
            sentiment: toUpdate.sentiment || original.sentiment,
            attributes: toUpdate.attributes || original.attributes,
            body: escapeNullByte(toUpdate.body || original.body),
            title: escapeNullByte(toUpdate.title || original.title),
            channel: toUpdate.channel || original.channel,
            url: toUpdate.url || original.url,
            organizationId: toUpdate.organizationId || original.organizationId,
            platform: toUpdate.platform || (original.platform as PlatformType),
            isBotActivity: memberInfo.isBot,
            isTeamMemberActivity: memberInfo.isTeamMember,
          })

          return true
        } else {
          this.log.debug({ activityId: id }, 'No changes to update in an activity.')
          return false
        }
      })

      if (updated) {
        const activityToProcess: IQueryActivityResult = {
          id: id,
          tenantId: tenantId,
          segmentId: segmentId,
          type: toUpdate.type || original.type,
          isContribution: toUpdate.isContribution || original.isContribution,
          score: toUpdate.score || original.score,
          sourceId: toUpdate.sourceId || original.sourceId,
          sourceParentId: toUpdate.sourceParentId || original.sourceParentId,
          memberId: toUpdate.memberId || original.memberId,
          username: toUpdate.username || original.username,
          sentiment: toUpdate.sentiment || original.sentiment,
          attributes: toUpdate.attributes || original.attributes,
          body: escapeNullByte(toUpdate.body || original.body),
          title: escapeNullByte(toUpdate.title || original.title),
          channel: toUpdate.channel || original.channel,
          url: toUpdate.url || original.url,
          organizationId: toUpdate.organizationId || original.organizationId,
          platform: toUpdate.platform || (original.platform as PlatformType),
          timestamp: original.timestamp,
        }

        await this.conversationService.processActivity(tenantId, segmentId, activityToProcess)

        if (fireSync) {
          await this.searchSyncWorkerEmitter.triggerMemberSync(
            tenantId,
            activity.memberId,
            onboarding,
            segmentId,
          )
        }
      }
    } catch (err) {
      this.log.error(err, { activityId: id }, 'Error while updating an activity!')
      throw err
    }
  }

  private async mergeActivityData(
    data: IActivityUpdateData,
    original: IDbActivity,
  ): Promise<IDbActivityUpdateData> {
    let calcSentiment = false

    let body: string | undefined
    if (!arePrimitivesDbEqual(original.body, data.body)) {
      body = data.body
      calcSentiment = true
    }

    let title: string | undefined
    if (!arePrimitivesDbEqual(original.title, data.title)) {
      title = data.title
      calcSentiment = true
    }

    let sentiment: Promise<ISentimentAnalysisResult | undefined>
    if (calcSentiment) {
      sentiment = this.getActivitySentiment({
        body: body,
        title: title,
        type: original.type,
        platform: original.platform,
      })
    } else {
      sentiment = Promise.resolve(undefined)
    }

    let type: string | undefined
    if (!arePrimitivesDbEqual(original.type, data.type)) {
      type = data.type
    }

    let isContribution: boolean | undefined
    if (!arePrimitivesDbEqual(original.isContribution, data.isContribution)) {
      isContribution = data.isContribution
    }

    let score: number | undefined
    if (!arePrimitivesDbEqual(original.score, data.score)) {
      score = data.score
    }

    let sourceId: string | undefined
    if (!arePrimitivesDbEqual(original.sourceId, data.sourceId)) {
      sourceId = data.sourceId
    }

    let sourceParentId: string | undefined
    if (!arePrimitivesDbEqual(original.sourceParentId, data.sourceParentId)) {
      sourceParentId = data.sourceParentId
    }

    let memberId: string | undefined
    if (!arePrimitivesDbEqual(original.memberId, data.memberId)) {
      memberId = data.memberId
    }

    let username: string | undefined
    if (!arePrimitivesDbEqual(original.username, data.username)) {
      username = data.username
    }

    let objectMemberId: string | undefined
    if (!arePrimitivesDbEqual(original.objectMemberId, data.objectMemberId)) {
      objectMemberId = data.objectMemberId
    }

    let objectMemberUsername: string | undefined
    if (!arePrimitivesDbEqual(original.objectMemberUsername, data.objectMemberUsername)) {
      objectMemberUsername = data.objectMemberUsername
    }

    let attributes: Record<string, unknown> | undefined
    if (data.attributes && Object.keys(data.attributes).length > 0) {
      const temp = mergeWith({}, original.attributes, data.attributes)

      if (!isEqual(temp, original.attributes)) {
        attributes = temp
      }
    }

    let channel: string | undefined
    if (!arePrimitivesDbEqual(original.channel, data.channel)) {
      channel = data.channel
    }

    let url: string | undefined
    if (!arePrimitivesDbEqual(original.url, data.url)) {
      url = data.url
    }

    let organizationId: string | undefined
    if (!arePrimitivesDbEqual(original.organizationId, data.organizationId)) {
      organizationId = data.organizationId
    }

    let platform: PlatformType | undefined
    if (!arePrimitivesDbEqual(original.platform, data.platform)) {
      platform = data.platform
    }

    return {
      type,
      isContribution,
      score,
      sourceId,
      sourceParentId,
      memberId,
      username,
      objectMemberId,
      objectMemberUsername,
      sentiment: await sentiment,
      attributes,
      body,
      title,
      channel,
      url,
      organizationId,
      platform,
    }
  }

  public async processActivity(
    tenantId: string,
    integrationId: string,
    onboarding: boolean,
    platform: PlatformType,
    activity: IActivityData,
    providedSegmentId?: string,
  ): Promise<void> {
    this.log = getChildLogger('ActivityService.processActivity', this.log, {
      integrationId,
      tenantId,
      sourceId: activity.sourceId,
    })

    try {
      this.log.debug({ tenantId, integrationId, platform }, 'Processing activity.')

      if (!activity.username && !activity.member) {
        this.log.error(
          { integrationId, platform, activity },
          'Activity does not have a username or member.',
        )
        throw new Error('Activity does not have a username or member.')
      }

      let username = activity.username
      if (!username) {
        const identity = singleOrDefault(
          activity.member.identities,
          (i) => i.platform === platform && i.type === MemberIdentityType.USERNAME,
        )
        if (!identity) {
          this.log.error("Activity's member does not have an identity for the platform.")
          throw new Error(
            `Activity's member does not have an identity for the platform: ${platform}!`,
          )
        }

        username = identity.value
      }

      let member = activity.member
      if (!member) {
        member = {
          identities: [
            {
              platform,
              value: username,
              type: MemberIdentityType.USERNAME,
              verified: true,
            },
          ],
        }
      }

      let objectMemberUsername = activity.objectMemberUsername
      let objectMember = activity.objectMember

      if (objectMember && !objectMemberUsername) {
        const identity = singleOrDefault(
          objectMember.identities,
          (i) => i.platform === platform && i.type === MemberIdentityType.USERNAME,
        )
        if (!identity) {
          this.log.error("Activity's object member does not have an identity for the platform.")
          throw new Error(
            `Activity's object member does not have an identity for the platform: ${platform}!`,
          )
        }

        objectMemberUsername = identity.value
      } else if (objectMemberUsername && !objectMember) {
        objectMember = {
          identities: [
            {
              platform,
              value: objectMemberUsername,
              type: MemberIdentityType.USERNAME,
              verified: true,
            },
          ],
        }
      }

      const repo = new RequestedForErasureMemberIdentitiesRepository(this.pgStore, this.log)

      // check if member or object member have identities that were requested to be erased by the user
      if (member && member.identities.length > 0) {
        const toErase = await repo.someIdentitiesWereErasedByUserRequest(member.identities)
        if (toErase.length > 0) {
          // prevent member/activity creation of one of the identities that are marked to be erased are verified
          if (toErase.some((i) => i.verified)) {
            this.log.warn(
              { memberIdentities: member.identities },
              'Member has identities that were requested to be erased by the user! Skipping activity processing!',
            )
            return
          } else {
            // we just remove the unverified identities that were marked to be erased and prevent them from being created
            member.identities = member.identities.filter((i) => {
              if (i.verified) return true

              const maybeToErase = toErase.find(
                (e) => e.type === i.type && e.value === i.value && e.platform === i.platform,
              )

              if (maybeToErase) return false
              return true
            })

            if (member.identities.filter((i) => i.value).length === 0) {
              this.log.warn(
                'Member had at least one unverified identity removed as it was requested to be removed! Now there is no identities left - skipping processing!',
              )
              return
            }
          }
        }
      }

      if (objectMember && objectMember.identities.length > 0) {
        const toErase = await repo.someIdentitiesWereErasedByUserRequest(objectMember.identities)
        if (toErase.length > 0) {
          // prevent member/activity creation of one of the identities that are marked to be erased are verified
          if (toErase.some((i) => i.verified)) {
            this.log.warn(
              { objectMemberIdentities: objectMember.identities },
              'Object member has identities that were requested to be erased by the user! Skipping activity processing!',
            )
            return
          } else {
            // we just remove the unverified identities that were marked to be erased and prevent them from being created
            objectMember.identities = objectMember.identities.filter((i) => {
              if (i.verified) return true

              const maybeToErase = toErase.find(
                (e) => e.type === i.type && e.value === i.value && e.platform === i.platform,
              )

              if (maybeToErase) return false
              return true
            })

            if (objectMember.identities.filter((i) => i.value).length === 0) {
              this.log.warn(
                'Object member had at least one unverified identity removed as it was requested to be removed! Now there is no identities left - skipping processing!',
              )
              return
            }
          }
        }
      }

      let memberId: string
      let objectMemberId: string | undefined
      let memberIsBot = false
      let memberIsTeamMember = false
      let segmentId: string
      let organizationId: string

      const memberAttValue = (attName: MemberAttributeName, dbMember?: IDbMember): unknown => {
        let result: unknown
        if (dbMember && dbMember.attributes[attName]) {
          // db member already has this attribute
          // eslint-disable-next-line @typescript-eslint/no-explicit-any
          const att = dbMember.attributes[attName] as any
          // if it's manually set we use that
          if (att.custom) {
            // manually set
            result = att.custom
          } else {
            // if it's not manually set we check if incoming member data has the attribute set for the platform
            if (member.attributes[attName] && member.attributes[attName][platform]) {
              result = member.attributes[attName][platform]
            } else {
              // if none of those work we just use db member attribute default value
              result = att.default
            }
          }
        } else if (member.attributes[attName] && member.attributes[attName][platform]) {
          result = member.attributes[attName][platform]
        }

        return result
      }

      await this.pgStore.transactionally(async (txStore) => {
        try {
          const txRepo = new ActivityRepository(txStore, this.log)
          const txMemberRepo = new MemberRepository(txStore, this.log)
          const txMemberService = new MemberService(
            txStore,
            this.searchSyncWorkerEmitter,
            this.temporal,
            this.redisClient,
            this.log,
          )
          const txActivityService = new ActivityService(
            txStore,
<<<<<<< HEAD
            this.qdbStore,
            this.nodejsWorkerEmitter,
=======
>>>>>>> 575e2a98
            this.searchSyncWorkerEmitter,
            this.redisClient,
            this.temporal,
            this.log,
          )
          const txIntegrationRepo = new IntegrationRepository(txStore, this.log)
          const txMemberAffiliationService = new MemberAffiliationService(txStore, this.log)
          const txGithubReposRepo = new GithubReposRepository(txStore, this.log)
          const txGitlabReposRepo = new GitlabReposRepository(txStore, this.log)

          segmentId = providedSegmentId
          if (!segmentId) {
            const dbIntegration = await txIntegrationRepo.findById(integrationId)
            const repoSegmentId = await txGithubReposRepo.findSegmentForRepo(
              tenantId,
              activity.channel,
            )
            const gitlabRepoSegmentId = await txGitlabReposRepo.findSegmentForRepo(
              tenantId,
              activity.channel,
            )

            if (platform === PlatformType.GITLAB && gitlabRepoSegmentId) {
              segmentId = gitlabRepoSegmentId
            } else if (platform === PlatformType.GITHUB && repoSegmentId) {
              segmentId = repoSegmentId
            } else {
              segmentId = dbIntegration.segmentId
            }
          }

          // find existing activity
          const dbActivity = await txRepo.findExisting(
            tenantId,
            segmentId,
            activity.sourceId,
            platform,
            activity.type,
            activity.channel,
          )

          if (dbActivity && dbActivity?.deletedAt) {
            // we found an existing activity but it's deleted - nothing to do here
            this.log.trace(
              { activityId: dbActivity.id },
              'Found existing activity but it is deleted, nothing to do here.',
            )
            return
          }

          let createActivity = false

          if (dbActivity) {
            this.log.trace({ activityId: dbActivity.id }, 'Found existing activity. Updating it.')
            // process member data

            let dbMember = await txMemberRepo.findMemberByUsername(
              tenantId,
              segmentId,
              platform,
              username,
            )
            if (dbMember) {
              // we found a member for the identity from the activity
              this.log.trace({ memberId: dbMember.id }, 'Found existing member.')

              // lets check if it's a match from what we have in the database activity that we got through sourceId
              if (dbActivity.memberId !== dbMember.id) {
                // the memberId from the dbActivity does not match the one we found from the identity
                // we should remove the activity and let it recreate itself with the correct member
                // this is probably a legacy problem before we had weak identities
                this.log.warn(
                  {
                    activityMemberId: dbActivity.memberId,
                    memberId: dbMember.id,
                    activityType: activity.type,
                  },
                  'Exiting activity has a memberId that does not match the memberId for the platform:username identity! Deleting the activity!',
                )

                // delete activity
                await txRepo.delete(dbActivity.id)
                createActivity = true
              }

              // update the member
              await txMemberService.update(
                dbMember.id,
                tenantId,
                onboarding,
                segmentId,
                integrationId,
                {
                  attributes: member.attributes,
                  joinedAt: member.joinedAt
                    ? new Date(member.joinedAt)
                    : new Date(activity.timestamp),
                  identities: member.identities,
                  organizations: member.organizations,
                  reach: member.reach,
                },
                dbMember,
                platform,
                false,
              )

              if (!createActivity) {
                // and use it's member id for the new activity
                dbActivity.memberId = dbMember.id
              }

              memberId = dbMember.id
              // determine isBot and isTeamMember
              memberIsBot =
                (memberAttValue(MemberAttributeName.IS_BOT, dbMember) as boolean) ?? false
              memberIsTeamMember =
                (memberAttValue(MemberAttributeName.IS_TEAM_MEMBER, dbMember) as boolean) ?? false
            } else {
              this.log.trace(
                'We did not find a member for the identity provided! Updating the one from db activity.',
              )
              // we did not find a member for the identity from the activity
              // which is weird since the memberId from the activity points to some member
              // that does not have the identity from the new activity
              // we should add the activity to the member
              // merge member data with the one from the activity and the one from the database
              // leave activity.memberId as is

              dbMember = await txMemberRepo.findById(dbActivity.memberId)
              await txMemberService.update(
                dbMember.id,
                tenantId,
                onboarding,
                segmentId,
                integrationId,
                {
                  attributes: member.attributes,
                  joinedAt: member.joinedAt
                    ? new Date(member.joinedAt)
                    : new Date(activity.timestamp),
                  identities: member.identities,
                  organizations: member.organizations,
                  reach: member.reach,
                },
                dbMember,
                platform,
                false,
              )

              memberId = dbActivity.memberId
              // determine isBot and isTeamMember
              memberIsBot =
                (memberAttValue(MemberAttributeName.IS_BOT, dbMember) as boolean) ?? false
              memberIsTeamMember =
                (memberAttValue(MemberAttributeName.IS_TEAM_MEMBER, dbMember) as boolean) ?? false
            }

            // process object member data
            // existing activity has it but now we don't anymore
            if (dbActivity.objectMemberId && !objectMember) {
              // TODO what to do here?
              throw new Error(
                `Activity ${dbActivity.id} has an object member but newly generated one does not!`,
              )
            }

            if (objectMember) {
              if (dbActivity.objectMemberId) {
                let dbObjectMember = await txMemberRepo.findMemberByUsername(
                  tenantId,
                  segmentId,
                  platform,
                  objectMemberUsername,
                )

                if (dbObjectMember) {
                  // we found an existing object member for the identity from the activity
                  this.log.trace(
                    { objectMemberId: dbObjectMember.id },
                    'Found existing object member.',
                  )

                  // lets check if it's a match from what we have in the database activity that we got through sourceId
                  if (dbActivity.objectMemberId !== dbObjectMember.id) {
                    // the memberId from the dbActivity does not match the one we found from the identity
                    // we should remove the activity and let it recreate itself with the correct member
                    // this is probably a legacy problem before we had weak identities
                    this.log.warn(
                      {
                        activityObjectMemberId: dbActivity.objectMemberId,
                        objectMemberId: dbObjectMember.id,
                        activityType: activity.type,
                      },
                      'Exiting activity has a objectMemberId that does not match the object member for the platform:username identity! Deleting the activity!',
                    )

                    // delete activity
                    await txRepo.delete(dbActivity.id)
                    createActivity = true
                  }

                  // update the member
                  await txMemberService.update(
                    dbObjectMember.id,
                    tenantId,
                    onboarding,
                    segmentId,
                    integrationId,
                    {
                      attributes: objectMember.attributes,
                      joinedAt: objectMember.joinedAt
                        ? new Date(objectMember.joinedAt)
                        : new Date(activity.timestamp),
                      identities: objectMember.identities,
                      organizations: objectMember.organizations,
                      reach: member.reach,
                    },
                    dbObjectMember,
                    platform,
                    false,
                  )

                  if (!createActivity) {
                    // and use it's member id for the new activity
                    dbActivity.objectMemberId = dbObjectMember.id
                  }

                  objectMemberId = dbObjectMember.id
                } else {
                  this.log.trace(
                    'We did not find a object member for the identity provided! Updating the one from db activity.',
                  )
                  // we did not find a member for the identity from the activity
                  // which is weird since the memberId from the activity points to some member
                  // that does not have the identity from the new activity
                  // we should add the activity to the member
                  // merge member data with the one from the activity and the one from the database
                  // leave activity.memberId as is

                  dbObjectMember = await txMemberRepo.findById(dbActivity.objectMemberId)
                  await txMemberService.update(
                    dbObjectMember.id,
                    tenantId,
                    onboarding,
                    segmentId,
                    integrationId,
                    {
                      attributes: objectMember.attributes,
                      joinedAt: objectMember.joinedAt
                        ? new Date(objectMember.joinedAt)
                        : new Date(activity.timestamp),
                      identities: objectMember.identities,
                      organizations: objectMember.organizations,
                      reach: member.reach,
                    },
                    dbObjectMember,
                    platform,
                    false,
                  )

                  objectMemberId = dbActivity.objectMemberId
                }
              }
            }

            if (!createActivity) {
              organizationId = await txMemberAffiliationService.findAffiliation(
                dbActivity.memberId,
                segmentId,
                dbActivity.timestamp,
              )

              // just update the activity now
              await txActivityService.update(
                dbActivity.id,
                tenantId,
                onboarding,
                segmentId,
                {
                  type: activity.type,
                  isContribution: activity.isContribution,
                  score: activity.score,
                  sourceId: activity.sourceId,
                  sourceParentId: activity.sourceParentId,
                  memberId: dbActivity.memberId,
                  username,
                  objectMemberId,
                  objectMemberUsername,
                  attributes: activity.attributes || {},
                  body: activity.body,
                  title: activity.title,
                  channel: activity.channel,
                  url: activity.url,
                  organizationId,
                  platform:
                    platform === PlatformType.GITHUB && dbActivity.platform === PlatformType.GIT
                      ? PlatformType.GITHUB
                      : (dbActivity.platform as PlatformType),
                },
                dbActivity,
                {
                  isBot: memberIsBot ?? false,
                  isTeamMember: memberIsTeamMember ?? false,
                },
                false,
              )
            }

            // release lock for member inside activity exists - this migth be redundant, but just in case
          } else {
            this.log.trace('We did not find an existing activity. Creating a new one.')
            createActivity = true

            // we don't have the activity yet in the database
            // check if we have a member for the identity from the activity
            let dbMember = await txMemberRepo.findMemberByUsername(
              tenantId,
              segmentId,
              platform,
              username,
            )

            // try to find a member by email if verified one is available
            if (!dbMember) {
              const emails = member.identities
                .filter((i) => i.verified && i.type === MemberIdentityType.EMAIL)
                .map((i) => i.value)

              if (emails.length > 0) {
                for (const email of emails) {
                  dbMember = await txMemberRepo.findMemberByEmail(tenantId, email)

                  if (dbMember) {
                    break
                  }
                }
              }
            }

            if (dbMember) {
              this.log.trace({ memberId: dbMember.id }, 'Found existing member.')
              await txMemberService.update(
                dbMember.id,
                tenantId,
                onboarding,
                segmentId,
                integrationId,
                {
                  attributes: member.attributes,
                  joinedAt: member.joinedAt
                    ? new Date(member.joinedAt)
                    : new Date(activity.timestamp),
                  identities: member.identities,
                  organizations: member.organizations,
                  reach: member.reach,
                },
                dbMember,
                platform,
                false,
              )
              memberId = dbMember.id
              // determine isBot and isTeamMember
              memberIsBot =
                (memberAttValue(MemberAttributeName.IS_BOT, dbMember) as boolean) ?? false
              memberIsTeamMember =
                (memberAttValue(MemberAttributeName.IS_TEAM_MEMBER, dbMember) as boolean) ?? false
            } else {
              this.log.trace(
                'We did not find a member for the identity provided! Creating a new one.',
              )
              memberId = await txMemberService.create(
                tenantId,
                onboarding,
                segmentId,
                integrationId,
                {
                  displayName: member.displayName || username,
                  attributes: member.attributes,
                  joinedAt: member.joinedAt
                    ? new Date(member.joinedAt)
                    : new Date(activity.timestamp),
                  identities: member.identities,
                  organizations: member.organizations,
                  reach: member.reach,
                },
                platform,
                false,
              )
            }
            // determine isBot and isTeamMember
            memberIsBot = (memberAttValue(MemberAttributeName.IS_BOT) as boolean) ?? false
            memberIsTeamMember =
              (memberAttValue(MemberAttributeName.IS_TEAM_MEMBER) as boolean) ?? false

            if (objectMember) {
              // we don't have the activity yet in the database
              // check if we have an object member for the identity from the activity

              const dbObjectMember = await txMemberRepo.findMemberByUsername(
                tenantId,
                segmentId,
                platform,
                objectMemberUsername,
              )
              if (dbObjectMember) {
                this.log.trace(
                  { objectMemberId: dbObjectMember.id },
                  'Found existing object member.',
                )
                await txMemberService.update(
                  dbObjectMember.id,
                  tenantId,
                  onboarding,
                  segmentId,
                  integrationId,
                  {
                    attributes: objectMember.attributes,
                    joinedAt: objectMember.joinedAt
                      ? new Date(objectMember.joinedAt)
                      : new Date(activity.timestamp),
                    identities: objectMember.identities,
                    organizations: objectMember.organizations,
                    reach: member.reach,
                  },
                  dbObjectMember,
                  platform,
                  false,
                )
                objectMemberId = dbObjectMember.id
              } else {
                this.log.trace(
                  'We did not find a member for the identity provided! Creating a new one.',
                )
                objectMemberId = await txMemberService.create(
                  tenantId,
                  onboarding,
                  segmentId,
                  integrationId,
                  {
                    displayName: objectMember.displayName || username,
                    attributes: objectMember.attributes,
                    joinedAt: objectMember.joinedAt
                      ? new Date(objectMember.joinedAt)
                      : new Date(activity.timestamp),
                    identities: objectMember.identities,
                    organizations: objectMember.organizations,
                    reach: member.reach,
                  },
                  platform,
                  false,
                )
              }
            }
          }

          if (createActivity) {
            organizationId = await txMemberAffiliationService.findAffiliation(
              memberId,
              segmentId,
              activity.timestamp,
            )

            await txActivityService.create(
              tenantId,
              segmentId,
              {
                type: activity.type,
                platform,
                timestamp: new Date(activity.timestamp),
                sourceId: activity.sourceId,
                isContribution: activity.isContribution,
                score: activity.score,
                sourceParentId: activity.sourceParentId,
                memberId,
                username,
                objectMemberId,
                objectMemberUsername,
                attributes: activity.attributes || {},
                body: activity.body,
                title: activity.title,
                channel: activity.channel,
                url: activity.url,
                organizationId,
              },
              {
                isBot: memberIsBot ?? false,
                isTeamMember: memberIsTeamMember ?? false,
              },
            )
          }
        } finally {
          // release locks matter what
        }
      })

      if (memberId) {
        await this.searchSyncWorkerEmitter.triggerMemberSync(
          tenantId,
          memberId,
          onboarding,
          segmentId,
        )
      }
      if (objectMemberId) {
        await this.searchSyncWorkerEmitter.triggerMemberSync(
          tenantId,
          objectMemberId,
          onboarding,
          segmentId,
        )
      }

      if (organizationId) {
        await this.redisClient.sAdd('organizationIdsForAggComputation', organizationId)
      }
    } catch (err) {
      this.log.error(err, 'Error while processing an activity!')
      throw err
    }
  }

  public async getActivitySentiment(
    activity: ISentimentActivityInput,
  ): Promise<ISentimentAnalysisResult | undefined> {
    const settings = DEFAULT_ACTIVITY_TYPE_SETTINGS[activity.platform]?.[activity.type]

    if (settings && settings.calculateSentiment === true) {
      return getSentiment(`${activity.body || ''} ${activity.title || ''}`.trim())
    }

    return null
  }
}<|MERGE_RESOLUTION|>--- conflicted
+++ resolved
@@ -39,13 +39,8 @@
   private readonly conversationService: ConversationService
 
   constructor(
-<<<<<<< HEAD
     private readonly pgStore: DbStore,
     private readonly qdbStore: DbStore,
-    private readonly nodejsWorkerEmitter: NodejsWorkerEmitter,
-=======
-    private readonly store: DbStore,
->>>>>>> 575e2a98
     private readonly searchSyncWorkerEmitter: SearchSyncWorkerEmitter,
     private readonly redisClient: RedisClient,
     private readonly temporal: TemporalClient,
@@ -642,11 +637,7 @@
           )
           const txActivityService = new ActivityService(
             txStore,
-<<<<<<< HEAD
             this.qdbStore,
-            this.nodejsWorkerEmitter,
-=======
->>>>>>> 575e2a98
             this.searchSyncWorkerEmitter,
             this.redisClient,
             this.temporal,
