--- conflicted
+++ resolved
@@ -540,9 +540,12 @@
         }
       }
 
+      let objectMemberId: string | undefined
       let memberId: string
       let memberIsBot = false
       let memberIsTeamMember = false
+      let segmentId: string
+      let organizationId: string
 
       const memberAttValue = (attName: MemberAttributeName, dbMember?: IDbMember): unknown => {
         let result: unknown
@@ -569,10 +572,6 @@
 
         return result
       }
-
-      let objectMemberId: string | undefined
-      let segmentId: string
-      let organizationId: string
 
       await this.pgStore.transactionally(async (txStore) => {
         try {
@@ -1096,15 +1095,10 @@
           segmentId,
         )
       }
-<<<<<<< HEAD
-=======
-      if (activityId) {
-        await this.searchSyncWorkerEmitter.triggerActivitySync(tenantId, activityId, onboarding)
-      }
+
       if (organizationId) {
         await this.redisClient.sAdd('organizationIdsForAggComputation', organizationId)
       }
->>>>>>> 91c14687
     } catch (err) {
       this.log.error(err, 'Error while processing an activity!')
       throw err
