import { IDbActivity, IDbActivityUpdateData } from '@/repo/activity.data'
import MemberRepository from '@/repo/member.repo'
import { isObjectEmpty, singleOrDefault } from '@crowd/common'
import { DbStore, arePrimitivesDbEqual } from '@crowd/database'
import { Logger, LoggerBase, getChildLogger } from '@crowd/logging'
import { ISentimentAnalysisResult, getSentiment } from '@crowd/sentiment'
import { IActivityData, PlatformType } from '@crowd/types'
import ActivityRepository from '@/repo/activity.repo'
import { IActivityCreateData, IActivityUpdateData } from './activity.data'
import MemberService from './member.service'
import mergeWith from 'lodash.mergewith'
import isEqual from 'lodash.isequal'
import { NodejsWorkerEmitter, SearchSyncWorkerEmitter } from '@crowd/sqs'
import SettingsRepository from './settings.repo'
import { ConversationService } from '@crowd/conversations'
import IntegrationRepository from '@/repo/integration.repo'

export default class ActivityService extends LoggerBase {
  private readonly conversationService: ConversationService

  constructor(
    private readonly store: DbStore,
    private readonly nodejsWorkerEmitter: NodejsWorkerEmitter,
    private readonly searchSyncWorkerEmitter: SearchSyncWorkerEmitter,
    parentLog: Logger,
  ) {
    super(parentLog)
    this.conversationService = new ConversationService(store, parentLog)
  }

  public async create(tenantId: string, activity: IActivityCreateData): Promise<string> {
    try {
      this.log.debug('Creating an activity.')

      const sentiment = await getSentiment(`${activity.body || ''} ${activity.title || ''}`.trim())

      const id = await this.store.transactionally(async (txStore) => {
        const txRepo = new ActivityRepository(txStore, this.log)
        const txSettingsRepo = new SettingsRepository(txStore, this.log)

        await txSettingsRepo.createActivityType(
          tenantId,
          activity.platform as PlatformType,
          activity.type,
        )

        if (activity.channel) {
          await txSettingsRepo.createActivityChannel(tenantId, activity.platform, activity.channel)
        }

        const id = await txRepo.create(tenantId, {
          type: activity.type,
          timestamp: activity.timestamp.toISOString(),
          platform: activity.platform,
          isContribution: activity.isContribution,
          score: activity.score,
          sourceId: activity.sourceId,
          sourceParentId: activity.sourceParentId,
          tenantId,
          memberId: activity.memberId,
          username: activity.username,
          sentiment,
          attributes: activity.attributes || {},
          body: activity.body,
          title: activity.title,
          channel: activity.channel,
          url: activity.url,
        })

        return id
      })

      await this.nodejsWorkerEmitter.processAutomationForNewActivity(tenantId, id)
      await this.conversationService.processActivity(tenantId, id)
      await this.searchSyncWorkerEmitter.triggerMemberSync(tenantId, activity.memberId)

      return id
    } catch (err) {
      this.log.error(err, 'Error while creating an activity!')
      throw err
    }
  }

  public async update(
    id: string,
    tenantId: string,
    activity: IActivityUpdateData,
    original: IDbActivity,
  ): Promise<void> {
    try {
      const updated = await this.store.transactionally(async (txStore) => {
        const txRepo = new ActivityRepository(txStore, this.log)
        const txSettingsRepo = new SettingsRepository(txStore, this.log)

        const toUpdate = await this.mergeActivityData(activity, original)

        if (toUpdate.type) {
          await txSettingsRepo.createActivityType(
            tenantId,
            original.platform as PlatformType,
            toUpdate.type,
          )
        }

        if (toUpdate.channel) {
          await txSettingsRepo.createActivityChannel(tenantId, original.platform, toUpdate.channel)
        }

        if (!isObjectEmpty(toUpdate)) {
          this.log.debug({ activityId: id }, 'Updating activity.')
          await txRepo.update(id, tenantId, {
            type: toUpdate.type || original.type,
            isContribution: toUpdate.isContribution || original.isContribution,
            score: toUpdate.score || original.score,
            sourceId: toUpdate.sourceId || original.sourceId,
            sourceParentId: toUpdate.sourceParentId || original.sourceParentId,
            memberId: toUpdate.memberId || original.memberId,
            username: toUpdate.username || original.username,
            sentiment: toUpdate.sentiment || original.sentiment,
            attributes: toUpdate.attributes || original.attributes,
            body: toUpdate.body || original.body,
            title: toUpdate.title || original.title,
            channel: toUpdate.channel || original.channel,
            url: toUpdate.url || original.url,
          })

          return true
        } else {
          this.log.debug({ activityId: id }, 'No changes to update in an activity.')
          return false
        }
      })

      if (updated) {
        await this.conversationService.processActivity(tenantId, id)
        await this.searchSyncWorkerEmitter.triggerMemberSync(tenantId, activity.memberId)
      }
    } catch (err) {
      this.log.error(err, { activityId: id }, 'Error while updating an activity!')
      throw err
    }
  }

  private async mergeActivityData(
    data: IActivityUpdateData,
    original: IDbActivity,
  ): Promise<IDbActivityUpdateData> {
    let calcSentiment = false

    let body: string | undefined
    if (!arePrimitivesDbEqual(original.body, data.body)) {
      body = data.body
      calcSentiment = true
    }

    let title: string | undefined
    if (!arePrimitivesDbEqual(original.title, data.title)) {
      title = data.title
      calcSentiment = true
    }

    let sentiment: Promise<ISentimentAnalysisResult | undefined>
    if (calcSentiment) {
      sentiment = getSentiment(`${body || ''} ${title || ''}`.trim())
    } else {
      sentiment = Promise.resolve(undefined)
    }

    let type: string | undefined
    if (!arePrimitivesDbEqual(original.type, data.type)) {
      type = data.type
    }

    let isContribution: boolean | undefined
    if (!arePrimitivesDbEqual(original.isContribution, data.isContribution)) {
      isContribution = data.isContribution
    }

    let score: number | undefined
    if (!arePrimitivesDbEqual(original.score, data.score)) {
      score = data.score
    }

    let sourceId: string | undefined
    if (!arePrimitivesDbEqual(original.sourceId, data.sourceId)) {
      sourceId = data.sourceId
    }

    let sourceParentId: string | undefined
    if (!arePrimitivesDbEqual(original.sourceParentId, data.sourceParentId)) {
      sourceParentId = data.sourceParentId
    }

    let memberId: string | undefined
    if (!arePrimitivesDbEqual(original.memberId, data.memberId)) {
      memberId = data.memberId
    }

    let username: string | undefined
    if (!arePrimitivesDbEqual(original.username, data.username)) {
      username = data.username
    }

    let attributes: Record<string, unknown> | undefined
    if (data.attributes && Object.keys(data.attributes).length > 0) {
      const temp = mergeWith({}, original.attributes, data.attributes)

      if (!isEqual(temp, original.attributes)) {
        attributes = temp
      }
    }

    let channel: string | undefined
    if (!arePrimitivesDbEqual(original.channel, data.channel)) {
      channel = data.channel
    }

    let url: string | undefined
    if (!arePrimitivesDbEqual(original.url, data.url)) {
      url = data.url
    }

    return {
      type,
      isContribution,
      score,
      sourceId,
      sourceParentId,
      memberId,
      username,
      sentiment: await sentiment,
      attributes,
      body,
      title,
      channel,
      url,
    }
  }

  public async processActivity(
    tenantId: string,
    integrationId: string,
    platform: PlatformType,
    activity: IActivityData,
  ): Promise<void> {
    this.log = getChildLogger('ActivityService.processActivity', this.log, {
      integrationId,
      tenantId,
      sourceId: activity.sourceId,
    })

    try {
      this.log.debug('Processing activity.')

      if (!activity.username && !activity.member) {
        this.log.error(
          { integrationId, platform, activity },
          'Activity does not have a username or member.',
        )
        throw new Error('Activity does not have a username or member.')
      }

      let username = activity.username
      if (!username) {
        const identity = singleOrDefault(activity.member.identities, (i) => i.platform === platform)
        if (!identity) {
          this.log.error("Activity's member does not have an identity for the platform.")
          throw new Error(
            `Activity's member does not have an identity for the platform: ${platform}!`,
          )
        }

        username = identity.username
      }

      let member = activity.member
      if (!member) {
        member = {
          identities: [
            {
              platform,
              username,
            },
          ],
        }
      }

      await this.store.transactionally(async (txStore) => {
        const txRepo = new ActivityRepository(txStore, this.log)
        const txMemberRepo = new MemberRepository(txStore, this.log)
<<<<<<< HEAD
        const txMemberService = new MemberService(
          txStore,
          this.nodejsWorkerEmitter,
          this.searchSyncWorkerEmitter,
          this.log,
        )
        const txActivityService = new ActivityService(
          txStore,
          this.nodejsWorkerEmitter,
          this.searchSyncWorkerEmitter,
          this.log,
        )
=======
        const txMemberService = new MemberService(txStore, this.nodejsWorkerEmitter, this.log)
        const txActivityService = new ActivityService(txStore, this.nodejsWorkerEmitter, this.log)
        const txIntegrationRepo = new IntegrationRepository(txStore, this.log)
>>>>>>> 65fe2eaf

        // find existing activity
        const dbActivity = await txRepo.findExisting(tenantId, activity.sourceId)

        const dbIntegration = await txIntegrationRepo.findById(integrationId)
        const segmentId = dbIntegration.segmentId

        let create = false
        let memberId: string

        if (dbActivity) {
          this.log.trace({ activityId: dbActivity.id }, 'Found existing activity. Updating it.')
          // process member data
          let dbMember = await txMemberRepo.findMember(tenantId, platform, username)
          if (dbMember) {
            // we found a member for the identity from the activity
            this.log.trace({ memberId: dbMember.id }, 'Found existing member.')

            // lets check if it's a match from what we have in the database activity that we got through sourceId
            if (dbActivity.memberId !== dbMember.id) {
              // the memberId from the dbActivity does not match the one we found from the identity
              // we should remove the activity and let it recreate itself with the correct member
              // this is probably a legacy problem before we had weak identities
              this.log.warn(
                {
                  activityMemberId: dbActivity.memberId,
                  memberId: dbMember.id,
                  activityType: activity.type,
                },
                'Exiting activity has a memberId that does not match the memberId for the platform:username identity! Deleting the activity!',
              )

              // delete activity
              await txRepo.delete(dbActivity.id)
              memberId = dbMember.id
              create = true
            }

            // update the member
            await txMemberService.update(
              dbMember.id,
              tenantId,
              segmentId,
              integrationId,
              {
                attributes: member.attributes,
                emails: member.emails || [],
                joinedAt: member.joinedAt
                  ? new Date(member.joinedAt)
                  : new Date(activity.timestamp),
                weakIdentities: member.weakIdentities,
                identities: member.identities,
              },
              dbMember,
            )

            if (!create) {
              // and use it's member id for the new activity
              dbActivity.memberId = dbMember.id
            }
          } else {
            this.log.trace(
              'We did not find a member for the identity provided! Updating the one from db activity.',
            )
            // we did not find a member for the identity from the activity
            // which is weird since the memberId from the activity points to some member
            // that does not have the identity from the new activity
            // we should add the activity to the member
            // merge member data with the one from the activity and the one from the database
            // leave activity.memberId as is

            dbMember = await txMemberRepo.findById(dbActivity.memberId)
            await txMemberService.update(
              dbMember.id,
              tenantId,
              segmentId,
              integrationId,
              {
                attributes: member.attributes,
                emails: member.emails || [],
                joinedAt: member.joinedAt
                  ? new Date(member.joinedAt)
                  : new Date(activity.timestamp),
                weakIdentities: member.weakIdentities,
                identities: member.identities,
              },
              dbMember,
            )
          }

          // just update the activity now
          await txActivityService.update(
            dbActivity.id,
            tenantId,
            {
              type: activity.type,
              isContribution: activity.isContribution,
              score: activity.score,
              sourceId: activity.sourceId,
              sourceParentId: activity.sourceParentId,
              memberId: dbActivity.memberId,
              username,
              attributes: activity.attributes || {},
              body: activity.body,
              title: activity.title,
              channel: activity.channel,
              url: activity.url,
            },
            dbActivity,
          )
        } else {
          this.log.trace('We did not find an existing activity. Creating a new one.')

          // we don't have the activity yet in the database
          // check if we have a member for the identity from the activity
          const dbMember = await txMemberRepo.findMember(tenantId, platform, username)
          if (dbMember) {
            this.log.trace({ memberId: dbMember.id }, 'Found existing member.')
            await txMemberService.update(
              dbMember.id,
              tenantId,
              segmentId,
              integrationId,
              {
                attributes: member.attributes,
                emails: member.emails || [],
                joinedAt: member.joinedAt
                  ? new Date(member.joinedAt)
                  : new Date(activity.timestamp),
                weakIdentities: member.weakIdentities,
                identities: member.identities,
              },
              dbMember,
            )
            memberId = dbMember.id
          } else {
            this.log.trace(
              'We did not find a member for the identity provided! Creating a new one.',
            )
            memberId = await txMemberService.create(tenantId, segmentId, integrationId, {
              displayName: member.displayName || username,
              attributes: member.attributes,
              emails: member.emails || [],
              joinedAt: member.joinedAt ? new Date(member.joinedAt) : new Date(activity.timestamp),
              weakIdentities: member.weakIdentities,
              identities: member.identities,
            })
          }

          create = true
        }

        if (create) {
          await txActivityService.create(tenantId, {
            type: activity.type,
            platform,
            timestamp: new Date(activity.timestamp),
            sourceId: activity.sourceId,
            isContribution: activity.isContribution,
            score: activity.score,
            sourceParentId: activity.sourceParentId,
            memberId,
            username,
            attributes: activity.attributes || {},
            body: activity.body,
            title: activity.title,
            channel: activity.channel,
            url: activity.url,
          })
        }
      })
    } catch (err) {
      this.log.error(err, 'Error while processing an activity!')
      throw err
    }
  }
}<|MERGE_RESOLUTION|>--- conflicted
+++ resolved
@@ -288,7 +288,6 @@
       await this.store.transactionally(async (txStore) => {
         const txRepo = new ActivityRepository(txStore, this.log)
         const txMemberRepo = new MemberRepository(txStore, this.log)
-<<<<<<< HEAD
         const txMemberService = new MemberService(
           txStore,
           this.nodejsWorkerEmitter,
@@ -301,11 +300,7 @@
           this.searchSyncWorkerEmitter,
           this.log,
         )
-=======
-        const txMemberService = new MemberService(txStore, this.nodejsWorkerEmitter, this.log)
-        const txActivityService = new ActivityService(txStore, this.nodejsWorkerEmitter, this.log)
         const txIntegrationRepo = new IntegrationRepository(txStore, this.log)
->>>>>>> 65fe2eaf
 
         // find existing activity
         const dbActivity = await txRepo.findExisting(tenantId, activity.sourceId)
