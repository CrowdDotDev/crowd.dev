import vader from 'crowd-sentiment'
import isEqual from 'lodash.isequal'
import mergeWith from 'lodash.mergewith'
import moment from 'moment-timezone'

import {
  escapeNullByte,
  generateUUIDv4,
  isObjectEmpty,
  singleOrDefault,
  trimUtf8ToMaxByteLength,
} from '@crowd/common'
import { SearchSyncWorkerEmitter } from '@crowd/common_services'
import {
  findCommitsForPRSha,
  findMatchingPullRequestNodeId,
  insertActivities,
  queryActivities,
} from '@crowd/data-access-layer'
import { updateActivities } from '@crowd/data-access-layer/src/activities/update'
import { DbStore, arePrimitivesDbEqual } from '@crowd/data-access-layer/src/database'
import {
  IDbActivity,
  IDbActivityCreateData,
  IDbActivityUpdateData,
} from '@crowd/data-access-layer/src/old/apps/data_sink_worker/repo/activity.data'
import GithubReposRepository from '@crowd/data-access-layer/src/old/apps/data_sink_worker/repo/githubRepos.repo'
import GitlabReposRepository from '@crowd/data-access-layer/src/old/apps/data_sink_worker/repo/gitlabRepos.repo'
import IntegrationRepository from '@crowd/data-access-layer/src/old/apps/data_sink_worker/repo/integration.repo'
import { IDbMember } from '@crowd/data-access-layer/src/old/apps/data_sink_worker/repo/member.data'
import MemberRepository from '@crowd/data-access-layer/src/old/apps/data_sink_worker/repo/member.repo'
import RequestedForErasureMemberIdentitiesRepository from '@crowd/data-access-layer/src/old/apps/data_sink_worker/repo/requestedForErasureMemberIdentities.repo'
import SettingsRepository from '@crowd/data-access-layer/src/old/apps/data_sink_worker/repo/settings.repo'
import { DEFAULT_ACTIVITY_TYPE_SETTINGS, GithubActivityType } from '@crowd/integrations'
import { GitActivityType } from '@crowd/integrations/src/integrations/git/types'
import { Logger, LoggerBase, getChildLogger } from '@crowd/logging'
import { IQueue } from '@crowd/queue'
import { RedisClient } from '@crowd/redis'
import { Client as TemporalClient } from '@crowd/temporal'
import {
  IActivityData,
  ISentimentAnalysisResult,
  MemberAttributeName,
  MemberIdentityType,
  PlatformType,
} from '@crowd/types'

import { GITHUB_CONFIG } from '../conf'

import { IActivityCreateData, IActivityUpdateData, ISentimentActivityInput } from './activity.data'
import { UnrepeatableError } from './common'
import MemberService from './member.service'
import MemberAffiliationService from './memberAffiliation.service'

const IS_GITHUB_SNOWFLAKE_ENABLED = GITHUB_CONFIG().isSnowflakeEnabled === 'true'

export default class ActivityService extends LoggerBase {
  constructor(
    private readonly pgStore: DbStore,
    private readonly qdbStore: DbStore,
    private readonly searchSyncWorkerEmitter: SearchSyncWorkerEmitter,
    private readonly redisClient: RedisClient,
    private readonly temporal: TemporalClient,
    private readonly client: IQueue,
    parentLog: Logger,
  ) {
    super(parentLog)
  }

  public async create(
    segmentId: string,
    activity: IActivityCreateData,
    memberInfo: { isBot: boolean; isTeamMember: boolean },
  ): Promise<string> {
    try {
      this.log.debug('Creating an activity.')

      const sentiment = await this.getActivitySentiment({
        body: activity.body,
        title: activity.title,
        type: activity.type,
        platform: activity.platform,
      })

      const id = await this.pgStore.transactionally(async (txStore) => {
        const txSettingsRepo = new SettingsRepository(txStore, this.log)

        await txSettingsRepo.createActivityType(
          activity.platform as PlatformType,
          activity.type,
          segmentId,
        )

        if (activity.channel) {
          await txSettingsRepo.createActivityChannel(segmentId, activity.platform, activity.channel)
        }

        this.log.debug('Creating an activity in QuestDB!')
        try {
          await insertActivities(this.client, [
            {
              id: activity.id,
              timestamp: activity.timestamp.toISOString(),
              platform: activity.platform,
              type: activity.type,
              isContribution: activity.isContribution,
              score: activity.score,
              sourceId: activity.sourceId,
              sourceParentId: activity.sourceParentId,
              memberId: activity.memberId,
              attributes: activity.attributes,
              sentiment: sentiment,
              title: activity.title,
              body: escapeNullByte(activity.body),
              channel: activity.channel,
              url: activity.url,
              username: activity.username,
              objectMemberId: activity.objectMemberId,
              objectMemberUsername: activity.objectMemberUsername,
              segmentId: segmentId,
              organizationId: activity.organizationId,
              isBotActivity: memberInfo.isBot,
              isTeamMemberActivity: memberInfo.isTeamMember,
              importHash: activity.importHash,
            },
          ])
        } catch (error) {
          this.log.error('Error creating activity in QuestDB:', error)
          throw error
        }

        return activity.id
      })

      return id
    } catch (err) {
      this.log.error(err, 'Error while creating an activity!')
      throw err
    }
  }

  public async update(
    id: string,
    onboarding: boolean,
    segmentId: string,
    activity: IActivityUpdateData,
    original: IDbActivity,
    memberInfo: { isBot: boolean; isTeamMember: boolean },
    fireSync = true,
  ): Promise<void> {
    try {
      let toUpdate: IDbActivityUpdateData
      const updated = await this.pgStore.transactionally(async (txStore) => {
        const txSettingsRepo = new SettingsRepository(txStore, this.log)

        toUpdate = await this.mergeActivityData(activity, original)

        if (toUpdate.type) {
          await txSettingsRepo.createActivityType(
            original.platform as PlatformType,
            toUpdate.type,
            segmentId,
          )
        }

        if (toUpdate.channel) {
          await txSettingsRepo.createActivityChannel(segmentId, original.platform, toUpdate.channel)
        }

        if (!isObjectEmpty(toUpdate)) {
          this.log.debug({ activityId: id }, 'Updating activity.')

          // use insert instead of update to avoid using pg protocol with questdb
          try {
            await insertActivities(this.client, [
              {
                id,
                memberId: toUpdate.memberId || original.memberId,
                timestamp: original.timestamp,
                platform: toUpdate.platform || (original.platform as PlatformType),
                type: toUpdate.type || original.type,
                isContribution: toUpdate.isContribution || original.isContribution,
                score: toUpdate.score || original.score,
                sourceId: toUpdate.sourceId || original.sourceId,
                sourceParentId: toUpdate.sourceParentId || original.sourceParentId,
                attributes: toUpdate.attributes || original.attributes,
                sentiment: toUpdate.sentiment || original.sentiment,
                body: escapeNullByte(toUpdate.body || original.body),
                title: escapeNullByte(toUpdate.title || original.title),
                channel: toUpdate.channel || original.channel,
                url: toUpdate.url || original.url,
                username: toUpdate.username || original.username,
                objectMemberId: activity.objectMemberId,
                objectMemberUsername: activity.objectMemberUsername,
                segmentId: segmentId,
                organizationId: toUpdate.organizationId || original.organizationId,
                isBotActivity: memberInfo.isBot,
                isTeamMemberActivity: memberInfo.isTeamMember,
                importHash: original.importHash,
              },
            ])
          } catch (error) {
            this.log.error('Error updating (by inserting) activity in QuestDB:', error)
            throw error
          }

          return true
        } else {
          this.log.debug({ activityId: id }, 'No changes to update in an activity.')
          return false
        }
      })

      if (updated) {
        // const activityToProcess: IQueryActivityResult = {
        //   id: id,
        //   segmentId: segmentId,
        //   type: toUpdate.type || original.type,
        //   isContribution: toUpdate.isContribution || original.isContribution,
        //   score: toUpdate.score || original.score,
        //   sourceId: toUpdate.sourceId || original.sourceId,
        //   sourceParentId: toUpdate.sourceParentId || original.sourceParentId,
        //   memberId: toUpdate.memberId || original.memberId,
        //   username: toUpdate.username || original.username,
        //   sentiment: toUpdate.sentiment || original.sentiment,
        //   attributes: toUpdate.attributes || original.attributes,
        //   body: escapeNullByte(toUpdate.body || original.body),
        //   title: escapeNullByte(toUpdate.title || original.title),
        //   channel: toUpdate.channel || original.channel,
        //   url: toUpdate.url || original.url,
        //   organizationId: toUpdate.organizationId || original.organizationId,
        //   platform: toUpdate.platform || (original.platform as PlatformType),
        //   timestamp: original.timestamp,
        // }

        if (fireSync) {
          await this.searchSyncWorkerEmitter.triggerMemberSync(
            activity.memberId,
            onboarding,
            segmentId,
          )
        }
      }
    } catch (err) {
      this.log.error(err, { activityId: id }, 'Error while updating an activity!')
      throw err
    }
  }

  private async mergeActivityData(
    data: IActivityUpdateData,
    original: IDbActivity,
  ): Promise<IDbActivityUpdateData> {
    let calcSentiment = false

    let body: string | undefined
    if (!arePrimitivesDbEqual(original.body, data.body)) {
      body = data.body
      calcSentiment = true
    }

    let title: string | undefined
    if (!arePrimitivesDbEqual(original.title, data.title)) {
      title = data.title
      calcSentiment = true
    }

    let sentiment: Promise<ISentimentAnalysisResult | undefined>
    if (calcSentiment) {
      sentiment = this.getActivitySentiment({
        body: body,
        title: title,
        type: original.type,
        platform: original.platform,
      })
    } else {
      sentiment = Promise.resolve(undefined)
    }

    let type: string | undefined
    if (!arePrimitivesDbEqual(original.type, data.type)) {
      type = data.type
    }

    let isContribution: boolean | undefined
    if (!arePrimitivesDbEqual(original.isContribution, data.isContribution)) {
      isContribution = data.isContribution
    }

    let score: number | undefined
    if (!arePrimitivesDbEqual(original.score, data.score)) {
      score = data.score
    }

    let sourceId: string | undefined
    if (!arePrimitivesDbEqual(original.sourceId, data.sourceId)) {
      sourceId = data.sourceId
    }

    let sourceParentId: string | undefined
    if (!arePrimitivesDbEqual(original.sourceParentId, data.sourceParentId)) {
      sourceParentId = data.sourceParentId
    }

    let memberId: string | undefined
    if (!arePrimitivesDbEqual(original.memberId, data.memberId)) {
      memberId = data.memberId
    }

    let username: string | undefined
    if (!arePrimitivesDbEqual(original.username, data.username)) {
      username = data.username
    }

    let objectMemberId: string | undefined
    if (!arePrimitivesDbEqual(original.objectMemberId, data.objectMemberId)) {
      objectMemberId = data.objectMemberId
    }

    let objectMemberUsername: string | undefined
    if (!arePrimitivesDbEqual(original.objectMemberUsername, data.objectMemberUsername)) {
      objectMemberUsername = data.objectMemberUsername
    }

    let attributes: Record<string, unknown> | undefined
    if (data.attributes && Object.keys(data.attributes).length > 0) {
      const temp = mergeWith({}, original.attributes, data.attributes)

      if (!isEqual(temp, original.attributes)) {
        attributes = temp
      }
    }

    let channel: string | undefined
    if (!arePrimitivesDbEqual(original.channel, data.channel)) {
      channel = data.channel
    }

    let url: string | undefined
    if (!arePrimitivesDbEqual(original.url, data.url)) {
      url = data.url
    }

    let organizationId: string | undefined
    if (!arePrimitivesDbEqual(original.organizationId, data.organizationId)) {
      organizationId = data.organizationId
    }

    let platform: PlatformType | undefined
    if (!arePrimitivesDbEqual(original.platform, data.platform)) {
      platform = data.platform
    }

    return {
      type,
      isContribution,
      score,
      sourceId,
      sourceParentId,
      memberId,
      username,
      objectMemberId,
      objectMemberUsername,
      sentiment: await sentiment,
      attributes,
      body,
      title,
      channel,
      url,
      organizationId,
      platform,
    }
  }

  public async processActivity(
    integrationId: string,
    onboarding: boolean,
    platform: PlatformType,
    activity: IActivityData,
    providedSegmentId?: string,
  ): Promise<void> {
    this.log = getChildLogger('ActivityService.processActivity', this.log, {
      integrationId,
      sourceId: activity.sourceId,
    })

    this.log.debug({ integrationId, platform }, 'Processing activity.')

    if (!activity.username && !activity.member) {
      this.log.error(
        { integrationId, platform, activity },
        'Activity does not have a username or member.',
      )
      throw new Error('Activity does not have a username or member.')
    }

    let username = activity.username
    if (!username) {
      const identity = singleOrDefault(
        activity.member.identities,
        (i) => i.platform === platform && i.type === MemberIdentityType.USERNAME,
      )
      if (!identity) {
        throw new UnrepeatableError(
          `Activity's member does not have an identity for the platform: ${platform}!`,
        )
      }

      username = identity.value
    }

    let member = activity.member
    if (!member) {
      member = {
        identities: [
          {
            platform,
            value: username,
            type: MemberIdentityType.USERNAME,
            verified: true,
          },
        ],
      }
    }

    if (!member.attributes) {
      member.attributes = {}
    }

    let objectMemberUsername = activity.objectMemberUsername
    let objectMember = activity.objectMember

    if (objectMember && !objectMemberUsername) {
      const identity = singleOrDefault(
        objectMember.identities,
        (i) => i.platform === platform && i.type === MemberIdentityType.USERNAME,
      )
      if (!identity) {
        this.log.error("Activity's object member does not have an identity for the platform.")
        throw new Error(
          `Activity's object member does not have an identity for the platform: ${platform}!`,
        )
      }

      objectMemberUsername = identity.value
    } else if (objectMemberUsername && !objectMember) {
      objectMember = {
        identities: [
          {
            platform,
            value: objectMemberUsername,
            type: MemberIdentityType.USERNAME,
            verified: true,
          },
        ],
      }
    }

    const repo = new RequestedForErasureMemberIdentitiesRepository(this.pgStore, this.log)

    // check if member or object member have identities that were requested to be erased by the user
    if (member && member.identities.length > 0) {
      this.log.trace('Checking member identities for erasue!')
      const toErase = await repo.someIdentitiesWereErasedByUserRequest(member.identities)
      if (toErase.length > 0) {
        // prevent member/activity creation of one of the identities that are marked to be erased are verified
        if (toErase.some((i) => i.verified)) {
          this.log.warn(
            { memberIdentities: member.identities },
            'Member has identities that were requested to be erased by the user! Skipping activity processing!',
          )
          return
        } else {
          // we just remove the unverified identities that were marked to be erased and prevent them from being created
          member.identities = member.identities.filter((i) => {
            if (i.verified) return true

            const maybeToErase = toErase.find(
              (e) => e.type === i.type && e.value === i.value && e.platform === i.platform,
            )

            if (maybeToErase) return false
            return true
          })

          if (member.identities.filter((i) => i.value).length === 0) {
            this.log.warn(
              'Member had at least one unverified identity removed as it was requested to be removed! Now there is no identities left - skipping processing!',
            )
            return
          }
        }
      }
    }

    if (objectMember && objectMember.identities.length > 0) {
      this.log.trace('Checking object member identities for erasue!')
      const toErase = await repo.someIdentitiesWereErasedByUserRequest(objectMember.identities)
      if (toErase.length > 0) {
        // prevent member/activity creation of one of the identities that are marked to be erased are verified
        if (toErase.some((i) => i.verified)) {
          this.log.warn(
            { objectMemberIdentities: objectMember.identities },
            'Object member has identities that were requested to be erased by the user! Skipping activity processing!',
          )
          return
        } else {
          // we just remove the unverified identities that were marked to be erased and prevent them from being created
          objectMember.identities = objectMember.identities.filter((i) => {
            if (i.verified) return true

            const maybeToErase = toErase.find(
              (e) => e.type === i.type && e.value === i.value && e.platform === i.platform,
            )

            if (maybeToErase) return false
            return true
          })

          if (objectMember.identities.filter((i) => i.value).length === 0) {
            this.log.warn(
              'Object member had at least one unverified identity removed as it was requested to be removed! Now there is no identities left - skipping processing!',
            )
            return
          }
        }
      }
    }

    let memberId: string
    let objectMemberId: string | undefined
    let memberIsBot = false
    let memberIsTeamMember = false
    let segmentId: string
    let organizationId: string

    const memberAttValue = (attName: MemberAttributeName, dbMember?: IDbMember): unknown => {
      let result: unknown
      if (dbMember && dbMember.attributes[attName]) {
        // db member already has this attribute
        // eslint-disable-next-line @typescript-eslint/no-explicit-any
        const att = dbMember.attributes[attName] as any
        // if it's manually set we use that
        if (att.custom) {
          // manually set
          result = att.custom
        } else {
          // if it's not manually set we check if incoming member data has the attribute set for the platform
          if (member.attributes[attName] && member.attributes[attName][platform]) {
            result = member.attributes[attName][platform]
          } else {
            // if none of those work we just use db member attribute default value
            result = att.default
          }
        }
      } else if (member.attributes[attName] && member.attributes[attName][platform]) {
        result = member.attributes[attName][platform]
      }

      return result
    }

    await this.pgStore.transactionally(async (txStore) => {
      try {
        const txMemberRepo = new MemberRepository(txStore, this.log)
        const txMemberService = new MemberService(
          txStore,
          this.searchSyncWorkerEmitter,
          this.temporal,
          this.redisClient,
          this.log,
        )
        const txActivityService = new ActivityService(
          txStore,
          this.qdbStore,
          this.searchSyncWorkerEmitter,
          this.redisClient,
          this.temporal,
          this.client,
          this.log,
        )
        const txIntegrationRepo = new IntegrationRepository(txStore, this.log)
        const txMemberAffiliationService = new MemberAffiliationService(txStore, this.log)
        const txGithubReposRepo = new GithubReposRepository(txStore, this.log)
        const txGitlabReposRepo = new GitlabReposRepository(txStore, this.log)

        segmentId = providedSegmentId
        if (!segmentId) {
          if (platform === PlatformType.GITLAB) {
<<<<<<< HEAD
            const gitlabRepoSegmentId = await txGitlabReposRepo.findSegmentForRepo(activity.channel)
=======
            this.log.trace('Finding segment for GitLab repo.')
            const gitlabRepoSegmentId = await txGitlabReposRepo.findSegmentForRepo(
              tenantId,
              activity.channel,
            )
>>>>>>> bae2f366

            if (gitlabRepoSegmentId) {
              segmentId = gitlabRepoSegmentId
            }
          } else if (platform === PlatformType.GITHUB) {
<<<<<<< HEAD
            const repoSegmentId = await txGithubReposRepo.findSegmentForRepo(activity.channel)
=======
            this.log.trace('Finding segment for Github repo.')
            const repoSegmentId = await txGithubReposRepo.findSegmentForRepo(
              tenantId,
              activity.channel,
            )
>>>>>>> bae2f366

            if (repoSegmentId) {
              segmentId = repoSegmentId
            }
          }

          if (!segmentId) {
            this.log.trace('Finding segment for integration.')
            const dbIntegration = await txIntegrationRepo.findById(integrationId)
            segmentId = dbIntegration.segmentId
          }
        }

        // find existing activity
        this.log.trace('Finding existing activity.')
        const {
          rows: [dbActivity],
        } = await queryActivities(this.qdbStore.connection(), {
          segmentIds: [segmentId],
          filter: {
            and: [
              { timestamp: { eq: activity.timestamp } },
              { sourceId: { eq: activity.sourceId } },
              { platform: { eq: platform } },
              { type: { eq: activity.type } },
              { channel: { eq: activity.channel } },
            ],
          },
          limit: 1,
        })

        if (dbActivity && dbActivity?.deletedAt) {
          // we found an existing activity but it's deleted - nothing to do here
          this.log.trace(
            { activityId: dbActivity.id },
            'Found existing activity but it is deleted, nothing to do here.',
          )
          return
        }

        let createActivity = false

        if (dbActivity) {
          this.log.trace({ activityId: dbActivity.id }, 'Found existing activity. Updating it.')
          // process member data

          let dbMember = await txMemberRepo.findMemberByUsername(segmentId, platform, username)
          if (dbMember) {
            // we found a member for the identity from the activity
            this.log.trace({ memberId: dbMember.id }, 'Found existing member.')

            // lets check if it's a match from what we have in the database activity that we got through sourceId
            if (dbActivity.memberId !== dbMember.id) {
              // the memberId from the dbActivity does not match the one we found from the identity
              // we should remove the activity and let it recreate itself with the correct member
              // this is probably a legacy problem before we had weak identities
              this.log.warn(
                {
                  activityMemberId: dbActivity.memberId,
                  memberId: dbMember.id,
                  activityType: activity.type,
                },
                'Exiting activity has a memberId that does not match the memberId for the platform:username identity! Deleting the activity!',
              )

              createActivity = true
            }

            // update the member
            await txMemberService.update(
              dbMember.id,
              onboarding,
              segmentId,
              integrationId,
              {
                attributes: member.attributes,
                joinedAt: member.joinedAt
                  ? new Date(member.joinedAt)
                  : new Date(activity.timestamp),
                identities: member.identities,
                organizations: member.organizations,
                reach: member.reach,
              },
              dbMember,
              platform,
              false,
            )

            if (!createActivity) {
              // and use it's member id for the new activity
              dbActivity.memberId = dbMember.id
            }

            memberId = dbMember.id
            // determine isBot and isTeamMember
            memberIsBot = (memberAttValue(MemberAttributeName.IS_BOT, dbMember) as boolean) ?? false
            memberIsTeamMember =
              (memberAttValue(MemberAttributeName.IS_TEAM_MEMBER, dbMember) as boolean) ?? false
          } else {
            this.log.trace(
              'We did not find a member for the identity provided! Updating the one from db activity.',
            )
            // we did not find a member for the identity from the activity
            // which is weird since the memberId from the activity points to some member
            // that does not have the identity from the new activity
            // we should add the activity to the member
            // merge member data with the one from the activity and the one from the database
            // leave activity.memberId as is

            this.log.trace('Fetching dbActivity.memberId member data from db!')
            dbMember = await txMemberRepo.findById(dbActivity.memberId)
            this.log.trace('Updating member data!')
            await txMemberService.update(
              dbMember.id,
              onboarding,
              segmentId,
              integrationId,
              {
                attributes: member.attributes,
                joinedAt: member.joinedAt
                  ? new Date(member.joinedAt)
                  : new Date(activity.timestamp),
                identities: member.identities,
                organizations: member.organizations,
                reach: member.reach,
              },
              dbMember,
              platform,
              false,
            )

            memberId = dbActivity.memberId
            // determine isBot and isTeamMember
            memberIsBot = (memberAttValue(MemberAttributeName.IS_BOT, dbMember) as boolean) ?? false
            memberIsTeamMember =
              (memberAttValue(MemberAttributeName.IS_TEAM_MEMBER, dbMember) as boolean) ?? false
          }

          // process object member data
          // existing activity has it but now we don't anymore
          if (dbActivity.objectMemberId && !objectMember) {
            // TODO what to do here?
            throw new Error(
              `Activity ${dbActivity.id} has an object member but newly generated one does not!`,
            )
          }

          if (objectMember) {
            if (dbActivity.objectMemberId) {
              this.log.trace('Finding object member id by username.')
              let dbObjectMember = await txMemberRepo.findMemberByUsername(
                segmentId,
                platform,
                objectMemberUsername,
              )

              if (dbObjectMember) {
                // we found an existing object member for the identity from the activity
                this.log.trace(
                  { objectMemberId: dbObjectMember.id },
                  'Found existing object member.',
                )

                // lets check if it's a match from what we have in the database activity that we got through sourceId
                if (dbActivity.objectMemberId !== dbObjectMember.id) {
                  // the memberId from the dbActivity does not match the one we found from the identity
                  // we should remove the activity and let it recreate itself with the correct member
                  // this is probably a legacy problem before we had weak identities
                  this.log.warn(
                    {
                      activityObjectMemberId: dbActivity.objectMemberId,
                      objectMemberId: dbObjectMember.id,
                      activityType: activity.type,
                    },
                    'Exiting activity has a objectMemberId that does not match the object member for the platform:username identity! Deleting the activity!',
                  )

                  createActivity = true
                }

                // update the member
                this.log.trace('Updating object member data!')
                await txMemberService.update(
                  dbObjectMember.id,
                  onboarding,
                  segmentId,
                  integrationId,
                  {
                    attributes: objectMember.attributes,
                    joinedAt: objectMember.joinedAt
                      ? new Date(objectMember.joinedAt)
                      : new Date(activity.timestamp),
                    identities: objectMember.identities,
                    organizations: objectMember.organizations,
                    reach: member.reach,
                  },
                  dbObjectMember,
                  platform,
                  false,
                )

                if (!createActivity) {
                  // and use it's member id for the new activity
                  dbActivity.objectMemberId = dbObjectMember.id
                }

                objectMemberId = dbObjectMember.id
              } else {
                this.log.trace(
                  'We did not find a object member for the identity provided! Updating the one from db activity.',
                )
                // we did not find a member for the identity from the activity
                // which is weird since the memberId from the activity points to some member
                // that does not have the identity from the new activity
                // we should add the activity to the member
                // merge member data with the one from the activity and the one from the database
                // leave activity.memberId as is

                this.log.trace('Fetching dbActivity.objectMemberId object member data from db!')
                dbObjectMember = await txMemberRepo.findById(dbActivity.objectMemberId)
                this.log.trace('Updating object member data!')
                await txMemberService.update(
                  dbObjectMember.id,
                  onboarding,
                  segmentId,
                  integrationId,
                  {
                    attributes: objectMember.attributes,
                    joinedAt: objectMember.joinedAt
                      ? new Date(objectMember.joinedAt)
                      : new Date(activity.timestamp),
                    identities: objectMember.identities,
                    organizations: objectMember.organizations,
                    reach: member.reach,
                  },
                  dbObjectMember,
                  platform,
                  false,
                )

                objectMemberId = dbActivity.objectMemberId
              }
            }
          }

          if (!createActivity) {
            this.log.trace('Fetching activity organizations affiliation...')
            organizationId = await txMemberAffiliationService.findAffiliation(
              dbActivity.memberId,
              segmentId,
              dbActivity.timestamp,
            )

            // just update the activity now
            this.log.trace('Updating activity.')
            await txActivityService.update(
              dbActivity.id,
              onboarding,
              segmentId,
              {
                type: activity.type,
                isContribution: activity.isContribution,
                score: activity.score,
                sourceId: activity.sourceId,
                sourceParentId: activity.sourceParentId,
                memberId: dbActivity.memberId,
                username,
                objectMemberId,
                objectMemberUsername,
                attributes: activity.attributes || {},
                body: activity.body,
                title: activity.title,
                channel: activity.channel,
                url: activity.url,
                organizationId,
                platform:
                  platform === PlatformType.GITHUB && dbActivity.platform === PlatformType.GIT
                    ? PlatformType.GITHUB
                    : (dbActivity.platform as PlatformType),
              },
              dbActivity,
              {
                isBot: memberIsBot ?? false,
                isTeamMember: memberIsTeamMember ?? false,
              },
              false,
            )
          }

          // release lock for member inside activity exists - this migth be redundant, but just in case
        } else {
          this.log.trace('We did not find an existing activity. Creating a new one.')
          createActivity = true

          // we don't have the activity yet in the database
          // check if we have a member for the identity from the activity
<<<<<<< HEAD
          let dbMember = await txMemberRepo.findMemberByUsername(segmentId, platform, username)
=======
          this.log.trace({ platform, username }, 'Finding activity member by username from db.')
          let dbMember = await txMemberRepo.findMemberByUsername(
            tenantId,
            segmentId,
            platform,
            username,
          )
>>>>>>> bae2f366

          // try to find a member by email if verified one is available
          if (!dbMember) {
            const emails = member.identities
              .filter((i) => i.verified && i.type === MemberIdentityType.EMAIL)
              .map((i) => i.value)

            if (emails.length > 0) {
              for (const email of emails) {
<<<<<<< HEAD
                dbMember = await txMemberRepo.findMemberByEmail(email)
=======
                this.log.trace({ email }, 'Finding activity member by email.')
                dbMember = await txMemberRepo.findMemberByEmail(tenantId, email)
>>>>>>> bae2f366

                if (dbMember) {
                  break
                }
              }
            }
          }

          if (dbMember) {
            this.log.trace(
              { memberId: dbMember.id },
              'Found existing member. Updating member data.',
            )
            await txMemberService.update(
              dbMember.id,
              onboarding,
              segmentId,
              integrationId,
              {
                attributes: member.attributes,
                joinedAt: member.joinedAt
                  ? new Date(member.joinedAt)
                  : new Date(activity.timestamp),
                identities: member.identities,
                organizations: member.organizations,
                reach: member.reach,
              },
              dbMember,
              platform,
              false,
            )
            memberId = dbMember.id
            // determine isBot and isTeamMember
            memberIsBot = (memberAttValue(MemberAttributeName.IS_BOT, dbMember) as boolean) ?? false
            memberIsTeamMember =
              (memberAttValue(MemberAttributeName.IS_TEAM_MEMBER, dbMember) as boolean) ?? false
          } else {
            this.log.trace(
              'We did not find a member for the identity provided! Creating a new one.',
            )
            memberId = await txMemberService.create(
              onboarding,
              segmentId,
              integrationId,
              {
                displayName: member.displayName || username,
                attributes: member.attributes,
                joinedAt: member.joinedAt
                  ? new Date(member.joinedAt)
                  : new Date(activity.timestamp),
                identities: member.identities,
                organizations: member.organizations,
                reach: member.reach,
              },
              platform,
              false,
            )
          }
          // determine isBot and isTeamMember
          memberIsBot = (memberAttValue(MemberAttributeName.IS_BOT) as boolean) ?? false
          memberIsTeamMember =
            (memberAttValue(MemberAttributeName.IS_TEAM_MEMBER) as boolean) ?? false

          if (objectMember) {
            // we don't have the activity yet in the database
            // check if we have an object member for the identity from the activity
            this.log.trace(
              { platform, objectMemberUsername },
              'Finding existing db object member by username.',
            )
            const dbObjectMember = await txMemberRepo.findMemberByUsername(
              segmentId,
              platform,
              objectMemberUsername,
            )
            if (dbObjectMember) {
              this.log.trace(
                { objectMemberId: dbObjectMember.id },
                'Found existing object member. Updating member data.',
              )
              await txMemberService.update(
                dbObjectMember.id,
                onboarding,
                segmentId,
                integrationId,
                {
                  attributes: objectMember.attributes,
                  joinedAt: objectMember.joinedAt
                    ? new Date(objectMember.joinedAt)
                    : new Date(activity.timestamp),
                  identities: objectMember.identities,
                  organizations: objectMember.organizations,
                  reach: member.reach,
                },
                dbObjectMember,
                platform,
                false,
              )
              objectMemberId = dbObjectMember.id
            } else {
              this.log.trace(
                'We did not find a member for the identity provided! Creating a new one.',
              )
              objectMemberId = await txMemberService.create(
                onboarding,
                segmentId,
                integrationId,
                {
                  displayName: objectMember.displayName || username,
                  attributes: objectMember.attributes,
                  joinedAt: objectMember.joinedAt
                    ? new Date(objectMember.joinedAt)
                    : new Date(activity.timestamp),
                  identities: objectMember.identities,
                  organizations: objectMember.organizations,
                  reach: member.reach,
                },
                platform,
                false,
              )
            }
          }
        }

        const activityId = dbActivity?.id ?? generateUUIDv4()
        if (createActivity) {
          this.log.trace('Finding activity organization affiliation.')
          organizationId = await txMemberAffiliationService.findAffiliation(
            memberId,
            segmentId,
            activity.timestamp,
          )

          this.log.trace('Creating activity.')
          await txActivityService.create(
            segmentId,
            {
              id: activityId,
              type: activity.type,
              platform,
              timestamp: new Date(activity.timestamp),
              sourceId: activity.sourceId,
              isContribution: activity.isContribution,
              score: activity.score,
              sourceParentId:
                platform === PlatformType.GITHUB &&
                activity.type === GithubActivityType.AUTHORED_COMMIT &&
                activity.sourceParentId
                  ? await findMatchingPullRequestNodeId(this.qdbStore.connection(), activity)
                  : activity.sourceParentId,
              memberId,
              username,
              objectMemberId,
              objectMemberUsername,
              attributes:
                platform === PlatformType.GITHUB &&
                activity.type === GithubActivityType.AUTHORED_COMMIT
                  ? await this.findMatchingGitActivityAttributes({
                      segmentId,
                      activity,
                      attributes: activity.attributes || {},
                    })
                  : activity.attributes || {},
              body: activity.body,
              title: activity.title,
              channel: activity.channel,
              url: activity.url,
              organizationId,
            },
            {
              isBot: memberIsBot ?? false,
              isTeamMember: memberIsTeamMember ?? false,
            },
          )
        }

        // if snowflake is enabled, we need to push attributes to matching github activity
        if (IS_GITHUB_SNOWFLAKE_ENABLED) {
          if (platform === PlatformType.GIT && activity.type === GitActivityType.AUTHORED_COMMIT) {
<<<<<<< HEAD
            await this.pushAttributesToMatchingGithubActivity({ segmentId, activity })
=======
            this.log.trace('Pushing attributes to matching github activity.')
            await this.pushAttributesToMatchingGithubActivity({ tenantId, segmentId, activity })
>>>>>>> bae2f366
          } else if (
            platform === PlatformType.GITHUB &&
            activity.type === GithubActivityType.PULL_REQUEST_OPENED
          ) {
<<<<<<< HEAD
            await this.pushPRSourceIdToMatchingGithubCommits({ activity })
=======
            this.log.trace('Pushing PR sourceId to matching github commits.')
            await this.pushPRSourceIdToMatchingGithubCommits({ tenantId, activity })
>>>>>>> bae2f366
          }
        }
      } finally {
        // release locks matter what
      }
    })

    if (memberId) {
<<<<<<< HEAD
      await this.searchSyncWorkerEmitter.triggerMemberSync(memberId, onboarding, segmentId)
    }
    if (objectMemberId) {
      await this.searchSyncWorkerEmitter.triggerMemberSync(objectMemberId, onboarding, segmentId)
=======
      this.log.trace('Triggering member sync.')
      await this.searchSyncWorkerEmitter.triggerMemberSync(
        tenantId,
        memberId,
        onboarding,
        segmentId,
      )
    }
    if (objectMemberId) {
      this.log.trace('Triggering object member sync.')
      await this.searchSyncWorkerEmitter.triggerMemberSync(
        tenantId,
        objectMemberId,
        onboarding,
        segmentId,
      )
>>>>>>> bae2f366
    }

    if (organizationId) {
      await this.redisClient.sAdd('organizationIdsForAggComputation', organizationId)
    }
  }

  public async getActivitySentiment(
    activity: ISentimentActivityInput,
  ): Promise<ISentimentAnalysisResult | undefined> {
    const settings = DEFAULT_ACTIVITY_TYPE_SETTINGS[activity.platform]?.[activity.type]

    if (settings && settings.calculateSentiment === true) {
      const ALLOWED_MAX_BYTE_LENGTH = 5000

      const prepareText = (text: string): string => {
        // https://docs.aws.amazon.com/comprehend/latest/APIReference/API_DetectSentiment.html
        // needs to be utf-8 encoded
        let prepared = Buffer.from(text).toString('utf8')
        // from docs - AWS performs analysis on the first 500 characters and ignores the rest

        // Remove Non-ASCII characters
        // eslint-disable-next-line no-control-regex
        prepared = prepared.replace(/[^\x00-\x7F]/g, '')

        prepared = prepared.slice(0, 500)
        // trim down to max allowed byte length
        prepared = trimUtf8ToMaxByteLength(prepared, ALLOWED_MAX_BYTE_LENGTH)

        return prepared.trim()
      }

      const text = `${activity.body || ''} ${activity.title || ''}`.trim()

      const preparedText = prepareText(text)

      if (preparedText.length === 0) {
        return undefined
      }

      const sentiment = vader.SentimentIntensityAnalyzer.polarity_scores(preparedText)
      const compound = Math.round(((sentiment.compound + 1) / 2) * 100)
      // Some activities are inherently different, we might want to dampen their sentiment

      let label = 'neutral'
      if (compound < 33) {
        label = 'negative'
      } else if (compound > 66) {
        label = 'positive'
      }

      return {
        positive: Math.round(sentiment.pos * 100),
        negative: Math.round(sentiment.neg * 100),
        neutral: Math.round(sentiment.neu * 100),
        mixed: Math.round(sentiment.neu * 100),
        sentiment: compound,
        label,
      }
    }

    return null
  }

  private async findMatchingActivity({
    segmentId,
    platform,
    activity,
  }: {
    segmentId: string
    platform: PlatformType
    activity: IActivityData
  }): Promise<IDbActivityCreateData | null> {
    const { rows } = await queryActivities(this.qdbStore.connection(), {
      segmentIds: [segmentId],
      filter: {
        platform: { eq: platform },
        sourceId: { eq: activity.sourceId },
        type: { eq: activity.type },
        channel: { eq: activity.channel },
        and: [
          { timestamp: { gt: moment(activity.timestamp).subtract(1, 'days').toISOString() } },
          { timestamp: { lt: moment(activity.timestamp).add(1, 'days').toISOString() } },
        ],
      },
      limit: 1,
    })

    if (rows.length > 0) {
      return rows[0]
    }

    return null
  }

  private async findMatchingGitActivityAttributes({
    segmentId,
    activity,
    attributes,
  }: {
    segmentId: string
    activity: IActivityData
    attributes: Record<string, unknown>
  }): Promise<Record<string, unknown>> {
    if (
      activity.platform !== PlatformType.GITHUB ||
      activity.type !== GithubActivityType.AUTHORED_COMMIT
    ) {
      this.log.error(
        { activity },
        'You need to use github authored commit activity for finding matching git activity attributes',
      )
      return attributes
    }

    const gitActivity = await this.findMatchingActivity({
      segmentId,
      platform: PlatformType.GIT,
      activity,
    })
    if (!gitActivity) {
      return attributes
    }

    return {
      ...gitActivity.attributes,
      ...attributes,
    }
  }

  private async pushAttributesToMatchingGithubActivity({
    segmentId,
    activity,
  }: {
    segmentId: string
    activity: IActivityData
  }) {
    if (
      activity.platform !== PlatformType.GIT ||
      activity.type !== GitActivityType.AUTHORED_COMMIT
    ) {
      this.log.error(
        { activity },
        'You need to use git authored commit activity for pushing attributes to matching github activity',
      )
      return
    }

    const { attributes } = activity

    const updateActivityWithAttributes = async ({
      githubActivityId,
      gitAttributes,
    }: {
      githubActivityId: string
      gitAttributes: Record<string, unknown>
    }) => {
      await updateActivities(
        this.qdbStore.connection(),
        this.client,
        async (activity) => ({
          attributes: {
            ...gitAttributes,
            ...activity.attributes,
          },
        }),
        `id = $(id)`,
        { id: githubActivityId },
      )
    }

    const githubActivity = await this.findMatchingActivity({
      segmentId,
      platform: PlatformType.GITHUB,
      activity,
    })
    if (!githubActivity) {
      return
    }

    await updateActivityWithAttributes({
      githubActivityId: githubActivity.id,
      gitAttributes: attributes,
    })
  }

  private async pushPRSourceIdToMatchingGithubCommits({ activity }: { activity: IActivityData }) {
    if (
      activity.platform !== PlatformType.GITHUB ||
      activity.type !== GithubActivityType.PULL_REQUEST_OPENED
    ) {
      return
    }

    const commits = await findCommitsForPRSha(
      this.qdbStore.connection(),
      activity.attributes.sha as string,
    )

    await updateActivities(
      this.qdbStore.connection(),
      this.client,
      async () => ({
        sourceParentId: activity.sourceId,
      }),
      `id IN ($(commits))`,
      { commits },
    )
  }
}<|MERGE_RESOLUTION|>--- conflicted
+++ resolved
@@ -587,29 +587,15 @@
         segmentId = providedSegmentId
         if (!segmentId) {
           if (platform === PlatformType.GITLAB) {
-<<<<<<< HEAD
+            this.log.trace('Finding segment for GitLab repo.')
             const gitlabRepoSegmentId = await txGitlabReposRepo.findSegmentForRepo(activity.channel)
-=======
-            this.log.trace('Finding segment for GitLab repo.')
-            const gitlabRepoSegmentId = await txGitlabReposRepo.findSegmentForRepo(
-              tenantId,
-              activity.channel,
-            )
->>>>>>> bae2f366
 
             if (gitlabRepoSegmentId) {
               segmentId = gitlabRepoSegmentId
             }
           } else if (platform === PlatformType.GITHUB) {
-<<<<<<< HEAD
+            this.log.trace('Finding segment for Github repo.')
             const repoSegmentId = await txGithubReposRepo.findSegmentForRepo(activity.channel)
-=======
-            this.log.trace('Finding segment for Github repo.')
-            const repoSegmentId = await txGithubReposRepo.findSegmentForRepo(
-              tenantId,
-              activity.channel,
-            )
->>>>>>> bae2f366
 
             if (repoSegmentId) {
               segmentId = repoSegmentId
@@ -906,17 +892,8 @@
 
           // we don't have the activity yet in the database
           // check if we have a member for the identity from the activity
-<<<<<<< HEAD
+          this.log.trace({ platform, username }, 'Finding activity member by username from db.')
           let dbMember = await txMemberRepo.findMemberByUsername(segmentId, platform, username)
-=======
-          this.log.trace({ platform, username }, 'Finding activity member by username from db.')
-          let dbMember = await txMemberRepo.findMemberByUsername(
-            tenantId,
-            segmentId,
-            platform,
-            username,
-          )
->>>>>>> bae2f366
 
           // try to find a member by email if verified one is available
           if (!dbMember) {
@@ -926,12 +903,8 @@
 
             if (emails.length > 0) {
               for (const email of emails) {
-<<<<<<< HEAD
+                this.log.trace({ email }, 'Finding activity member by email.')
                 dbMember = await txMemberRepo.findMemberByEmail(email)
-=======
-                this.log.trace({ email }, 'Finding activity member by email.')
-                dbMember = await txMemberRepo.findMemberByEmail(tenantId, email)
->>>>>>> bae2f366
 
                 if (dbMember) {
                   break
@@ -1111,22 +1084,14 @@
         // if snowflake is enabled, we need to push attributes to matching github activity
         if (IS_GITHUB_SNOWFLAKE_ENABLED) {
           if (platform === PlatformType.GIT && activity.type === GitActivityType.AUTHORED_COMMIT) {
-<<<<<<< HEAD
+            this.log.trace('Pushing attributes to matching github activity.')
             await this.pushAttributesToMatchingGithubActivity({ segmentId, activity })
-=======
-            this.log.trace('Pushing attributes to matching github activity.')
-            await this.pushAttributesToMatchingGithubActivity({ tenantId, segmentId, activity })
->>>>>>> bae2f366
           } else if (
             platform === PlatformType.GITHUB &&
             activity.type === GithubActivityType.PULL_REQUEST_OPENED
           ) {
-<<<<<<< HEAD
+            this.log.trace('Pushing PR sourceId to matching github commits.')
             await this.pushPRSourceIdToMatchingGithubCommits({ activity })
-=======
-            this.log.trace('Pushing PR sourceId to matching github commits.')
-            await this.pushPRSourceIdToMatchingGithubCommits({ tenantId, activity })
->>>>>>> bae2f366
           }
         }
       } finally {
@@ -1135,29 +1100,12 @@
     })
 
     if (memberId) {
-<<<<<<< HEAD
+      this.log.trace('Triggering member sync.')
       await this.searchSyncWorkerEmitter.triggerMemberSync(memberId, onboarding, segmentId)
-    }
-    if (objectMemberId) {
-      await this.searchSyncWorkerEmitter.triggerMemberSync(objectMemberId, onboarding, segmentId)
-=======
-      this.log.trace('Triggering member sync.')
-      await this.searchSyncWorkerEmitter.triggerMemberSync(
-        tenantId,
-        memberId,
-        onboarding,
-        segmentId,
-      )
     }
     if (objectMemberId) {
       this.log.trace('Triggering object member sync.')
-      await this.searchSyncWorkerEmitter.triggerMemberSync(
-        tenantId,
-        objectMemberId,
-        onboarding,
-        segmentId,
-      )
->>>>>>> bae2f366
+      await this.searchSyncWorkerEmitter.triggerMemberSync(objectMemberId, onboarding, segmentId)
     }
 
     if (organizationId) {
