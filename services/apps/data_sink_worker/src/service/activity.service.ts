--- conflicted
+++ resolved
@@ -17,13 +17,10 @@
 import GithubReposRepository from '../repo/githubRepos.repo'
 import MemberAffiliationService from './memberAffiliation.service'
 import { RedisClient } from '@crowd/redis'
-<<<<<<< HEAD
-=======
 import { acquireLock, releaseLock } from '@crowd/redis'
 import { Unleash, isFeatureEnabled } from '@crowd/feature-flags'
 import { Client as TemporalClient, WorkflowIdReusePolicy } from '@crowd/temporal'
 import { TEMPORAL_CONFIG } from '../conf'
->>>>>>> c6ba5546
 
 const MEMBER_LOCK_EXPIRE_AFTER = 10 * 60 // 10 minutes
 const MEMBER_LOCK_TIMEOUT_AFTER = 5 * 60 // 5 minutes
