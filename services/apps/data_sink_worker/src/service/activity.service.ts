--- conflicted
+++ resolved
@@ -32,6 +32,7 @@
     tenantId: string,
     segmentId: string,
     activity: IActivityCreateData,
+    fireSync = true,
   ): Promise<string> {
     try {
       this.log.debug('Creating an activity.')
@@ -77,14 +78,16 @@
       await this.nodejsWorkerEmitter.processAutomationForNewActivity(tenantId, id)
       const affectedIds = await this.conversationService.processActivity(tenantId, id)
 
-      await this.searchSyncWorkerEmitter.triggerMemberSync(tenantId, activity.memberId)
+      if (fireSync) {
+        await this.searchSyncWorkerEmitter.triggerMemberSync(tenantId, activity.memberId)
+        await this.searchSyncWorkerEmitter.triggerActivitySync(tenantId, id)
+      }
 
       if (affectedIds.length > 0) {
         for (const affectedId of affectedIds.filter((i) => i !== id)) {
           await this.searchSyncWorkerEmitter.triggerActivitySync(tenantId, affectedId)
         }
       }
-      await this.searchSyncWorkerEmitter.triggerActivitySync(tenantId, id)
 
       return id
     } catch (err) {
@@ -99,6 +102,7 @@
     segmentId: string,
     activity: IActivityUpdateData,
     original: IDbActivity,
+    fireSync = true,
   ): Promise<void> {
     try {
       const updated = await this.store.transactionally(async (txStore) => {
@@ -146,8 +150,11 @@
 
       if (updated) {
         await this.conversationService.processActivity(tenantId, id)
-        await this.searchSyncWorkerEmitter.triggerMemberSync(tenantId, activity.memberId)
-        await this.searchSyncWorkerEmitter.triggerActivitySync(tenantId, id)
+
+        if (fireSync) {
+          await this.searchSyncWorkerEmitter.triggerMemberSync(tenantId, activity.memberId)
+          await this.searchSyncWorkerEmitter.triggerActivitySync(tenantId, id)
+        }
       }
     } catch (err) {
       this.log.error(err, { activityId: id }, 'Error while updating an activity!')
@@ -298,6 +305,9 @@
           ],
         }
       }
+
+      let memberId: string
+      let activityId: string
 
       await this.store.transactionally(async (txStore) => {
         const txRepo = new ActivityRepository(txStore, this.log)
@@ -323,7 +333,6 @@
         const segmentId = dbIntegration.segmentId
 
         let create = false
-        let memberId: string
 
         if (dbActivity) {
           this.log.trace({ activityId: dbActivity.id }, 'Found existing activity. Updating it.')
@@ -349,6 +358,7 @@
 
               // delete activity
               await txRepo.delete(dbActivity.id)
+              await this.searchSyncWorkerEmitter.triggerRemoveActivity(tenantId, dbActivity.id)
               memberId = dbMember.id
               create = true
             }
@@ -427,7 +437,10 @@
               url: activity.url,
             },
             dbActivity,
+            false,
           )
+
+          activityId = dbActivity.id
         } else {
           this.log.trace('We did not find an existing activity. Creating a new one.')
 
@@ -458,16 +471,6 @@
             this.log.trace(
               'We did not find a member for the identity provided! Creating a new one.',
             )
-<<<<<<< HEAD
-            memberId = await txMemberService.create(tenantId, segmentId, integrationId, {
-              displayName: member.displayName || username,
-              attributes: member.attributes,
-              emails: member.emails || [],
-              joinedAt: member.joinedAt ? new Date(member.joinedAt) : new Date(activity.timestamp),
-              weakIdentities: member.weakIdentities,
-              identities: member.identities,
-            })
-=======
             memberId = await txMemberService.create(
               tenantId,
               segmentId,
@@ -484,33 +487,40 @@
               },
               false,
             )
->>>>>>> b166b66a
           }
 
           create = true
         }
 
         if (create) {
-          await txActivityService.create(tenantId, segmentId, {
-            type: activity.type,
-            platform,
-            timestamp: new Date(activity.timestamp),
-            sourceId: activity.sourceId,
-            isContribution: activity.isContribution,
-            score: activity.score,
-            sourceParentId: activity.sourceParentId,
-            memberId,
-            username,
-            attributes: activity.attributes || {},
-            body: activity.body,
-            title: activity.title,
-            channel: activity.channel,
-            url: activity.url,
-          })
-        }
-
-        await this.searchSyncWorkerEmitter.triggerMemberSync(tenantId, memberId)
+          activityId = await txActivityService.create(
+            tenantId,
+            segmentId,
+            {
+              type: activity.type,
+              platform,
+              timestamp: new Date(activity.timestamp),
+              sourceId: activity.sourceId,
+              isContribution: activity.isContribution,
+              score: activity.score,
+              sourceParentId: activity.sourceParentId,
+              memberId,
+              username,
+              attributes: activity.attributes || {},
+              body: activity.body,
+              title: activity.title,
+              channel: activity.channel,
+              url: activity.url,
+            },
+            false,
+          )
+        }
       })
+
+      await this.searchSyncWorkerEmitter.triggerMemberSync(tenantId, memberId)
+      if (activityId) {
+        await this.searchSyncWorkerEmitter.triggerActivitySync(tenantId, activityId)
+      }
     } catch (err) {
       this.log.error(err, 'Error while processing an activity!')
       throw err
