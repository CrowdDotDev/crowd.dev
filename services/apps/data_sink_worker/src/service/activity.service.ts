import { IDbActivity, IDbActivityUpdateData } from '@/repo/activity.data'
import MemberRepository from '@/repo/member.repo'
import { isObjectEmpty, singleOrDefault } from '@crowd/common'
import { DbStore, arePrimitivesDbEqual } from '@crowd/database'
import { Logger, LoggerBase, getChildLogger } from '@crowd/logging'
import { ISentimentAnalysisResult, getSentiment } from '@crowd/sentiment'
import { IActivityData, PlatformType } from '@crowd/types'
import ActivityRepository from '@/repo/activity.repo'
import { IActivityCreateData, IActivityUpdateData } from './activity.data'
import MemberService from './member.service'
import mergeWith from 'lodash.mergewith'
import isEqual from 'lodash.isequal'
import { NodejsWorkerEmitter, SearchSyncWorkerEmitter } from '@crowd/sqs'
import SettingsRepository from './settings.repo'
import { ConversationService } from '@crowd/conversations'
import IntegrationRepository from '@/repo/integration.repo'

export default class ActivityService extends LoggerBase {
  private readonly conversationService: ConversationService

  constructor(
    private readonly store: DbStore,
    private readonly nodejsWorkerEmitter: NodejsWorkerEmitter,
    private readonly searchSyncWorkerEmitter: SearchSyncWorkerEmitter,
    parentLog: Logger,
  ) {
    super(parentLog)
    this.conversationService = new ConversationService(store, parentLog)
  }

  public async create(
    tenantId: string,
    segmentId: string,
    activity: IActivityCreateData,
    fireSync = true,
  ): Promise<string> {
    try {
      this.log.debug('Creating an activity.')

      const sentiment = await getSentiment(`${activity.body || ''} ${activity.title || ''}`.trim())

      const id = await this.store.transactionally(async (txStore) => {
        const txRepo = new ActivityRepository(txStore, this.log)
        const txSettingsRepo = new SettingsRepository(txStore, this.log)

        await txSettingsRepo.createActivityType(
          tenantId,
          activity.platform as PlatformType,
          activity.type,
        )

        if (activity.channel) {
          await txSettingsRepo.createActivityChannel(tenantId, activity.platform, activity.channel)
        }

        const id = await txRepo.create(tenantId, segmentId, {
          type: activity.type,
          timestamp: activity.timestamp.toISOString(),
          platform: activity.platform,
          isContribution: activity.isContribution,
          score: activity.score,
          sourceId: activity.sourceId,
          sourceParentId: activity.sourceParentId,
          tenantId,
          memberId: activity.memberId,
          username: activity.username,
          sentiment,
          attributes: activity.attributes || {},
          body: activity.body,
          title: activity.title,
          channel: activity.channel,
          url: activity.url,
        })

        return id
      })

      await this.nodejsWorkerEmitter.processAutomationForNewActivity(tenantId, id)
      const affectedIds = await this.conversationService.processActivity(tenantId, id)

      if (fireSync) {
        await this.searchSyncWorkerEmitter.triggerMemberSync(tenantId, activity.memberId)
        await this.searchSyncWorkerEmitter.triggerActivitySync(tenantId, id)
      }

      if (affectedIds.length > 0) {
        for (const affectedId of affectedIds.filter((i) => i !== id)) {
          await this.searchSyncWorkerEmitter.triggerActivitySync(tenantId, affectedId)
        }
      }

      return id
    } catch (err) {
      this.log.error(err, 'Error while creating an activity!')
      throw err
    }
  }

  public async update(
    id: string,
    tenantId: string,
    segmentId: string,
    activity: IActivityUpdateData,
    original: IDbActivity,
    fireSync = true,
  ): Promise<void> {
    try {
      const updated = await this.store.transactionally(async (txStore) => {
        const txRepo = new ActivityRepository(txStore, this.log)
        const txSettingsRepo = new SettingsRepository(txStore, this.log)

        const toUpdate = await this.mergeActivityData(activity, original)

        if (toUpdate.type) {
          await txSettingsRepo.createActivityType(
            tenantId,
            original.platform as PlatformType,
            toUpdate.type,
          )
        }

        if (toUpdate.channel) {
          await txSettingsRepo.createActivityChannel(tenantId, original.platform, toUpdate.channel)
        }

        if (!isObjectEmpty(toUpdate)) {
          this.log.debug({ activityId: id }, 'Updating activity.')
          await txRepo.update(id, tenantId, segmentId, {
            type: toUpdate.type || original.type,
            isContribution: toUpdate.isContribution || original.isContribution,
            score: toUpdate.score || original.score,
            sourceId: toUpdate.sourceId || original.sourceId,
            sourceParentId: toUpdate.sourceParentId || original.sourceParentId,
            memberId: toUpdate.memberId || original.memberId,
            username: toUpdate.username || original.username,
            sentiment: toUpdate.sentiment || original.sentiment,
            attributes: toUpdate.attributes || original.attributes,
            body: toUpdate.body || original.body,
            title: toUpdate.title || original.title,
            channel: toUpdate.channel || original.channel,
            url: toUpdate.url || original.url,
          })

          return true
        } else {
          this.log.debug({ activityId: id }, 'No changes to update in an activity.')
          return false
        }
      })

      if (updated) {
        await this.conversationService.processActivity(tenantId, id)

        if (fireSync) {
          await this.searchSyncWorkerEmitter.triggerMemberSync(tenantId, activity.memberId)
          await this.searchSyncWorkerEmitter.triggerActivitySync(tenantId, id)
        }
      }
    } catch (err) {
      this.log.error(err, { activityId: id }, 'Error while updating an activity!')
      throw err
    }
  }

  private async mergeActivityData(
    data: IActivityUpdateData,
    original: IDbActivity,
  ): Promise<IDbActivityUpdateData> {
    let calcSentiment = false

    let body: string | undefined
    if (!arePrimitivesDbEqual(original.body, data.body)) {
      body = data.body
      calcSentiment = true
    }

    let title: string | undefined
    if (!arePrimitivesDbEqual(original.title, data.title)) {
      title = data.title
      calcSentiment = true
    }

    let sentiment: Promise<ISentimentAnalysisResult | undefined>
    if (calcSentiment) {
      sentiment = getSentiment(`${body || ''} ${title || ''}`.trim())
    } else {
      sentiment = Promise.resolve(undefined)
    }

    let type: string | undefined
    if (!arePrimitivesDbEqual(original.type, data.type)) {
      type = data.type
    }

    let isContribution: boolean | undefined
    if (!arePrimitivesDbEqual(original.isContribution, data.isContribution)) {
      isContribution = data.isContribution
    }

    let score: number | undefined
    if (!arePrimitivesDbEqual(original.score, data.score)) {
      score = data.score
    }

    let sourceId: string | undefined
    if (!arePrimitivesDbEqual(original.sourceId, data.sourceId)) {
      sourceId = data.sourceId
    }

    let sourceParentId: string | undefined
    if (!arePrimitivesDbEqual(original.sourceParentId, data.sourceParentId)) {
      sourceParentId = data.sourceParentId
    }

    let memberId: string | undefined
    if (!arePrimitivesDbEqual(original.memberId, data.memberId)) {
      memberId = data.memberId
    }

    let username: string | undefined
    if (!arePrimitivesDbEqual(original.username, data.username)) {
      username = data.username
    }

    let attributes: Record<string, unknown> | undefined
    if (data.attributes && Object.keys(data.attributes).length > 0) {
      const temp = mergeWith({}, original.attributes, data.attributes)

      if (!isEqual(temp, original.attributes)) {
        attributes = temp
      }
    }

    let channel: string | undefined
    if (!arePrimitivesDbEqual(original.channel, data.channel)) {
      channel = data.channel
    }

    let url: string | undefined
    if (!arePrimitivesDbEqual(original.url, data.url)) {
      url = data.url
    }

    return {
      type,
      isContribution,
      score,
      sourceId,
      sourceParentId,
      memberId,
      username,
      sentiment: await sentiment,
      attributes,
      body,
      title,
      channel,
      url,
    }
  }

  public async processActivity(
    tenantId: string,
    integrationId: string,
    platform: PlatformType,
    activity: IActivityData,
  ): Promise<void> {
    this.log = getChildLogger('ActivityService.processActivity', this.log, {
      integrationId,
      tenantId,
      sourceId: activity.sourceId,
    })

    try {
      this.log.debug('Processing activity.')

      if (!activity.username && !activity.member) {
        this.log.error(
          { integrationId, platform, activity },
          'Activity does not have a username or member.',
        )
        throw new Error('Activity does not have a username or member.')
      }

      let username = activity.username
      if (!username) {
        const identity = singleOrDefault(activity.member.identities, (i) => i.platform === platform)
        if (!identity) {
          this.log.error("Activity's member does not have an identity for the platform.")
          throw new Error(
            `Activity's member does not have an identity for the platform: ${platform}!`,
          )
        }

        username = identity.username
      }

      let member = activity.member
      if (!member) {
        member = {
          identities: [
            {
              platform,
              username,
            },
          ],
        }
      }

      let memberId: string
      let activityId: string

      await this.store.transactionally(async (txStore) => {
        const txRepo = new ActivityRepository(txStore, this.log)
        const txMemberRepo = new MemberRepository(txStore, this.log)
<<<<<<< HEAD
        const txMemberService = new MemberService(txStore, this.nodejsWorkerEmitter, this.log)
        const txActivityService = new ActivityService(txStore, this.nodejsWorkerEmitter, this.log)
=======
        const txMemberService = new MemberService(
          txStore,
          this.nodejsWorkerEmitter,
          this.searchSyncWorkerEmitter,
          this.log,
        )
        const txActivityService = new ActivityService(
          txStore,
          this.nodejsWorkerEmitter,
          this.searchSyncWorkerEmitter,
          this.log,
        )
>>>>>>> 03c1c92b
        const txIntegrationRepo = new IntegrationRepository(txStore, this.log)

        // find existing activity
        const dbActivity = await txRepo.findExisting(tenantId, activity.sourceId)

        const dbIntegration = await txIntegrationRepo.findById(integrationId)
        const segmentId = dbIntegration.segmentId

        let create = false

        if (dbActivity) {
          this.log.trace({ activityId: dbActivity.id }, 'Found existing activity. Updating it.')
          // process member data
          let dbMember = await txMemberRepo.findMember(tenantId, platform, username)
          if (dbMember) {
            // we found a member for the identity from the activity
            this.log.trace({ memberId: dbMember.id }, 'Found existing member.')

            // lets check if it's a match from what we have in the database activity that we got through sourceId
            if (dbActivity.memberId !== dbMember.id) {
              // the memberId from the dbActivity does not match the one we found from the identity
              // we should remove the activity and let it recreate itself with the correct member
              // this is probably a legacy problem before we had weak identities
              this.log.warn(
                {
                  activityMemberId: dbActivity.memberId,
                  memberId: dbMember.id,
                  activityType: activity.type,
                },
                'Exiting activity has a memberId that does not match the memberId for the platform:username identity! Deleting the activity!',
              )

              // delete activity
              await txRepo.delete(dbActivity.id)
              await this.searchSyncWorkerEmitter.triggerRemoveActivity(tenantId, dbActivity.id)
              memberId = dbMember.id
              create = true
            }

            // update the member
            await txMemberService.update(
              dbMember.id,
              tenantId,
              segmentId,
              integrationId,
              {
                attributes: member.attributes,
                emails: member.emails || [],
                joinedAt: member.joinedAt
                  ? new Date(member.joinedAt)
                  : new Date(activity.timestamp),
                weakIdentities: member.weakIdentities,
                identities: member.identities,
              },
              dbMember,
              false,
            )

            if (!create) {
              // and use it's member id for the new activity
              dbActivity.memberId = dbMember.id
            }
          } else {
            this.log.trace(
              'We did not find a member for the identity provided! Updating the one from db activity.',
            )
            // we did not find a member for the identity from the activity
            // which is weird since the memberId from the activity points to some member
            // that does not have the identity from the new activity
            // we should add the activity to the member
            // merge member data with the one from the activity and the one from the database
            // leave activity.memberId as is

            dbMember = await txMemberRepo.findById(dbActivity.memberId)
            await txMemberService.update(
              dbMember.id,
              tenantId,
              segmentId,
              integrationId,
              {
                attributes: member.attributes,
                emails: member.emails || [],
                joinedAt: member.joinedAt
                  ? new Date(member.joinedAt)
                  : new Date(activity.timestamp),
                weakIdentities: member.weakIdentities,
                identities: member.identities,
              },
              dbMember,
              false,
            )
          }

          // just update the activity now
          await txActivityService.update(
            dbActivity.id,
            tenantId,
            segmentId,
            {
              type: activity.type,
              isContribution: activity.isContribution,
              score: activity.score,
              sourceId: activity.sourceId,
              sourceParentId: activity.sourceParentId,
              memberId: dbActivity.memberId,
              username,
              attributes: activity.attributes || {},
              body: activity.body,
              title: activity.title,
              channel: activity.channel,
              url: activity.url,
            },
            dbActivity,
            false,
          )

          activityId = dbActivity.id
        } else {
          this.log.trace('We did not find an existing activity. Creating a new one.')

          // we don't have the activity yet in the database
          // check if we have a member for the identity from the activity
          const dbMember = await txMemberRepo.findMember(tenantId, platform, username)
          if (dbMember) {
            this.log.trace({ memberId: dbMember.id }, 'Found existing member.')
            await txMemberService.update(
              dbMember.id,
              tenantId,
              segmentId,
              integrationId,
              {
                attributes: member.attributes,
                emails: member.emails || [],
                joinedAt: member.joinedAt
                  ? new Date(member.joinedAt)
                  : new Date(activity.timestamp),
                weakIdentities: member.weakIdentities,
                identities: member.identities,
              },
              dbMember,
              false,
            )
            memberId = dbMember.id
          } else {
            this.log.trace(
              'We did not find a member for the identity provided! Creating a new one.',
            )
<<<<<<< HEAD
            memberId = await txMemberService.create(tenantId, segmentId, integrationId, {
              displayName: member.displayName || username,
              attributes: member.attributes,
              emails: member.emails || [],
              joinedAt: member.joinedAt ? new Date(member.joinedAt) : new Date(activity.timestamp),
              weakIdentities: member.weakIdentities,
              identities: member.identities,
            })
=======
            memberId = await txMemberService.create(
              tenantId,
              segmentId,
              integrationId,
              {
                displayName: member.displayName || username,
                attributes: member.attributes,
                emails: member.emails || [],
                joinedAt: member.joinedAt
                  ? new Date(member.joinedAt)
                  : new Date(activity.timestamp),
                weakIdentities: member.weakIdentities,
                identities: member.identities,
              },
              false,
            )
>>>>>>> 03c1c92b
          }

          create = true
        }

        if (create) {
          activityId = await txActivityService.create(
            tenantId,
            segmentId,
            {
              type: activity.type,
              platform,
              timestamp: new Date(activity.timestamp),
              sourceId: activity.sourceId,
              isContribution: activity.isContribution,
              score: activity.score,
              sourceParentId: activity.sourceParentId,
              memberId,
              username,
              attributes: activity.attributes || {},
              body: activity.body,
              title: activity.title,
              channel: activity.channel,
              url: activity.url,
            },
            false,
          )
        }
      })

      await this.searchSyncWorkerEmitter.triggerMemberSync(tenantId, memberId)
      if (activityId) {
        await this.searchSyncWorkerEmitter.triggerActivitySync(tenantId, activityId)
      }
    } catch (err) {
      this.log.error(err, 'Error while processing an activity!')
      throw err
    }
  }
}<|MERGE_RESOLUTION|>--- conflicted
+++ resolved
@@ -312,10 +312,6 @@
       await this.store.transactionally(async (txStore) => {
         const txRepo = new ActivityRepository(txStore, this.log)
         const txMemberRepo = new MemberRepository(txStore, this.log)
-<<<<<<< HEAD
-        const txMemberService = new MemberService(txStore, this.nodejsWorkerEmitter, this.log)
-        const txActivityService = new ActivityService(txStore, this.nodejsWorkerEmitter, this.log)
-=======
         const txMemberService = new MemberService(
           txStore,
           this.nodejsWorkerEmitter,
@@ -328,7 +324,6 @@
           this.searchSyncWorkerEmitter,
           this.log,
         )
->>>>>>> 03c1c92b
         const txIntegrationRepo = new IntegrationRepository(txStore, this.log)
 
         // find existing activity
@@ -476,16 +471,6 @@
             this.log.trace(
               'We did not find a member for the identity provided! Creating a new one.',
             )
-<<<<<<< HEAD
-            memberId = await txMemberService.create(tenantId, segmentId, integrationId, {
-              displayName: member.displayName || username,
-              attributes: member.attributes,
-              emails: member.emails || [],
-              joinedAt: member.joinedAt ? new Date(member.joinedAt) : new Date(activity.timestamp),
-              weakIdentities: member.weakIdentities,
-              identities: member.identities,
-            })
-=======
             memberId = await txMemberService.create(
               tenantId,
               segmentId,
@@ -502,7 +487,6 @@
               },
               false,
             )
->>>>>>> 03c1c92b
           }
 
           create = true
