--- conflicted
+++ resolved
@@ -113,13 +113,9 @@
     integrationId: string,
     data: IActivityData,
   ): Promise<void> {
-<<<<<<< HEAD
-    this.log.info({ segmentId }, 'Processing in memory activity result.')
-=======
     const id = generateUUIDv1()
 
-    this.log.info({ resultId: id, tenantId, segmentId }, 'Processing in memory activity result.')
->>>>>>> bae2f366
+    this.log.info({ resultId: id, segmentId }, 'Processing in memory activity result.')
 
     const payload = {
       type: IntegrationResultType.ACTIVITY,
