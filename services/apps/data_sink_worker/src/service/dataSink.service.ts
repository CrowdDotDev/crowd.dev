--- conflicted
+++ resolved
@@ -9,12 +9,9 @@
 import DataSinkRepository from '../repo/dataSink.repo'
 import ActivityService from './activity.service'
 import { NodejsWorkerEmitter, SearchSyncWorkerEmitter } from '@crowd/sqs'
-<<<<<<< HEAD
 import MemberService from './member.service'
-=======
 import { SLACK_ALERTING_CONFIG } from '@/conf'
 import { sendSlackAlert, SlackAlertTypes } from '@crowd/alerting'
->>>>>>> b1843d70
 
 export default class DataSinkService extends LoggerBase {
   private readonly repo: DataSinkRepository
