import mergeWith from 'lodash.mergewith'
import isEqual from 'lodash.isequal'
import IntegrationRepository from '@/repo/integration.repo'
import { IDbInsertOrganizationCacheData, IDbOrganization } from '@/repo/organization.data'
import { OrganizationRepository } from '@/repo/organization.repo'
import { DbStore } from '@crowd/database'
import { Logger, LoggerBase, getChildLogger } from '@crowd/logging'
import {
  IOrganization,
  IOrganizationCreateData,
  IOrganizationSocial,
  PlatformType,
} from '@crowd/types'
import { websiteNormalizer } from '@crowd/common'

export class OrganizationService extends LoggerBase {
  private readonly repo: OrganizationRepository

  constructor(private readonly store: DbStore, parentLog: Logger) {
    super(parentLog)

    this.repo = new OrganizationRepository(store, this.log)
  }

  public async findOrCreate(
    tenantId: string,
    segmentId: string,
    integrationId: string,
    data: IOrganization,
  ): Promise<string> {
    if (
      !data.identities ||
      data.identities.length === 0 ||
      !data.identities[0].name ||
      !data.identities[0].platform
    ) {
      const message = `Missing organization identity while creating/updating organization!`
      this.log.error(data, message)
      throw new Error(message)
    }

<<<<<<< HEAD
    try {
      const id = await this.store.transactionally(async (txStore) => {
        const txRepo = new OrganizationRepository(txStore, this.log)
=======
    // find from cache by name
    let cached = await this.repo.findCacheByName(data.name)

    if (cached) {
      // if exists in cache update it
      const updateData: Partial<IOrganization> = {}
      // no need to update name since it's aka primary key
      const fields = [
        'url',
        'description',
        'emails',
        'logo',
        'tags',
        'github',
        'twitter',
        'linkedin',
        'crunchbase',
        'employees',
        'location',
        'website',
        'type',
        'size',
        'headline',
        'industry',
        'founded',
      ]
      fields.forEach((field) => {
        if (data[field] && !isEqual(data[field], cached[field])) {
          updateData[field] = data[field]
        }
      })
      if (Object.keys(updateData).length > 0) {
        await this.repo.updateCache(cached.id, updateData)
        cached = { ...cached, ...updateData } // Update the cached data with the new data
      }
    } else {
      // if it doesn't exists in cache create it
      const insertData: IDbInsertOrganizationData = {
        name: data.name,
        url: data.url || null,
        description: data.description || null,
        emails: data.emails || null,
        logo: data.logo || null,
        tags: data.tags || null,
        github: (data.github || null) as IOrganizationSocial,
        twitter: (data.twitter || null) as IOrganizationSocial,
        linkedin: (data.linkedin || null) as IOrganizationSocial,
        crunchbase: (data.crunchbase || null) as IOrganizationSocial,
        employees: data.employees || null,
        location: data.location || null,
        website: data.website || null,
        type: data.type || null,
        size: data.size || null,
        headline: data.headline || null,
        industry: data.industry || null,
        founded: data.founded || null,
      }
      const id = await this.repo.insertCache(insertData)
>>>>>>> 970d7083

        const primaryIdentity = data.identities[0]

        data = this.normalizeSocialFields(data) as IOrganizationCreateData

        // Normalize the website URL if it exists
        if (data.website) {
          data.website = websiteNormalizer(data.website)
        }

        // find from cache by primary identity
        let cached = await txRepo.findCacheByName(primaryIdentity.name)

        if (cached) {
          // if exists in cache update it
          const updateData: Partial<IOrganization> = {}
          // no need to update name since it's aka primary key
          if (data.url) updateData.url = data.url
          if (data.description) updateData.description = data.description
          if (data.emails) updateData.emails = data.emails
          if (data.logo) updateData.logo = data.logo
          if (data.tags) updateData.tags = data.tags
          if (data.github) updateData.github = data.github as IOrganizationSocial
          if (data.twitter) updateData.twitter = data.twitter as IOrganizationSocial
          if (data.linkedin) updateData.linkedin = data.linkedin as IOrganizationSocial
          if (data.crunchbase) updateData.crunchbase = data.crunchbase as IOrganizationSocial
          if (data.employees) updateData.employees = data.employees
          if (data.location) updateData.location = data.location
          if (data.website) updateData.website = data.website
          if (data.type) updateData.type = data.type
          if (data.size) updateData.size = data.size
          if (data.headline) updateData.headline = data.headline
          if (data.industry) updateData.industry = data.industry
          if (data.founded) updateData.founded = data.founded
          if (Object.keys(updateData).length > 0) {
            await this.repo.updateCache(cached.id, { ...updateData, name: primaryIdentity.name })
          }
        } else {
          // if it doesn't exists in cache create it
          const insertData: IDbInsertOrganizationCacheData = {
            name: primaryIdentity.name,
            url: data.url || null,
            description: data.description || null,
            emails: data.emails || null,
            logo: data.logo || null,
            tags: data.tags || null,
            github: (data.github || null) as IOrganizationSocial,
            twitter: (data.twitter || null) as IOrganizationSocial,
            linkedin: (data.linkedin || null) as IOrganizationSocial,
            crunchbase: (data.crunchbase || null) as IOrganizationSocial,
            employees: data.employees || null,
            location: data.location || null,
            website: data.website || null,
            type: data.type || null,
            size: data.size || null,
            headline: data.headline || null,
            industry: data.industry || null,
            founded: data.founded || null,
          }
          const id = await txRepo.insertCache(insertData)

          cached = {
            id,
            enriched: false,
            ...insertData,
            attributes: {},
            weakIdentities: data.weakIdentities,
          }
        }

        // now check if exists in this tenant using the primary identity
        const existing = await txRepo.findByIdentity(tenantId, primaryIdentity)

<<<<<<< HEAD
        const displayName = existing?.displayName ? existing?.displayName : primaryIdentity.name

        let attributes = existing?.attributes

        if (data.attributes) {
          const temp = mergeWith({}, existing?.attributes, data?.attributes)
          if (!isEqual(temp, existing?.attributes)) {
            attributes = temp
          }
        }

        let id

        if (existing) {
          await this.checkForStrongWeakIdentities(txRepo, tenantId, data, existing.id)

          // if it does exists update it
          await txRepo.update(existing.id, {
            displayName,
            url: cached.url,
            description: cached.description,
            emails: cached.emails,
            logo: cached.logo,
            tags: cached.tags,
            github: cached.github,
            twitter: cached.twitter,
            linkedin: cached.linkedin,
            crunchbase: cached.crunchbase,
            employees: cached.employees,
            location: cached.location,
            website: cached.website,
            type: cached.type,
            size: cached.size,
            headline: cached.headline,
            industry: cached.industry,
            founded: cached.founded,
            attributes,
            weakIdentities: data.weakIdentities,
          })

          id = existing.id
        } else {
          await this.checkForStrongWeakIdentities(txRepo, tenantId, data)

          // if it doesn't exists create it
          id = await txRepo.insert(tenantId, {
            displayName: cached.name,
            url: cached.url,
            description: cached.description,
            emails: cached.emails,
            logo: cached.logo,
            tags: cached.tags,
            github: cached.github,
            twitter: cached.twitter,
            linkedin: cached.linkedin,
            crunchbase: cached.crunchbase,
            employees: cached.employees,
            location: cached.location,
            website: cached.website,
            type: cached.type,
            size: cached.size,
            headline: cached.headline,
            industry: cached.industry,
            founded: cached.founded,
            attributes,
            weakIdentities: data.weakIdentities,
          })
        }

        const identities = await txRepo.getIdentities(id, tenantId)

        for (const identity of data.identities) {
          const identityExists = identities.find(
            (i) => i.name === identity.name && i.platform === identity.platform,
          )
=======
    let attributes = existing?.attributes

    if (data?.attributes) {
      const temp = mergeWith({}, existing?.attributes, data?.attributes)
      if (!isEqual(temp, existing?.attributes)) {
        attributes = temp
      }
    }

    if (existing) {
      // if it does exists update it
      const updateData: Partial<IOrganization> = {}
      const fields = [
        'name',
        'displayName',
        'url',
        'description',
        'emails',
        'logo',
        'tags',
        'github',
        'twitter',
        'linkedin',
        'crunchbase',
        'employees',
        'location',
        'website',
        'type',
        'size',
        'headline',
        'industry',
        'founded',
        'attributes',
      ]
      fields.forEach((field) => {
        if (cached[field] && !isEqual(cached[field], existing[field])) {
          updateData[field] = cached[field]
        }
      })
      if (Object.keys(updateData).length > 0) {
        await this.repo.update(existing.id, updateData)
      }
>>>>>>> 970d7083

          if (!identityExists) {
            // add the identity
            await txRepo.addIdentity(id, tenantId, { ...identity, integrationId })
          }
        }

        return id
      })

      return id
    } catch (err) {
      this.log.error(err, 'Error while upserting an organization!')
      throw err
    }
  }

  private async checkForStrongWeakIdentities(
    repo: OrganizationRepository,
    tenantId: string,
    data: IOrganization,
    organizationId?: string,
  ): Promise<void> {
    // convert non-existing weak identities to strong ones
    if (data.weakIdentities && data.weakIdentities.length > 0) {
      const strongNotOwnedIdentities = await repo.findIdentities(
        tenantId,
        data.weakIdentities,
        organizationId,
      )

      const strongIdentities = []

      // find weak identities in the payload that doesn't exist as a strong identity yet
      for (const weakIdentity of data.weakIdentities) {
        if (!strongNotOwnedIdentities.has(`${weakIdentity.platform}:${weakIdentity.name}`)) {
          strongIdentities.push(weakIdentity)
        }
      }

      // exclude identities that are converted to a strong one from weakIdentities
      if (strongIdentities.length > 0) {
        data.weakIdentities = data.weakIdentities.filter(
          (i) =>
            strongIdentities.find((s) => s.platform === i.platform && s.name === i.name) ===
            undefined,
        )

        // push new strong identities to the payload
        for (const identity of strongIdentities) {
          if (
            data.identities.find(
              (i) => i.platform === identity.platform && i.name === identity.name,
            ) === undefined
          ) {
            data.identities.push(identity)
          }
        }
      }
    }
  }

  private normalizeSocialFields(data: IOrganization): IOrganization | IOrganizationCreateData {
    if (typeof data.twitter === 'string') {
      data.twitter = {
        handle: data.twitter,
      }
    }

    if (typeof data.linkedin === 'string') {
      data.linkedin = {
        handle: data.linkedin,
        url: `linkedin.com/company/${data.linkedin}`,
      }
    }

    if (typeof data.crunchbase === 'string') {
      data.crunchbase = {
        handle: data.crunchbase,
        url: `crunchbase.com/organization/${data.linkedin}`,
      }
    }

    if (typeof data.github === 'string') {
      data.github = {
        handle: data.github,
      } as IOrganizationSocial
    }

    return data
  }

  public async addToMember(
    tenantId: string,
    segmentId: string,
    memberId: string,
    orgs: IOrganization[],
  ): Promise<void> {
    await this.repo.addToSegments(
      tenantId,
      segmentId,
      orgs.map((org) => org.id),
    )
    await this.repo.addToMember(memberId, orgs)
  }

  public async findByDomain(
    tenantId: string,
    segmentId: string,
    domain: string,
  ): Promise<IOrganization> {
    return await this.repo.findByDomain(tenantId, segmentId, domain)
  }

  public async processOrganizationEnrich(
    tenantId: string,
    integrationId: string,
    platform: PlatformType,
    organization: IOrganizationCreateData,
  ): Promise<void> {
    this.log = getChildLogger('OrganizationService.processOrganizationEnrich', this.log, {
      integrationId,
      tenantId,
    })

    try {
      this.log.debug('Processing organization enrich.')

      if (!organization.identity?.name && !organization.attributes?.sourceId?.[platform]) {
        const errorMessage = `Organization can't be enriched. It is missing both name and attributes.sourceId[${platform}}] fields.`
        this.log.warn(errorMessage)
        return
      }

      await this.store.transactionally(async (txStore) => {
        const txRepo = new OrganizationRepository(txStore, this.log)
        const txIntegrationRepo = new IntegrationRepository(txStore, this.log)

        const dbIntegration = await txIntegrationRepo.findById(integrationId)
        const segmentId = dbIntegration.segmentId

        // first try finding the organization using the remote sourceId
        const sourceId = organization.attributes?.sourceId?.[platform]
        let dbOrganization = sourceId
          ? await txRepo.findBySourceId(tenantId, segmentId, platform, sourceId)
          : null

        if (!dbOrganization && organization.identity.name) {
          // try finding the organization using name
          dbOrganization = await txRepo.findByIdentity(tenantId, organization.identity)
        }

        if (dbOrganization) {
          this.log.trace({ organizationId: dbOrganization.id }, 'Found existing organization.')

          // set a record in organizationsSyncRemote to save the sourceId
          // we can't use organization.attributes because of segments
          if (sourceId) {
            await txRepo.addToSyncRemote(dbOrganization.id, dbIntegration.id, sourceId)
          }

          await this.findOrCreate(tenantId, segmentId, integrationId, organization)
        } else {
          this.log.debug(
            'No organization found for enriching. This organization enrich process had no affect.',
          )
        }
      })
    } catch (err) {
      this.log.error(err, 'Error while processing an organization enrich!')
      throw err
    }
  }
}<|MERGE_RESOLUTION|>--- conflicted
+++ resolved
@@ -39,70 +39,9 @@
       throw new Error(message)
     }
 
-<<<<<<< HEAD
     try {
       const id = await this.store.transactionally(async (txStore) => {
         const txRepo = new OrganizationRepository(txStore, this.log)
-=======
-    // find from cache by name
-    let cached = await this.repo.findCacheByName(data.name)
-
-    if (cached) {
-      // if exists in cache update it
-      const updateData: Partial<IOrganization> = {}
-      // no need to update name since it's aka primary key
-      const fields = [
-        'url',
-        'description',
-        'emails',
-        'logo',
-        'tags',
-        'github',
-        'twitter',
-        'linkedin',
-        'crunchbase',
-        'employees',
-        'location',
-        'website',
-        'type',
-        'size',
-        'headline',
-        'industry',
-        'founded',
-      ]
-      fields.forEach((field) => {
-        if (data[field] && !isEqual(data[field], cached[field])) {
-          updateData[field] = data[field]
-        }
-      })
-      if (Object.keys(updateData).length > 0) {
-        await this.repo.updateCache(cached.id, updateData)
-        cached = { ...cached, ...updateData } // Update the cached data with the new data
-      }
-    } else {
-      // if it doesn't exists in cache create it
-      const insertData: IDbInsertOrganizationData = {
-        name: data.name,
-        url: data.url || null,
-        description: data.description || null,
-        emails: data.emails || null,
-        logo: data.logo || null,
-        tags: data.tags || null,
-        github: (data.github || null) as IOrganizationSocial,
-        twitter: (data.twitter || null) as IOrganizationSocial,
-        linkedin: (data.linkedin || null) as IOrganizationSocial,
-        crunchbase: (data.crunchbase || null) as IOrganizationSocial,
-        employees: data.employees || null,
-        location: data.location || null,
-        website: data.website || null,
-        type: data.type || null,
-        size: data.size || null,
-        headline: data.headline || null,
-        industry: data.industry || null,
-        founded: data.founded || null,
-      }
-      const id = await this.repo.insertCache(insertData)
->>>>>>> 970d7083
 
         const primaryIdentity = data.identities[0]
 
@@ -120,25 +59,33 @@
           // if exists in cache update it
           const updateData: Partial<IOrganization> = {}
           // no need to update name since it's aka primary key
-          if (data.url) updateData.url = data.url
-          if (data.description) updateData.description = data.description
-          if (data.emails) updateData.emails = data.emails
-          if (data.logo) updateData.logo = data.logo
-          if (data.tags) updateData.tags = data.tags
-          if (data.github) updateData.github = data.github as IOrganizationSocial
-          if (data.twitter) updateData.twitter = data.twitter as IOrganizationSocial
-          if (data.linkedin) updateData.linkedin = data.linkedin as IOrganizationSocial
-          if (data.crunchbase) updateData.crunchbase = data.crunchbase as IOrganizationSocial
-          if (data.employees) updateData.employees = data.employees
-          if (data.location) updateData.location = data.location
-          if (data.website) updateData.website = data.website
-          if (data.type) updateData.type = data.type
-          if (data.size) updateData.size = data.size
-          if (data.headline) updateData.headline = data.headline
-          if (data.industry) updateData.industry = data.industry
-          if (data.founded) updateData.founded = data.founded
+          const fields = [
+            'url',
+            'description',
+            'emails',
+            'logo',
+            'tags',
+            'github',
+            'twitter',
+            'linkedin',
+            'crunchbase',
+            'employees',
+            'location',
+            'website',
+            'type',
+            'size',
+            'headline',
+            'industry',
+            'founded',
+          ]
+          fields.forEach((field) => {
+            if (data[field] && !isEqual(data[field], cached[field])) {
+              updateData[field] = data[field]
+            }
+          })
           if (Object.keys(updateData).length > 0) {
-            await this.repo.updateCache(cached.id, { ...updateData, name: primaryIdentity.name })
+            await this.repo.updateCache(cached.id, updateData)
+            cached = { ...cached, ...updateData } // Update the cached data with the new data
           }
         } else {
           // if it doesn't exists in cache create it
@@ -176,12 +123,9 @@
         // now check if exists in this tenant using the primary identity
         const existing = await txRepo.findByIdentity(tenantId, primaryIdentity)
 
-<<<<<<< HEAD
-        const displayName = existing?.displayName ? existing?.displayName : primaryIdentity.name
-
         let attributes = existing?.attributes
 
-        if (data.attributes) {
+        if (data?.attributes) {
           const temp = mergeWith({}, existing?.attributes, data?.attributes)
           if (!isEqual(temp, existing?.attributes)) {
             attributes = temp
@@ -194,35 +138,44 @@
           await this.checkForStrongWeakIdentities(txRepo, tenantId, data, existing.id)
 
           // if it does exists update it
-          await txRepo.update(existing.id, {
-            displayName,
-            url: cached.url,
-            description: cached.description,
-            emails: cached.emails,
-            logo: cached.logo,
-            tags: cached.tags,
-            github: cached.github,
-            twitter: cached.twitter,
-            linkedin: cached.linkedin,
-            crunchbase: cached.crunchbase,
-            employees: cached.employees,
-            location: cached.location,
-            website: cached.website,
-            type: cached.type,
-            size: cached.size,
-            headline: cached.headline,
-            industry: cached.industry,
-            founded: cached.founded,
-            attributes,
-            weakIdentities: data.weakIdentities,
+          const updateData: Partial<IOrganization> = {}
+          const fields = [
+            'displayName',
+            'url',
+            'description',
+            'emails',
+            'logo',
+            'tags',
+            'github',
+            'twitter',
+            'linkedin',
+            'crunchbase',
+            'employees',
+            'location',
+            'website',
+            'type',
+            'size',
+            'headline',
+            'industry',
+            'founded',
+            'attributes',
+            'weakIdentities',
+          ]
+          fields.forEach((field) => {
+            if (cached[field] && !isEqual(cached[field], existing[field])) {
+              updateData[field] = cached[field]
+            }
           })
+          if (Object.keys(updateData).length > 0) {
+            await this.repo.update(existing.id, updateData)
+          }
 
           id = existing.id
         } else {
           await this.checkForStrongWeakIdentities(txRepo, tenantId, data)
 
           // if it doesn't exists create it
-          id = await txRepo.insert(tenantId, {
+          id = await this.repo.insert(tenantId, {
             displayName: cached.name,
             url: cached.url,
             description: cached.description,
@@ -242,7 +195,7 @@
             industry: cached.industry,
             founded: cached.founded,
             attributes,
-            weakIdentities: data.weakIdentities,
+            weakIdentities: cached.weakIdentities,
           })
         }
 
@@ -252,50 +205,6 @@
           const identityExists = identities.find(
             (i) => i.name === identity.name && i.platform === identity.platform,
           )
-=======
-    let attributes = existing?.attributes
-
-    if (data?.attributes) {
-      const temp = mergeWith({}, existing?.attributes, data?.attributes)
-      if (!isEqual(temp, existing?.attributes)) {
-        attributes = temp
-      }
-    }
-
-    if (existing) {
-      // if it does exists update it
-      const updateData: Partial<IOrganization> = {}
-      const fields = [
-        'name',
-        'displayName',
-        'url',
-        'description',
-        'emails',
-        'logo',
-        'tags',
-        'github',
-        'twitter',
-        'linkedin',
-        'crunchbase',
-        'employees',
-        'location',
-        'website',
-        'type',
-        'size',
-        'headline',
-        'industry',
-        'founded',
-        'attributes',
-      ]
-      fields.forEach((field) => {
-        if (cached[field] && !isEqual(cached[field], existing[field])) {
-          updateData[field] = cached[field]
-        }
-      })
-      if (Object.keys(updateData).length > 0) {
-        await this.repo.update(existing.id, updateData)
-      }
->>>>>>> 970d7083
 
           if (!identityExists) {
             // add the identity
