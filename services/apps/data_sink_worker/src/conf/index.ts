--- conflicted
+++ resolved
@@ -5,11 +5,7 @@
 import { ISqsClientConfig } from '@crowd/sqs'
 import { ITemporalConfig } from '@crowd/temporal'
 import config from 'config'
-<<<<<<< HEAD
 import { ISearchSyncApiConfig } from '@crowd/httpclients'
-
-=======
->>>>>>> 0cb5bc44
 export interface ISlackAlertingConfig {
   url: string
 }
@@ -59,10 +55,6 @@
   return sentimentConfig
 }
 
-<<<<<<< HEAD
-export const SEARCH_SYNC_API_CONFIG = (): ISearchSyncApiConfig => {
-  return config.get<ISearchSyncApiConfig>('searchSyncApi')
-=======
 let unleashConfig: IUnleashConfig | undefined
 export const UNLEASH_CONFIG = (): IUnleashConfig | undefined => {
   if (unleashConfig) return unleashConfig
@@ -83,5 +75,8 @@
   temporalConfig = config.get<IDataSinkWorkerTemporalConfig>('temporal')
 
   return temporalConfig
->>>>>>> 0cb5bc44
+}
+
+export const SEARCH_SYNC_API_CONFIG = (): ISearchSyncApiConfig => {
+  return config.get<ISearchSyncApiConfig>('searchSyncApi')
 }