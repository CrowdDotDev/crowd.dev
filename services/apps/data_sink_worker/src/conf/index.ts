--- conflicted
+++ resolved
@@ -1,7 +1,4 @@
-<<<<<<< HEAD
-=======
 import { SERVICE } from '@crowd/common'
->>>>>>> fc206f45
 import { IDatabaseConfig } from '@crowd/database'
 import { IUnleashConfig } from '@crowd/feature-flags'
 import { IRedisConfiguration } from '@crowd/redis'
@@ -62,11 +59,7 @@
 export const UNLEASH_CONFIG = (): IUnleashConfig | undefined => {
   if (unleashConfig) return unleashConfig
 
-<<<<<<< HEAD
-  unleashConfig = config.get<IUnleashConfig>('unleash')
-=======
   unleashConfig = Object.assign({ appName: SERVICE }, config.get<IUnleashConfig>('unleash'))
->>>>>>> fc206f45
 
   return unleashConfig
 }
