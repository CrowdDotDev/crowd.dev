import config from 'config'

import { IDatabaseConfig } from '@crowd/data-access-layer/src/database'
import { ISearchSyncApiConfig } from '@crowd/opensearch'
import { IQueueClientConfig } from '@crowd/queue'
import { IRedisConfiguration } from '@crowd/redis'
import { QueuePriorityLevel } from '@crowd/types'

export interface ISlackAlertingConfig {
  url: string
}

export interface IWorkerConfig {
  maxStreamRetries: number
  queuePriorityLevel: QueuePriorityLevel
}

let workerSettings: IWorkerConfig
export const WORKER_SETTINGS = (): IWorkerConfig => {
  if (workerSettings) return workerSettings

  workerSettings = config.get<IWorkerConfig>('worker')
  return workerSettings
}

let redisConfig: IRedisConfiguration
export const REDIS_CONFIG = (): IRedisConfiguration => {
  if (redisConfig) return redisConfig

  redisConfig = config.get<IRedisConfiguration>('redis')
  return redisConfig
}

let queueConfig: IQueueClientConfig
export const QUEUE_CONFIG = (): IQueueClientConfig => {
  if (queueConfig) return queueConfig

  queueConfig = config.get<IQueueClientConfig>('queue')
  return queueConfig
}

let dbConfig: IDatabaseConfig
export const DB_CONFIG = (): IDatabaseConfig => {
  if (dbConfig) return dbConfig

  dbConfig = config.get<IDatabaseConfig>('db')
  return dbConfig
}

let slackAlertingConfig: ISlackAlertingConfig
export const SLACK_ALERTING_CONFIG = (): ISlackAlertingConfig => {
  if (slackAlertingConfig) return slackAlertingConfig

  slackAlertingConfig = config.get<ISlackAlertingConfig>('slackAlerting')
  return slackAlertingConfig
}

<<<<<<< HEAD
let unleashConfig: IUnleashConfig | undefined
export const UNLEASH_CONFIG = (): IUnleashConfig | undefined => {
  if (unleashConfig) return unleashConfig

  unleashConfig = Object.assign({ appName: SERVICE }, config.get<IUnleashConfig>('unleash'))

  return unleashConfig
=======
export interface IDataSinkWorkerTemporalConfig extends ITemporalConfig {
  automationsTaskQueue: string
}

let temporalConfig: IDataSinkWorkerTemporalConfig | undefined
export const TEMPORAL_CONFIG = (): IDataSinkWorkerTemporalConfig | undefined => {
  if (temporalConfig) return temporalConfig

  temporalConfig = config.get<IDataSinkWorkerTemporalConfig>('temporal')

  return temporalConfig
>>>>>>> a409986d
}

export const SEARCH_SYNC_API_CONFIG = (): ISearchSyncApiConfig => {
  return config.get<ISearchSyncApiConfig>('searchSyncApi')
}<|MERGE_RESOLUTION|>--- conflicted
+++ resolved
@@ -55,29 +55,6 @@
   return slackAlertingConfig
 }
 
-<<<<<<< HEAD
-let unleashConfig: IUnleashConfig | undefined
-export const UNLEASH_CONFIG = (): IUnleashConfig | undefined => {
-  if (unleashConfig) return unleashConfig
-
-  unleashConfig = Object.assign({ appName: SERVICE }, config.get<IUnleashConfig>('unleash'))
-
-  return unleashConfig
-=======
-export interface IDataSinkWorkerTemporalConfig extends ITemporalConfig {
-  automationsTaskQueue: string
-}
-
-let temporalConfig: IDataSinkWorkerTemporalConfig | undefined
-export const TEMPORAL_CONFIG = (): IDataSinkWorkerTemporalConfig | undefined => {
-  if (temporalConfig) return temporalConfig
-
-  temporalConfig = config.get<IDataSinkWorkerTemporalConfig>('temporal')
-
-  return temporalConfig
->>>>>>> a409986d
-}
-
 export const SEARCH_SYNC_API_CONFIG = (): ISearchSyncApiConfig => {
   return config.get<ISearchSyncApiConfig>('searchSyncApi')
 }