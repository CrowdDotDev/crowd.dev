--- conflicted
+++ resolved
@@ -56,17 +56,8 @@
   return slackAlertingConfig
 }
 
-<<<<<<< HEAD
-export interface IDataSinkWorkerTemporalConfig extends ITemporalConfig {
-  automationsTaskQueue: string
-}
-
-let temporalConfig: IDataSinkWorkerTemporalConfig | undefined
-export const TEMPORAL_CONFIG = (): IDataSinkWorkerTemporalConfig | undefined => {
-=======
 let temporalConfig: ITemporalConfig | undefined
 export const TEMPORAL_CONFIG = (): ITemporalConfig | undefined => {
->>>>>>> 280c8a9e
   if (temporalConfig) return temporalConfig
 
   temporalConfig = config.get<ITemporalConfig>('temporal')
