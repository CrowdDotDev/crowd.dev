--- conflicted
+++ resolved
@@ -106,24 +106,7 @@
     await searchSyncWorkerEmitter.init()
     await dataWorkerEmitter.init()
 
-<<<<<<< HEAD
-    await Promise.all([
-      processOldResultsJob(
-        dbConnection,
-        qdbConnection,
-        redisClient,
-        nodejsWorkerEmitter,
-        searchSyncWorkerEmitter,
-        dataWorkerEmitter,
-        unleash,
-        temporal,
-        log,
-      ),
-      queue.start(),
-    ])
-=======
     await queue.start()
->>>>>>> 4ec9b20d
   } catch (err) {
     log.error({ err }, 'Failed to start queues!')
     process.exit(1)
