import { getDbConnection } from '@crowd/database'
import { getServiceTracer } from '@crowd/tracing'
import { getServiceLogger } from '@crowd/logging'
import { NodejsWorkerEmitter, getSqsClient } from '@crowd/sqs'
import {
  DB_CONFIG,
  SENTIMENT_CONFIG,
  SQS_CONFIG,
  REDIS_CONFIG,
  UNLEASH_CONFIG,
  TEMPORAL_CONFIG,
  SEARCH_SYNC_API_CONFIG,
} from './conf'
import { WorkerQueueReceiver } from './queue'
import { initializeSentimentAnalysis } from '@crowd/sentiment'
import { getRedisClient } from '@crowd/redis'
import { processOldResultsJob } from './jobs/processOldResults'
import { getUnleashClient } from '@crowd/feature-flags'
<<<<<<< HEAD
import { getTemporalClient } from '@crowd/temporal'
import { SearchSyncApiClient } from '@crowd/httpclients'
=======
import { Client as TemporalClient, getTemporalClient } from '@crowd/temporal'
>>>>>>> aa5993c2

const tracer = getServiceTracer()
const log = getServiceLogger()

const MAX_CONCURRENT_PROCESSING = 3
const PROCESSING_INTERVAL_MINUTES = 5

setImmediate(async () => {
  log.info('Starting data sink worker...')

  const unleash = await getUnleashClient(UNLEASH_CONFIG())

  let temporal: TemporalClient | undefined
  // temp for production
  if (TEMPORAL_CONFIG().serverUrl) {
    temporal = await getTemporalClient(TEMPORAL_CONFIG())
  }

  const sqsClient = getSqsClient(SQS_CONFIG())

  const dbConnection = await getDbConnection(DB_CONFIG(), MAX_CONCURRENT_PROCESSING)

  const redisClient = await getRedisClient(REDIS_CONFIG())

  if (SENTIMENT_CONFIG()) {
    initializeSentimentAnalysis(SENTIMENT_CONFIG())
  }

  const nodejsWorkerEmitter = new NodejsWorkerEmitter(sqsClient, tracer, log)

  const searchSyncApi = new SearchSyncApiClient(SEARCH_SYNC_API_CONFIG())

  const queue = new WorkerQueueReceiver(
    sqsClient,
    dbConnection,
    nodejsWorkerEmitter,
    redisClient,
    unleash,
    temporal,
    searchSyncApi,
    tracer,
    log,
    MAX_CONCURRENT_PROCESSING,
  )

  try {
    await nodejsWorkerEmitter.init()

    let processing = false
    setInterval(async () => {
      try {
        if (!processing) {
          processing = true
          await processOldResultsJob(
            dbConnection,
            redisClient,
            nodejsWorkerEmitter,
            searchSyncApi,
            unleash,
            temporal,
            log,
          )
        }
      } catch (err) {
        log.error(err, 'Failed to process old results!')
      } finally {
        processing = false
      }
    }, PROCESSING_INTERVAL_MINUTES * 60 * 1000)
    await queue.start()
  } catch (err) {
    log.error({ err }, 'Failed to start queues!')
    process.exit(1)
  }
})<|MERGE_RESOLUTION|>--- conflicted
+++ resolved
@@ -16,12 +16,8 @@
 import { getRedisClient } from '@crowd/redis'
 import { processOldResultsJob } from './jobs/processOldResults'
 import { getUnleashClient } from '@crowd/feature-flags'
-<<<<<<< HEAD
-import { getTemporalClient } from '@crowd/temporal'
+import { Client as TemporalClient, getTemporalClient } from '@crowd/temporal'
 import { SearchSyncApiClient } from '@crowd/httpclients'
-=======
-import { Client as TemporalClient, getTemporalClient } from '@crowd/temporal'
->>>>>>> aa5993c2
 
 const tracer = getServiceTracer()
 const log = getServiceLogger()
