--- conflicted
+++ resolved
@@ -15,11 +15,7 @@
 import { getRedisClient } from '@crowd/redis'
 import { processOldResultsJob } from './jobs/processOldResults'
 import { getUnleashClient } from '@crowd/feature-flags'
-<<<<<<< HEAD
-import { getTemporalClient } from '@crowd/temporal'
-=======
 import { Client as TemporalClient, getTemporalClient } from '@crowd/temporal'
->>>>>>> fc206f45
 
 const tracer = getServiceTracer()
 const log = getServiceLogger()
@@ -32,15 +28,11 @@
 
   const unleash = await getUnleashClient(UNLEASH_CONFIG())
 
-<<<<<<< HEAD
-  const temporal = await getTemporalClient(TEMPORAL_CONFIG())
-=======
   let temporal: TemporalClient | undefined
   // temp for production
   if (TEMPORAL_CONFIG().serverUrl) {
     temporal = await getTemporalClient(TEMPORAL_CONFIG())
   }
->>>>>>> fc206f45
 
   const sqsClient = getSqsClient(SQS_CONFIG())
 
