--- conflicted
+++ resolved
@@ -4,9 +4,6 @@
   QueuePriorityContextLoader,
   SearchSyncWorkerEmitter,
 } from '@crowd/common_services'
-<<<<<<< HEAD
-import { getClientSQL } from '@crowd/questdb'
-=======
 import { DbStore, getDbConnection } from '@crowd/data-access-layer/src/database'
 import DataSinkRepository from '@crowd/data-access-layer/src/old/apps/data_sink_worker/repo/dataSink.repo'
 import { getServiceLogger } from '@crowd/logging'
@@ -15,7 +12,7 @@
 import { Client as TemporalClient, getTemporalClient } from '@crowd/temporal'
 import { DB_CONFIG, QUEUE_CONFIG, REDIS_CONFIG, TEMPORAL_CONFIG } from '../conf'
 import DataSinkService from '../service/dataSink.service'
->>>>>>> 575e2a98
+import { getClientSQL } from '@crowd/questdb'
 
 const log = getServiceLogger()
 
@@ -54,11 +51,7 @@
 
   const service = new DataSinkService(
     store,
-<<<<<<< HEAD
     qdbStore,
-    nodejsWorkerEmitter,
-=======
->>>>>>> 575e2a98
     searchSyncWorkerEmitter,
     dataSinkWorkerEmitter,
     redis,
