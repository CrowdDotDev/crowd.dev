--- conflicted
+++ resolved
@@ -1,50 +1,35 @@
-<<<<<<< HEAD
-import { DB_CONFIG, REDIS_CONFIG, SENTIMENT_CONFIG, SQS_CONFIG } from '../conf'
-=======
-import { DB_CONFIG, REDIS_CONFIG, SQS_CONFIG } from '../conf'
->>>>>>> 964631d6
+import { DATABASE_IOC, DbStore } from '@crowd/database'
+import { IOC } from '@crowd/ioc'
+import { LOGGING_IOC, Logger } from '@crowd/logging'
+import { initializeSentimentAnalysis } from '@crowd/sentiment'
+import { APP_IOC_MODULE } from 'ioc'
+import { APP_IOC } from 'ioc_constants'
+import { SENTIMENT_CONFIG } from '../conf'
 import DataSinkRepository from '../repo/dataSink.repo'
 import DataSinkService from '../service/dataSink.service'
-import { DbStore, getDbConnection } from '@crowd/database'
-import { getServiceLogger } from '@crowd/logging'
-import { getRedisClient } from '@crowd/redis'
-import { initializeSentimentAnalysis } from '@crowd/sentiment'
-import { NodejsWorkerEmitter, SearchSyncWorkerEmitter, getSqsClient } from '@crowd/sqs'
-
-const log = getServiceLogger()
-
-const processArguments = process.argv.slice(2)
-
-if (processArguments.length !== 1) {
-  log.error('Expected 1 argument: resultIds')
-  process.exit(1)
-}
-
-const resultIds = processArguments[0].split(',')
 
 setImmediate(async () => {
-  const sqsClient = getSqsClient(SQS_CONFIG())
-  const redisClient = await getRedisClient(REDIS_CONFIG())
+  await APP_IOC_MODULE(3)
+  const ioc = IOC()
 
-  const nodejsWorkerEmitter = new NodejsWorkerEmitter(sqsClient, log)
-  await nodejsWorkerEmitter.init()
-  const searchSyncWorkerEmitter = new SearchSyncWorkerEmitter(sqsClient, log)
-  await searchSyncWorkerEmitter.init()
+  const log = ioc.get<Logger>(LOGGING_IOC.logger)
+
+  const processArguments = process.argv.slice(2)
+
+  if (processArguments.length !== 1) {
+    log.error('Expected 1 argument: resultIds')
+    process.exit(1)
+  }
+
+  const resultIds = processArguments[0].split(',')
 
   if (SENTIMENT_CONFIG()) {
     initializeSentimentAnalysis(SENTIMENT_CONFIG())
   }
 
-  const dbConnection = await getDbConnection(DB_CONFIG())
-  const store = new DbStore(log, dbConnection)
+  const store = ioc.get<DbStore>(DATABASE_IOC.store)
 
-  const service = new DataSinkService(
-    store,
-    nodejsWorkerEmitter,
-    searchSyncWorkerEmitter,
-    redisClient,
-    log,
-  )
+  const service = ioc.get<DataSinkService>(APP_IOC.dataSinkService)
 
   const repo = new DataSinkRepository(store, log)
   for (const resultId of resultIds) {
