--- conflicted
+++ resolved
@@ -45,19 +45,14 @@
   const dbConnection = await getDbConnection(DB_CONFIG())
   const store = new DbStore(log, dbConnection)
 
-<<<<<<< HEAD
-  const service = new DataSinkService(store, nodejsWorkerEmitter, redisClient, log)
-=======
   const service = new DataSinkService(
     store,
     nodejsWorkerEmitter,
-    searchSyncWorkerEmitter,
     redisClient,
     unleash,
     temporal,
     log,
   )
->>>>>>> 0cb5bc44
 
   const repo = new DataSinkRepository(store, log)
   for (const resultId of resultIds) {
