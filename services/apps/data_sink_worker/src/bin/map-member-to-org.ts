import {
  DB_CONFIG,
  SEARCH_SYNC_API_CONFIG,
  SQS_CONFIG,
  TEMPORAL_CONFIG,
  UNLEASH_CONFIG,
} from '../conf'
import { DbStore, getDbConnection } from '@crowd/database'
import { getServiceTracer } from '@crowd/tracing'
import { getServiceLogger } from '@crowd/logging'
import { DataSinkWorkerEmitter, NodejsWorkerEmitter, getSqsClient } from '@crowd/sqs'
import MemberRepository from '../repo/member.repo'
import MemberService from '../service/member.service'
import DataSinkRepository from '../repo/dataSink.repo'
import { OrganizationService } from '../service/organization.service'
import { getUnleashClient } from '@crowd/feature-flags'
<<<<<<< HEAD
import { getTemporalClient } from '@crowd/temporal'
import { SearchSyncApiClient } from '../../../../libs/httpclients/src/searchSyncApiClient'
=======
import { Client as TemporalClient, getTemporalClient } from '@crowd/temporal'
>>>>>>> aa5993c2

const tracer = getServiceTracer()
const log = getServiceLogger()

const processArguments = process.argv.slice(2)

if (processArguments.length !== 1) {
  log.error('Expected 1 argument: memberId')
  process.exit(1)
}

const memberId = processArguments[0]

setImmediate(async () => {
  const unleash = await getUnleashClient(UNLEASH_CONFIG())

  let temporal: TemporalClient | undefined
  // temp for production
  if (TEMPORAL_CONFIG().serverUrl) {
    temporal = await getTemporalClient(TEMPORAL_CONFIG())
  }

  const sqsClient = getSqsClient(SQS_CONFIG())
  const emitter = new DataSinkWorkerEmitter(sqsClient, tracer, log)
  await emitter.init()

  const dbConnection = await getDbConnection(DB_CONFIG())
  const store = new DbStore(log, dbConnection)

  const dataSinkRepo = new DataSinkRepository(store, log)
  const memberRepo = new MemberRepository(store, log)

  const nodejsWorkerEmitter = new NodejsWorkerEmitter(sqsClient, tracer, log)
  await nodejsWorkerEmitter.init()

  const searchSyncApi = new SearchSyncApiClient(SEARCH_SYNC_API_CONFIG())

  const memberService = new MemberService(
    store,
    nodejsWorkerEmitter,
    unleash,
    temporal,
    searchSyncApi,
    log,
  )
  const orgService = new OrganizationService(store, log)

  try {
    const member = await memberRepo.findById(memberId)

    if (!member) {
      log.error({ memberId }, 'Member not found!')
      process.exit(1)
    }

    log.info(`Processing memberId: ${member.id}`)

    const segmentIds = await dataSinkRepo.getSegmentIds(member.tenantId)
    const segmentId = segmentIds[segmentIds.length - 1] // leaf segment id

    if (member.emails) {
      log.info('Member emails:', JSON.stringify(member.emails))
      const orgs = await memberService.assignOrganizationByEmailDomain(
        member.tenantId,
        segmentId,
        null,
        member.emails,
      )

      if (orgs.length > 0) {
        log.info('Organizations found with matching email domains:', JSON.stringify(orgs))
        orgService.addToMember(member.tenantId, segmentId, member.id, orgs)

        for (const org of orgs) {
          await searchSyncApi.triggerOrganizationSync(org.id)
        }

        await searchSyncApi.triggerMemberSync(member.id)
        log.info('Done mapping member to organizations!')
      } else {
        log.info('No organizations found with matching email domains!')
      }
    } else {
      log.info('No emails found for member!')
    }

    process.exit(0)
  } catch (err) {
    log.error('Failed to map organizations for member!', err)
    process.exit(1)
  }
})<|MERGE_RESOLUTION|>--- conflicted
+++ resolved
@@ -14,12 +14,8 @@
 import DataSinkRepository from '../repo/dataSink.repo'
 import { OrganizationService } from '../service/organization.service'
 import { getUnleashClient } from '@crowd/feature-flags'
-<<<<<<< HEAD
-import { getTemporalClient } from '@crowd/temporal'
+import { Client as TemporalClient, getTemporalClient } from '@crowd/temporal'
 import { SearchSyncApiClient } from '../../../../libs/httpclients/src/searchSyncApiClient'
-=======
-import { Client as TemporalClient, getTemporalClient } from '@crowd/temporal'
->>>>>>> aa5993c2
 
 const tracer = getServiceTracer()
 const log = getServiceLogger()
