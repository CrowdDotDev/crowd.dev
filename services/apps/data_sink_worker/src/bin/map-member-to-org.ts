<<<<<<< HEAD
import { DB_CONFIG, SEARCH_SYNC_API_CONFIG, SQS_CONFIG } from '../conf'
=======
import { DB_CONFIG, SQS_CONFIG, TEMPORAL_CONFIG, UNLEASH_CONFIG } from '../conf'
>>>>>>> 0cb5bc44
import { DbStore, getDbConnection } from '@crowd/database'
import { getServiceTracer } from '@crowd/tracing'
import { getServiceLogger } from '@crowd/logging'
import { DataSinkWorkerEmitter, NodejsWorkerEmitter, getSqsClient } from '@crowd/sqs'
import MemberRepository from '../repo/member.repo'
import MemberService from '../service/member.service'
import DataSinkRepository from '../repo/dataSink.repo'
import { OrganizationService } from '../service/organization.service'
<<<<<<< HEAD
import { SearchSyncApiClient } from '../../../../libs/httpclients/src/searchSyncApiClient'
=======
import { getUnleashClient } from '@crowd/feature-flags'
import { getTemporalClient } from '@crowd/temporal'
>>>>>>> 0cb5bc44

const tracer = getServiceTracer()
const log = getServiceLogger()

const processArguments = process.argv.slice(2)

if (processArguments.length !== 1) {
  log.error('Expected 1 argument: memberId')
  process.exit(1)
}

const memberId = processArguments[0]

setImmediate(async () => {
  const unleash = await getUnleashClient(UNLEASH_CONFIG())

  const temporal = await getTemporalClient(TEMPORAL_CONFIG())

  const sqsClient = getSqsClient(SQS_CONFIG())
  const emitter = new DataSinkWorkerEmitter(sqsClient, tracer, log)
  await emitter.init()

  const dbConnection = await getDbConnection(DB_CONFIG())
  const store = new DbStore(log, dbConnection)

  const dataSinkRepo = new DataSinkRepository(store, log)
  const memberRepo = new MemberRepository(store, log)

  const nodejsWorkerEmitter = new NodejsWorkerEmitter(sqsClient, tracer, log)
  await nodejsWorkerEmitter.init()

  const searchSyncApi = new SearchSyncApiClient(SEARCH_SYNC_API_CONFIG())

<<<<<<< HEAD
  const memberService = new MemberService(store, nodejsWorkerEmitter, searchSyncApi, log)
=======
  const memberService = new MemberService(
    store,
    nodejsWorkerEmitter,
    searchSyncWorkerEmitter,
    unleash,
    temporal,
    log,
  )
>>>>>>> 0cb5bc44
  const orgService = new OrganizationService(store, log)

  try {
    const member = await memberRepo.findById(memberId)

    if (!member) {
      log.error({ memberId }, 'Member not found!')
      process.exit(1)
    }

    log.info(`Processing memberId: ${member.id}`)

    const segmentIds = await dataSinkRepo.getSegmentIds(member.tenantId)
    const segmentId = segmentIds[segmentIds.length - 1] // leaf segment id

    if (member.emails) {
      log.info('Member emails:', JSON.stringify(member.emails))
      const orgs = await memberService.assignOrganizationByEmailDomain(
        member.tenantId,
        segmentId,
        null,
        member.emails,
      )

      if (orgs.length > 0) {
        log.info('Organizations found with matching email domains:', JSON.stringify(orgs))
        orgService.addToMember(member.tenantId, segmentId, member.id, orgs)

        for (const org of orgs) {
          await searchSyncApi.triggerOrganizationSync(org.id)
        }

        await searchSyncApi.triggerMemberSync(member.id)
        log.info('Done mapping member to organizations!')
      } else {
        log.info('No organizations found with matching email domains!')
      }
    } else {
      log.info('No emails found for member!')
    }

    process.exit(0)
  } catch (err) {
    log.error('Failed to map organizations for member!', err)
    process.exit(1)
  }
})<|MERGE_RESOLUTION|>--- conflicted
+++ resolved
@@ -1,8 +1,4 @@
-<<<<<<< HEAD
-import { DB_CONFIG, SEARCH_SYNC_API_CONFIG, SQS_CONFIG } from '../conf'
-=======
-import { DB_CONFIG, SQS_CONFIG, TEMPORAL_CONFIG, UNLEASH_CONFIG } from '../conf'
->>>>>>> 0cb5bc44
+import { DB_CONFIG, SEARCH_SYNC_API_CONFIG, SQS_CONFIG, TEMPORAL_CONFIG, UNLEASH_CONFIG } from '../conf'
 import { DbStore, getDbConnection } from '@crowd/database'
 import { getServiceTracer } from '@crowd/tracing'
 import { getServiceLogger } from '@crowd/logging'
@@ -11,12 +7,9 @@
 import MemberService from '../service/member.service'
 import DataSinkRepository from '../repo/dataSink.repo'
 import { OrganizationService } from '../service/organization.service'
-<<<<<<< HEAD
-import { SearchSyncApiClient } from '../../../../libs/httpclients/src/searchSyncApiClient'
-=======
 import { getUnleashClient } from '@crowd/feature-flags'
 import { getTemporalClient } from '@crowd/temporal'
->>>>>>> 0cb5bc44
+import { SearchSyncApiClient } from '../../../../libs/httpclients/src/searchSyncApiClient'
 
 const tracer = getServiceTracer()
 const log = getServiceLogger()
@@ -50,18 +43,14 @@
 
   const searchSyncApi = new SearchSyncApiClient(SEARCH_SYNC_API_CONFIG())
 
-<<<<<<< HEAD
-  const memberService = new MemberService(store, nodejsWorkerEmitter, searchSyncApi, log)
-=======
   const memberService = new MemberService(
     store,
     nodejsWorkerEmitter,
-    searchSyncWorkerEmitter,
     unleash,
     temporal,
+    searchSyncApi,
     log,
   )
->>>>>>> 0cb5bc44
   const orgService = new OrganizationService(store, log)
 
   try {
