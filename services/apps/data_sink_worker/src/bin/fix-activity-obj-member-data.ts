--- conflicted
+++ resolved
@@ -1,9 +1,6 @@
 import { DbConnection, getDbConnection } from '@crowd/data-access-layer/src/database'
 import { getServiceLogger } from '@crowd/logging'
 import { DB_CONFIG } from '../conf'
-<<<<<<< HEAD
-import { IDbActivity } from 'repo/activity.data'
-=======
 
 import {
   getFilteredActivities,
@@ -11,92 +8,11 @@
   getMemberIdentityFromUsername,
   getTenantIds,
 } from '@crowd/data-access-layer/src/old/apps/data_sink_worker/scripts/fix-activity-obj-member-data'
->>>>>>> d8331408
 
 /* eslint-disable @typescript-eslint/no-explicit-any */
 
 const log = getServiceLogger()
 
-<<<<<<< HEAD
-async function getTenantIds(db: DbConnection): Promise<string[]> {
-  const results = await db.any(`select id from tenants`)
-  return results.map((result) => result.id)
-}
-
-async function getMemberIdentityFromUsername(
-  db: DbConnection,
-  tenantId: string,
-  username: string,
-): Promise<any> {
-  const result = await db.oneOrNone(
-    `
-      select "memberId", "username"
-      from "memberIdentities"
-      where "tenantId" = $(tenantId) 
-      and username = $(username)
-      and platform = 'github'
-      `,
-    { tenantId, username },
-  )
-  return result
-}
-
-async function getFilteredActivities(
-  db: DbConnection,
-  tenantId: string,
-  { offset = 0, countOnly = false },
-): Promise<{ rows: IDbActivity[]; count: number }> {
-  const countResult = await db.one(
-    `
-      select count(*)
-      from activities
-      where "tenantId" = $(tenantId) 
-      and type in ('pull_request-review-requested', 'pull_request-assigned') 
-      and "objectMemberId" is null 
-      and "objectMemberUsername" is null
-      `,
-    { tenantId },
-  )
-
-  if (countOnly) {
-    return { rows: [], count: countResult.count }
-  }
-
-  const results = await db.any(
-    `
-      select *
-      from activities
-      where "tenantId" = $(tenantId) 
-      and type in ('pull_request-review-requested', 'pull_request-assigned') 
-      and "objectMemberId" is null 
-      and "objectMemberUsername" is null
-      limit 100 offset $(offset)
-      `,
-    { tenantId, offset },
-  )
-
-  return { rows: results, count: countResult.count }
-}
-
-async function updateActivity(
-  db: DbConnection,
-  tenantId: string,
-  activityId: string,
-  objectMemberId: string,
-  objectMemberUsername: string,
-): Promise<void> {
-  await db.none(
-    `
-      update activities
-      set "objectMemberId" = $(objectMemberId), "objectMemberUsername" = $(objectMemberUsername)
-      where "tenantId" = $(tenantId) and id = $(activityId)
-      `,
-    { tenantId, activityId, objectMemberId, objectMemberUsername },
-  )
-}
-
-=======
->>>>>>> d8331408
 async function fixActivitiesWithoutObjectMemberData(
   db: DbConnection,
   tenantId: string,
