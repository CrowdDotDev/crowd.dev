--- conflicted
+++ resolved
@@ -1,44 +1,38 @@
-<<<<<<< HEAD
-=======
-import { DB_CONFIG, SQS_CONFIG } from '../conf'
->>>>>>> 964631d6
-import { DbStore, getDbConnection } from '@crowd/database'
-import { getServiceLogger } from '@crowd/logging'
+import { DATABASE_IOC, DbStore } from '@crowd/database'
+import { IOC } from '@crowd/ioc'
+import { LOGGING_IOC, Logger } from '@crowd/logging'
 import {
   DataSinkWorkerEmitter,
   NodejsWorkerEmitter,
+  SQS_IOC,
   SearchSyncWorkerEmitter,
-  getSqsClient,
+  SqsClient,
 } from '@crowd/sqs'
-<<<<<<< HEAD
-import { SQS_CONFIG, DB_CONFIG } from '../conf'
+import { APP_IOC_MODULE } from 'ioc'
 import DataSinkRepository from '../repo/dataSink.repo'
 import MemberRepository from '../repo/member.repo'
-=======
-import MemberRepository from '../repo/member.repo'
-import DataSinkRepository from '../repo/dataSink.repo'
->>>>>>> 964631d6
 import MemberService from '../service/member.service'
 import { OrganizationService } from '../service/organization.service'
 
-const log = getServiceLogger()
+setImmediate(async () => {
+  await APP_IOC_MODULE(3)
+  const ioc = IOC()
+  const log = ioc.get<Logger>(LOGGING_IOC.logger)
 
-const processArguments = process.argv.slice(2)
+  const processArguments = process.argv.slice(2)
 
-if (processArguments.length !== 1) {
-  log.error('Expected 1 argument: tenantId')
-  process.exit(1)
-}
+  if (processArguments.length !== 1) {
+    log.error('Expected 1 argument: tenantId')
+    process.exit(1)
+  }
 
-const tenantId = processArguments[0]
+  const tenantId = processArguments[0]
 
-setImmediate(async () => {
-  const sqsClient = getSqsClient(SQS_CONFIG())
+  const sqsClient = ioc.get<SqsClient>(SQS_IOC.client)
   const emitter = new DataSinkWorkerEmitter(sqsClient, log)
   await emitter.init()
 
-  const dbConnection = await getDbConnection(DB_CONFIG())
-  const store = new DbStore(log, dbConnection)
+  const store = ioc.get<DbStore>(DATABASE_IOC.store)
 
   const dataSinkRepo = new DataSinkRepository(store, log)
   const memberRepo = new MemberRepository(store, log)
@@ -46,11 +40,11 @@
   const segmentIds = await dataSinkRepo.getSegmentIds(tenantId)
   const segmentId = segmentIds[segmentIds.length - 1] // leaf segment id
 
-  const nodejsWorkerEmitter = new NodejsWorkerEmitter(sqsClient, log)
-  await nodejsWorkerEmitter.init()
+  const nodejsWorkerEmitter = ioc.get<NodejsWorkerEmitter>(SQS_IOC.emitters.nodejsWorker)
 
-  const searchSyncWorkerEmitter = new SearchSyncWorkerEmitter(sqsClient, log)
-  await searchSyncWorkerEmitter.init()
+  const searchSyncWorkerEmitter = ioc.get<SearchSyncWorkerEmitter>(
+    SQS_IOC.emitters.searchSyncWorker,
+  )
 
   const memberService = new MemberService(store, nodejsWorkerEmitter, searchSyncWorkerEmitter, log)
   const orgService = new OrganizationService(store, log)
