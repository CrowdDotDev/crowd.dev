{
  "db": {},
  "queue": {},
  "redis": {},
<<<<<<< HEAD
  "temporal": {
    "automationsTaskQueue": "automations"
  },
=======
  "temporal": {},
>>>>>>> 280c8a9e
  "worker": {
    "maxStreamRetries": 5,
    "queuePriorityLevel": "normal"
  }
}<|MERGE_RESOLUTION|>--- conflicted
+++ resolved
@@ -2,13 +2,7 @@
   "db": {},
   "queue": {},
   "redis": {},
-<<<<<<< HEAD
-  "temporal": {
-    "automationsTaskQueue": "automations"
-  },
-=======
   "temporal": {},
->>>>>>> 280c8a9e
   "worker": {
     "maxStreamRetries": 5,
     "queuePriorityLevel": "normal"
