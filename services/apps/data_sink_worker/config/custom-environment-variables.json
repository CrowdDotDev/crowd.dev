--- conflicted
+++ resolved
@@ -33,12 +33,8 @@
   },
   "temporal": {
     "serverUrl": "CROWD_TEMPORAL_SERVER_URL",
-<<<<<<< HEAD
-    "namespace": "CROWD_TEMPORAL_NAMESPACE"
-=======
     "namespace": "CROWD_TEMPORAL_NAMESPACE",
     "certificate": "CROWD_TEMPORAL_CERTIFICATE",
     "privateKey": "CROWD_TEMPORAL_PRIVATE_KEY"
->>>>>>> fc206f45
   }
 }