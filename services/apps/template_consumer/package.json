--- conflicted
+++ resolved
@@ -12,34 +12,13 @@
     "tsc-check": "tsc --noEmit"
   },
   "dependencies": {
-<<<<<<< HEAD
-    "@crowd/archetype-consumer": "file:../../archetypes/consumer",
-    "@crowd/archetype-standard": "file:../../archetypes/standard",
-    "@crowd/common": "file:../../libs/common",
-    "@crowd/types": "file:../../libs/types",
-    "@types/node": "^20.8.2",
-    "ts-node": "^10.9.1",
-    "tsconfig-paths": "^4.2.0",
-=======
     "@crowd/archetype-consumer": "workspace:*",
     "@crowd/archetype-standard": "workspace:*",
     "tsx": "^4.7.1",
->>>>>>> b34af29e
     "typescript": "^5.2.2"
   },
   "devDependencies": {
     "@types/node": "^20.8.2",
-<<<<<<< HEAD
-    "@types/uuid": "~9.0.6",
-    "@typescript-eslint/eslint-plugin": "^6.7.4",
-    "@typescript-eslint/parser": "^6.7.4",
-    "eslint": "^8.50.0",
-    "eslint-config-prettier": "^9.0.0",
-    "eslint-plugin-prettier": "^5.0.0",
-    "nodemon": "^3.0.1",
-    "prettier": "^3.0.3"
-=======
     "nodemon": "^3.0.1"
->>>>>>> b34af29e
   }
 }