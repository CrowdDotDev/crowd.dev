--- conflicted
+++ resolved
@@ -22,44 +22,32 @@
   console.log('llm workflow')
 
   for (const memberCouple of args.memberCouples) {
-<<<<<<< HEAD
     const members = await memberActivitiesProxy.getMembersForLLMConsumption(memberCouple)
-    const res = await commonActivitiesProxy.getLLMResult(members, args.modelId, args.prompt)
-=======
-    console.log(`Asking LLM if [${memberCouple[0]}] and [${memberCouple[1]}] are same.`)
-    const members = await activity.getMembersForLLMConsumption(memberCouple)
-    if (members.length !== 2) {
-      console.log(`Member(s) were not found in the db for couple [${memberCouple}] skipping!`)
-      continue
-    }
-    const res = await activity.getLLMResult(
+    const res = await commonActivitiesProxy.getLLMResult(
       members,
       args.modelId,
       args.prompt,
       args.region,
       args.modelSpecificArgs,
     )
->>>>>>> 7a374ff8
     const result: ILLMResult = JSON.parse(res)
     console.log(`Raw res: `)
     console.log(result)
-    // const textResponse =
-    //   result.generation.replace(/`/g, '').trim() === 'true' ? 'similar' : 'not similar'
-    // console.log(`LLM thinks that ${memberCouple[0]} and ${memberCouple[1]} are ${textResponse}`)
   }
 
   for (const organizationCouple of args.organizationCouples) {
     const organizations = await organizationActivitiesProxy.getOrganizationsForLLMConsumption(
       organizationCouple,
     )
-    const res = await commonActivitiesProxy.getLLMResult(organizations, args.modelId, args.prompt)
+    const res = await commonActivitiesProxy.getLLMResult(
+      organizations,
+      args.modelId,
+      args.prompt,
+      args.region,
+      args.modelSpecificArgs,
+    )
     const result: ILLMResult = JSON.parse(res)
     console.log(`Raw res: `)
     console.log(result)
-    const textResponse =
-      result.generation.replace(/`/g, '').trim() === 'true' ? 'similar' : 'not similar'
-    console.log(
-      `LLM thinks that ${organizationCouple[0]} and ${organizationCouple[1]} are ${textResponse}`,
-    )
   }
 }