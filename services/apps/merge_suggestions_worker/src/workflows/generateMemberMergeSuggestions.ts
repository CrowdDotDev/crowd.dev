--- conflicted
+++ resolved
@@ -1,20 +1,11 @@
 import { proxyActivities, continueAsNew } from '@temporalio/workflow'
 import * as activities from '../activities/memberMergeSuggestions'
 
-<<<<<<< HEAD
-import { IMemberMergeSuggestion } from '@crowd/types'
 import {
   IMemberPartialAggregatesOpensearch,
   IProcessGenerateMemberMergeSuggestionsArgs,
 } from '../types'
-=======
-import {
-  IMemberMergeSuggestion,
-  IProcessGenerateMemberMergeSuggestionsArgs,
-  MemberMergeSuggestionTable,
-} from '@crowd/types'
-import { IMemberPartialAggregatesOpensearch } from '../types'
->>>>>>> 268e005d
+import { IMemberMergeSuggestion, MemberMergeSuggestionTable } from '@crowd/types'
 import { chunkArray } from '../utils'
 
 const activity = proxyActivities<typeof activities>({ startToCloseTimeout: '1 minute' })
