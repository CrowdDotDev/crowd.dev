--- conflicted
+++ resolved
@@ -10,25 +10,14 @@
 } from '@crowd/types'
 import { svc } from '../main'
 
-<<<<<<< HEAD
-import { IOrganizationPartialAggregatesOpensearch, ISimilarOrganizationOpensearch } from '../types'
-=======
 import { ISimilarOrganizationOpensearch, ISimilarityFilter } from '../types'
->>>>>>> 4bef6149
 import OrganizationMergeSuggestionsRepository from '@crowd/data-access-layer/src/old/apps/merge_suggestions_worker/organizationMergeSuggestions.repo'
 import { hasLfxMembership } from '@crowd/data-access-layer/src/lfx_memberships'
 import { prefixLength } from '../utils'
 import OrganizationSimilarityCalculator from '../organizationSimilarityCalculator'
-<<<<<<< HEAD
-import { findOrgsForMergeSuggestions } from '@crowd/data-access-layer'
-import { pgpQx } from '@crowd/data-access-layer/src/queryExecutor'
-=======
 import { QueryExecutor, pgpQx } from '@crowd/data-access-layer/src/queryExecutor'
-
-import { queryOrgs, OrganizationField, findOrgById } from '@crowd/data-access-layer/src/orgs'
 import { buildFullOrgForMergeSuggestions } from '@crowd/opensearch'
 import { fetchOrgIdentities, findOrgAttributes } from '@crowd/data-access-layer/src/organizations'
->>>>>>> 4bef6149
 
 export async function getOrganizations(
   tenantId: string,
@@ -39,32 +28,6 @@
 ): Promise<IOrganizationBaseForMergeSuggestions[]> {
   try {
     const qx = pgpQx(svc.postgres.reader.connection())
-<<<<<<< HEAD
-    const rows = await findOrgsForMergeSuggestions(
-      qx,
-      tenantId,
-      batchSize,
-      afterOrganizationId,
-      lastGeneratedAt,
-    )
-
-    return rows.map((org) => ({
-      uuid_organizationId: org.id,
-      uuid_arr_noMergeIds: org.noMergeIds,
-      keyword_displayName: org.displayName,
-      nested_identities: org.identities.map((identity) => ({
-        string_platform: identity.platform,
-        string_name: identity.name,
-        keyword_name: identity.name,
-        string_url: identity.url,
-      })),
-      string_location: org.location,
-      string_industry: org.industry,
-      string_website: org.website,
-      string_ticker: org.ticker,
-      int_activityCount: org.activityCount,
-    }))
-=======
     const rows = await queryOrgs(qx, {
       filter: {
         and: [
@@ -86,7 +49,6 @@
     })
 
     return rows
->>>>>>> 4bef6149
   } catch (err) {
     throw new Error(err)
   }
