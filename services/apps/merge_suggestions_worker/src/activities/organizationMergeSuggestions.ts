import {
<<<<<<< HEAD
  ILLMConsumableOrganization,
  IOrganizationMergeSuggestion,
  OpenSearchIndex,
=======
  IOrganizationMergeSuggestion,
  OpenSearchIndex,
  OrganizationMergeSuggestionTable,
>>>>>>> 268e005d
} from '@crowd/types'
import { svc } from '../main'

import {
  IOrganizationPartialAggregatesOpensearch,
  IOrganizationPartialAggregatesOpensearchRawResult,
  IOrganizationQueryBody,
  ISimilarOrganizationOpensearch,
} from '../types'
import OrganizationMergeSuggestionsRepository from '@crowd/data-access-layer/src/old/apps/merge_suggestions_worker/organizationMergeSuggestions.repo'
import { hasLfxMembership } from '@crowd/data-access-layer/src/lfx_memberships'
import { prefixLength } from '../utils'
import OrganizationSimilarityCalculator from '../organizationSimilarityCalculator'
import { pgpQx } from '@crowd/data-access-layer/src/queryExecutor'

export async function getOrganizations(
  tenantId: string,
  batchSize: number,
  afterOrganizationId?: string,
  lastGeneratedAt?: string,
): Promise<IOrganizationPartialAggregatesOpensearch[]> {
  try {
    const queryBody: IOrganizationQueryBody = {
      from: 0,
      size: batchSize,
      query: {
        bool: {
          filter: [
            {
              term: {
                uuid_tenantId: tenantId,
              },
            },
            {
              exists: {
                field: 'keyword_displayName',
              },
            },
          ],
        },
      },
      sort: {
        [`uuid_organizationId`]: 'asc',
      },
      collapse: {
        field: 'uuid_organizationId',
      },
      _source: [
        'uuid_organizationId',
        'nested_identities',
        'uuid_arr_noMergeIds',
        'keyword_displayName',
        'string_location',
        'string_industry',
        'string_website',
        'string_ticker',
        'int_activityCount',
      ],
    }

    if (afterOrganizationId) {
      queryBody.query.bool.filter.push({
        range: {
          uuid_organizationId: {
            gt: afterOrganizationId,
          },
        },
      })
    }

    if (lastGeneratedAt) {
      queryBody.query.bool.filter.push({
        range: {
          date_createdAt: {
            gt: new Date(lastGeneratedAt).toISOString(),
          },
        },
      })
    }

    const organizations: IOrganizationPartialAggregatesOpensearchRawResult[] =
      (
        await svc.opensearch.client.search({
          index: OpenSearchIndex.ORGANIZATIONS,
          body: queryBody,
        })
      ).body?.hits?.hits || []

    return organizations.map((organization) => organization._source)
  } catch (err) {
    throw new Error(err)
  }
}

export async function findTenantsLatestOrganizationSuggestionGeneratedAt(
  tenantId: string,
): Promise<string> {
  const organizationMergeSuggestionsRepo = new OrganizationMergeSuggestionsRepository(
    svc.postgres.writer.connection(),
    svc.log,
  )
  return organizationMergeSuggestionsRepo.findTenantsLatestOrganizationSuggestionGeneratedAt(
    tenantId,
  )
}

export async function updateOrganizationMergeSuggestionsLastGeneratedAt(
  tenantId: string,
): Promise<void> {
  const organizationMergeSuggestionsRepo = new OrganizationMergeSuggestionsRepository(
    svc.postgres.writer.connection(),
    svc.log,
  )
  await organizationMergeSuggestionsRepo.updateOrganizationMergeSuggestionsLastGeneratedAt(tenantId)
}

export async function getOrganizationMergeSuggestions(
  tenantId: string,
  organization: IOrganizationPartialAggregatesOpensearch,
): Promise<IOrganizationMergeSuggestion[]> {
  const mergeSuggestions: IOrganizationMergeSuggestion[] = []
  const organizationMergeSuggestionsRepo = new OrganizationMergeSuggestionsRepository(
    svc.postgres.writer.connection(),
    svc.log,
  )

  if (organization.nested_identities.length === 0) {
    return []
  }

  const identitiesPartialQuery = {
    should: [
      {
        term: {
          [`keyword_displayName`]: organization.keyword_displayName,
        },
      },
      {
        nested: {
          path: 'nested_weakIdentities',
          query: {
            bool: {
              should: [],
              boost: 1000,
              minimum_should_match: 1,
            },
          },
        },
      },
      {
        nested: {
          path: 'nested_identities',
          query: {
            bool: {
              should: [],
              boost: 1,
              minimum_should_match: 1,
            },
          },
        },
      },
    ],
    minimum_should_match: 1,
    must_not: [
      {
        term: {
          uuid_organizationId: organization.uuid_organizationId,
        },
      },
    ],
    must: [
      {
        term: {
          uuid_tenantId: tenantId,
        },
      },
    ],
  }
  let hasFuzzySearch = false

  for (const identity of organization.nested_identities) {
    if (identity.string_name.length > 0) {
      // weak identity search
      identitiesPartialQuery.should[1].nested.query.bool.should.push({
        bool: {
          must: [
            { match: { [`nested_weakIdentities.keyword_name`]: identity.string_name } },
            {
              match: {
                [`nested_weakIdentities.string_platform`]: identity.string_platform,
              },
            },
          ],
        },
      })

      // some identities have https? in the beginning, resulting in false positive suggestions
      // remove these when making fuzzy, wildcard and prefix searches
      const cleanedIdentityName = identity.string_name.replace(/^https?:\/\//, '')

      // only do fuzzy/wildcard/partial search when identity name is not all numbers (like linkedin organization profiles)
      if (Number.isNaN(Number(identity.string_name))) {
        hasFuzzySearch = true
        // fuzzy search for identities
        identitiesPartialQuery.should[2].nested.query.bool.should.push({
          match: {
            [`nested_identities.keyword_name`]: {
              query: cleanedIdentityName,
              prefix_length: 1,
              fuzziness: 'auto',
            },
          },
        })

        // also check for prefix for identities that has more than 5 characters and no whitespace
        if (identity.string_name.length > 5 && identity.string_name.indexOf(' ') === -1) {
          identitiesPartialQuery.should[2].nested.query.bool.should.push({
            prefix: {
              [`nested_identities.keyword_name`]: {
                value: cleanedIdentityName.slice(0, prefixLength(cleanedIdentityName)),
              },
            },
          })
        }
      }
    }
  }

  // check if we have any actual identity searches, if not remove it from the query
  if (!hasFuzzySearch) {
    identitiesPartialQuery.should.pop()
  }

  const noMergeIds = await organizationMergeSuggestionsRepo.findNoMergeIds(
    organization.uuid_organizationId,
  )

  if (noMergeIds && noMergeIds.length > 0) {
    for (const noMergeId of noMergeIds) {
      identitiesPartialQuery.must_not.push({
        term: {
          uuid_organizationId: noMergeId,
        },
      })
    }
  }

  const similarOrganizationsQueryBody = {
    query: {
      bool: identitiesPartialQuery,
    },
    collapse: {
      field: 'uuid_organizationId',
    },
    _source: [
      'uuid_organizationId',
      'nested_identities',
      'nested_weakIdentities',
      'keyword_displayName',
      'string_location',
      'string_industry',
      'string_website',
      'string_ticker',
      'int_activityCount',
    ],
  }

  const qx = pgpQx(svc.postgres.reader.connection())
  const primaryOrgWithLfxMembership = await hasLfxMembership(qx, {
    tenantId,
    organizationId: organization.uuid_organizationId,
  })

  let organizationsToMerge: ISimilarOrganizationOpensearch[]

  try {
    organizationsToMerge =
      (
        await svc.opensearch.client.search({
          index: OpenSearchIndex.ORGANIZATIONS,
          body: similarOrganizationsQueryBody,
        })
      ).body?.hits?.hits || []
  } catch (e) {
    svc.log.info(
      { error: e, query: identitiesPartialQuery },
      'Error while searching for similar organizations!',
    )
    throw e
  }

  for (const organizationToMerge of organizationsToMerge) {
    const secondaryOrgWithLfxMembership = await hasLfxMembership(qx, {
      tenantId,
      organizationId: organizationToMerge._source.uuid_organizationId,
    })

    if (primaryOrgWithLfxMembership && secondaryOrgWithLfxMembership) {
      continue
    }

    const similarityConfidenceScore = OrganizationSimilarityCalculator.calculateSimilarity(
      organization,
      organizationToMerge._source,
    )

    const organizationsSorted = [organization, organizationToMerge._source].sort((a, b) => {
      if (
        a.nested_identities.length > b.nested_identities.length ||
        (a.nested_identities.length === b.nested_identities.length &&
          a.int_activityCount > b.int_activityCount)
      ) {
        return -1
      } else if (
        a.nested_identities.length < b.nested_identities.length ||
        (a.nested_identities.length === b.nested_identities.length &&
          a.int_activityCount < b.int_activityCount)
      ) {
        return 1
      }
      return 0
    })

    mergeSuggestions.push({
      similarity: similarityConfidenceScore,
      organizations: [
        organizationsSorted[0].uuid_organizationId,
        organizationsSorted[1].uuid_organizationId,
      ],
    })
  }

  return mergeSuggestions
}

export async function addOrganizationToMerge(
  suggestions: IOrganizationMergeSuggestion[],
  table: OrganizationMergeSuggestionTable,
): Promise<void> {
<<<<<<< HEAD
  const organizationMergeSuggestionsRepo = new OrganizationMergeSuggestionsRepository(
    svc.postgres.writer.connection(),
    svc.log,
  )
  await organizationMergeSuggestionsRepo.addToMerge(suggestions)
}

export async function getOrganizationsForLLMConsumption(
  organizationIds: string[],
): Promise<ILLMConsumableOrganization[]> {
  const memberMergeSuggestionsRepo = new OrganizationMergeSuggestionsRepository(
    svc.postgres.writer.connection(),
    svc.log,
  )
  return memberMergeSuggestionsRepo.getOrganizations(organizationIds)
=======
  if (suggestions.length > 0) {
    const organizationMergeSuggestionsRepo = new OrganizationMergeSuggestionsRepository(
      svc.postgres.writer.connection(),
      svc.log,
    )
    await organizationMergeSuggestionsRepo.addToMerge(suggestions, table)
  }
>>>>>>> 268e005d
}<|MERGE_RESOLUTION|>--- conflicted
+++ resolved
@@ -1,13 +1,8 @@
 import {
-<<<<<<< HEAD
   ILLMConsumableOrganization,
   IOrganizationMergeSuggestion,
   OpenSearchIndex,
-=======
-  IOrganizationMergeSuggestion,
-  OpenSearchIndex,
   OrganizationMergeSuggestionTable,
->>>>>>> 268e005d
 } from '@crowd/types'
 import { svc } from '../main'
 
@@ -347,12 +342,13 @@
   suggestions: IOrganizationMergeSuggestion[],
   table: OrganizationMergeSuggestionTable,
 ): Promise<void> {
-<<<<<<< HEAD
-  const organizationMergeSuggestionsRepo = new OrganizationMergeSuggestionsRepository(
-    svc.postgres.writer.connection(),
-    svc.log,
-  )
-  await organizationMergeSuggestionsRepo.addToMerge(suggestions)
+  if (suggestions.length > 0) {
+    const organizationMergeSuggestionsRepo = new OrganizationMergeSuggestionsRepository(
+      svc.postgres.writer.connection(),
+      svc.log,
+    )
+    await organizationMergeSuggestionsRepo.addToMerge(suggestions, table)
+  }
 }
 
 export async function getOrganizationsForLLMConsumption(
@@ -363,13 +359,4 @@
     svc.log,
   )
   return memberMergeSuggestionsRepo.getOrganizations(organizationIds)
-=======
-  if (suggestions.length > 0) {
-    const organizationMergeSuggestionsRepo = new OrganizationMergeSuggestionsRepository(
-      svc.postgres.writer.connection(),
-      svc.log,
-    )
-    await organizationMergeSuggestionsRepo.addToMerge(suggestions, table)
-  }
->>>>>>> 268e005d
 }