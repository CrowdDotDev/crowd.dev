import { NANGO_CONFIG } from '../conf'
<<<<<<< HEAD
import { AutomationRepository } from '../repo/automation.repo'
import { AutomationExecutionRepository } from '../repo/automationExecution.repo'
import { IDbIntegration } from '../repo/integration.data'
import { IntegrationRepository } from '../repo/integration.repo'
import { OrganizationRepository } from '../repo/organization.repo'
import { singleOrDefault } from '@crowd/common'
import { DATABASE_IOC, DbStore } from '@crowd/database'
=======
import { Entity, IOrganization, IOrganizationSyncRemoteData } from '@crowd/types'
import { singleOrDefault } from '@crowd/common'
import { DbStore } from '@crowd/database'
import { Logger, LoggerBase } from '@crowd/logging'
import { IntegrationRepository } from '../repo/integration.repo'
>>>>>>> 964631d6
import {
  IBatchCreateOrganizationsResult,
  IBatchUpdateOrganizationsResult,
  IIntegrationProcessRemoteSyncContext,
  INTEGRATION_SERVICES,
} from '@crowd/integrations'
<<<<<<< HEAD
import { LOGGING_IOC, Logger, getChildLogger } from '@crowd/logging'
import { Entity, IOrganization, IOrganizationSyncRemoteData } from '@crowd/types'
import { inject, injectable } from 'inversify'

@injectable()
export class OrganizationSyncService {
  private log: Logger
=======
import { OrganizationRepository } from '../repo/organization.repo'
import { IDbIntegration } from '../repo/integration.data'
import { AutomationRepository } from '../repo/automation.repo'
import { AutomationExecutionRepository } from '../repo/automationExecution.repo'
>>>>>>> 964631d6

  private readonly organizationRepo: OrganizationRepository
  private readonly integrationRepo: IntegrationRepository
  private readonly automationRepo: AutomationRepository
  private readonly automationExecutionRepo: AutomationExecutionRepository

  constructor(
    @inject(DATABASE_IOC.store)
    store: DbStore,
    @inject(LOGGING_IOC.logger)
    parentLog: Logger,
  ) {
    this.log = getChildLogger('organization-sync-service', parentLog)

    this.integrationRepo = new IntegrationRepository(store, this.log)
    this.organizationRepo = new OrganizationRepository(store, this.log)
    this.automationRepo = new AutomationRepository(store, this.log)
    this.automationExecutionRepo = new AutomationExecutionRepository(store, this.log)
  }

  public async syncOrganization(
    tenantId: string,
    integrationId: string,
    organizationId: string,
    syncRemoteId: string,
  ): Promise<void> {
    const integration = await this.integrationRepo.findById(integrationId)

    const organization = await this.organizationRepo.findOrganization(
      organizationId,
      tenantId,
      integration.segmentId,
    )

    const syncRemote = await this.organizationRepo.findSyncRemoteById(syncRemoteId)

    const oranizationsToCreate = []
    const organizationsToUpdate = []

    if (syncRemote.sourceId) {
      organization.attributes = {
        ...organization.attributes,
        sourceId: {
          ...(organization.attributes.sourceId || {}),
          [integration.platform]: syncRemote.sourceId,
        },
      }
      organizationsToUpdate.push(organization)
    } else {
      oranizationsToCreate.push(organization)
    }

    const service = singleOrDefault(INTEGRATION_SERVICES, (s) => s.type === integration.platform)

    this.log.info(`Syncing organization ${organizationId} to ${integration.platform} remote!`)

    if (service.processSyncRemote) {
      const context: IIntegrationProcessRemoteSyncContext = {
        integration,
        log: this.log,
        serviceSettings: {
          nangoId: `${tenantId}-${integration.platform}`,
          nangoUrl: NANGO_CONFIG().url,
          nangoSecretKey: NANGO_CONFIG().secretKey,
        },
        tenantId,
      }

      const { created, updated } = await service.processSyncRemote<IOrganization>(
        oranizationsToCreate,
        organizationsToUpdate,
        Entity.ORGANIZATIONS,
        context,
      )

      if (created.length > 0) {
        const orgCreated = created[0] as IBatchCreateOrganizationsResult
        await this.organizationRepo.setSyncRemoteSourceId(syncRemoteId, orgCreated.sourceId)
        await this.organizationRepo.setLastSyncedAtBySyncRemoteId(
          syncRemoteId,
          orgCreated.lastSyncedPayload,
        )
      }

      if (updated.length > 0) {
        const orgUpdated = updated[0] as IBatchUpdateOrganizationsResult
        await this.organizationRepo.setLastSyncedAtBySyncRemoteId(
          syncRemoteId,
          orgUpdated.lastSyncedPayload,
        )
      }
    } else {
      this.log.warn(`Integration ${integration.platform} has no processSyncRemote function!`)
    }
  }

  public async syncAllMarkedOrganizations(
    tenantId: string,
    integrationId: string,
    batchSize = 100,
  ): Promise<void> {
    const integration: IDbIntegration = await this.integrationRepo.findById(integrationId)

    let markedOrganizations: IOrganizationSyncRemoteData[]
    let offset

    do {
      const organizationsToCreate: IOrganization[] = []
      const organizationsToUpdate: IOrganization[] = []

      offset = markedOrganizations ? offset + batchSize : 0

      markedOrganizations = await this.organizationRepo.findMarkedOrganizations(
        integration.id,
        batchSize,
        offset,
      )

      for (const organizationToSync of markedOrganizations) {
        this.log.info(
          `Syncing organization ${organizationToSync.organizationId} to ${integration.platform} remote!`,
        )

        const organization = await this.organizationRepo.findOrganization(
          organizationToSync.organizationId,
          tenantId,
          integration.segmentId,
        )

        if (organizationToSync.sourceId) {
          // append sourceId to object - it'll be used for updating the remote counterpart
          organization.attributes = organization.attributes || {}

          organization.attributes = {
            ...organization.attributes,
            sourceId: {
              ...(organization.attributes.sourceId || {}),
              [integration.platform]: organizationToSync.sourceId,
            },
          }
          organizationsToUpdate.push(organization)
        } else {
          organizationsToCreate.push(organization)
        }
      }

      const service = singleOrDefault(INTEGRATION_SERVICES, (s) => s.type === integration.platform)

      if (service.processSyncRemote) {
        const context: IIntegrationProcessRemoteSyncContext = {
          integration,
          log: this.log,
          serviceSettings: {
            nangoId: `${tenantId}-${integration.platform}`,
            nangoUrl: NANGO_CONFIG().url,
            nangoSecretKey: NANGO_CONFIG().secretKey,
          },
          tenantId,
        }

        const { created, updated } = await service.processSyncRemote<IOrganization>(
          organizationsToCreate,
          organizationsToUpdate,
          Entity.ORGANIZATIONS,
          context,
        )

        for (const newOrganization of created as IBatchCreateOrganizationsResult[]) {
          await this.organizationRepo.setIntegrationSourceId(
            newOrganization.organizationId,
            integration.id,
            newOrganization.sourceId,
          )

          await this.organizationRepo.setLastSyncedAt(
            newOrganization.organizationId,
            integration.id,
            newOrganization.lastSyncedPayload,
          )
        }

        for (const updatedOrganization of updated as IBatchUpdateOrganizationsResult[]) {
          await this.organizationRepo.setLastSyncedAt(
            updatedOrganization.organizationId,
            integration.id,
            updatedOrganization.lastSyncedPayload,
          )
        }
      } else {
        this.log.warn(`Integration ${integration.platform} has no processSyncRemote function!`)
      }
    } while (markedOrganizations.length > 0)
  }

  public async syncAllFilteredOrganizations(
    tenantId: string,
    integrationId: string,
    automationId: string,
    batchSize = 50,
  ) {
    const integration: IDbIntegration = await this.integrationRepo.findById(integrationId)
    const automation = await this.automationRepo.findById(automationId)

    const syncOrganizationMembers = automation.settings?.syncCompanyContacts === true

    const organizationsIdsSyncedToReturn = []

    let filteredOrganizations
    let offset

    try {
      do {
        const organizationsToCreate: IOrganization[] = []
        const organizationsToUpdate: IOrganization[] = []

        offset = filteredOrganizations ? offset + batchSize : 0

        filteredOrganizations = await this.organizationRepo.findFilteredOrganizations(
          tenantId,
          [integration.segmentId],
          integration.platform,
          automation.settings.filter,
          batchSize,
          offset,
        )

        for (const organizationToSync of filteredOrganizations) {
          this.log.info(
            `Syncing organization ${organizationToSync.id} to ${integration.platform} remote!`,
          )

          let syncRemote = await this.organizationRepo.findSyncRemote(
            organizationToSync.id,
            integration.id,
            automation.id,
          )

          // member isn't marked yet, mark it
          if (!syncRemote) {
            syncRemote = await this.organizationRepo.markOrganizationForSyncing({
              integrationId: integration.id,
              organizationId: organizationToSync.id,
              metaData: null,
              syncFrom: automation.id,
            })
          }

          const organization = await this.organizationRepo.findOrganization(
            organizationToSync.id,
            tenantId,
            integration.segmentId,
          )

          if (syncRemote.sourceId) {
            organization.attributes = {
              ...organization.attributes,
              sourceId: {
                ...(organization.attributes.sourceId || {}),
                [integration.platform]: syncRemote.sourceId,
              },
            }
            organizationsToUpdate.push(organization)
          } else {
            organizationsToCreate.push(organization)
          }
        }

        const service = singleOrDefault(
          INTEGRATION_SERVICES,
          (s) => s.type === integration.platform,
        )

        if (service.processSyncRemote) {
          const context: IIntegrationProcessRemoteSyncContext = {
            integration,
            log: this.log,
            serviceSettings: {
              nangoId: `${tenantId}-${integration.platform}`,
              nangoUrl: NANGO_CONFIG().url,
              nangoSecretKey: NANGO_CONFIG().secretKey,
            },
            tenantId,
          }

          const { created, updated } = await service.processSyncRemote<IOrganization>(
            organizationsToCreate,
            organizationsToUpdate,
            Entity.ORGANIZATIONS,
            context,
          )

          for (const newOrganization of created as IBatchCreateOrganizationsResult[]) {
            await this.organizationRepo.setIntegrationSourceId(
              newOrganization.organizationId,
              integration.id,
              newOrganization.sourceId,
            )

            await this.organizationRepo.setLastSyncedAt(
              newOrganization.organizationId,
              integration.id,
              newOrganization.lastSyncedPayload,
            )
          }

          for (const updatedOrganization of updated as IBatchUpdateOrganizationsResult[]) {
            await this.organizationRepo.setLastSyncedAt(
              updatedOrganization.organizationId,
              integration.id,
              updatedOrganization.lastSyncedPayload,
            )
          }

          if (syncOrganizationMembers) {
            organizationsIdsSyncedToReturn.push(...organizationsToCreate.map((o) => o.id))
            organizationsIdsSyncedToReturn.push(...organizationsToUpdate.map((o) => o.id))
          }
        } else {
          this.log.warn(`Integration ${integration.platform} has no processSyncRemote function!`)
        }
      } while (filteredOrganizations.length > 0)

      await this.automationExecutionRepo.addExecution({
        automationId: automation.id,
        type: automation.type,
        trigger: automation.trigger,
        tenantId: automation.tenantId,
        state: 'success',
        payload: {
          type: automation.type,
          trigger: automation.trigger,
        },
        error: null,
      })
    } catch (e) {
      await this.automationExecutionRepo.addExecution({
        automationId: automation.id,
        type: automation.type,
        trigger: automation.trigger,
        tenantId: automation.tenantId,
        state: 'error',
        payload: {
          type: automation.type,
          trigger: automation.trigger,
        },
        error: JSON.stringify(e),
      })
      throw e
    }

    return syncOrganizationMembers ? organizationsIdsSyncedToReturn : []
  }
}<|MERGE_RESOLUTION|>--- conflicted
+++ resolved
@@ -1,39 +1,24 @@
-import { NANGO_CONFIG } from '../conf'
-<<<<<<< HEAD
-import { AutomationRepository } from '../repo/automation.repo'
-import { AutomationExecutionRepository } from '../repo/automationExecution.repo'
-import { IDbIntegration } from '../repo/integration.data'
-import { IntegrationRepository } from '../repo/integration.repo'
-import { OrganizationRepository } from '../repo/organization.repo'
 import { singleOrDefault } from '@crowd/common'
 import { DATABASE_IOC, DbStore } from '@crowd/database'
-=======
-import { Entity, IOrganization, IOrganizationSyncRemoteData } from '@crowd/types'
-import { singleOrDefault } from '@crowd/common'
-import { DbStore } from '@crowd/database'
-import { Logger, LoggerBase } from '@crowd/logging'
-import { IntegrationRepository } from '../repo/integration.repo'
->>>>>>> 964631d6
 import {
   IBatchCreateOrganizationsResult,
   IBatchUpdateOrganizationsResult,
   IIntegrationProcessRemoteSyncContext,
   INTEGRATION_SERVICES,
 } from '@crowd/integrations'
-<<<<<<< HEAD
 import { LOGGING_IOC, Logger, getChildLogger } from '@crowd/logging'
 import { Entity, IOrganization, IOrganizationSyncRemoteData } from '@crowd/types'
 import { inject, injectable } from 'inversify'
+import { NANGO_CONFIG } from '../conf'
+import { AutomationRepository } from '../repo/automation.repo'
+import { AutomationExecutionRepository } from '../repo/automationExecution.repo'
+import { IDbIntegration } from '../repo/integration.data'
+import { IntegrationRepository } from '../repo/integration.repo'
+import { OrganizationRepository } from '../repo/organization.repo'
 
 @injectable()
 export class OrganizationSyncService {
   private log: Logger
-=======
-import { OrganizationRepository } from '../repo/organization.repo'
-import { IDbIntegration } from '../repo/integration.data'
-import { AutomationRepository } from '../repo/automation.repo'
-import { AutomationExecutionRepository } from '../repo/automationExecution.repo'
->>>>>>> 964631d6
 
   private readonly organizationRepo: OrganizationRepository
   private readonly integrationRepo: IntegrationRepository
