--- conflicted
+++ resolved
@@ -1,36 +1,22 @@
+import { singleOrDefault } from '@crowd/common'
+import { DATABASE_IOC, DbStore } from '@crowd/database'
+import {
+  IBatchCreateMembersResult,
+  IBatchUpdateMembersResult,
+  IIntegrationProcessRemoteSyncContext,
+  INTEGRATION_SERVICES,
+} from '@crowd/integrations'
+import { LOGGING_IOC, Logger, getChildLogger } from '@crowd/logging'
+import { FieldTranslatorFactory, OpensearchQueryParser } from '@crowd/opensearch'
+import { Edition, Entity, IMember, OpenSearchIndex } from '@crowd/types'
+import { inject, injectable } from 'inversify'
 import { NANGO_CONFIG, SERVICE_CONFIG } from '../conf'
-<<<<<<< HEAD
 import { automationNotFound, integrationNotFound } from '../errors'
 import { APP_IOC } from '../ioc_constants'
 import { AutomationRepository } from '../repo/automation.repo'
 import { AutomationExecutionRepository } from '../repo/automationExecution.repo'
 import { IDbIntegration } from '../repo/integration.data'
 import { IntegrationRepository } from '../repo/integration.repo'
-import { singleOrDefault } from '@crowd/common'
-import { DATABASE_IOC, DbStore } from '@crowd/database'
-=======
-import { MemberRepository } from '../repo/member.repo'
-import { Entity, IMember, OpenSearchIndex } from '@crowd/types'
-import { singleOrDefault } from '@crowd/common'
-import { DbStore } from '@crowd/database'
-import { Logger, LoggerBase } from '@crowd/logging'
-import { Edition } from '@crowd/types'
-import { ISearchHit } from './opensearch.data'
-import { OpenSearchService } from './opensearch.service'
-import { IntegrationRepository } from '../repo/integration.repo'
-import { FieldTranslatorFactory, OpensearchQueryParser } from '@crowd/opensearch'
->>>>>>> 964631d6
-import {
-  IBatchCreateMembersResult,
-  IBatchUpdateMembersResult,
-  IIntegrationProcessRemoteSyncContext,
-  INTEGRATION_SERVICES,
-} from '@crowd/integrations'
-<<<<<<< HEAD
-import { LOGGING_IOC, Logger, getChildLogger } from '@crowd/logging'
-import { FieldTranslatorFactory, OpensearchQueryParser } from '@crowd/opensearch'
-import { Edition, Entity, IMember, OpenSearchIndex } from '@crowd/types'
-import { inject, injectable } from 'inversify'
 import { MemberRepository } from '../repo/member.repo'
 import { ISearchHit } from './opensearch.data'
 import { OpenSearchService } from './opensearch.service'
@@ -38,12 +24,6 @@
 @injectable()
 export class MemberSyncService {
   private log: Logger
-=======
-import { IDbIntegration } from '../repo/integration.data'
-import { AutomationRepository } from '../repo/automation.repo'
-import { AutomationExecutionRepository } from '../repo/automationExecution.repo'
-import { automationNotFound, integrationNotFound } from '../errors'
->>>>>>> 964631d6
 
   private readonly memberRepo: MemberRepository
   private readonly integrationRepo: IntegrationRepository
