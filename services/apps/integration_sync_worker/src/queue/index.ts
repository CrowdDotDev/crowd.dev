<<<<<<< HEAD
import { Tracer, Span, SpanStatusCode } from '@crowd/tracing'
import { Logger } from '@crowd/logging'
import { DbConnection, DbStore } from '@crowd/database'
import { MemberSyncService } from '@/service/member.sync.service'
import { OpenSearchService } from '@/service/opensearch.service'
import { OrganizationSyncService } from '@/service/organization.sync.service'
=======
import { MemberSyncService } from '../service/member.sync.service'
import { OpenSearchService } from '../service/opensearch.service'
import { OrganizationSyncService } from '../service/organization.sync.service'
import { DbConnection, DbStore } from '@crowd/database'
import { Logger } from '@crowd/logging'
>>>>>>> a06d3910
import { INTEGRATION_SYNC_WORKER_QUEUE_SETTINGS, SqsClient, SqsQueueReceiver } from '@crowd/sqs'
import {
  AutomationSyncTrigger,
  IQueueMessage,
  IntegrationSyncWorkerQueueMessageType,
} from '@crowd/types'
import { Client } from '@opensearch-project/opensearch'

export class WorkerQueueReceiver extends SqsQueueReceiver {
  constructor(
    client: SqsClient,
    private readonly dbConn: DbConnection,
    private readonly openSearchClient: Client,
    tracer: Tracer,
    parentLog: Logger,
    maxConcurrentProcessing: number,
  ) {
    super(
      client,
      INTEGRATION_SYNC_WORKER_QUEUE_SETTINGS,
      maxConcurrentProcessing,
      tracer,
      parentLog,
    )
  }

  private initMemberService(): MemberSyncService {
    return new MemberSyncService(
      new DbStore(this.log, this.dbConn),
      new OpenSearchService(this.log, this.openSearchClient),
      this.log,
    )
  }

  private initOrganizationService(): OrganizationSyncService {
    return new OrganizationSyncService(new DbStore(this.log, this.dbConn), this.log)
  }

  protected override async processMessage<T extends IQueueMessage>(message: T): Promise<void> {
    this.tracer.startActiveSpan('ProcessMessage', async (span: Span) => {
      try {
        this.log.trace({ messageType: message.type }, 'Processing message!')

        const type = message.type as IntegrationSyncWorkerQueueMessageType
        // eslint-disable-next-line @typescript-eslint/no-explicit-any
        const data = message as any

        switch (type) {
          // members
          case IntegrationSyncWorkerQueueMessageType.SYNC_ALL_MARKED_MEMBERS:
            await this.initMemberService().syncAllMarkedMembers(data.tenantId, data.integrationId)

            break
          case IntegrationSyncWorkerQueueMessageType.SYNC_MEMBER:
            await this.initMemberService().syncMember(
              data.tenantId,
              data.integrationId,
              data.memberId,
              data.syncRemoteId,
            )
            break
          case IntegrationSyncWorkerQueueMessageType.SYNC_ORGANIZATION:
            await this.initOrganizationService().syncOrganization(
              data.tenantId,
              data.integrationId,
              data.organizationId,
              data.syncRemoteId,
            )
            break
          case IntegrationSyncWorkerQueueMessageType.SYNC_ALL_MARKED_ORGANIZATIONS:
            await this.initOrganizationService().syncAllMarkedOrganizations(
              data.tenantId,
              data.integrationId,
            )
            break
          case IntegrationSyncWorkerQueueMessageType.ONBOARD_AUTOMATION:
            if (data.automationTrigger === AutomationSyncTrigger.MEMBER_ATTRIBUTES_MATCH) {
              await this.initMemberService().syncAllFilteredMembers(
                data.tenantId,
                data.integrationId,
                data.automationId,
              )
            } else if (
              data.automationTrigger === AutomationSyncTrigger.ORGANIZATION_ATTRIBUTES_MATCH
            ) {
              const organizationIds =
                await this.initOrganizationService().syncAllFilteredOrganizations(
                  data.tenantId,
                  data.integrationId,
                  data.automationId,
                )

              // also sync organization members if syncAllFilteredOrganizations return the ids
              while (organizationIds.length > 0) {
                const organizationId = organizationIds.shift()
                await this.initMemberService().syncOrganizationMembers(
                  data.tenantId,
                  data.integrationId,
                  data.automationId,
                  organizationId,
                )
              }
            } else {
              const errorMessage = `Unsupported trigger for onboard automation message!`
              this.log.error({ message }, errorMessage)
              throw new Error(errorMessage)
            }
            break

          default:
            throw new Error(`Unknown message type: ${message.type}`)
        }

        span.setStatus({
          code: SpanStatusCode.OK,
        })
      } catch (err) {
        span.setStatus({
          code: SpanStatusCode.ERROR,
          message: err,
        })

        this.log.error(err, 'Error while processing message!')
        throw err
      } finally {
        span.end()
      }
    })
  }
}<|MERGE_RESOLUTION|>--- conflicted
+++ resolved
@@ -1,17 +1,9 @@
-<<<<<<< HEAD
 import { Tracer, Span, SpanStatusCode } from '@crowd/tracing'
 import { Logger } from '@crowd/logging'
 import { DbConnection, DbStore } from '@crowd/database'
-import { MemberSyncService } from '@/service/member.sync.service'
-import { OpenSearchService } from '@/service/opensearch.service'
-import { OrganizationSyncService } from '@/service/organization.sync.service'
-=======
 import { MemberSyncService } from '../service/member.sync.service'
 import { OpenSearchService } from '../service/opensearch.service'
 import { OrganizationSyncService } from '../service/organization.sync.service'
-import { DbConnection, DbStore } from '@crowd/database'
-import { Logger } from '@crowd/logging'
->>>>>>> a06d3910
 import { INTEGRATION_SYNC_WORKER_QUEUE_SETTINGS, SqsClient, SqsQueueReceiver } from '@crowd/sqs'
 import {
   AutomationSyncTrigger,
