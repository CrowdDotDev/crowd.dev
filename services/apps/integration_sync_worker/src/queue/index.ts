<<<<<<< HEAD
import { APP_IOC } from '../ioc_constants'
import { MemberSyncService } from '../service/member.sync.service'
import { OrganizationSyncService } from '../service/organization.sync.service'
import { IOC, childIocContainer } from '@crowd/ioc'
import { LOGGING_IOC, Logger, getChildLogger } from '@crowd/logging'
import {
  INTEGRATION_SYNC_WORKER_QUEUE_SETTINGS,
  SQS_IOC,
  SqsClient,
  SqsQueueReceiver,
} from '@crowd/sqs'
=======
import { MemberSyncService } from '../service/member.sync.service'
import { OpenSearchService } from '../service/opensearch.service'
import { OrganizationSyncService } from '../service/organization.sync.service'
import { DbConnection, DbStore } from '@crowd/database'
import { Logger } from '@crowd/logging'
import { INTEGRATION_SYNC_WORKER_QUEUE_SETTINGS, SqsClient, SqsQueueReceiver } from '@crowd/sqs'
>>>>>>> 964631d6
import {
  AutomationSyncTrigger,
  IQueueMessage,
  IntegrationSyncWorkerQueueMessageType,
} from '@crowd/types'
import { inject, injectable } from 'inversify'

@injectable()
export class WorkerQueueReceiver extends SqsQueueReceiver {
  constructor(
    @inject(SQS_IOC.client)
    client: SqsClient,
    @inject(LOGGING_IOC.logger)
    parentLog: Logger,
    @inject(APP_IOC.maxConcurrentProcessing)
    maxConcurrentProcessing: number,
  ) {
    super(client, INTEGRATION_SYNC_WORKER_QUEUE_SETTINGS, maxConcurrentProcessing, parentLog)

    const ioc = IOC()
    ioc.get<MemberSyncService>(APP_IOC.memberSyncService)
    ioc.get<OrganizationSyncService>(APP_IOC.organizationSyncService)
  }

  protected override async processMessage<T extends IQueueMessage>(message: T): Promise<void> {
    try {
      this.log.trace({ messageType: message.type }, 'Processing message!')

      const requestContainer = childIocContainer()
      const childLogger = getChildLogger('message-processing', this.log, {
        messageType: message.type,
      })

      requestContainer.bind(LOGGING_IOC.logger).toConstantValue(childLogger)

      const type = message.type as IntegrationSyncWorkerQueueMessageType
      // eslint-disable-next-line @typescript-eslint/no-explicit-any
      const data = message as any

      switch (type) {
        // members
        case IntegrationSyncWorkerQueueMessageType.SYNC_ALL_MARKED_MEMBERS: {
          const service = requestContainer.get<MemberSyncService>(APP_IOC.memberSyncService)
          await service.syncAllMarkedMembers(data.tenantId, data.integrationId)

          break
        }

        case IntegrationSyncWorkerQueueMessageType.SYNC_MEMBER: {
          const service = requestContainer.get<MemberSyncService>(APP_IOC.memberSyncService)
          await service.syncMember(
            data.tenantId,
            data.integrationId,
            data.memberId,
            data.syncRemoteId,
          )
          break
        }

        case IntegrationSyncWorkerQueueMessageType.SYNC_ORGANIZATION: {
          const service = requestContainer.get<OrganizationSyncService>(
            APP_IOC.organizationSyncService,
          )
          await service.syncOrganization(
            data.tenantId,
            data.integrationId,
            data.organizationId,
            data.syncRemoteId,
          )
          break
        }

        case IntegrationSyncWorkerQueueMessageType.SYNC_ALL_MARKED_ORGANIZATIONS: {
          const service = requestContainer.get<OrganizationSyncService>(
            APP_IOC.organizationSyncService,
          )
          await service.syncAllMarkedOrganizations(data.tenantId, data.integrationId)
          break
        }

        case IntegrationSyncWorkerQueueMessageType.ONBOARD_AUTOMATION: {
          const memberSyncService = requestContainer.get<MemberSyncService>(
            APP_IOC.memberSyncService,
          )

          if (data.automationTrigger === AutomationSyncTrigger.MEMBER_ATTRIBUTES_MATCH) {
            await memberSyncService.syncAllFilteredMembers(
              data.tenantId,
              data.integrationId,
              data.automationId,
            )
          } else if (
            data.automationTrigger === AutomationSyncTrigger.ORGANIZATION_ATTRIBUTES_MATCH
          ) {
            const orgSyncService = requestContainer.get<OrganizationSyncService>(
              APP_IOC.organizationSyncService,
            )

            const organizationIds = await orgSyncService.syncAllFilteredOrganizations(
              data.tenantId,
              data.integrationId,
              data.automationId,
            )

            // also sync organization members if syncAllFilteredOrganizations return the ids
            while (organizationIds.length > 0) {
              const organizationId = organizationIds.shift()
              await memberSyncService.syncOrganizationMembers(
                data.tenantId,
                data.integrationId,
                data.automationId,
                organizationId,
              )
            }
          } else {
            const errorMessage = `Unsupported trigger for onboard automation message!`
            this.log.error({ message }, errorMessage)
            throw new Error(errorMessage)
          }
          break
        }

        default:
          throw new Error(`Unknown message type: ${message.type}`)
      }
    } catch (err) {
      this.log.error(err, 'Error while processing message!')
      throw err
    }
  }
}<|MERGE_RESOLUTION|>--- conflicted
+++ resolved
@@ -1,7 +1,3 @@
-<<<<<<< HEAD
-import { APP_IOC } from '../ioc_constants'
-import { MemberSyncService } from '../service/member.sync.service'
-import { OrganizationSyncService } from '../service/organization.sync.service'
 import { IOC, childIocContainer } from '@crowd/ioc'
 import { LOGGING_IOC, Logger, getChildLogger } from '@crowd/logging'
 import {
@@ -10,20 +6,15 @@
   SqsClient,
   SqsQueueReceiver,
 } from '@crowd/sqs'
-=======
-import { MemberSyncService } from '../service/member.sync.service'
-import { OpenSearchService } from '../service/opensearch.service'
-import { OrganizationSyncService } from '../service/organization.sync.service'
-import { DbConnection, DbStore } from '@crowd/database'
-import { Logger } from '@crowd/logging'
-import { INTEGRATION_SYNC_WORKER_QUEUE_SETTINGS, SqsClient, SqsQueueReceiver } from '@crowd/sqs'
->>>>>>> 964631d6
 import {
   AutomationSyncTrigger,
   IQueueMessage,
   IntegrationSyncWorkerQueueMessageType,
 } from '@crowd/types'
 import { inject, injectable } from 'inversify'
+import { APP_IOC } from '../ioc_constants'
+import { MemberSyncService } from '../service/member.sync.service'
+import { OrganizationSyncService } from '../service/organization.sync.service'
 
 @injectable()
 export class WorkerQueueReceiver extends SqsQueueReceiver {
