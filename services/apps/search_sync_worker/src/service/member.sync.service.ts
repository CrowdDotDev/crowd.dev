--- conflicted
+++ resolved
@@ -9,12 +9,9 @@
 import { Edition, IMemberAttribute, MemberAttributeType } from '@crowd/types'
 import { IIndexRequest, IPagedSearchResponse, ISearchHit } from './opensearch.data'
 import { OpenSearchService } from './opensearch.service'
-<<<<<<< HEAD
 import { SegmentRepository } from '@/repo/segment.repo'
 import { IDbSegmentInfo } from '@/repo/segment.data'
-=======
 import { IMemberSyncResult } from './member.sync.data'
->>>>>>> d029d5b4
 
 export class MemberSyncService extends LoggerBase {
   private readonly memberRepo: MemberRepository
@@ -217,90 +214,7 @@
         )
 
         while (memberIds.length > 0) {
-<<<<<<< HEAD
-          const members = await this.memberRepo.getMemberData(memberIds)
-
-          if (members.length > 0) {
-            let childSegmentIds: string[] | undefined
-            let segmentInfos: IDbSegmentInfo[] | undefined
-
-            if (isMultiSegment) {
-              childSegmentIds = distinct(members.map((m) => m.segmentId))
-              segmentInfos = await this.segmentRepo.getParentSegmentIds(childSegmentIds)
-            }
-
-            const grouped = groupBy(members, (m) => m.id)
-            memberIds = Array.from(grouped.keys())
-
-            const forSync: IIndexRequest<unknown>[] = []
-            for (const memberId of memberIds) {
-              const memberDocs = grouped.get(memberId)
-              if (isMultiSegment) {
-                // index each of them individually
-                for (const member of memberDocs) {
-                  const prepared = MemberSyncService.prefixData(member, attributes)
-                  forSync.push({
-                    id: `${memberId}-${member.segmentId}`,
-                    body: prepared,
-                  })
-                }
-
-                const relevantSegmentInfos = segmentInfos.filter(
-                  (s) => s.id === memberDocs[0].segmentId,
-                )
-
-                // and for each parent and grandparent
-                const parentIds = distinct(relevantSegmentInfos.map((s) => s.parentId))
-                for (const parentId of parentIds) {
-                  const aggregated = MemberSyncService.aggregateData(
-                    memberDocs,
-                    relevantSegmentInfos,
-                    parentId,
-                  )
-                  const prepared = MemberSyncService.prefixData(aggregated, attributes)
-                  forSync.push({
-                    id: `${memberId}-${parentId}`,
-                    body: prepared,
-                  })
-                }
-
-                const grandParentIds = distinct(relevantSegmentInfos.map((s) => s.grandParentId))
-                for (const grandParentId of grandParentIds) {
-                  const aggregated = MemberSyncService.aggregateData(
-                    memberDocs,
-                    relevantSegmentInfos,
-                    undefined,
-                    grandParentId,
-                  )
-                  const prepared = MemberSyncService.prefixData(aggregated, attributes)
-                  forSync.push({
-                    id: `${memberId}-${grandParentId}`,
-                    body: prepared,
-                  })
-                }
-              } else {
-                if (memberDocs.length > 1) {
-                  throw new Error(
-                    'More than one member found - this can not be the case in single segment edition!',
-                  )
-                }
-
-                const member = memberDocs[0]
-                const prepared = MemberSyncService.prefixData(member, attributes)
-                forSync.push({
-                  id: `${memberId}-${member.segmentId}`,
-                  body: prepared,
-                })
-              }
-            }
-
-            await this.openSearchService.bulkIndex(OpenSearchIndex.MEMBERS, forSync)
-            docCount += forSync.length
-            memberCount += memberIds.length
-          }
-=======
           const { membersSynced, documentsIndexed } = await this.syncMembers(memberIds)
->>>>>>> d029d5b4
 
           docCount += documentsIndexed
           memberCount += membersSynced
@@ -337,19 +251,12 @@
     if (members.length > 0) {
       const attributes = await this.memberRepo.getTenantMemberAttributes(members[0].tenantId)
 
-<<<<<<< HEAD
-        // get all child segment ids
-        const childSegmentIds = members.map((m) => m.segmentId)
-        // fetch parentId and grandParentId for each of them
-        const segmentInfos = await this.segmentRepo.getParentSegmentIds(childSegmentIds)
-=======
       let childSegmentIds: string[] | undefined
       let segmentInfos: IDbSegmentInfo[] | undefined
->>>>>>> d029d5b4
 
       if (isMultiSegment) {
         childSegmentIds = distinct(members.map((m) => m.segmentId))
-        segmentInfos = await this.memberRepo.getParentSegmentIds(childSegmentIds)
+        segmentInfos = await this.segmentRepo.getParentSegmentIds(childSegmentIds)
       }
 
       const grouped = groupBy(members, (m) => m.id)
