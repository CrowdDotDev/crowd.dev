--- conflicted
+++ resolved
@@ -1,30 +1,19 @@
-import { SERVICE_CONFIG } from '../conf'
-<<<<<<< HEAD
-import { APP_IOC } from '../ioc_constants'
-import { IDbMemberSyncData } from '../repo/member.data'
-import { MemberRepository } from '../repo/member.repo'
-import { IDbSegmentInfo } from '../repo/segment.data'
-import { SegmentRepository } from '../repo/segment.repo'
-=======
-import { IDbMemberSyncData } from '../repo/member.data'
-import { MemberRepository } from '../repo/member.repo'
->>>>>>> 964631d6
-import { OpenSearchIndex } from '../types'
 import { distinct, distinctBy, groupBy, trimUtf8ToMaxByteLength } from '@crowd/common'
 import { DATABASE_IOC, DbStore } from '@crowd/database'
 import { LOGGING_IOC, Logger, getChildLogger, logExecutionTime } from '@crowd/logging'
 import { REDIS_IOC, RedisClient } from '@crowd/redis'
 import { Edition, IMemberAttribute, MemberAttributeType } from '@crowd/types'
 import { inject, injectable } from 'inversify'
+import { SERVICE_CONFIG } from '../conf'
+import { APP_IOC } from '../ioc_constants'
+import { IDbMemberSyncData } from '../repo/member.data'
+import { MemberRepository } from '../repo/member.repo'
+import { IDbSegmentInfo } from '../repo/segment.data'
+import { SegmentRepository } from '../repo/segment.repo'
+import { OpenSearchIndex } from '../types'
 import { IMemberSyncResult } from './member.sync.data'
 import { IIndexRequest, IPagedSearchResponse, ISearchHit } from './opensearch.data'
 import { OpenSearchService } from './opensearch.service'
-<<<<<<< HEAD
-=======
-import { SegmentRepository } from '../repo/segment.repo'
-import { IDbSegmentInfo } from '../repo/segment.data'
-import { IMemberSyncResult } from './member.sync.data'
->>>>>>> 964631d6
 
 @injectable()
 export class MemberSyncService {
