import { IDbActivitySyncData } from '@/repo/activity.data'
import { IDbMemberSyncData } from '@/repo/member.data'
import { OpenSearchIndex } from '@/types'
import { Logger, LoggerBase } from '@crowd/logging'
import { ActivitySyncService } from './activity.sync.service'
import { MemberSyncService } from './member.sync.service'
import { OpenSearchService } from './opensearch.service'
import { IDbOrganizationSyncData } from '@/repo/organization.data'
import { OrganizationSyncService } from './organization.sync.service'

export class InitService extends LoggerBase {
  public static FAKE_TENANT_ID = 'b0e82a13-566f-40e0-b0d0-11fcb6596b0f'
  public static FAKE_SEGMENT_ID = 'ce36b0b0-1fc4-4637-955d-afb8a6b58e48'
  public static FAKE_MEMBER_ID = '9c19e17c-6a07-4f4c-bc9b-ce1fdce9c126'
  public static FAKE_ACTIVITY_ID = 'fa761640-f77c-4340-b56e-bdd0936d852b'
  public static FAKE_CONVERSATION_ID = 'cba1758c-7b1f-4a3c-b6ff-e6f3bdf54c86'
  public static FAKE_ORGANIZATION_ID = 'cba1758c-7b1f-4a3c-b6ff-e6f3bdf54c85'

  constructor(private readonly openSearchService: OpenSearchService, parentLog: Logger) {
    super(parentLog)
  }

  public async initialize(): Promise<void> {
    await this.openSearchService.initialize()

    await this.createFakeMember()
    await this.createFakeActivity()
    await this.createFakeOrganization()
  }

  private async createFakeOrganization(): Promise<void> {
    const fakeOrg: IDbOrganizationSyncData = {
      organizationId: InitService.FAKE_ORGANIZATION_ID,
      tenantId: InitService.FAKE_TENANT_ID,
      segmentId: InitService.FAKE_SEGMENT_ID,
      address: {
        name: 'paris, ile-de-france, france',
        metro: null,
        region: 'ile-de-france',
        country: 'france',
        locality: 'paris',
        continent: 'europe',
        postal_code: null,
        address_line_2: null,
        street_address: null,
      },
      attributes: {},
      createdAt: new Date().toISOString(),
      description: 'Fake organization',
      displayName: 'Fake organization',
      emails: ['fake@org.com'],
      employeeCountByCountry: { US: 10 },
      employees: 10,
      founded: 2010,
      geoLocation: '123,321',
      headline: 'Fake organization',
      importHash: 'fakehash',
      industry: 'Fake industry',
      isTeamOrganization: false,
      lastEnrichedAt: new Date().toISOString(),
      location: 'Unknown City, Unknown Country',
      logo: 'https://placehold.co/400',
      naics: [],
      name: 'Fake organization',
      phoneNumbers: ['123456789'],
      profiles: ['https://placehold.co/400'],
      revenueRange: {},
      size: '10-50',
      type: 'Fake type',
      url: 'https://placehold.co/400',
      website: 'https://placehold.co/400',
      linkedin: {},
      github: {},
      crunchbase: {},
      twitter: {},
      joinedAt: new Date().toISOString(),
      lastActive: new Date().toISOString(),
      activeOn: ['devto'],
      activityCount: 10,
      memberCount: 10,
      identities: ['devto:fakeorg'],
<<<<<<< HEAD
      immediateParent: 'Fake parent',
      ultimateParent: 'Fake ultimate parent',
      affiliatedProfiles: ['https://placehold.co/400'],
      allSubsidiaries: ['Fake subsidiary 1', 'Fake subsidiary 2'],
      alternativeDomains: ['www.fake1.org', 'www.fake2.org'],
      alternativeNames: ['Fake name 1', 'Fake name 2'],
      averageEmployeeTenure: 2,
      averageTenureByLevel: { cxo: 2, manager: 1.5 },
      averageTenureByRole: {
        customer_service: 1.141,
        engineering: 1.827,
        human_resources: 1.083,
      },
      employeeChurnRate: {
        '3_month': 0.0248,
        '6_month': 0.124,
        '12_month': 0.1983,
        '24_month': 0.3306,
      },
      employeeCountByMonth: {
        '2022-04': 105,
        '2022-05': 112,
        '2022-06': 117,
      },
      employeeGrowthRate: {
        '3_month': 0.0522,
        '6_month': 0.0342,
        '12_month': 0.375,
        '24_month': 1.283,
      },
      employeeCountByMonthByLevel: {
        '2020-01': { cxo: 2, manager: 5 },
        '2020-02': { cxo: 3, manager: 6 },
      },
      employeeCountByMonthByRole: {
        '2020-01': { marketing: 5, engineering: 10 },
        '2020-02': { marketing: 6, engineering: 12 },
      },
      gicsSector: 'Fake GICS sector',
      grossAdditionsByMonth: { '2022-05': 7, '2022-06': 6, '2022-07': 1, '2022-08': 1 },
      grossDeparturesByMonth: { '2022-06': 2, '2022-07': 1, '2022-08': 2, '2022-09': 2 },
      directSubsidiaries: ['Fake direct subsidiary 1', 'Fake direct subsidiary 2'],
=======
      manuallyCreated: false,
>>>>>>> c4f1ba1f
    }

    const prepared = OrganizationSyncService.prefixData(fakeOrg)
    await this.openSearchService.index(
      `${InitService.FAKE_ORGANIZATION_ID}-${InitService.FAKE_SEGMENT_ID}`,
      OpenSearchIndex.ORGANIZATIONS,
      prepared,
    )
  }

  private async createFakeMember(): Promise<void> {
    // we need to create a fake member to initialize the index with the proper data
    // it will be created in a nonexisting tenant so no one will see it ever
    // if we don't have anything in the index any search by any field will return an error

    const fakeMember: IDbMemberSyncData = {
      id: InitService.FAKE_MEMBER_ID,
      tenantId: InitService.FAKE_TENANT_ID,
      segmentId: InitService.FAKE_SEGMENT_ID,
      displayName: 'Test Member',
      emails: ['fake@email.com'],
      score: 10,
      lastEnriched: new Date().toISOString(),
      joinedAt: new Date().toISOString(),
      createdAt: new Date().toISOString(),
      totalReach: 20,
      numberOfOpenSourceContributions: 10,

      activeOn: ['devto'],
      activityCount: 10,
      activityTypes: ['devto:comment'],
      activeDaysCount: 20,
      lastActive: new Date().toISOString(),
      averageSentiment: 20.32,

      identities: [
        {
          platform: 'devto',
          username: 'Test Member',
        },
      ],
      organizations: [
        {
          id: '0dfaa9a0-d95a-4397-958e-4727189e3ef8',
          logo: 'https://placehold.co/400',
          displayName: 'Test Organization',
          memberOrganizations: {
            title: 'blabla',
            dateStart: new Date().toISOString(),
            dateEnd: new Date().toISOString(),
          },
        },
      ],
      tags: [
        {
          id: 'bced635d-acf7-4b68-a95d-872729e09d58',
          name: 'fake tag',
        },
      ],
      toMergeIds: ['3690742c-c5de-4d9a-aef8-1e3eaf57233d'],
      noMergeIds: ['b176d053-c53e-42d2-88d2-6fbc3e34184c'],

      attributes: {},
      manuallyCreated: false,
    }

    const prepared = MemberSyncService.prefixData(fakeMember, [])
    await this.openSearchService.index(
      `${InitService.FAKE_MEMBER_ID}-${InitService.FAKE_SEGMENT_ID}`,
      OpenSearchIndex.MEMBERS,
      prepared,
    )
  }

  private async createFakeActivity(): Promise<void> {
    // we need to create a fake activity to initialize the index with the proper data
    // it will be created in a nonexisting tenant so no one will see it ever
    // if we don't have anything in the index any search by any field will return an error

    const fakeActivity: IDbActivitySyncData = {
      id: InitService.FAKE_ACTIVITY_ID,
      tenantId: InitService.FAKE_TENANT_ID,
      segmentId: InitService.FAKE_SEGMENT_ID,
      memberId: InitService.FAKE_MEMBER_ID,
      type: 'comment',
      timestamp: new Date().toISOString(),
      platform: 'devto',
      isContribution: true,
      score: 10,
      sourceId: '123',
      sourceParentId: '456',
      attributes: {},
      channel: 'channel',
      body: 'body',
      title: 'title',
      url: 'https://placehold.co/400',
      sentiment: 10,
      importHash: 'importHash',
      conversationId: InitService.FAKE_CONVERSATION_ID,
      parentId: '6952eace-e083-4c53-a65c-f99848c47c1c',
      username: 'Test Member',
      objectMemberId: '4ea4c0f7-fdf8-448c-99ff-e03d0df95358',
      objectMemberUsername: 'Test Member2',
    }

    const prepared = ActivitySyncService.prefixData(fakeActivity)
    await this.openSearchService.index(
      InitService.FAKE_ACTIVITY_ID,
      OpenSearchIndex.ACTIVITIES,
      prepared,
    )
  }
}<|MERGE_RESOLUTION|>--- conflicted
+++ resolved
@@ -79,7 +79,7 @@
       activityCount: 10,
       memberCount: 10,
       identities: ['devto:fakeorg'],
-<<<<<<< HEAD
+      manuallyCreated: false,
       immediateParent: 'Fake parent',
       ultimateParent: 'Fake ultimate parent',
       affiliatedProfiles: ['https://placehold.co/400'],
@@ -122,9 +122,6 @@
       grossAdditionsByMonth: { '2022-05': 7, '2022-06': 6, '2022-07': 1, '2022-08': 1 },
       grossDeparturesByMonth: { '2022-06': 2, '2022-07': 1, '2022-08': 2, '2022-09': 2 },
       directSubsidiaries: ['Fake direct subsidiary 1', 'Fake direct subsidiary 2'],
-=======
-      manuallyCreated: false,
->>>>>>> c4f1ba1f
     }
 
     const prepared = OrganizationSyncService.prefixData(fakeOrg)
