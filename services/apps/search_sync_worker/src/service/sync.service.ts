--- conflicted
+++ resolved
@@ -104,23 +104,6 @@
 
         const attributes = await this.memberRepo.getTenantMemberAttributes(tenantId)
 
-<<<<<<< HEAD
-        const perPage = 1000
-        let members = await this.memberRepo.getMemberData(undefined, tenantId, true, 1, perPage)
-
-        while (members.length > 0) {
-          count += members.length
-
-          await this.openSearchService.bulkIndex(
-            OpenSearchIndex.MEMBERS,
-            members.map((m) => {
-              return {
-                id: m.id,
-                body: SyncService.prefixData(m, attributes),
-              }
-            }),
-          )
-=======
         const perPage = 500
         let memberIds = await this.memberRepo.getTenantMembersForSync(tenantId, 1, perPage)
 
@@ -139,16 +122,11 @@
             )
             count += members.length
           }
->>>>>>> 96127c04
 
           await this.memberRepo.markSynced(members.map((m) => m.id))
 
           this.log.info({ tenantId }, `Synced ${count} members!`)
-<<<<<<< HEAD
-          members = await this.memberRepo.getMemberData(undefined, tenantId, true, 1, perPage)
-=======
           memberIds = await this.memberRepo.getTenantMembersForSync(tenantId, 1, perPage)
->>>>>>> 96127c04
         }
       },
       this.log,
@@ -161,19 +139,6 @@
   public async syncMember(memberId: string, retries = 0): Promise<void> {
     this.log.debug({ memberId }, 'Syncing member!')
 
-<<<<<<< HEAD
-    // we can have multiple - per segment
-    const memberDocuments = await this.memberRepo.getMemberData(memberId)
-
-    if (memberDocuments.length > 0) {
-      for (const member of memberDocuments) {
-        const attributes = await this.memberRepo.getTenantMemberAttributes(member.tenantId)
-
-        const prepared = SyncService.prefixData(member, attributes)
-        await this.openSearchService.index(memberId, OpenSearchIndex.MEMBERS, prepared)
-      }
-
-=======
     const members = await this.memberRepo.getMemberData([memberId])
 
     if (members.length > 0) {
@@ -183,7 +148,6 @@
         const prepared = SyncService.prefixData(member, attributes)
         await this.openSearchService.index(memberId, OpenSearchIndex.MEMBERS, prepared)
       }
->>>>>>> 96127c04
       await this.memberRepo.markSynced([memberId])
     } else {
       // we should retry - sometimes database is slow
