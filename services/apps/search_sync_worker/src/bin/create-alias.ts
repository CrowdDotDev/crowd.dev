<<<<<<< HEAD
import { APP_IOC_MODULE } from '../ioc'
import { APP_IOC } from '../ioc_constants'
import { OpenSearchService } from '../service/opensearch.service'
import { IOC } from '@crowd/ioc'
import { LOGGING_IOC, Logger } from '@crowd/logging'
=======
import { OpenSearchService } from '../service/opensearch.service'
import { getServiceLogger } from '@crowd/logging'
>>>>>>> 964631d6

setImmediate(async () => {
  await APP_IOC_MODULE(2)
  const ioc = IOC()

  const log = ioc.get<Logger>(LOGGING_IOC.logger)

  const processArguments = process.argv.slice(2)

  if (processArguments.length !== 2) {
    log.error('Expected 2 arguments: index and alias')
    process.exit(1)
  }

  const index = processArguments[0]
  const alias = processArguments[1]
  const openSearchService = ioc.get<OpenSearchService>(APP_IOC.openseachService)

  await openSearchService.createAlias(index, alias)
  process.exit(0)
})<|MERGE_RESOLUTION|>--- conflicted
+++ resolved
@@ -1,13 +1,8 @@
-<<<<<<< HEAD
+import { IOC } from '@crowd/ioc'
+import { LOGGING_IOC, Logger } from '@crowd/logging'
 import { APP_IOC_MODULE } from '../ioc'
 import { APP_IOC } from '../ioc_constants'
 import { OpenSearchService } from '../service/opensearch.service'
-import { IOC } from '@crowd/ioc'
-import { LOGGING_IOC, Logger } from '@crowd/logging'
-=======
-import { OpenSearchService } from '../service/opensearch.service'
-import { getServiceLogger } from '@crowd/logging'
->>>>>>> 964631d6
 
 setImmediate(async () => {
   await APP_IOC_MODULE(2)
