<<<<<<< HEAD
import { APP_IOC_MODULE } from '../ioc'
import { APP_IOC } from '../ioc_constants'
import { ActivityRepository } from '../repo/activity.repo'
import { ActivitySyncService } from '../service/activity.sync.service'
import { DATABASE_IOC, DbStore } from '@crowd/database'
import { IOC } from '@crowd/ioc'
import { LOGGING_IOC, Logger } from '@crowd/logging'
=======
import { DB_CONFIG } from '../conf'
import { ActivityRepository } from '../repo/activity.repo'
import { ActivitySyncService } from '../service/activity.sync.service'
import { OpenSearchService } from '../service/opensearch.service'
import { DbStore, getDbConnection } from '@crowd/database'
import { getServiceLogger } from '@crowd/logging'
>>>>>>> 964631d6

setImmediate(async () => {
  await APP_IOC_MODULE(2)
  const ioc = IOC()

  const log = ioc.get<Logger>(LOGGING_IOC.logger)

  const processArguments = process.argv.slice(2)

  if (processArguments.length !== 1) {
    log.error('Expected 1 argument: activityId')
    process.exit(1)
  }

  const activityId = processArguments[0]

  const service = ioc.get<ActivitySyncService>(APP_IOC.activitySyncService)

  const store = ioc.get<DbStore>(DATABASE_IOC.store)
  const repo = new ActivityRepository(store, log)

  const results = await repo.getActivityData([activityId])

  if (results.length === 0) {
    log.error(`Activity ${activityId} not found!`)
    process.exit(1)
  } else {
    log.info(`Activity ${activityId} found! Triggering sync!`)
    await service.syncActivities([activityId])
    process.exit(0)
  }
})<|MERGE_RESOLUTION|>--- conflicted
+++ resolved
@@ -1,19 +1,10 @@
-<<<<<<< HEAD
+import { DATABASE_IOC, DbStore } from '@crowd/database'
+import { IOC } from '@crowd/ioc'
+import { LOGGING_IOC, Logger } from '@crowd/logging'
 import { APP_IOC_MODULE } from '../ioc'
 import { APP_IOC } from '../ioc_constants'
 import { ActivityRepository } from '../repo/activity.repo'
 import { ActivitySyncService } from '../service/activity.sync.service'
-import { DATABASE_IOC, DbStore } from '@crowd/database'
-import { IOC } from '@crowd/ioc'
-import { LOGGING_IOC, Logger } from '@crowd/logging'
-=======
-import { DB_CONFIG } from '../conf'
-import { ActivityRepository } from '../repo/activity.repo'
-import { ActivitySyncService } from '../service/activity.sync.service'
-import { OpenSearchService } from '../service/opensearch.service'
-import { DbStore, getDbConnection } from '@crowd/database'
-import { getServiceLogger } from '@crowd/logging'
->>>>>>> 964631d6
 
 setImmediate(async () => {
   await APP_IOC_MODULE(2)
