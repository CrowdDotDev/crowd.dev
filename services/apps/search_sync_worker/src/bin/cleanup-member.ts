<<<<<<< HEAD
import { DB_CONFIG, OPENSEARCH_CONFIG, REDIS_CONFIG } from '../conf'
import { OpenSearchService, MemberSyncService } from '@crowd/opensearch'
=======
>>>>>>> 4bef6149
import { DbStore, getDbConnection } from '@crowd/data-access-layer/src/database'
import { getServiceLogger } from '@crowd/logging'
import { MemberSyncService, OpenSearchService } from '@crowd/opensearch'
import { getRedisClient } from '@crowd/redis'
<<<<<<< HEAD
import { getClientSQL } from '@crowd/questdb'
=======
import { DB_CONFIG, OPENSEARCH_CONFIG, REDIS_CONFIG } from '../conf'
>>>>>>> 4bef6149

const log = getServiceLogger()

const processArguments = process.argv.slice(2)

if (processArguments.length !== 1) {
  log.error('Expected 1 argument: memberIds')
  process.exit(1)
}

const memberIds = processArguments[0].split(',')

setImmediate(async () => {
  const openSearchService = new OpenSearchService(log, OPENSEARCH_CONFIG())

  const redis = await getRedisClient(REDIS_CONFIG(), true)

  const dbConnection = await getDbConnection(DB_CONFIG())
  const store = new DbStore(log, dbConnection)
  const qdb = await getClientSQL()
  const qdbStore = new DbStore(log, qdb)

<<<<<<< HEAD
  const service = new MemberSyncService(redis, store, qdbStore, openSearchService, log)
=======
  const service = new MemberSyncService(redis, store, openSearchService, log)
>>>>>>> 4bef6149

  for (const memberId of memberIds) {
    await service.removeMember(memberId)
  }

  process.exit(0)
})<|MERGE_RESOLUTION|>--- conflicted
+++ resolved
@@ -1,17 +1,9 @@
-<<<<<<< HEAD
-import { DB_CONFIG, OPENSEARCH_CONFIG, REDIS_CONFIG } from '../conf'
-import { OpenSearchService, MemberSyncService } from '@crowd/opensearch'
-=======
->>>>>>> 4bef6149
 import { DbStore, getDbConnection } from '@crowd/data-access-layer/src/database'
 import { getServiceLogger } from '@crowd/logging'
 import { MemberSyncService, OpenSearchService } from '@crowd/opensearch'
 import { getRedisClient } from '@crowd/redis'
-<<<<<<< HEAD
 import { getClientSQL } from '@crowd/questdb'
-=======
 import { DB_CONFIG, OPENSEARCH_CONFIG, REDIS_CONFIG } from '../conf'
->>>>>>> 4bef6149
 
 const log = getServiceLogger()
 
@@ -34,11 +26,7 @@
   const qdb = await getClientSQL()
   const qdbStore = new DbStore(log, qdb)
 
-<<<<<<< HEAD
   const service = new MemberSyncService(redis, store, qdbStore, openSearchService, log)
-=======
-  const service = new MemberSyncService(redis, store, openSearchService, log)
->>>>>>> 4bef6149
 
   for (const memberId of memberIds) {
     await service.removeMember(memberId)
