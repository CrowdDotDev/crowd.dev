--- conflicted
+++ resolved
@@ -1,15 +1,8 @@
-<<<<<<< HEAD
-import { DB_CONFIG, OPENSEARCH_CONFIG } from '../conf'
-import { OpenSearchService, OrganizationSyncService } from '@crowd/opensearch'
-import { DbStore, getDbConnection } from '@crowd/data-access-layer/src/database'
-import { getServiceLogger } from '@crowd/logging'
-import { getClientSQL } from '@crowd/questdb'
-=======
 import { DbStore, getDbConnection } from '@crowd/data-access-layer/src/database'
 import { getServiceLogger } from '@crowd/logging'
 import { OpenSearchService, OrganizationSyncService } from '@crowd/opensearch'
 import { DB_CONFIG, OPENSEARCH_CONFIG } from '../conf'
->>>>>>> 4bef6149
+import { getClientSQL } from '@crowd/questdb'
 
 const log = getServiceLogger()
 
@@ -30,11 +23,7 @@
   const qdbConn = await getClientSQL()
   const qdbStore = new DbStore(log, qdbConn)
 
-<<<<<<< HEAD
-  const service = new OrganizationSyncService(store, qdbStore, openSearchService, log)
-=======
-  const service = new OrganizationSyncService(store, openSearchService, log)
->>>>>>> 4bef6149
+  const service = new OrganizationSyncService(qdbStore, store, openSearchService, log)
 
   await service.cleanupOrganizationIndex(tenantId)
 
