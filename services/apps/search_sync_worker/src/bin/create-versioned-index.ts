--- conflicted
+++ resolved
@@ -1,15 +1,9 @@
-<<<<<<< HEAD
+import { IOC } from '@crowd/ioc'
+import { LOGGING_IOC, Logger } from '@crowd/logging'
 import { APP_IOC_MODULE } from '../ioc'
 import { APP_IOC } from '../ioc_constants'
 import { OpenSearchService } from '../service/opensearch.service'
 import { OpenSearchIndex } from '../types'
-import { IOC } from '@crowd/ioc'
-import { LOGGING_IOC, Logger } from '@crowd/logging'
-=======
-import { OpenSearchService } from '../service/opensearch.service'
-import { OpenSearchIndex } from '../types'
-import { getServiceLogger } from '@crowd/logging'
->>>>>>> 964631d6
 
 setImmediate(async () => {
   await APP_IOC_MODULE(2)
