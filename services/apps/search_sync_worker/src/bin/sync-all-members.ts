import { DbStore, getDbConnection } from '@crowd/data-access-layer/src/database'
import { getServiceLogger } from '@crowd/logging'
import { MemberSyncService, OpenSearchService, getOpensearchClient } from '@crowd/opensearch'
import { IndexedEntityType } from '@crowd/opensearch/src/repo/indexing.data'
import { IndexingRepository } from '@crowd/opensearch/src/repo/indexing.repo'
import { getClientSQL } from '@crowd/questdb'
import { getRedisClient } from '@crowd/redis'

import { DB_CONFIG, OPENSEARCH_CONFIG, REDIS_CONFIG } from '../conf'

const log = getServiceLogger()

const processArguments = process.argv.slice(2)

setImmediate(async () => {
  const osClient = await getOpensearchClient(OPENSEARCH_CONFIG())
  const openSearchService = new OpenSearchService(log, osClient)

  const redis = await getRedisClient(REDIS_CONFIG(), true)

  const dbConnection = await getDbConnection(DB_CONFIG())
  const store = new DbStore(log, dbConnection)

  if (processArguments.includes('--clean')) {
    const indexingRepo = new IndexingRepository(store, log)
    await indexingRepo.deleteIndexedEntities(IndexedEntityType.MEMBER)
  }

<<<<<<< HEAD
=======
  let withAggs = true
  if (processArguments.includes('--no-aggs')) {
    withAggs = false
  }

  const repo = new MemberRepository(store, log)

  const tenantIds = await repo.getTenantIds()
>>>>>>> bae2f366
  const qdbConn = await getClientSQL()
  const qdbStore = new DbStore(log, qdbConn)

  const service = new MemberSyncService(redis, store, qdbStore, openSearchService, log)

<<<<<<< HEAD
  await service.syncAllMembers()
=======
  let current = 0
  for (let i = 0; i < tenantIds.length; i++) {
    const tenantId = tenantIds[i]

    while (current == MAX_CONCURRENT) {
      await timeout(1000)
    }

    log.info(`Processing tenant ${i + 1}/${tenantIds.length}`)
    current += 1
    service
      .syncTenantMembers(tenantId, 500, { withAggs })
      .then(() => {
        current--
        log.info(`Processed tenant ${i + 1}/${tenantIds.length}`)
      })
      .catch((err) => {
        current--
        log.error(
          err,
          { tenantId },
          `Error syncing members for tenant ${i + 1}/${tenantIds.length}!`,
        )
      })
  }

  while (current > 0) {
    await timeout(1000)
  }
>>>>>>> bae2f366

  process.exit(0)
})<|MERGE_RESOLUTION|>--- conflicted
+++ resolved
@@ -26,55 +26,17 @@
     await indexingRepo.deleteIndexedEntities(IndexedEntityType.MEMBER)
   }
 
-<<<<<<< HEAD
-=======
   let withAggs = true
   if (processArguments.includes('--no-aggs')) {
     withAggs = false
   }
 
-  const repo = new MemberRepository(store, log)
-
-  const tenantIds = await repo.getTenantIds()
->>>>>>> bae2f366
   const qdbConn = await getClientSQL()
   const qdbStore = new DbStore(log, qdbConn)
 
   const service = new MemberSyncService(redis, store, qdbStore, openSearchService, log)
 
-<<<<<<< HEAD
-  await service.syncAllMembers()
-=======
-  let current = 0
-  for (let i = 0; i < tenantIds.length; i++) {
-    const tenantId = tenantIds[i]
-
-    while (current == MAX_CONCURRENT) {
-      await timeout(1000)
-    }
-
-    log.info(`Processing tenant ${i + 1}/${tenantIds.length}`)
-    current += 1
-    service
-      .syncTenantMembers(tenantId, 500, { withAggs })
-      .then(() => {
-        current--
-        log.info(`Processed tenant ${i + 1}/${tenantIds.length}`)
-      })
-      .catch((err) => {
-        current--
-        log.error(
-          err,
-          { tenantId },
-          `Error syncing members for tenant ${i + 1}/${tenantIds.length}!`,
-        )
-      })
-  }
-
-  while (current > 0) {
-    await timeout(1000)
-  }
->>>>>>> bae2f366
+  await service.syncAllMembers(500, { withAggs })
 
   process.exit(0)
 })