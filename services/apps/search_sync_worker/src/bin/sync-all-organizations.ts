--- conflicted
+++ resolved
@@ -1,20 +1,12 @@
-<<<<<<< HEAD
-import { OrganizationSyncService, OpenSearchService } from '@crowd/opensearch'
-import { OPENSEARCH_CONFIG } from '../conf'
-=======
 import { timeout } from '@crowd/common'
->>>>>>> 4bef6149
 import { DbStore, getDbConnection } from '@crowd/data-access-layer/src/database'
 import { OrganizationRepository } from '@crowd/data-access-layer/src/old/apps/search_sync_worker/organization.repo'
 import { getServiceLogger } from '@crowd/logging'
 import { OpenSearchService, OrganizationSyncService } from '@crowd/opensearch'
 import { IndexedEntityType } from '@crowd/opensearch/src/repo/indexing.data'
-<<<<<<< HEAD
 import { getClientSQL } from '@crowd/questdb'
-=======
 import { IndexingRepository } from '@crowd/opensearch/src/repo/indexing.repo'
 import { OPENSEARCH_CONFIG } from '../conf'
->>>>>>> 4bef6149
 
 const log = getServiceLogger()
 
@@ -56,7 +48,6 @@
 
   const tenantIds = await repo.getTenantIds()
 
-<<<<<<< HEAD
   const service = new OrganizationSyncService(
     qdbStore,
     writeStore,
@@ -64,9 +55,6 @@
     log,
     readStore,
   )
-=======
-  const service = new OrganizationSyncService(writeStore, openSearchService, log, readStore)
->>>>>>> 4bef6149
 
   let current = 0
   for (let i = 0; i < tenantIds.length; i++) {
