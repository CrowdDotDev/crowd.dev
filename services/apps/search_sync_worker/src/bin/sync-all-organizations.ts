import { DbStore, getDbConnection } from '@crowd/data-access-layer/src/database'
import { getServiceLogger } from '@crowd/logging'
import { OpenSearchService, OrganizationSyncService, getOpensearchClient } from '@crowd/opensearch'
import { IndexedEntityType } from '@crowd/opensearch/src/repo/indexing.data'
import { IndexingRepository } from '@crowd/opensearch/src/repo/indexing.repo'
import { getClientSQL } from '@crowd/questdb'

import { OPENSEARCH_CONFIG } from '../conf'

const log = getServiceLogger()

const processArguments = process.argv.slice(2)

setImmediate(async () => {
  const osClient = await getOpensearchClient(OPENSEARCH_CONFIG())
  const openSearchService = new OpenSearchService(log, osClient)

  const writeHost = await getDbConnection({
    host: process.env.CROWD_DB_WRITE_HOST,
    port: parseInt(process.env.CROWD_DB_PORT),
    database: process.env.CROWD_DB_DATABASE,
    user: process.env.CROWD_DB_USERNAME,
    password: process.env.CROWD_DB_PASSWORD,
  })

  const writeStore = new DbStore(log, writeHost)

  const readHost = await getDbConnection({
    host: process.env.CROWD_DB_READ_HOST,
    port: parseInt(process.env.CROWD_DB_PORT),
    database: process.env.CROWD_DB_DATABASE,
    user: process.env.CROWD_DB_USERNAME,
    password: process.env.CROWD_DB_PASSWORD,
  })

  const qdbConn = await getClientSQL()
  const qdbStore = new DbStore(log, qdbConn)

  if (processArguments.includes('--clean')) {
    const indexingRepo = new IndexingRepository(writeStore, log)
    await indexingRepo.deleteIndexedEntities(IndexedEntityType.ORGANIZATION)
  }

  let withAggs = true

  if (processArguments.includes('--no-aggs')) {
    withAggs = false
  }

  const readStore = new DbStore(log, readHost)

  const service = new OrganizationSyncService(
    qdbStore,
    writeStore,
    openSearchService,
    log,
    readStore,
  )

<<<<<<< HEAD
  await service.syncAllOrganizations(500, { withAggs })
=======
  log.info('Starting sync of all organizations')

  try {
    await service.syncAllOrganizations(500, { withAggs })
    log.info('Successfully synced all organizations')
  } catch (err) {
    log.error(err, 'Error syncing organizations!')
  }
>>>>>>> c47649da

  process.exit(0)
})<|MERGE_RESOLUTION|>--- conflicted
+++ resolved
@@ -57,9 +57,6 @@
     readStore,
   )
 
-<<<<<<< HEAD
-  await service.syncAllOrganizations(500, { withAggs })
-=======
   log.info('Starting sync of all organizations')
 
   try {
@@ -68,7 +65,6 @@
   } catch (err) {
     log.error(err, 'Error syncing organizations!')
   }
->>>>>>> c47649da
 
   process.exit(0)
 })