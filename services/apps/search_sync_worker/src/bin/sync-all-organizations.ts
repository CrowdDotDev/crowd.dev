import { DbStore, getDbConnection } from '@crowd/data-access-layer/src/database'
import { getServiceLogger } from '@crowd/logging'
import { OpenSearchService, OrganizationSyncService, getOpensearchClient } from '@crowd/opensearch'
import { IndexedEntityType } from '@crowd/opensearch/src/repo/indexing.data'
import { IndexingRepository } from '@crowd/opensearch/src/repo/indexing.repo'
import { getClientSQL } from '@crowd/questdb'

import { OPENSEARCH_CONFIG } from '../conf'

const log = getServiceLogger()

const processArguments = process.argv.slice(2)

setImmediate(async () => {
  const osClient = await getOpensearchClient(OPENSEARCH_CONFIG())
  const openSearchService = new OpenSearchService(log, osClient)

  const writeHost = await getDbConnection({
    host: process.env.CROWD_DB_WRITE_HOST,
    port: parseInt(process.env.CROWD_DB_PORT),
    database: process.env.CROWD_DB_DATABASE,
    user: process.env.CROWD_DB_USERNAME,
    password: process.env.CROWD_DB_PASSWORD,
  })

  const writeStore = new DbStore(log, writeHost)

  const readHost = await getDbConnection({
    host: process.env.CROWD_DB_READ_HOST,
    port: parseInt(process.env.CROWD_DB_PORT),
    database: process.env.CROWD_DB_DATABASE,
    user: process.env.CROWD_DB_USERNAME,
    password: process.env.CROWD_DB_PASSWORD,
  })

  const qdbConn = await getClientSQL()
  const qdbStore = new DbStore(log, qdbConn)

  if (processArguments.includes('--clean')) {
    const indexingRepo = new IndexingRepository(writeStore, log)
    await indexingRepo.deleteIndexedEntities(IndexedEntityType.ORGANIZATION)
  }

  let withAggs = true

  if (processArguments.includes('--no-aggs')) {
    withAggs = false
  }

  const readStore = new DbStore(log, readHost)

  const service = new OrganizationSyncService(
    qdbStore,
    writeStore,
    openSearchService,
    log,
    readStore,
  )

<<<<<<< HEAD
  await service.syncAllOrganizations(500)
=======
  let current = 0
  for (let i = 0; i < tenantIds.length; i++) {
    const tenantId = tenantIds[i]

    while (current == MAX_CONCURRENT) {
      await timeout(1000)
    }

    log.info(`Processing tenant ${i + 1}/${tenantIds.length}`)
    current += 1
    service
      .syncTenantOrganizations(tenantId, 500, { withAggs })
      .then(() => {
        current--
        log.info(`Processed tenant ${i + 1}/${tenantIds.length}`)
      })
      .catch((err) => {
        current--
        log.error(
          err,
          { tenantId },
          `Error syncing organizations for tenant ${i + 1}/${tenantIds.length}!`,
        )
      })
  }

  while (current > 0) {
    await timeout(1000)
  }
>>>>>>> bae2f366

  process.exit(0)
})<|MERGE_RESOLUTION|>--- conflicted
+++ resolved
@@ -57,39 +57,7 @@
     readStore,
   )
 
-<<<<<<< HEAD
-  await service.syncAllOrganizations(500)
-=======
-  let current = 0
-  for (let i = 0; i < tenantIds.length; i++) {
-    const tenantId = tenantIds[i]
-
-    while (current == MAX_CONCURRENT) {
-      await timeout(1000)
-    }
-
-    log.info(`Processing tenant ${i + 1}/${tenantIds.length}`)
-    current += 1
-    service
-      .syncTenantOrganizations(tenantId, 500, { withAggs })
-      .then(() => {
-        current--
-        log.info(`Processed tenant ${i + 1}/${tenantIds.length}`)
-      })
-      .catch((err) => {
-        current--
-        log.error(
-          err,
-          { tenantId },
-          `Error syncing organizations for tenant ${i + 1}/${tenantIds.length}!`,
-        )
-      })
-  }
-
-  while (current > 0) {
-    await timeout(1000)
-  }
->>>>>>> bae2f366
+  await service.syncAllOrganizations(500, { withAggs })
 
   process.exit(0)
 })