--- conflicted
+++ resolved
@@ -1,21 +1,11 @@
-<<<<<<< HEAD
+import { DATABASE_IOC, DbStore } from '@crowd/database'
+import { IOC } from '@crowd/ioc'
+import { LOGGING_IOC, Logger } from '@crowd/logging'
+import { REDIS_IOC, RedisClient } from '@crowd/redis'
 import { APP_IOC_MODULE } from '../ioc'
 import { APP_IOC } from '../ioc_constants'
 import { MemberRepository } from '../repo/member.repo'
 import { MemberSyncService } from '../service/member.sync.service'
-import { DATABASE_IOC, DbStore } from '@crowd/database'
-import { IOC } from '@crowd/ioc'
-import { LOGGING_IOC, Logger } from '@crowd/logging'
-import { REDIS_IOC, RedisClient } from '@crowd/redis'
-=======
-import { DB_CONFIG, REDIS_CONFIG } from '../conf'
-import { MemberRepository } from '../repo/member.repo'
-import { MemberSyncService } from '../service/member.sync.service'
-import { OpenSearchService } from '../service/opensearch.service'
-import { DbStore, getDbConnection } from '@crowd/database'
-import { getServiceLogger } from '@crowd/logging'
-import { getRedisClient } from '@crowd/redis'
->>>>>>> 964631d6
 
 setImmediate(async () => {
   await APP_IOC_MODULE(3)
