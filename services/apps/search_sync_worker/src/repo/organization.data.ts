--- conflicted
+++ resolved
@@ -54,13 +54,10 @@
   gicsSector: string | null
   grossAdditionsByMonth: unknown | null
   grossDeparturesByMonth: unknown | null
-<<<<<<< HEAD
   weakIdentities: IOrganizationIdentity[]
-=======
   employeeChurnRate12Month: number | null
   employeeGrowthRate12Month: number | null
   tags: string[] | null
->>>>>>> c748d3fc
 
   // aggregate data
   joinedAt: string
