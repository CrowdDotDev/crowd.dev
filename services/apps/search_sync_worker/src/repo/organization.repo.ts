--- conflicted
+++ resolved
@@ -10,78 +10,50 @@
   public async getOrganizationData(ids: string[]): Promise<IDbOrganizationSyncData[]> {
     const results = await this.db().any(
       `
-        WITH organization_segments AS (
-            SELECT
-                "segmentId",
-                "organizationId"
-            FROM "organizationSegments"
-            WHERE "organizationId" IN ($(ids:csv))
-        ),
-        activities_1 AS (
-            SELECT
-                a.id,
-                a."segmentId",
-                a."organizationId",
-                a."memberId",
-                a.timestamp,
-                a.platform::TEXT
-            FROM mv_activities_cube a
-            JOIN members m ON a."memberId" = m.id
-                AND m."deletedAt" IS NULL
-            JOIN "memberOrganizations" mo ON m.id = mo."memberId"
-                AND a."organizationId" = mo."organizationId"
-                AND mo."deletedAt" IS NULL
-                AND mo."dateEnd" IS NULL
-            WHERE a."organizationId" IN ($(ids:csv))
-        ),
-        to_merge_data AS (
-          SELECT
-              otm."organizationId",
-              array_agg(DISTINCT otm."toMergeId"::text) AS to_merge_ids
-          FROM "organizationToMerge" otm
-          INNER JOIN organizations o2 ON otm."toMergeId" = o2.id
-          WHERE otm."organizationId" IN ($(ids:csv))
-            AND o2."deletedAt" IS NULL
-          GROUP BY otm."organizationId"
-        ),
-        no_merge_data AS (
-          SELECT
-              onm."organizationId",
-              array_agg(DISTINCT onm."noMergeId"::text) AS no_merge_ids
-          FROM "organizationNoMerge" onm
-          INNER JOIN organizations o2 ON onm."noMergeId" = o2.id
-          WHERE onm."organizationId" IN ($(ids:csv))
-            AND o2."deletedAt" IS NULL
-          GROUP BY onm."organizationId"
-        ),
-        member_data AS (
-            SELECT
-                os."segmentId",
-                os."organizationId",
-                count(DISTINCT a."memberId") AS "memberCount",
-                count(DISTINCT a.id) AS "activityCount",
-                CASE WHEN array_agg(DISTINCT a.platform) = ARRAY[NULL] THEN
-                    ARRAY[]::text[]
-                ELSE
-                    array_agg(DISTINCT a.platform)
-                END AS "activeOn",
-                max(a.timestamp) AS "lastActive",
-                min(a.timestamp) FILTER (WHERE a.timestamp <> '1970-01-01T00:00:00.000Z') AS "joinedAt"
-            FROM organization_segments os
-            LEFT JOIN activities_1 a ON a."organizationId" = os."organizationId"
-              AND a."segmentId" = os."segmentId"
-            GROUP BY os."segmentId", os."organizationId"
-        ),
-        identities AS (
-            SELECT
-                oi."organizationId",
-                jsonb_agg(oi) AS "identities"
-            FROM "organizationIdentities" oi
-            WHERE oi."organizationId" IN ($(ids:csv))
-            GROUP BY oi."organizationId"
-        )
-        SELECT
-            o.id AS "organizationId",
+      with organization_segments as (select "segmentId", "organizationId"
+                                    from "organizationSegments"
+                                    where "organizationId" in ($(ids:csv))),
+        to_merge_data as (
+            select otm."organizationId",
+                    array_agg(distinct otm."toMergeId"::text) as to_merge_ids
+            from "organizationToMerge" otm
+            inner join organizations o2 on otm."toMergeId" = o2.id
+            where otm."organizationId" in ($(ids:csv))
+                  and o2."deletedAt" is null
+            group by otm."organizationId"),
+        no_merge_data as (
+            select onm."organizationId",
+                    array_agg(distinct onm."noMergeId"::text) as no_merge_ids
+            from "organizationNoMerge" onm
+            inner join organizations o2 on onm."noMergeId" = o2.id
+            where onm."organizationId" in ($(ids:csv))
+                  and o2."deletedAt" is null
+            group by onm."organizationId"),
+          member_data as (select os."segmentId",
+                                  os."organizationId",
+                                  count(distinct a."memberId")                                               as "memberCount",
+                                  count(distinct a.id)                                                       as "activityCount",
+                                  case
+                                      when array_agg(distinct a.platform) = array [null] then array []::text[]
+                                      else array_agg(distinct a.platform) end                                as "activeOn",
+                                  max(a.timestamp)                                                           as "lastActive",
+                                  min(a.timestamp) filter ( where a.timestamp <> '1970-01-01T00:00:00.000Z') as "joinedAt"
+                          from organization_segments os
+                                    left join activities a
+                                              on a."organizationId" = os."organizationId"
+                                                  and a."segmentId" = os."segmentId" and a."deletedAt" is null
+                                    join members m on a."memberId" = m.id and m."deletedAt" is null
+                                    join "memberOrganizations" mo
+                                        on m.id = mo."memberId"
+                                            and a."organizationId" = mo."organizationId"
+                                            and mo."deletedAt" is null
+                                            and mo."dateEnd" is null
+                          group by os."segmentId", os."organizationId"),
+          identities as (select oi."organizationId", jsonb_agg(oi) as "identities"
+                          from "organizationIdentities" oi
+                          where oi."organizationId" in ($(ids:csv))
+                          group by oi."organizationId")
+      select o.id                                                          as "organizationId",
             md."segmentId",
             o."tenantId",
             o.address,
@@ -131,8 +103,8 @@
             o."grossDeparturesByMonth",
             o."ultimateParent",
             o."immediateParent",
-            nullif (o."employeeChurnRate" -> '12_month', 'null')::decimal AS "employeeChurnRate12Month",
-            nullif (o."employeeGrowthRate" -> '12_month', 'null')::decimal AS "employeeGrowthRate12Month",
+            nullif(o."employeeChurnRate" -> '12_month', 'null')::decimal  as "employeeChurnRate12Month",
+            nullif(o."employeeGrowthRate" -> '12_month', 'null')::decimal as "employeeGrowthRate12Month",
             o.tags,
             md."joinedAt",
             md."lastActive",
@@ -141,18 +113,6 @@
             md."memberCount",
             i.identities,
             coalesce(tmd.to_merge_ids, array []::text[])       as "toMergeIds",
-<<<<<<< HEAD
-            coalesce(nmd.no_merge_ids, array []::text[])       as "noMergeIds"
-        FROM organizations o
-        LEFT JOIN member_data md ON o.id = md."organizationId"
-        LEFT JOIN identities i ON o.id = i."organizationId"
-        LEFT JOIN to_merge_data tmd ON o.id = tmd."organizationId"
-        LEFT JOIN no_merge_data nmd ON o.id = nmd."organizationId"
-        WHERE o.id IN ($(ids:csv))
-          AND o."deletedAt" IS NULL
-          AND (md."organizationId" IS NOT NULL
-              OR o."manuallyCreated");
-=======
             coalesce(nmd.no_merge_ids, array []::text[])       as "noMergeIds",
             o."weakIdentities"
       from organizations o
@@ -163,7 +123,6 @@
       where o.id in ($(ids:csv))
         and o."deletedAt" is null
         and (md."organizationId" is not null or o."manuallyCreated");
->>>>>>> 5e824503
       `,
       {
         ids,
