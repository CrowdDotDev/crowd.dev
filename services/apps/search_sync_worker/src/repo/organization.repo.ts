--- conflicted
+++ resolved
@@ -10,7 +10,6 @@
   public async getOrganizationData(ids: string[]): Promise<IDbOrganizationSyncData[]> {
     const results = await this.db().any(
       `
-<<<<<<< HEAD
       with organization_segments as (select "segmentId", "organizationId"
                                     from "organizationSegments"
                                     where "organizationId" in ($(ids:csv))),
@@ -24,9 +23,9 @@
                                   max(a.timestamp)                                                           as "lastActive",
                                   min(a.timestamp) filter ( where a.timestamp <> '1970-01-01T00:00:00.000Z') as "joinedAt"
                           from organization_segments os
-                                    join activities a
-                                        on a."organizationId" = os."organizationId"
-                                            and a."segmentId" = os."segmentId" and a."deletedAt" is null
+                                    left join activities a
+                                              on a."organizationId" = os."organizationId"
+                                                  and a."segmentId" = os."segmentId" and a."deletedAt" is null
                                     join members m on a."memberId" = m.id and m."deletedAt" is null
                                     join "memberOrganizations" mo
                                         on m.id = mo."memberId"
@@ -101,103 +100,6 @@
               left join member_data md on o.id = md."organizationId"
               left join identities i on o.id = i."organizationId"
       where o.id in ($(ids:csv))
-=======
-      with 
-        organization_segments as (
-          select "segmentId", "organizationId"
-          from "organizationSegments"
-          where "organizationId" in ($(ids:csv))
-        ),
-        member_data as (
-            select os."segmentId",
-            os."organizationId",
-            count(distinct a."memberId")                                               as "memberCount",
-            count(distinct a.id)                                                       as "activityCount",
-            case
-                when array_agg(distinct a.platform) = array [null] then array []::text[]
-                else array_agg(distinct a.platform) end                                as "activeOn",
-            max(a.timestamp)                                                           as "lastActive",
-            min(a.timestamp) filter ( where a.timestamp <> '1970-01-01T00:00:00.000Z') as "joinedAt"
-            from organization_segments os
-            left join activities a
-                      on a."organizationId" = os."organizationId" 
-                          and a."segmentId" = os."segmentId" and a."deletedAt" is null
-            join members m on a."memberId" = m.id and m."deletedAt" is null
-            join "memberOrganizations" mo
-                      on m.id = mo."memberId"
-                          and a."organizationId" = mo."organizationId"
-                          and mo."deletedAt" is null
-                          and mo."dateEnd" is null
-            group by os."segmentId", os."organizationId"
-        ),
-        identities as (
-            select oi."organizationId", jsonb_agg(oi) as "identities"
-            from "organizationIdentities" oi
-            where oi."organizationId" in ($(ids:csv))
-            group by oi."organizationId"
-        )
-    select 
-        o.id as "organizationId",
-        md."segmentId",
-        o."tenantId",
-        o.address,
-        o.attributes,
-        o."createdAt",
-        o."manuallyCreated",
-        o.description,
-        o."displayName",
-        o.emails,
-        o."employeeCountByCountry",
-        o.employees,
-        o.founded,
-        o."geoLocation",
-        o.headline,
-        o."importHash",
-        o.industry,
-        o."isTeamOrganization",
-        o."lastEnrichedAt",
-        o.location,
-        o.logo,
-        o.naics,
-        o."phoneNumbers",
-        o.profiles,
-        o."revenueRange",
-        o.size,
-        o.type,
-        o.website,
-        o.linkedin,
-        o.github,
-        o.crunchbase,
-        o.twitter,
-        o."affiliatedProfiles",
-        o."allSubsidiaries",
-        o."alternativeDomains",
-        o."alternativeNames",
-        o."averageEmployeeTenure",
-        o."averageTenureByLevel",
-        o."averageTenureByRole",
-        o."directSubsidiaries",
-        o."employeeChurnRate",
-        o."employeeCountByMonth",
-        o."employeeGrowthRate",
-        o."employeeCountByMonthByLevel",
-        o."employeeCountByMonthByRole",
-        o."gicsSector",
-        o."grossAdditionsByMonth",
-        o."grossDeparturesByMonth",
-        o."ultimateParent",
-        o."immediateParent",
-        md."joinedAt",
-        md."lastActive",
-        md."activeOn",
-        md."activityCount",
-        md."memberCount",
-        i.identities
-        from organizations o
-        left join member_data md on o.id = md."organizationId"
-        left join identities i on o.id = i."organizationId"
-        where o.id in ($(ids:csv))
->>>>>>> e635f19f
         and o."deletedAt" is null
         and (md."organizationId" is not null or o."manuallyCreated");
       `,
