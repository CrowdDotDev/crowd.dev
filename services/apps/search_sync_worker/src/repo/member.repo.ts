import { DbStore, RepositoryBase } from '@crowd/database'
import { Logger } from '@crowd/logging'
import { RedisCache, RedisClient } from '@crowd/redis'
import { IMemberAttribute } from '@crowd/types'
import { IDbMemberSyncData } from './member.data'

export class MemberRepository extends RepositoryBase<MemberRepository> {
  private readonly cache: RedisCache

  constructor(redisClient: RedisClient, dbStore: DbStore, parentLog: Logger) {
    super(dbStore, parentLog)

    this.cache = new RedisCache('memberAttributes', redisClient, this.log)
  }

  public async getTenantIds(): Promise<string[]> {
    const results = await this.db().any(`select distinct "tenantId" from members;`)

    return results.map((r) => r.tenantId)
  }

  public async getTenantMemberAttributes(tenantId: string): Promise<IMemberAttribute[]> {
    const cachedString = await this.cache.get(tenantId)

    if (cachedString) {
      return JSON.parse(cachedString)
    }

    const results = await this.db().any(
      `select type, "canDelete", show, label, name, options from "memberAttributeSettings" where "tenantId" = $(tenantId)`,
      {
        tenantId,
      },
    )

    await this.cache.set(tenantId, JSON.stringify(results))

    return results
  }

  public async getTenantMembersForSync(
    tenantId: string,
    perPage: number,
    lastId?: string,
  ): Promise<string[]> {
    // eslint-disable-next-line @typescript-eslint/no-explicit-any
    let results: any[]

    if (lastId) {
      results = await this.db().any(
        `
          select m.id
          from members m
          where m."tenantId" = $(tenantId) and 
                m."deletedAt" is null and
                m.id > $(lastId) and
                exists (select 1 from activities where "memberId" = m.id) and
                exists (select 1 from "memberIdentities" where "memberId" = m.id)
          order by m.id
          limit ${perPage};`,
        {
          tenantId,
          lastId,
        },
      )
    } else {
      results = await this.db().any(
        `
          select m.id
          from members m
          where m."tenantId" = $(tenantId) and 
                m."deletedAt" is null and
                exists (select 1 from activities where "memberId" = m.id) and
                exists (select 1 from "memberIdentities" where "memberId" = m.id)
          order by m.id
          limit ${perPage};`,
        {
          tenantId,
        },
      )
    }

    return results.map((r) => r.id)
  }

  public async getRemainingTenantMembersForSync(
    tenantId: string,
    page: number,
    perPage: number,
    cutoffDate: string,
  ): Promise<string[]> {
    const results = await this.db().any(
      `
<<<<<<< HEAD
      select id from members 
      where "tenantId" = $(tenantId) and "deletedAt" is null
       and (
        "searchSyncedAt" is null or
        "searchSyncedAt" < $(cutoffDate)
       )
      limit ${perPage} offset ${(page - 1) * perPage};
      `,
=======
        select m.id
        from members m
        where m."tenantId" = $(tenantId) and 
              m."deletedAt" is null and
              (
                  m."searchSyncedAt" is null or 
                  m."searchSyncedAt" < $(cutoffDate)
              ) 
              and
              (
                exists (select 1 from activities where "memberId" = m.id) or
                m."manuallyCreated"
              ) and
              exists (select 1 from "memberIdentities" where "memberId" = m.id)
        limit ${perPage} offset ${(page - 1) * perPage};`,
>>>>>>> c4f1ba1f
      {
        tenantId,
        cutoffDate,
      },
    )

    return results.map((r) => r.id)
  }

  public async getMemberData(ids: string[]): Promise<IDbMemberSyncData[]> {
    const results = await this.db().any(
      `
      with to_merge_data as (select mtm."memberId",
                                      array_agg(distinct mtm."toMergeId"::text) as to_merge_ids
                              from "memberToMerge" mtm
                                        inner join members m2 on mtm."toMergeId" = m2.id
                              where mtm."memberId" in ($(ids:csv))
                                and m2."deletedAt" is null
                              group by mtm."memberId"),
            no_merge_data as (select mnm."memberId",
                                      array_agg(distinct mnm."noMergeId"::text) as no_merge_ids
                              from "memberNoMerge" mnm
                                        inner join members m2 on mnm."noMergeId" = m2.id
                              where mnm."memberId" in ($(ids:csv))
                                and m2."deletedAt" is null
                              group by mnm."memberId"),
            member_tags as (select mt."memberId",
                                    json_agg(
                                            json_build_object(
                                                    'id', t.id,
                                                    'name', t.name
                                                )
                                        )           as all_tags,
                                    jsonb_agg(t.id) as all_ids
                            from "memberTags" mt
                                      inner join tags t on mt."tagId" = t.id
                            where mt."memberId" in ($(ids:csv))
                              and t."deletedAt" is null
                            group by mt."memberId"),
            member_organizations as (select mo."memberId",
                                            os."segmentId",
                                            json_agg(
                                                    json_build_object(
                                                            'id', o.id,
                                                            'logo', o.logo,
                                                            'displayName', o."displayName",
                                                            'memberOrganizations', json_build_object(
                                                                          'dateStart', mo."dateStart",
                                                                          'dateEnd', mo."dateEnd",
                                                                          'title', mo.title
                                                            )
                                                        )
                                                )           as all_organizations,
                                            jsonb_agg(o.id) as all_ids
                                      from "memberOrganizations" mo
                                              inner join organizations o on mo."organizationId" = o.id
                                              inner join "organizationSegments" os on o.id = os."organizationId"
                                      where mo."memberId" in ($(ids:csv))
                                        and o."deletedAt" is null
                                        and exists (select 1
                                          from activities a
                                          where a."memberId" = mo."memberId"
                                            and a."organizationId" = mo."organizationId"
                                            and a."segmentId" = os."segmentId")
                                      group by mo."memberId", os."segmentId"),
            identities as (select mi."memberId",
                                  json_agg(
                                          json_build_object(
                                                  'platform', mi.platform,
                                                  'username', mi.username
                                              )
                                      ) as identities
                            from "memberIdentities" mi
                            where mi."memberId" in ($(ids:csv))
                            group by mi."memberId"),
            activity_data as (select a."memberId",
                                      a."segmentId",
                                      count(a.id)                                                          as "activityCount",
                                      max(a.timestamp)                                                     as "lastActive",
                                      array_agg(distinct concat(a.platform, ':', a.type))
                                      filter (where a.platform is not null)                                as "activityTypes",
                                      array_agg(distinct a.platform) filter (where a.platform is not null) as "activeOn",
                                      count(distinct a."timestamp"::date)                                  as "activeDaysCount",
                                      round(avg(
                                                    case
                                                        when (a.sentiment ->> 'sentiment'::text) is not null
                                                            then (a.sentiment ->> 'sentiment'::text)::double precision
                                                        else null::double precision
                                                        end)::numeric, 2)                                  as "averageSentiment"
                              from activities a
                              where a."memberId" in ($(ids:csv))
                              group by a."memberId", a."segmentId")
        select m.id,
              m."tenantId",
              ms."segmentId",
              m."displayName",
              m.attributes,
              m.emails,
              m.score,
              m."lastEnriched",
              m."joinedAt",
              m."manuallyCreated",
              m."createdAt",
              (m.reach -> 'total')::integer                      as "totalReach",
              coalesce(jsonb_array_length(m.contributions), 0)   as "numberOfOpenSourceContributions",

              ad."activeOn",
              ad."activityCount",
              ad."activityTypes",
              ad."activeDaysCount",
              ad."lastActive",
              ad."averageSentiment",

              i.identities,
              coalesce(mo.all_organizations, json_build_array()) as organizations,
              coalesce(mt.all_tags, json_build_array())          as tags,
              coalesce(tmd.to_merge_ids, array []::text[])       as "toMergeIds",
              coalesce(nmd.no_merge_ids, array []::text[])       as "noMergeIds"
        from "memberSegments" ms
                inner join members m on ms."memberId" = m.id
                inner join identities i on m.id = i."memberId"
                left join activity_data ad on ms."memberId" = ad."memberId" and ms."segmentId" = ad."segmentId"
                left join to_merge_data tmd on m.id = tmd."memberId"
                left join no_merge_data nmd on m.id = nmd."memberId"
                left join member_tags mt on ms."memberId" = mt."memberId"
                left join member_organizations mo on ms."memberId" = mo."memberId" and ms."segmentId" = mo."segmentId"
        where ms."memberId" in ($(ids:csv))
          and m."deletedAt" is null
          and (ad."memberId" is not null or m."manuallyCreated");`,
      {
        ids,
      },
    )

    return results
  }

  public async markSynced(memberIds: string[]): Promise<void> {
    await this.db().none(
      `update members set "searchSyncedAt" = now() where id in ($(memberIds:csv))`,
      {
        memberIds,
      },
    )
  }

  public async checkMembersExists(tenantId: string, memberIds: string[]): Promise<string[]> {
    const results = await this.db().any(
      `
      select m.id
      from members m
      where m."tenantId" = $(tenantId ) and 
            m.id in ($(memberIds:csv)) and
            (
              exists (select 1 from activities where "memberId" = m.id) or
              m."manuallyCreated"
            ) and
            exists(select 1 from "memberIdentities" mi where mi."memberId" = m.id)
      `,
      {
        tenantId,
        memberIds,
      },
    )

    return results.map((r) => r.id)
  }
}<|MERGE_RESOLUTION|>--- conflicted
+++ resolved
@@ -54,7 +54,10 @@
           where m."tenantId" = $(tenantId) and 
                 m."deletedAt" is null and
                 m.id > $(lastId) and
-                exists (select 1 from activities where "memberId" = m.id) and
+                (
+                  exists (select 1 from activities where "memberId" = m.id) or
+                  m."manuallyCreated"
+                ) and
                 exists (select 1 from "memberIdentities" where "memberId" = m.id)
           order by m.id
           limit ${perPage};`,
@@ -70,7 +73,10 @@
           from members m
           where m."tenantId" = $(tenantId) and 
                 m."deletedAt" is null and
-                exists (select 1 from activities where "memberId" = m.id) and
+                (
+                  exists (select 1 from activities where "memberId" = m.id) or
+                  m."manuallyCreated"
+                ) and
                 exists (select 1 from "memberIdentities" where "memberId" = m.id)
           order by m.id
           limit ${perPage};`,
@@ -91,32 +97,18 @@
   ): Promise<string[]> {
     const results = await this.db().any(
       `
-<<<<<<< HEAD
-      select id from members 
-      where "tenantId" = $(tenantId) and "deletedAt" is null
+      select id from members m
+      where m"tenantId" = $(tenantId) and m"deletedAt" is null
        and (
-        "searchSyncedAt" is null or
-        "searchSyncedAt" < $(cutoffDate)
+        m."searchSyncedAt" is null or
+        m."searchSyncedAt" < $(cutoffDate)
+       ) and
+       (
+        exists (select 1 from activities where "memberId" = m.id) or
+          m."manuallyCreated"
        )
       limit ${perPage} offset ${(page - 1) * perPage};
       `,
-=======
-        select m.id
-        from members m
-        where m."tenantId" = $(tenantId) and 
-              m."deletedAt" is null and
-              (
-                  m."searchSyncedAt" is null or 
-                  m."searchSyncedAt" < $(cutoffDate)
-              ) 
-              and
-              (
-                exists (select 1 from activities where "memberId" = m.id) or
-                m."manuallyCreated"
-              ) and
-              exists (select 1 from "memberIdentities" where "memberId" = m.id)
-        limit ${perPage} offset ${(page - 1) * perPage};`,
->>>>>>> c4f1ba1f
       {
         tenantId,
         cutoffDate,
