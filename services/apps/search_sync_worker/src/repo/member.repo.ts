import { DbStore, RepositoryBase } from '@crowd/database'
import { Logger } from '@crowd/logging'
import { IDbMemberSyncData } from './member.data'
import { IMemberAttribute } from '@crowd/types'
import { RedisCache, RedisClient } from '@crowd/redis'

export class MemberRepository extends RepositoryBase<MemberRepository> {
  private readonly cache: RedisCache

  constructor(redisClient: RedisClient, dbStore: DbStore, parentLog: Logger) {
    super(dbStore, parentLog)

    this.cache = new RedisCache('memberAttributes', redisClient, this.log)
  }

  public async getUnsyncedTenantIds(): Promise<string[]> {
    const results = await this.db().any(
      `select distinct "tenantId" from members where "searchSyncedAt" is null;`,
    )

    return results.map((r) => r.tenantId)
  }

  public async getTenantMemberAttributes(tenantId: string): Promise<IMemberAttribute[]> {
    const cachedString = await this.cache.get(tenantId)

    if (cachedString) {
      return JSON.parse(cachedString)
    }

    const results = await this.db().any(
      `select type, "canDelete", show, label, name, options from "memberAttributeSettings" where "tenantId" = $(tenantId)`,
      {
        tenantId,
      },
    )

    await this.cache.set(tenantId, JSON.stringify(results))

    return results
  }

<<<<<<< HEAD
  public async getMemberData(
    id?: string,
    tenantId?: string,
    justUnsynced = false,
    page?: number,
    perPage?: number,
  ): Promise<IDbMemberSyncData[]> {
    if (!id && !tenantId) {
      throw new Error('Either id or tenantId must be provided!')
    }

    const conditions = ['m."deletedAt" is null']
    const params: Record<string, unknown> = {}
    if (id) {
      conditions.push(`m.id = $(id)`)
      params.id = id
    }

    if (tenantId) {
      conditions.push(`m."tenantId" = $(tenantId)`)
      params.tenantId = tenantId
    }

    if (justUnsynced) {
      conditions.push('m."searchSyncedAt" is null')
    }

    let pagination = ''
    if (page && perPage) {
      pagination = `limit ${perPage} offset ${(page - 1) * perPage}`
    }
=======
  public async getTenantMembersForSync(
    tenantId: string,
    page: number,
    perPage: number,
  ): Promise<string[]> {
    const results = await this.db().any(
      `
        select m.id
        from members m
        where m."tenantId" = $(tenantId) and m."deletedAt" is null and m."searchSyncedAt" is null
        and exists (select 1 from activities where "memberId" = m.id) and exists (select 1 from "memberIdentities" where "memberId" = m.id)
        limit ${perPage} offset ${(page - 1) * perPage};`,
      {
        tenantId,
      },
    )

    return results.map((r) => r.id)
  }

  public async getMemberData(ids: string[]): Promise<IDbMemberSyncData[]> {
    const results = await this.db().any(
      `
      with to_merge_data as (select mtm."memberId",
                                array_agg(distinct mtm."toMergeId"::text) as to_merge_ids
                        from "memberToMerge" mtm
                                  inner join members m2 on mtm."toMergeId" = m2.id
                        where mtm."memberId" in ($(ids:csv))
                          and m2."deletedAt" is null
                        group by mtm."memberId"),
      no_merge_data as (select mnm."memberId",
                                array_agg(distinct mnm."noMergeId"::text) as no_merge_ids
                        from "memberNoMerge" mnm
                                  inner join members m2 on mnm."noMergeId" = m2.id
                        where mnm."memberId" in ($(ids:csv))
                          and m2."deletedAt" is null
                        group by mnm."memberId"),
      member_tags as (select mt."memberId",
                              json_agg(
                                      json_build_object(
                                              'id', t.id,
                                              'name', t.name
                                          )
                                  )           as all_tags,
                              jsonb_agg(t.id) as all_ids
                      from "memberTags" mt
                                inner join tags t on mt."tagId" = t.id
                      where mt."memberId" in ($(ids:csv))
                        and t."deletedAt" is null
                      group by mt."memberId"),
      member_organizations as (select mo."memberId",
                                      json_agg(
                                              json_build_object(
                                                      'id', o.id,
                                                      'logo', o.logo,
                                                      'displayName', o."displayName"
                                                  )
                                          )           as all_organizations,
                                      jsonb_agg(o.id) as all_ids
                                from "memberOrganizations" mo
                                        inner join organizations o on mo."organizationId" = o.id
                                where mo."memberId" in ($(ids:csv))
                                  and o."deletedAt" is null
                                group by mo."memberId"),
      identities as (select mi."memberId",
                            json_agg(
                                    json_build_object(
                                            'platform', mi.platform,
                                            'username', mi.username
                                        )
                                ) as identities
                      from "memberIdentities" mi
                      where mi."memberId" in ($(ids:csv))
                      group by mi."memberId"),
      activity_data as (select a."memberId",
                                count(a.id)                                                          as "activityCount",
                                max(a.timestamp)                                                     as "lastActive",
                                array_agg(distinct concat(a.platform, ':', a.type))
                                filter (where a.platform is not null)                                as "activityTypes",
                                array_agg(distinct a.platform) filter (where a.platform is not null) as "activeOn",
                                count(distinct a."timestamp"::date)                                  as "activeDaysCount",
                                round(avg(
                                              case
                                                  when (a.sentiment ->> 'sentiment'::text) is not null
                                                      then (a.sentiment ->> 'sentiment'::text)::double precision
                                                  else null::double precision
                                                  end)::numeric, 2)                                  as "averageSentiment"
                        from activities a
                        where a."memberId" in ($(ids:csv))
                        group by a."memberId")
      select m.id,
        m."tenantId",
        m."displayName",
        m.attributes,
        m.emails,
        m.score,
        m."lastEnriched",
        m."joinedAt",
        (m.reach -> 'total')::integer                      as "totalReach",
        coalesce(jsonb_array_length(m.contributions), 0)   as "numberOfOpenSourceContributions",
>>>>>>> 96127c04

    const conditionString = conditions.join(' and ')

<<<<<<< HEAD
    const result = await this.db().any(
      `
      with to_merge_data as (select mtm."memberId",
                                      array_agg(distinct mtm."toMergeId"::text) as to_merge_ids
                              from "memberToMerge" mtm
                                        inner join members m2 on mtm."toMergeId" = m2.id
                              where mtm."memberId" = $(id)
                                and m2."deletedAt" is null
                              group by mtm."memberId"),
            no_merge_data as (select mnm."memberId",
                                      array_agg(distinct mnm."noMergeId"::text) as no_merge_ids
                              from "memberNoMerge" mnm
                                        inner join members m2 on mnm."noMergeId" = m2.id
                              where mnm."memberId" = $(id)
                                and m2."deletedAt" is null
                              group by mnm."memberId"),
            member_tags as (select mt."memberId",
                                    t."segmentId",
                                    json_agg(
                                            json_build_object(
                                                    'id', t.id,
                                                    'name', t.name
                                                )
                                        )           as all_tags,
                                    jsonb_agg(t.id) as all_ids
                            from "memberTags" mt
                                      inner join tags t on mt."tagId" = t.id
                            where mt."memberId" = $(id)
                              and t."deletedAt" is null
                            group by mt."memberId", t."segmentId"),
            member_organizations as (select mo."memberId",
                                            os."segmentId",
                                            json_agg(
                                                    json_build_object(
                                                            'id', o.id,
                                                            'logo', o.logo,
                                                            'displayName', o."displayName"
                                                        )
                                                )           as all_organizations,
                                            jsonb_agg(o.id) as all_ids
                                      from "memberOrganizations" mo
                                              inner join organizations o on mo."organizationId" = o.id
                                              inner join "organizationSegments" os on o.id = os."organizationId"
                                      where mo."memberId" = $(id)
                                        and o."deletedAt" is null
                                      group by mo."memberId", os."segmentId"),
            identities as (select mi."memberId",
                                  json_agg(
                                          json_build_object(
                                                  'platform', mi.platform,
                                                  'username', mi.username
                                              )
                                      ) as identities
                            from "memberIdentities" mi
                            where mi."memberId" = $(id)
                            group by mi."memberId"),
            activity_data as (select a."memberId",
                                      a."segmentId",
                                      count(a.id)                                                          as "activityCount",
                                      max(a.timestamp)                                                     as "lastActive",
                                      array_agg(distinct concat(a.platform, ':', a.type))
                                      filter (where a.platform is not null)                                as "activityTypes",
                                      array_agg(distinct a.platform) filter (where a.platform is not null) as "activeOn",
                                      count(distinct a."timestamp"::date)                                  as "activeDaysCount",
                                      round(avg(
                                                    case
                                                        when (a.sentiment ->> 'sentiment'::text) is not null
                                                            then (a.sentiment ->> 'sentiment'::text)::double precision
                                                        else null::double precision
                                                        end)::numeric, 2)                                  as "averageSentiment"
                              from activities a
                              where a."memberId" = $(id)
                              group by a."memberId", a."segmentId")
        select m.id,
              ms."tenantId",
              ms."segmentId",
              m."displayName",
              m.attributes,
              m.emails,
              m.score,
              m."lastEnriched",
              m."joinedAt",
              (m.reach -> 'total')::integer                      as "totalReach",
              coalesce(jsonb_array_length(m.contributions), 0)   as "numberOfOpenSourceContributions",

              ad."activeOn",
              ad."activityCount",
              ad."activityTypes",
              ad."activeDaysCount",
              ad."lastActive",
              ad."averageSentiment",

              i.identities,
              coalesce(mo.all_organizations, json_build_array()) as organizations,
              coalesce(mt.all_tags, json_build_array())          as tags,
              coalesce(tmd.to_merge_ids, array []::text[])       as "toMergeIds",
              coalesce(nmd.no_merge_ids, array []::text[])       as "noMergeIds"
        from "memberSegments" ms
                inner join members m on ms."memberId" = m.id
                inner join identities i on m.id = i."memberId"
                inner join activity_data ad on ms."memberId" = ad."memberId" and ms."segmentId" = ad."segmentId"
                left join to_merge_data tmd on m.id = tmd."memberId"
                left join no_merge_data nmd on m.id = nmd."memberId"
                left join member_tags mt on ms."memberId" = mt."memberId" and ms."segmentId" = mt."segmentId"
                left join member_organizations mo on ms."memberId" = mo."memberId" and ms."segmentId" = mo."segmentId"
        where ${conditionString}
        ${pagination}
      `,
      params,
=======
        i.identities,
        coalesce(mo.all_organizations, json_build_array()) as organizations,
        coalesce(mt.all_tags, json_build_array())          as tags,
        coalesce(tmd.to_merge_ids, array []::text[])       as "toMergeIds",
        coalesce(nmd.no_merge_ids, array []::text[])       as "noMergeIds"
      from members m
          inner join identities i on m.id = i."memberId"
          inner join activity_data ad on m.id = ad."memberId"
          left join to_merge_data tmd on m.id = tmd."memberId"
          left join no_merge_data nmd on m.id = nmd."memberId"
          left join member_tags mt on m.id = mt."memberId"
          left join member_organizations mo on m.id = mo."memberId"
        where m.id in ($(ids:csv))
              and m."deletedAt" is null;`,
      {
        ids,
      },
>>>>>>> 96127c04
    )

    return results
  }

  public async setTenanMembersForSync(tenantId: string): Promise<void> {
    await this.db().none(
      `update members set "searchSyncedAt" = null where "tenantId" = $(tenantId)`,
      {
        tenantId,
      },
    )
  }

  public async markSynced(memberIds: string[]): Promise<void> {
    await this.db().none(
      `update members set "searchSyncedAt" = now() where id in ($(memberIds:csv))`,
      {
        memberIds,
      },
    )
  }

  public async checkMemberExists(tenantId: string, memberIds: string[]): Promise<string[]> {
    const results = await this.db().any(
      `
      select m.id
      from members m
      where m."tenantId" = $(tenantId ) and 
            m.id in ($(memberIds:csv)) and
            exists(select 1 from activities a where a."memberId" = m.id) and
            exists(select 1 from "memberIdentities" mi where mi."memberId" = m.id)
      `,
      {
        tenantId,
        memberIds,
      },
    )

    return results.map((r) => r.id)
  }
}<|MERGE_RESOLUTION|>--- conflicted
+++ resolved
@@ -40,39 +40,6 @@
     return results
   }
 
-<<<<<<< HEAD
-  public async getMemberData(
-    id?: string,
-    tenantId?: string,
-    justUnsynced = false,
-    page?: number,
-    perPage?: number,
-  ): Promise<IDbMemberSyncData[]> {
-    if (!id && !tenantId) {
-      throw new Error('Either id or tenantId must be provided!')
-    }
-
-    const conditions = ['m."deletedAt" is null']
-    const params: Record<string, unknown> = {}
-    if (id) {
-      conditions.push(`m.id = $(id)`)
-      params.id = id
-    }
-
-    if (tenantId) {
-      conditions.push(`m."tenantId" = $(tenantId)`)
-      params.tenantId = tenantId
-    }
-
-    if (justUnsynced) {
-      conditions.push('m."searchSyncedAt" is null')
-    }
-
-    let pagination = ''
-    if (page && perPage) {
-      pagination = `limit ${perPage} offset ${(page - 1) * perPage}`
-    }
-=======
   public async getTenantMembersForSync(
     tenantId: string,
     page: number,
@@ -97,101 +64,17 @@
     const results = await this.db().any(
       `
       with to_merge_data as (select mtm."memberId",
-                                array_agg(distinct mtm."toMergeId"::text) as to_merge_ids
-                        from "memberToMerge" mtm
-                                  inner join members m2 on mtm."toMergeId" = m2.id
-                        where mtm."memberId" in ($(ids:csv))
-                          and m2."deletedAt" is null
-                        group by mtm."memberId"),
-      no_merge_data as (select mnm."memberId",
-                                array_agg(distinct mnm."noMergeId"::text) as no_merge_ids
-                        from "memberNoMerge" mnm
-                                  inner join members m2 on mnm."noMergeId" = m2.id
-                        where mnm."memberId" in ($(ids:csv))
-                          and m2."deletedAt" is null
-                        group by mnm."memberId"),
-      member_tags as (select mt."memberId",
-                              json_agg(
-                                      json_build_object(
-                                              'id', t.id,
-                                              'name', t.name
-                                          )
-                                  )           as all_tags,
-                              jsonb_agg(t.id) as all_ids
-                      from "memberTags" mt
-                                inner join tags t on mt."tagId" = t.id
-                      where mt."memberId" in ($(ids:csv))
-                        and t."deletedAt" is null
-                      group by mt."memberId"),
-      member_organizations as (select mo."memberId",
-                                      json_agg(
-                                              json_build_object(
-                                                      'id', o.id,
-                                                      'logo', o.logo,
-                                                      'displayName', o."displayName"
-                                                  )
-                                          )           as all_organizations,
-                                      jsonb_agg(o.id) as all_ids
-                                from "memberOrganizations" mo
-                                        inner join organizations o on mo."organizationId" = o.id
-                                where mo."memberId" in ($(ids:csv))
-                                  and o."deletedAt" is null
-                                group by mo."memberId"),
-      identities as (select mi."memberId",
-                            json_agg(
-                                    json_build_object(
-                                            'platform', mi.platform,
-                                            'username', mi.username
-                                        )
-                                ) as identities
-                      from "memberIdentities" mi
-                      where mi."memberId" in ($(ids:csv))
-                      group by mi."memberId"),
-      activity_data as (select a."memberId",
-                                count(a.id)                                                          as "activityCount",
-                                max(a.timestamp)                                                     as "lastActive",
-                                array_agg(distinct concat(a.platform, ':', a.type))
-                                filter (where a.platform is not null)                                as "activityTypes",
-                                array_agg(distinct a.platform) filter (where a.platform is not null) as "activeOn",
-                                count(distinct a."timestamp"::date)                                  as "activeDaysCount",
-                                round(avg(
-                                              case
-                                                  when (a.sentiment ->> 'sentiment'::text) is not null
-                                                      then (a.sentiment ->> 'sentiment'::text)::double precision
-                                                  else null::double precision
-                                                  end)::numeric, 2)                                  as "averageSentiment"
-                        from activities a
-                        where a."memberId" in ($(ids:csv))
-                        group by a."memberId")
-      select m.id,
-        m."tenantId",
-        m."displayName",
-        m.attributes,
-        m.emails,
-        m.score,
-        m."lastEnriched",
-        m."joinedAt",
-        (m.reach -> 'total')::integer                      as "totalReach",
-        coalesce(jsonb_array_length(m.contributions), 0)   as "numberOfOpenSourceContributions",
->>>>>>> 96127c04
-
-    const conditionString = conditions.join(' and ')
-
-<<<<<<< HEAD
-    const result = await this.db().any(
-      `
-      with to_merge_data as (select mtm."memberId",
                                       array_agg(distinct mtm."toMergeId"::text) as to_merge_ids
                               from "memberToMerge" mtm
                                         inner join members m2 on mtm."toMergeId" = m2.id
-                              where mtm."memberId" = $(id)
+                              where mtm."memberId" in ($(ids:csv))
                                 and m2."deletedAt" is null
                               group by mtm."memberId"),
             no_merge_data as (select mnm."memberId",
                                       array_agg(distinct mnm."noMergeId"::text) as no_merge_ids
                               from "memberNoMerge" mnm
                                         inner join members m2 on mnm."noMergeId" = m2.id
-                              where mnm."memberId" = $(id)
+                              where mnm."memberId" in ($(ids:csv))
                                 and m2."deletedAt" is null
                               group by mnm."memberId"),
             member_tags as (select mt."memberId",
@@ -205,7 +88,7 @@
                                     jsonb_agg(t.id) as all_ids
                             from "memberTags" mt
                                       inner join tags t on mt."tagId" = t.id
-                            where mt."memberId" = $(id)
+                            where mt."memberId" in ($(ids:csv))
                               and t."deletedAt" is null
                             group by mt."memberId", t."segmentId"),
             member_organizations as (select mo."memberId",
@@ -221,7 +104,7 @@
                                       from "memberOrganizations" mo
                                               inner join organizations o on mo."organizationId" = o.id
                                               inner join "organizationSegments" os on o.id = os."organizationId"
-                                      where mo."memberId" = $(id)
+                                      where mo."memberId" in ($(ids:csv))
                                         and o."deletedAt" is null
                                       group by mo."memberId", os."segmentId"),
             identities as (select mi."memberId",
@@ -232,7 +115,7 @@
                                               )
                                       ) as identities
                             from "memberIdentities" mi
-                            where mi."memberId" = $(id)
+                            where mi."memberId" in ($(ids:csv))
                             group by mi."memberId"),
             activity_data as (select a."memberId",
                                       a."segmentId",
@@ -249,10 +132,10 @@
                                                         else null::double precision
                                                         end)::numeric, 2)                                  as "averageSentiment"
                               from activities a
-                              where a."memberId" = $(id)
+                              where a."memberId" in ($(ids:csv))
                               group by a."memberId", a."segmentId")
         select m.id,
-              ms."tenantId",
+              m."tenantId",
               ms."segmentId",
               m."displayName",
               m.attributes,
@@ -283,29 +166,11 @@
                 left join no_merge_data nmd on m.id = nmd."memberId"
                 left join member_tags mt on ms."memberId" = mt."memberId" and ms."segmentId" = mt."segmentId"
                 left join member_organizations mo on ms."memberId" = mo."memberId" and ms."segmentId" = mo."segmentId"
-        where ${conditionString}
-        ${pagination}
-      `,
-      params,
-=======
-        i.identities,
-        coalesce(mo.all_organizations, json_build_array()) as organizations,
-        coalesce(mt.all_tags, json_build_array())          as tags,
-        coalesce(tmd.to_merge_ids, array []::text[])       as "toMergeIds",
-        coalesce(nmd.no_merge_ids, array []::text[])       as "noMergeIds"
-      from members m
-          inner join identities i on m.id = i."memberId"
-          inner join activity_data ad on m.id = ad."memberId"
-          left join to_merge_data tmd on m.id = tmd."memberId"
-          left join no_merge_data nmd on m.id = nmd."memberId"
-          left join member_tags mt on m.id = mt."memberId"
-          left join member_organizations mo on m.id = mo."memberId"
-        where m.id in ($(ids:csv))
-              and m."deletedAt" is null;`,
+        where ms."memberId" in ($(ids:csv))
+          and m."deletedAt" is null;`,
       {
         ids,
       },
->>>>>>> 96127c04
     )
 
     return results
