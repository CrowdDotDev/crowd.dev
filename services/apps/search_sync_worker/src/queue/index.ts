--- conflicted
+++ resolved
@@ -1,7 +1,6 @@
 import { BatchProcessor } from '@crowd/common'
 import { DbConnection, DbStore } from '@crowd/database'
 import { Logger } from '@crowd/logging'
-<<<<<<< HEAD
 import { RedisClient } from '@crowd/redis'
 import {
   SEARCH_SYNC_WORKER_QUEUE_SETTINGS,
@@ -10,22 +9,13 @@
 } from '@crowd/sqs'
 import { Span, SpanStatusCode, Tracer } from '@crowd/tracing'
 import { IQueueMessage, QueuePriorityLevel, SearchSyncWorkerQueueMessageType } from '@crowd/types'
-import { ActivitySyncService } from '../service/activity.sync.service'
-import { MemberSyncService } from '../service/member.sync.service'
-import { OpenSearchService } from '../service/opensearch.service'
-import { OrganizationSyncService } from '../service/organization.sync.service'
-=======
 import {
   OpenSearchService,
   ActivitySyncService,
   MemberSyncService,
   OrganizationSyncService,
 } from '@crowd/opensearch'
-import { RedisClient } from '@crowd/redis'
-import { SEARCH_SYNC_WORKER_QUEUE_SETTINGS, SqsClient, SqsQueueReceiver } from '@crowd/sqs'
-import { IQueueMessage, SearchSyncWorkerQueueMessageType } from '@crowd/types'
-import { SERVICE_CONFIG } from 'conf'
->>>>>>> 7ead510d
+import { SERVICE_CONFIG } from '../conf'
 
 /* eslint-disable @typescript-eslint/no-explicit-any */
 export class WorkerQueueReceiver extends SqsPrioritizedQueueReciever {
