import { PLATFORM_CONFIG, SLACK_ALERTING_CONFIG, WORKER_SETTINGS } from '../conf'
import { SlackAlertTypes, sendSlackAlert } from '@crowd/alerting'
import { addSeconds, singleOrDefault } from '@crowd/common'
import { DATABASE_IOC, DbStore } from '@crowd/database'
import { INTEGRATION_SERVICES, IProcessDataContext } from '@crowd/integrations'
<<<<<<< HEAD
import { LOGGING_IOC, Logger, getChildLogger } from '@crowd/logging'
import { REDIS_IOC, RedisCache, RedisClient } from '@crowd/redis'
import { SQS_IOC } from '@crowd/sqs'
import {
  IActivityData,
  IDataSinkWorkerEmitter,
  IIntegrationStreamWorkerEmitter,
  IntegrationResultType,
  IntegrationRunState,
} from '@crowd/types'
import { inject, injectable } from 'inversify'
import IntegrationDataRepository from '../repo/integrationData.repo'
=======
import { WORKER_SETTINGS, PLATFORM_CONFIG, SLACK_ALERTING_CONFIG } from '../conf'
import { DataSinkWorkerEmitter, IntegrationStreamWorkerEmitter } from '@crowd/sqs'
import { SlackAlertTypes, sendSlackAlert } from '@crowd/alerting'
>>>>>>> 964631d6

@injectable()
export default class IntegrationDataService {
  private log: Logger
  private readonly repo: IntegrationDataRepository

  constructor(
    @inject(REDIS_IOC.client)
    private readonly redisClient: RedisClient,
    @inject(SQS_IOC.emitters.integrationStreamWorker)
    private readonly streamWorkerEmitter: IIntegrationStreamWorkerEmitter,
    @inject(SQS_IOC.emitters.dataSinkWorker)
    private readonly dataSinkWorkerEmitter: IDataSinkWorkerEmitter,
    @inject(DATABASE_IOC.store)
    store: DbStore,
    @inject(LOGGING_IOC.logger)
    parentLog: Logger,
  ) {
    this.log = getChildLogger('integration-data-service', parentLog)

    this.repo = new IntegrationDataRepository(store, this.log)
  }

  private async triggerRunError(
    runId: string,
    location: string,
    message: string,
    metadata?: unknown,
    error?: Error,
  ): Promise<void> {
    await this.repo.markRunError(runId, {
      location,
      message,
      metadata,
      errorMessage: error?.message,
      errorStack: error?.stack,
      errorString: error ? JSON.stringify(error) : undefined,
    })
  }

  private async triggerDataError(
    dataId: string,
    location: string,
    message: string,
    metadata?: unknown,
    error?: Error,
  ): Promise<void> {
    await this.repo.markDataError(dataId, {
      location,
      message,
      metadata,
      errorMessage: error?.message,
      errorStack: error?.stack,
      errorString: error ? JSON.stringify(error) : undefined,
    })
  }

  public async processData(dataId: string): Promise<boolean> {
    this.log.debug({ dataId }, 'Trying to process stream data!')

    const dataInfo = await this.repo.getDataInfo(dataId)

    if (!dataInfo) {
      this.log.error({ dataId }, 'Data not found!')
      return
    }

    if (dataInfo.runId) {
      if (dataInfo.runState === IntegrationRunState.INTEGRATION_DELETED) {
        this.log.warn('Integration was deleted! Skipping data processing!')
        return false
      }

      this.log = getChildLogger('stream-data-processor', this.log, {
        dataId,
        streamId: dataInfo.streamId,
        runId: dataInfo.runId,
        integrationId: dataInfo.integrationId,
        onboarding: dataInfo.onboarding,
        platform: dataInfo.integrationType,
      })
    } else {
      this.log = getChildLogger('stream-data-processor', this.log, {
        dataId,
        streamId: dataInfo.streamId,
        webhookId: dataInfo.webhookId,
        integrationId: dataInfo.integrationId,
        onboarding: dataInfo.onboarding,
        platform: dataInfo.integrationType,
      })
    }

    const integrationService = singleOrDefault(
      INTEGRATION_SERVICES,
      (i) => i.type === dataInfo.integrationType,
    )

    if (!integrationService) {
      this.log.error({ type: dataInfo.integrationType }, 'Could not find integration service!')
      await this.triggerDataError(
        dataId,
        'check-data-int-service',
        'Could not find integration service!',
        {
          type: dataInfo.integrationType,
        },
      )
      return false
    }

    const cache = new RedisCache(
      `int-${dataInfo.tenantId}-${dataInfo.integrationType}`,
      this.redisClient,
      this.log,
    )

    const context: IProcessDataContext = {
      onboarding: dataInfo.onboarding !== null ? dataInfo.onboarding : undefined,
      platformSettings: PLATFORM_CONFIG(dataInfo.integrationType),
      integration: {
        id: dataInfo.integrationId,
        identifier: dataInfo.integrationIdentifier,
        platform: dataInfo.integrationType,
        status: dataInfo.integrationState,
        settings: dataInfo.integrationSettings,
        token: dataInfo.integrationToken,
      },

      data: dataInfo.data,

      log: this.log,
      cache,

      publishActivity: async (activity) => {
        await this.publishActivity(dataInfo.tenantId, dataInfo.integrationType, dataId, activity)
      },

      publishCustom: async (entity, type) => {
        await this.publishCustom(dataInfo.tenantId, dataInfo.integrationType, dataId, type, entity)
      },

      publishStream: async (identifier, data) => {
        await this.publishStream(
          dataInfo.tenantId,
          dataInfo.integrationType,
          dataInfo.streamId,
          identifier,
          data,
          dataInfo.runId,
          dataInfo.webhookId,
        )
      },

      updateIntegrationSettings: async (settings) => {
        await this.updateIntegrationSettings(dataId, settings)
      },

      abortWithError: async (message: string, metadata?: unknown, error?: Error) => {
        this.log.error({ message }, 'Aborting stream processing with error!')
        await this.triggerDataError(dataId, 'data-abort', message, metadata, error)
      },

      abortRunWithError: dataInfo.runId
        ? async (message: string, metadata?: unknown, error?: Error) => {
            this.log.error({ message }, 'Aborting run with error!')
            await this.triggerRunError(dataInfo.runId, 'data-run-abort', message, metadata, error)
          }
        : undefined,
    }

    // this.log.debug('Marking data as in progress!')
    // await this.repo.markDataInProgress(dataId)

    // TODO we might need that later to check for stuck runs
    // if (dataInfo.runId) {
    //   await this.repo.touchRun(dataInfo.runId)
    // }

    this.log.debug('Processing data!')
    try {
      await integrationService.processData(context)
      this.log.debug('Finished processing data!')
      await this.repo.deleteData(dataId)
      return true
    } catch (err) {
      this.log.error(err, 'Error while processing stream!')
      try {
        await this.triggerDataError(
          dataId,
          'data-process',
          'Error while processing data!',
          undefined,
          err,
        )

        if (dataInfo.retries + 1 <= WORKER_SETTINGS().maxDataRetries) {
          // delay for #retries * 15 minutes
          const until = addSeconds(new Date(), (dataInfo.retries + 1) * 15 * 60)
          this.log.warn({ until: until.toISOString() }, 'Retrying stream!')
          await this.repo.delayData(dataId, until)
        } else {
          // stop run because of stream error
          if (dataInfo.runId) {
            this.log.warn('Reached maximum retries for data! Stopping the run!')
            await this.triggerRunError(
              dataInfo.runId,
              'data-run-stop',
              'Data reached maximum retries!',
              {
                retries: dataInfo.retries + 1,
                maxRetries: WORKER_SETTINGS().maxDataRetries,
              },
            )
          }

          await sendSlackAlert({
            slackURL: SLACK_ALERTING_CONFIG().url,
            alertType: SlackAlertTypes.DATA_WORKER_ERROR,
            integration: {
              id: dataInfo.integrationId,
              platform: dataInfo.integrationType,
              tenantId: dataInfo.tenantId,
              apiDataId: dataInfo.id,
            },
            userContext: {
              currentTenant: {
                name: dataInfo.name,
                plan: dataInfo.plan,
                isTrial: dataInfo.isTrialPlan,
              },
            },
            log: this.log,
            frameworkVersion: 'new',
          })
        }
      } catch (err2) {
        this.log.error(err2, 'Error while handling stream error!')

        return false
      }
    }

    // TODO we might need that later to check for stuck runs
    // finally {
    //   if (dataInfo.runId) {
    //     await this.repo.touchRun(dataInfo.runId)
    //   }
    // }
  }

  private async publishCustom(
    tenantId: string,
    platform: string,
    dataId: string,
    type: IntegrationResultType,
    entity: unknown,
  ): Promise<void> {
    this.log.debug(`Publishing entity with custom type!`)

    try {
      const resultId = await this.repo.publishResult(dataId, {
        type,
        data: entity,
      })
      await this.dataSinkWorkerEmitter.triggerResultProcessing(
        tenantId,
        platform,
        resultId,
        resultId,
      )
    } catch (err) {
      await this.triggerDataError(
        dataId,
        'run-data-publish-custom',
        'Error while publishing entity with custom type!',
        {
          entity,
        },
      )
    }
  }

  private async publishActivity(
    tenantId: string,
    platform: string,
    dataId: string,
    activity: IActivityData,
  ): Promise<void> {
    try {
      this.log.debug('Publishing activity!')
      const resultId = await this.repo.publishResult(dataId, {
        type: IntegrationResultType.ACTIVITY,
        data: activity,
      })
      await this.dataSinkWorkerEmitter.triggerResultProcessing(
        tenantId,
        platform,
        resultId,
        activity.sourceId,
      )
    } catch (err) {
      await this.triggerDataError(
        dataId,
        'run-data-publish-activity',
        'Error while publishing activity!',
        {
          activity,
        },
      )
    }
  }

  private async updateIntegrationSettings(dataId: string, settings: unknown): Promise<void> {
    try {
      this.log.debug('Updating integration settings!')
      await this.repo.updateIntegrationSettings(dataId, settings)
    } catch (err) {
      await this.triggerRunError(
        dataId,
        'run-data-update-settings',
        'Error while updating settings!',
        undefined,
        err,
      )
      throw err
    }
  }

  private async publishStream(
    tenantId: string,
    platform: string,
    parentId: string,
    identifier: string,
    data?: unknown,
    runId?: string,
    webhookId?: string,
  ): Promise<void> {
    try {
      this.log.debug({ identifier }, 'Publishing new child stream!')
      if (!runId && !webhookId) {
        throw new Error('Need either runId or webhookId!')
      }

      const streamId = await this.repo.publishStream(parentId, identifier, data, runId, webhookId)
      if (streamId) {
        if (runId) {
          await this.streamWorkerEmitter.triggerStreamProcessing(tenantId, platform, streamId)
        } else if (webhookId) {
          await this.streamWorkerEmitter.triggerWebhookProcessing(tenantId, platform, webhookId)
        } else {
          this.log.error(
            { tenantId, platform, parentId, identifier, runId, webhookId },
            'Need either runId or webhookId!',
          )
          throw new Error('Need either runId or webhookId!')
        }
      } else {
        this.log.debug({ identifier }, 'Child stream already exists!')
      }
    } catch (err) {
      await this.triggerRunError(
        runId,
        'run-data-publish-child-stream',
        'Error while publishing child stream!',
        undefined,
        err,
      )
      throw err
    }
  }
}<|MERGE_RESOLUTION|>--- conflicted
+++ resolved
@@ -1,9 +1,7 @@
-import { PLATFORM_CONFIG, SLACK_ALERTING_CONFIG, WORKER_SETTINGS } from '../conf'
 import { SlackAlertTypes, sendSlackAlert } from '@crowd/alerting'
 import { addSeconds, singleOrDefault } from '@crowd/common'
 import { DATABASE_IOC, DbStore } from '@crowd/database'
 import { INTEGRATION_SERVICES, IProcessDataContext } from '@crowd/integrations'
-<<<<<<< HEAD
 import { LOGGING_IOC, Logger, getChildLogger } from '@crowd/logging'
 import { REDIS_IOC, RedisCache, RedisClient } from '@crowd/redis'
 import { SQS_IOC } from '@crowd/sqs'
@@ -15,12 +13,8 @@
   IntegrationRunState,
 } from '@crowd/types'
 import { inject, injectable } from 'inversify'
+import { PLATFORM_CONFIG, SLACK_ALERTING_CONFIG, WORKER_SETTINGS } from '../conf'
 import IntegrationDataRepository from '../repo/integrationData.repo'
-=======
-import { WORKER_SETTINGS, PLATFORM_CONFIG, SLACK_ALERTING_CONFIG } from '../conf'
-import { DataSinkWorkerEmitter, IntegrationStreamWorkerEmitter } from '@crowd/sqs'
-import { SlackAlertTypes, sendSlackAlert } from '@crowd/alerting'
->>>>>>> 964631d6
 
 @injectable()
 export default class IntegrationDataService {
