<<<<<<< HEAD
=======
import { getServiceLogger } from '@crowd/logging'
import { DB_CONFIG, REDIS_CONFIG, SQS_CONFIG, UNLEASH_CONFIG, WEBHOOK_API_CONFIG } from './conf'
import express from 'express'
import { loggingMiddleware } from './middleware/logging'
import { getSqsClient } from '@crowd/sqs'
import { DbStore, getDbConnection } from '@crowd/data-access-layer/src/database'
import { databaseMiddleware } from './middleware/database'
import { errorMiddleware } from './middleware/error'
import { sqsMiddleware } from './middleware/sqs'
import { installGithubRoutes } from './routes/github'
import { installGroupsIoRoutes } from './routes/groupsio'
import { installDiscourseRoutes } from './routes/discourse'
import { installGitlabRoutes } from './routes/gitlab'
import cors from 'cors'
import { telemetryExpressMiddleware } from '@crowd/telemetry'
import { getUnleashClient } from '@crowd/feature-flags'
import { getRedisClient } from '@crowd/redis'
>>>>>>> 3193a830
import {
  IntegrationStreamWorkerEmitter,
  PriorityLevelContextRepository,
  QueuePriorityContextLoader,
} from '@crowd/common_services'
import { DbStore, getDbConnection } from '@crowd/data-access-layer/src/database'
import { getServiceLogger } from '@crowd/logging'
import { getRedisClient } from '@crowd/redis'
import { telemetryExpressMiddleware } from '@crowd/telemetry'
import cors from 'cors'
import express from 'express'
import { QueueFactory } from '../../../libs/queue/src'
import { DB_CONFIG, QUEUE_CONFIG, REDIS_CONFIG, WEBHOOK_API_CONFIG } from './conf'
import { databaseMiddleware } from './middleware/database'
import { emittersMiddleware } from './middleware/emitters'
import { errorMiddleware } from './middleware/error'
import { loggingMiddleware } from './middleware/logging'
import { queueMiddleware } from './middleware/queue'
import { installDiscourseRoutes } from './routes/discourse'
import { installGithubRoutes } from './routes/github'
import { installGroupsIoRoutes } from './routes/groupsio'

const log = getServiceLogger()
const config = WEBHOOK_API_CONFIG()

setImmediate(async () => {
  const app = express()

  const redisClient = await getRedisClient(REDIS_CONFIG())

  const queueClient = QueueFactory.createQueueService(QUEUE_CONFIG())

  const dbConnection = await getDbConnection(DB_CONFIG(), 3, 0)

  const priorityLevelRepo = new PriorityLevelContextRepository(new DbStore(log, dbConnection), log)
  const loader: QueuePriorityContextLoader = (tenantId: string) =>
    priorityLevelRepo.loadPriorityLevelContext(tenantId)

  const integrationStreamWorkerEmitter = new IntegrationStreamWorkerEmitter(
    queueClient,
    redisClient,
    loader,
    log,
  )

  await integrationStreamWorkerEmitter.init()
  app.use(emittersMiddleware(integrationStreamWorkerEmitter))
  app.use((req, res, next) => {
    // Groups.io doesn't send a content-type header,
    // so request body parsing is just skipped
    // But we fix it
    if (!req.headers['content-type']) {
      req.headers['content-type'] = 'application/json'
    }
    next()
  })

  app.use('/health', async (req, res) => {
    try {
      const dbPingRes = await dbConnection
        .result('select 1')
        .then((result) => result.rowCount === 1)

      if (dbPingRes) {
        res.sendStatus(200)
      } else {
        res.status(500).json({
          database: dbPingRes,
        })
      }
    } catch (err) {
      res.status(500).json({ error: err })
    }
  })

  app.use(telemetryExpressMiddleware('webhook.request.duration'))
  app.use(cors({ origin: true }))
  app.use(express.json({ limit: '5mb' }))
  app.use(express.urlencoded({ extended: true, limit: '5mb' }))
  app.use(loggingMiddleware(log))
  app.use(databaseMiddleware(dbConnection))
  app.use(queueMiddleware(queueClient))

  // add routes
  installGithubRoutes(app)
  installGroupsIoRoutes(app)
  installDiscourseRoutes(app)
  installGitlabRoutes(app)

  app.use(errorMiddleware())

  app.listen(config.port, () => {
    log.info(`Webhook API listening on port ${config.port}!`)
  })
})<|MERGE_RESOLUTION|>--- conflicted
+++ resolved
@@ -1,14 +1,10 @@
-<<<<<<< HEAD
-=======
 import { getServiceLogger } from '@crowd/logging'
-import { DB_CONFIG, REDIS_CONFIG, SQS_CONFIG, UNLEASH_CONFIG, WEBHOOK_API_CONFIG } from './conf'
+import { DB_CONFIG, REDIS_CONFIG, WEBHOOK_API_CONFIG, QUEUE_CONFIG } from './conf'
 import express from 'express'
 import { loggingMiddleware } from './middleware/logging'
-import { getSqsClient } from '@crowd/sqs'
 import { DbStore, getDbConnection } from '@crowd/data-access-layer/src/database'
 import { databaseMiddleware } from './middleware/database'
 import { errorMiddleware } from './middleware/error'
-import { sqsMiddleware } from './middleware/sqs'
 import { installGithubRoutes } from './routes/github'
 import { installGroupsIoRoutes } from './routes/groupsio'
 import { installDiscourseRoutes } from './routes/discourse'
@@ -17,28 +13,14 @@
 import { telemetryExpressMiddleware } from '@crowd/telemetry'
 import { getUnleashClient } from '@crowd/feature-flags'
 import { getRedisClient } from '@crowd/redis'
->>>>>>> 3193a830
 import {
   IntegrationStreamWorkerEmitter,
   PriorityLevelContextRepository,
   QueuePriorityContextLoader,
 } from '@crowd/common_services'
-import { DbStore, getDbConnection } from '@crowd/data-access-layer/src/database'
-import { getServiceLogger } from '@crowd/logging'
-import { getRedisClient } from '@crowd/redis'
-import { telemetryExpressMiddleware } from '@crowd/telemetry'
-import cors from 'cors'
-import express from 'express'
 import { QueueFactory } from '../../../libs/queue/src'
-import { DB_CONFIG, QUEUE_CONFIG, REDIS_CONFIG, WEBHOOK_API_CONFIG } from './conf'
-import { databaseMiddleware } from './middleware/database'
 import { emittersMiddleware } from './middleware/emitters'
-import { errorMiddleware } from './middleware/error'
-import { loggingMiddleware } from './middleware/logging'
 import { queueMiddleware } from './middleware/queue'
-import { installDiscourseRoutes } from './routes/discourse'
-import { installGithubRoutes } from './routes/github'
-import { installGroupsIoRoutes } from './routes/groupsio'
 
 const log = getServiceLogger()
 const config = WEBHOOK_API_CONFIG()
