--- conflicted
+++ resolved
@@ -37,27 +37,6 @@
   return integrationRepo.findActivePlatforms(leafSegmentIds)
 }
 
-<<<<<<< HEAD
-export async function findNewActivityPlatforms(
-  dashboardLastRefreshedAt: string,
-  leafSegmentIds: string[],
-): Promise<string[]> {
-  // TODO questdb to tinybird
-  // const result = await getNewActivityPlatforms(svc.qdb, {
-  //   segmentIds: leafSegmentIds,
-  //   after: new Date(Date.parse(dashboardLastRefreshedAt)),
-  // })
-
-  // return result.platforms
-
-  // TODO questdb to tinybird remove this log once fixed - just to keep the linter happy
-  svc.log.info({ dashboardLastRefreshedAt, leafSegmentIds }, 'findNewActivityPlatforms')
-
-  return []
-}
-
-=======
->>>>>>> 4f96a8f1
 export async function updateMemberMergeSuggestionsLastGeneratedAt(
   segmentId: string,
 ): Promise<void> {
