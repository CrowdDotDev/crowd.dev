--- conflicted
+++ resolved
@@ -20,13 +20,6 @@
     "@crowd/opensearch": "workspace:*",
     "@crowd/redis": "workspace:*",
     "@crowd/types": "workspace:*",
-<<<<<<< HEAD
-    "@crowd/opensearch": "workspace:*",
-    "@crowd/common": "workspace:*",
-=======
-    "@crowd/common": "workspace:*",
-    "@crowd/opensearch": "workspace:*",
->>>>>>> 675e974b
     "@temporalio/workflow": "~1.11.1",
     "axios": "^1.6.8",
     "moment": "~2.29.4",
