--- conflicted
+++ resolved
@@ -14,14 +14,10 @@
   "dependencies": {
     "@crowd/archetype-standard": "workspace:*",
     "@crowd/archetype-worker": "workspace:*",
-    "@crowd/common": "workspace:*",
     "@crowd/data-access-layer": "workspace:*",
     "@crowd/logging": "workspace:*",
-<<<<<<< HEAD
     "@crowd/common": "workspace:*",
-=======
     "@crowd/opensearch": "workspace:*",
->>>>>>> c47649da
     "@crowd/redis": "workspace:*",
     "@crowd/types": "workspace:*",
     "@temporalio/workflow": "~1.11.1",
