import { continueAsNew, proxyActivities } from '@temporalio/workflow'

import { EntityType } from '@crowd/data-access-layer/src/old/apps/script_executor_worker/types'

import * as activities from '../../activities'
<<<<<<< HEAD
import { IBatchTestRunArgs } from '../../types'
=======
import { IScriptBatchTestArgs } from '../../types'
>>>>>>> 5e158031

const {
  getOrganizationsToCleanup,
  deleteOrganization,
  syncRemoveOrganization,
  doesActivityExistInQuestDb,
  excludeEntityFromCleanup,
} = proxyActivities<typeof activities>({
  startToCloseTimeout: '30 minutes',
  retry: { maximumAttempts: 3, backoffCoefficient: 3 },
})

<<<<<<< HEAD
export async function cleanupOrganizations(args: IBatchTestRunArgs): Promise<void> {
=======
export async function cleanupOrganizations(args: IScriptBatchTestArgs): Promise<void> {
>>>>>>> 5e158031
  const BATCH_SIZE = args.batchSize ?? 100

  const organizationIds = await getOrganizationsToCleanup(BATCH_SIZE)

  if (organizationIds.length === 0) {
    console.log('No more organizations to cleanup!')
    return
  }

  const CHUNK_SIZE = 25

  for (let i = 0; i < organizationIds.length; i += CHUNK_SIZE) {
    const chunk = organizationIds.slice(i, i + CHUNK_SIZE)

    const cleanupTasks = chunk.map(async (orgId) => {
      const isInQuestDb = await doesActivityExistInQuestDb(orgId, EntityType.ORGANIZATION)

      if (isInQuestDb) {
        console.log(`Organization ${orgId} is in QuestDB, skipping!`)
        return excludeEntityFromCleanup(orgId, EntityType.ORGANIZATION)
      }

      console.log(`Deleting organization ${orgId} from opensearch and database!`)
      await syncRemoveOrganization(orgId)
      return deleteOrganization(orgId)
    })

    await Promise.all(cleanupTasks)
  }

  if (args.testRun) {
    console.log('Test run completed - stopping after first batch!')
    return
  }

  // Continue as new for the next batch
  await continueAsNew<typeof cleanupOrganizations>(args)
}<|MERGE_RESOLUTION|>--- conflicted
+++ resolved
@@ -3,11 +3,7 @@
 import { EntityType } from '@crowd/data-access-layer/src/old/apps/script_executor_worker/types'
 
 import * as activities from '../../activities'
-<<<<<<< HEAD
-import { IBatchTestRunArgs } from '../../types'
-=======
 import { IScriptBatchTestArgs } from '../../types'
->>>>>>> 5e158031
 
 const {
   getOrganizationsToCleanup,
@@ -20,11 +16,7 @@
   retry: { maximumAttempts: 3, backoffCoefficient: 3 },
 })
 
-<<<<<<< HEAD
-export async function cleanupOrganizations(args: IBatchTestRunArgs): Promise<void> {
-=======
 export async function cleanupOrganizations(args: IScriptBatchTestArgs): Promise<void> {
->>>>>>> 5e158031
   const BATCH_SIZE = args.batchSize ?? 100
 
   const organizationIds = await getOrganizationsToCleanup(BATCH_SIZE)
