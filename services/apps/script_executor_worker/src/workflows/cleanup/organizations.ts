import { continueAsNew, proxyActivities } from '@temporalio/workflow'

import { EntityType } from '@crowd/data-access-layer/src/old/apps/script_executor_worker/types'

<<<<<<< HEAD
import * as cleanupHelpers from '../../activities/cleanup/helpers'
import * as cleanupActivities from '../../activities/cleanup/organization'
import * as commonActivities from '../../activities/common'
import { ICleanupArgs } from '../../types'

const cleanupActivity = proxyActivities<typeof cleanupActivities>({
  startToCloseTimeout: '30 minutes',
  retry: { maximumAttempts: 3, backoffCoefficient: 3 },
})

const cleanupHelper = proxyActivities<typeof cleanupHelpers>({
=======
import * as activities from '../../activities'
import { ICleanupArgs } from '../../types'

const {
  getOrganizationsToCleanup,
  deleteOrganization,
  queueOrgForAggComputation,
  doesActivityExistInQuestDb,
  excludeEntityFromCleanup,
} = proxyActivities<typeof activities>({
>>>>>>> 04ca8728
  startToCloseTimeout: '30 minutes',
  retry: { maximumAttempts: 3, backoffCoefficient: 3 },
})

const commonActivity = proxyActivities<typeof commonActivities>({
  startToCloseTimeout: '30 minutes',
  retry: { maximumAttempts: 3, backoffCoefficient: 3 },
})

export async function cleanupOrganizations(args: ICleanupArgs): Promise<void> {
  const BATCH_SIZE = args.batchSize ?? 100

<<<<<<< HEAD
  const organizationIds = await cleanupActivity.getOrganizationsToCleanup(BATCH_SIZE)
=======
  const organizationIds = await getOrganizationsToCleanup(BATCH_SIZE)
>>>>>>> 04ca8728

  if (organizationIds.length === 0) {
    console.log('No more organizations to cleanup!')
    return
  }

  const CHUNK_SIZE = 10

  for (let i = 0; i < organizationIds.length; i += CHUNK_SIZE) {
    const chunk = organizationIds.slice(i, i + CHUNK_SIZE)

    const cleanupTasks = chunk.map(async (orgId) => {
      const isInQuestDb = await doesActivityExistInQuestDb(orgId, EntityType.ORGANIZATION)

      if (isInQuestDb) {
        console.log(`Organization ${orgId} is in QuestDB, skipping!`)
        return excludeEntityFromCleanup(orgId, EntityType.ORGANIZATION)
      }

      console.log(`Deleting organization ${orgId} from database!`)
      await deleteOrganization(orgId)

<<<<<<< HEAD
      await cleanupActivity.deleteOrganization(orgId)
      return commonActivity.queueOrganizationForAggComputation(orgId)
=======
      return queueOrgForAggComputation(orgId)
>>>>>>> 04ca8728
    })

    await Promise.all(cleanupTasks)
  }

  if (args.testRun) {
    console.log('Test run completed - stopping after first batch!')
    return
  }

  // Continue as new for the next batch
  await continueAsNew<typeof cleanupOrganizations>(args)
}<|MERGE_RESOLUTION|>--- conflicted
+++ resolved
@@ -2,19 +2,6 @@
 
 import { EntityType } from '@crowd/data-access-layer/src/old/apps/script_executor_worker/types'
 
-<<<<<<< HEAD
-import * as cleanupHelpers from '../../activities/cleanup/helpers'
-import * as cleanupActivities from '../../activities/cleanup/organization'
-import * as commonActivities from '../../activities/common'
-import { ICleanupArgs } from '../../types'
-
-const cleanupActivity = proxyActivities<typeof cleanupActivities>({
-  startToCloseTimeout: '30 minutes',
-  retry: { maximumAttempts: 3, backoffCoefficient: 3 },
-})
-
-const cleanupHelper = proxyActivities<typeof cleanupHelpers>({
-=======
 import * as activities from '../../activities'
 import { ICleanupArgs } from '../../types'
 
@@ -25,12 +12,6 @@
   doesActivityExistInQuestDb,
   excludeEntityFromCleanup,
 } = proxyActivities<typeof activities>({
->>>>>>> 04ca8728
-  startToCloseTimeout: '30 minutes',
-  retry: { maximumAttempts: 3, backoffCoefficient: 3 },
-})
-
-const commonActivity = proxyActivities<typeof commonActivities>({
   startToCloseTimeout: '30 minutes',
   retry: { maximumAttempts: 3, backoffCoefficient: 3 },
 })
@@ -38,11 +19,7 @@
 export async function cleanupOrganizations(args: ICleanupArgs): Promise<void> {
   const BATCH_SIZE = args.batchSize ?? 100
 
-<<<<<<< HEAD
-  const organizationIds = await cleanupActivity.getOrganizationsToCleanup(BATCH_SIZE)
-=======
   const organizationIds = await getOrganizationsToCleanup(BATCH_SIZE)
->>>>>>> 04ca8728
 
   if (organizationIds.length === 0) {
     console.log('No more organizations to cleanup!')
@@ -65,12 +42,8 @@
       console.log(`Deleting organization ${orgId} from database!`)
       await deleteOrganization(orgId)
 
-<<<<<<< HEAD
-      await cleanupActivity.deleteOrganization(orgId)
-      return commonActivity.queueOrganizationForAggComputation(orgId)
-=======
+      await deleteOrganization(orgId)
       return queueOrgForAggComputation(orgId)
->>>>>>> 04ca8728
     })
 
     await Promise.all(cleanupTasks)
