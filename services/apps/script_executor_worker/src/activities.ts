--- conflicted
+++ resolved
@@ -22,20 +22,18 @@
   findMembersWithSameVerifiedEmailsInDifferentPlatforms,
 } from './activities/merge-members-with-similar-identities'
 import {
-<<<<<<< HEAD
   createRelations,
   getActivitiesToCopy,
   getLatestSyncedActivityCreatedAt,
   markActivitiesAsIndexed,
   resetIndexedIdentities,
 } from './activities/populate-activity-relations'
-=======
+import {
   deleteIndexedEntities,
   getMembersForSync,
   markEntitiesIndexed,
   syncMembersBatch,
 } from './activities/sync/member'
->>>>>>> 20fac26d
 
 export {
   findMembersWithSameVerifiedEmailsInDifferentPlatforms,
@@ -53,16 +51,13 @@
   updateOrganizationIdentity,
   deleteOrganizationIdentity,
   isLfxMember,
-<<<<<<< HEAD
   createRelations,
   resetIndexedIdentities,
   getActivitiesToCopy,
   getLatestSyncedActivityCreatedAt,
   markActivitiesAsIndexed,
-=======
   syncMembersBatch,
   getMembersForSync,
   deleteIndexedEntities,
   markEntitiesIndexed,
->>>>>>> 20fac26d
 }