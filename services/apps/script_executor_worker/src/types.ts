export interface IFindAndMergeMembersWithSameVerifiedEmailsInDifferentPlatformsArgs {
  afterHash?: number
}

export interface IFindAndMergeMembersWithSameIdentitiesDifferentCapitalizationInPlatformArgs {
  platform: string
  afterHash?: number
}

export interface IDissectMemberArgs {
  memberId: string
  userId?: string
  startDate?: string
  endDate?: string
  undoActionPerWorkflow?: number
  forceSplitAllIdentities?: boolean
}

export interface ICopyActivitiesFromQuestDbToTinybirdArgs {
  deleteIndexedEntities?: boolean
  batchSizePerRun?: number
  latestSyncedActivityTimestamp?: string
  segmentIds?: string[]
}

export interface IPopulateActivityRelationsArgs {
  batchSizePerRun: number
  deleteIndexedEntities?: boolean
  latestSyncedActivityTimestamp?: string
}

<<<<<<< HEAD
export interface IBatchTestRunArgs {
=======
export interface IScriptBatchTestArgs {
>>>>>>> 5e158031
  batchSize?: number
  testRun?: boolean
}

<<<<<<< HEAD
export interface ISyncArgs extends IBatchTestRunArgs {
=======
export interface ISyncArgs extends IScriptBatchTestArgs {
>>>>>>> 5e158031
  chunkSize?: number
  clean?: boolean
  withAggs?: boolean
}

<<<<<<< HEAD
export interface IProcessLLMVerifiedMergesArgs extends IBatchTestRunArgs {
  type: string
=======
export interface IFixActivityForiegnKeysArgs extends IScriptBatchTestArgs {
  entityType: string
  offset?: number
>>>>>>> 5e158031
}<|MERGE_RESOLUTION|>--- conflicted
+++ resolved
@@ -29,31 +29,22 @@
   latestSyncedActivityTimestamp?: string
 }
 
-<<<<<<< HEAD
-export interface IBatchTestRunArgs {
-=======
 export interface IScriptBatchTestArgs {
->>>>>>> 5e158031
   batchSize?: number
   testRun?: boolean
 }
 
-<<<<<<< HEAD
-export interface ISyncArgs extends IBatchTestRunArgs {
-=======
 export interface ISyncArgs extends IScriptBatchTestArgs {
->>>>>>> 5e158031
   chunkSize?: number
   clean?: boolean
   withAggs?: boolean
 }
 
-<<<<<<< HEAD
-export interface IProcessLLMVerifiedMergesArgs extends IBatchTestRunArgs {
-  type: string
-=======
 export interface IFixActivityForiegnKeysArgs extends IScriptBatchTestArgs {
   entityType: string
   offset?: number
->>>>>>> 5e158031
+}
+
+export interface IProcessLLMVerifiedMergesArgs extends IScriptBatchTestArgs {
+  type: string
 }