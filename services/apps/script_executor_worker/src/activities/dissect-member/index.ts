import MemberRepository from '@crowd/data-access-layer/src/old/apps/script_executor_worker/member.repo'
import { svc } from '../../main'
import MergeActionRepository from '@crowd/data-access-layer/src/old/apps/script_executor_worker/mergeAction.repo'
<<<<<<< HEAD
import { IMember, IMergeAction } from '@crowd/types'
=======
import MemberRepository from '@crowd/data-access-layer/src/old/apps/script_executor_worker/member.repo'
import { IMergeAction } from '@crowd/types'
import { IFindMemberIdentitiesGroupedByPlatformResult } from '@crowd/data-access-layer/src/old/apps/script_executor_worker/types'
>>>>>>> b011f316
export async function findMemberMergeActions(
  memberId: string,
  startDate: string,
  endDate: string,
  userId: string,
  limit: number,
): Promise<IMergeAction[]> {
  let mergeActions: IMergeAction[] = []

  try {
    const mergeActionRepo = new MergeActionRepository(svc.postgres.reader.connection(), svc.log)
    mergeActions = await mergeActionRepo.findMemberMergeActions(
      memberId,
      startDate,
      endDate,
      userId,
      limit,
    )
  } catch (err) {
    throw new Error(err)
  }

  return mergeActions
}

<<<<<<< HEAD
export async function findMemberById(memberId: string): Promise<IMember | null> {
  let member: IMember

  try {
    const memberRepo = new MemberRepository(svc.postgres.reader.connection(), svc.log)
    member = await memberRepo.findMemberById(memberId)
=======
export async function findMemberIdentitiesGroupedByPlatform(
  memberId: string,
): Promise<IFindMemberIdentitiesGroupedByPlatformResult[]> {
  let groupedIdentities: IFindMemberIdentitiesGroupedByPlatformResult[] = []

  try {
    const memberRepo = new MemberRepository(svc.postgres.reader.connection(), svc.log)
    groupedIdentities = await memberRepo.findMemberIdentitiesGroupedByPlatform(memberId)
>>>>>>> b011f316
  } catch (err) {
    throw new Error(err)
  }

<<<<<<< HEAD
  return member
=======
  return groupedIdentities
>>>>>>> b011f316
}<|MERGE_RESOLUTION|>--- conflicted
+++ resolved
@@ -1,13 +1,8 @@
 import MemberRepository from '@crowd/data-access-layer/src/old/apps/script_executor_worker/member.repo'
 import { svc } from '../../main'
 import MergeActionRepository from '@crowd/data-access-layer/src/old/apps/script_executor_worker/mergeAction.repo'
-<<<<<<< HEAD
 import { IMember, IMergeAction } from '@crowd/types'
-=======
-import MemberRepository from '@crowd/data-access-layer/src/old/apps/script_executor_worker/member.repo'
-import { IMergeAction } from '@crowd/types'
 import { IFindMemberIdentitiesGroupedByPlatformResult } from '@crowd/data-access-layer/src/old/apps/script_executor_worker/types'
->>>>>>> b011f316
 export async function findMemberMergeActions(
   memberId: string,
   startDate: string,
@@ -33,14 +28,6 @@
   return mergeActions
 }
 
-<<<<<<< HEAD
-export async function findMemberById(memberId: string): Promise<IMember | null> {
-  let member: IMember
-
-  try {
-    const memberRepo = new MemberRepository(svc.postgres.reader.connection(), svc.log)
-    member = await memberRepo.findMemberById(memberId)
-=======
 export async function findMemberIdentitiesGroupedByPlatform(
   memberId: string,
 ): Promise<IFindMemberIdentitiesGroupedByPlatformResult[]> {
@@ -49,14 +36,22 @@
   try {
     const memberRepo = new MemberRepository(svc.postgres.reader.connection(), svc.log)
     groupedIdentities = await memberRepo.findMemberIdentitiesGroupedByPlatform(memberId)
->>>>>>> b011f316
   } catch (err) {
     throw new Error(err)
   }
 
-<<<<<<< HEAD
+  return groupedIdentities
+}
+
+export async function findMemberById(memberId: string): Promise<IMember | null> {
+  let member: IMember
+
+  try {
+    const memberRepo = new MemberRepository(svc.postgres.reader.connection(), svc.log)
+    member = await memberRepo.findMemberById(memberId)
+  } catch (err) {
+    throw new Error(err)
+  }
+
   return member
-=======
-  return groupedIdentities
->>>>>>> b011f316
 }