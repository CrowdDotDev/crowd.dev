import { IMemberUnmergeBackup, IUnmergeBackup } from '@crowd/types'
import axios from 'axios'
<<<<<<< HEAD
import { SearchSyncApiClient } from '@crowd/opensearch'
import { TemporalWorkflowId } from '@crowd/types'
import { chunkArray } from '@crowd/common'
import { WorkflowIdReusePolicy } from '@temporalio/workflow'
=======
>>>>>>> 4683e76e
import { svc } from '../main'

export async function mergeMembers(
  primaryMemberId: string,
  secondaryMemberId: string,
  tenantId: string,
): Promise<void> {
  const url = `${process.env['CROWD_API_SERVICE_URL']}/tenant/${tenantId}/member/${primaryMemberId}/merge`
  const requestOptions = {
    method: 'PUT',
    headers: {
      Authorization: `Bearer ${process.env['CROWD_API_SERVICE_USER_TOKEN']}`,
      'Content-Type': 'application/json',
    },
    data: {
      memberToMerge: secondaryMemberId,
    },
  }

  try {
    await axios(url, requestOptions)
  } catch (error) {
    console.log(`Failed merging member wit status [${error.response.status}]. Skipping!`)
  }
}

<<<<<<< HEAD
export async function syncMember(memberId: string): Promise<void> {
  const syncApi = new SearchSyncApiClient({
    baseUrl: process.env['CROWD_SEARCH_SYNC_API_URL'],
  })

  try {
    await syncApi.triggerMemberSync(memberId)
  } catch (error) {
    console.log(`Failed syncing member [${memberId}]!`)
    throw new Error(error)
  }
}

export async function syncActivities(activityIds: string[]): Promise<void> {
  const syncApi = new SearchSyncApiClient({
    baseUrl: process.env['CROWD_SEARCH_SYNC_API_URL'],
  })

  const chunks = chunkArray<string>(activityIds, 100)

  for (const chunk of chunks) {
    try {
      await syncApi.triggerActivitiesSync(chunk)
    } catch (error) {
      console.log(`Failed syncing activities !`)
      throw new Error(error)
    }
  }
}

export async function recalculateActivityAffiliationsOfMemberAsync(
  memberId: string,
  tenantId: string,
): Promise<void> {
  await svc.temporal.workflow.start('memberUpdate', {
    taskQueue: 'profiles',
    workflowId: `${TemporalWorkflowId.MEMBER_UPDATE}/${tenantId}/${memberId}`,
    workflowIdReusePolicy: WorkflowIdReusePolicy.WORKFLOW_ID_REUSE_POLICY_TERMINATE_IF_RUNNING,
    retry: {
      maximumAttempts: 10,
    },
    args: [
      {
        member: {
          id: memberId,
        },
      },
    ],
    searchAttributes: {
      TenantId: [tenantId],
    },
=======
export async function unmergeMembers(
  primaryMemberId: string,
  backup: IUnmergeBackup<IMemberUnmergeBackup>,
  tenantId: string,
): Promise<void> {
  const url = `${process.env['CROWD_API_SERVICE_URL']}/tenant/${tenantId}/member/${primaryMemberId}/unmerge`
  const requestOptions = {
    method: 'POST',
    headers: {
      Authorization: `Bearer ${process.env['CROWD_API_SERVICE_USER_TOKEN']}`,
      'Content-Type': 'application/json',
    },
    data: {
      ...backup,
    },
  }

  try {
    await axios(url, requestOptions)
  } catch (error) {
    console.log(`Failed unmerging member with status [${error.response.status}]. Skipping!`)
  }
}

export async function waitForTemporalWorkflowExecutionFinish(workflowId: string): Promise<void> {
  const handle = svc.temporal.workflow.getHandle(workflowId)

  const timeoutDuration = 1000 * 60 * 2 // 2 minutes

  try {
    // Wait for the workflow to complete or the timeout to occur
    await Promise.race([handle.result(), timeout(timeoutDuration, workflowId)])
  } catch (err) {
    console.error('Failed to get workflow result:', err.message)
  }
}

export function timeout(ms: number, workflowId: string): Promise<void> {
  return new Promise((_, reject) => {
    setTimeout(() => {
      reject(new Error(`Timeout waiting for workflow ${workflowId} to finish`))
    }, ms)
>>>>>>> 4683e76e
  })
}<|MERGE_RESOLUTION|>--- conflicted
+++ resolved
@@ -1,12 +1,8 @@
-import { IMemberUnmergeBackup, IUnmergeBackup } from '@crowd/types'
+import { IMemberUnmergeBackup, IUnmergeBackup, TemporalWorkflowId } from '@crowd/types'
 import axios from 'axios'
-<<<<<<< HEAD
 import { SearchSyncApiClient } from '@crowd/opensearch'
-import { TemporalWorkflowId } from '@crowd/types'
 import { chunkArray } from '@crowd/common'
 import { WorkflowIdReusePolicy } from '@temporalio/workflow'
-=======
->>>>>>> 4683e76e
 import { svc } from '../main'
 
 export async function mergeMembers(
@@ -33,7 +29,6 @@
   }
 }
 
-<<<<<<< HEAD
 export async function syncMember(memberId: string): Promise<void> {
   const syncApi = new SearchSyncApiClient({
     baseUrl: process.env['CROWD_SEARCH_SYNC_API_URL'],
@@ -85,7 +80,9 @@
     searchAttributes: {
       TenantId: [tenantId],
     },
-=======
+  })
+}
+
 export async function unmergeMembers(
   primaryMemberId: string,
   backup: IUnmergeBackup<IMemberUnmergeBackup>,
@@ -128,6 +125,5 @@
     setTimeout(() => {
       reject(new Error(`Timeout waiting for workflow ${workflowId} to finish`))
     }, ms)
->>>>>>> 4683e76e
   })
 }