import axios from 'axios'

import { findOrganizationSegments } from '@crowd/data-access-layer/src/old/apps/entity_merging_worker'
import ActivityRepository from '@crowd/data-access-layer/src/old/apps/script_executor_worker/activity.repo'
import { EntityType } from '@crowd/data-access-layer/src/old/apps/script_executor_worker/types'
import {
  IMemberIdentity,
  IMemberUnmergeBackup,
  IMemberUnmergePreviewResult,
  IUnmergeBackup,
  IUnmergePreviewResult,
} from '@crowd/types'

import { svc } from '../main'

export async function mergeMembers(
  primaryMemberId: string,
  secondaryMemberId: string,
): Promise<void> {
  const url = `${process.env['CROWD_API_SERVICE_URL']}/member/${primaryMemberId}/merge`
  const requestOptions = {
    method: 'PUT',
    headers: {
      Authorization: `Bearer ${process.env['CROWD_API_SERVICE_USER_TOKEN']}`,
      'Content-Type': 'application/json',
    },
    data: {
      memberToMerge: secondaryMemberId,
    },
  }

  try {
    await axios(url, requestOptions)
  } catch (error) {
    console.log(`Failed merging member wit status [${error.response.status}]. Skipping!`)
  }
}

export async function unmergeMembers(
  primaryMemberId: string,
  backup: IUnmergeBackup<IMemberUnmergeBackup>,
): Promise<void> {
  const url = `${process.env['CROWD_API_SERVICE_URL']}/member/${primaryMemberId}/unmerge`
  const requestOptions = {
    method: 'POST',
    headers: {
      Authorization: `Bearer ${process.env['CROWD_API_SERVICE_USER_TOKEN']}`,
      'Content-Type': 'application/json',
    },
    data: {
      ...backup,
    },
  }

  try {
    await axios(url, requestOptions)
  } catch (error) {
    console.log(`Failed unmerging member with status [${error.response.status}]. Skipping!`)
  }
}

export async function unmergeMembersPreview(
  memberId: string,
  memberIdentity: IMemberIdentity,
): Promise<IUnmergePreviewResult<IMemberUnmergePreviewResult>> {
  const url = `${process.env['CROWD_API_SERVICE_URL']}/member/${memberId}/unmerge/preview`
  const requestOptions = {
    method: 'POST',
    headers: {
      Authorization: `Bearer ${process.env['CROWD_API_SERVICE_USER_TOKEN']}`,
      'Content-Type': 'application/json',
    },
    data: {
      platform: memberIdentity.platform,
      value: memberIdentity.value,
      type: memberIdentity.type,
    },
  }

  try {
    const result = await axios(url, requestOptions)
    return result.data
  } catch (error) {
    console.log(`Failed unmerging member with status [${error.response.status}]. Skipping!`)
  }
}

export async function mergeOrganizations(
  primaryOrgId: string,
  secondaryOrgId: string,
  segmentId?: string,
): Promise<void> {
  // if segmentId doesn't exist we can get just one segment org belongs to and use that
  if (!segmentId) {
    const result = await findOrganizationSegments(svc.postgres.writer, primaryOrgId)
    segmentId = result?.segmentIds?.[0] ?? undefined
  }

  const url = `${process.env['CROWD_API_SERVICE_URL']}/organization/${primaryOrgId}/merge`
  const requestOptions = {
    method: 'PUT',
    headers: {
      Authorization: `Bearer ${process.env['CROWD_API_SERVICE_USER_TOKEN']}`,
      'Content-Type': 'application/json',
    },
    data: {
      organizationToMerge: secondaryOrgId,
      segments: segmentId ? [segmentId] : [],
    },
  }

  try {
    await axios(url, requestOptions)
  } catch (error) {
    console.log(`Failed merging organization with status [${error.response.status}]. Skipping!`)
  }
}

export async function waitForTemporalWorkflowExecutionFinish(workflowId: string): Promise<void> {
  const handle = svc.temporal.workflow.getHandle(workflowId)

  const timeoutDuration = 1000 * 60 * 10 // 10 minutes

  try {
    // Wait for the workflow to complete or the timeout to occur
    await Promise.race([handle.result(), timeout(timeoutDuration, workflowId)])
  } catch (err) {
    console.error('Failed to get workflow result:', err.message)
  }
}

export function timeout(ms: number, workflowId: string): Promise<void> {
  return new Promise((_, reject) => {
    setTimeout(() => {
      reject(new Error(`Timeout waiting for workflow ${workflowId} to finish`))
    }, ms)
  })
}

<<<<<<< HEAD
export async function queueOrganizationForAggComputation(orgId: string): Promise<void> {
  try {
    await svc.redis.sAdd('organizationIdsForAggComputation', orgId)
  } catch (error) {
    svc.log.error(error, 'Error adding organization to redis set!')
=======
export async function doesActivityExistInQuestDb(
  entityId: string,
  entityType: EntityType,
): Promise<boolean> {
  try {
    const activityRepo = new ActivityRepository(
      svc.postgres.reader.connection(),
      svc.log,
      svc.questdbSQL,
    )
    return activityRepo.doesActivityExistInQuestDb(entityId, entityType)
  } catch (error) {
    svc.log.error(error, 'Error checking if entity has activities in questDb!')
>>>>>>> 04ca8728
    throw error
  }
}<|MERGE_RESOLUTION|>--- conflicted
+++ resolved
@@ -137,13 +137,6 @@
   })
 }
 
-<<<<<<< HEAD
-export async function queueOrganizationForAggComputation(orgId: string): Promise<void> {
-  try {
-    await svc.redis.sAdd('organizationIdsForAggComputation', orgId)
-  } catch (error) {
-    svc.log.error(error, 'Error adding organization to redis set!')
-=======
 export async function doesActivityExistInQuestDb(
   entityId: string,
   entityType: EntityType,
@@ -157,7 +150,6 @@
     return activityRepo.doesActivityExistInQuestDb(entityId, entityType)
   } catch (error) {
     svc.log.error(error, 'Error checking if entity has activities in questDb!')
->>>>>>> 04ca8728
     throw error
   }
 }