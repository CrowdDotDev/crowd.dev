--- conflicted
+++ resolved
@@ -157,11 +157,7 @@
   }
 
   public async processWebhookStream(webhookId: string): Promise<void> {
-<<<<<<< HEAD
-    this.log.debug({ webhookId }, 'Trying to process webhook stream!')
-=======
     this.log.debug({ webhookId }, 'Trying to process webhook!')
->>>>>>> 03de97c1
 
     // get webhook info
     const webhookInfo = await this.webhookRepo.getWebhookById(webhookId)
@@ -172,21 +168,6 @@
     }
 
     // creating stream to process webhook
-<<<<<<< HEAD
-    const streamId = await this.repo.publishStream(
-      // parentId
-      undefined,
-      // stream identifier should be unique across tenant and platform, but for webhook we don't have anything
-      webhookId,
-      // data
-      webhookInfo.payload,
-      // runId
-      undefined,
-      // webhookId
-      webhookId,
-    )
-
-=======
     // webhookId is used as stream identifier
     const streamId = await this.repo.publishWebhookStream(
       webhookId,
@@ -203,7 +184,6 @@
 
     this.log.debug({ webhookId, streamId }, 'Webhook stream created!')
 
->>>>>>> 03de97c1
     // getting all stream info
     const streamInfo = await this.repo.getStreamData(streamId)
 
@@ -331,10 +311,7 @@
       await integrationService.processWebhookStream(context)
       this.log.debug('Finished processing webhook stream!')
       await this.repo.markStreamProcessed(streamId)
-<<<<<<< HEAD
-=======
       await this.webhookRepo.markWebhookProcessed(webhookId)
->>>>>>> 03de97c1
     } catch (err) {
       this.log.error(err, 'Error while processing webhook stream!')
       await this.triggerStreamError(
