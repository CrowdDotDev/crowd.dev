--- conflicted
+++ resolved
@@ -1,6 +1,3 @@
-import { inject, injectable } from 'inversify'
-import IncomingWebhookRepository from '../repo/incomingWebhook.repo'
-import { IStreamData } from '../repo/integrationStream.data'
 import { addSeconds, singleOrDefault } from '@crowd/common'
 import { DATABASE_IOC, DbStore } from '@crowd/database'
 import {
@@ -8,18 +5,15 @@
   IProcessStreamContext,
   IProcessWebhookStreamContext,
 } from '@crowd/integrations'
-<<<<<<< HEAD
 import { LOGGING_IOC, Logger, getChildLogger } from '@crowd/logging'
-import { REDIS_IOC, RateLimiter, RedisCache, RedisClient } from '@crowd/redis'
-=======
-import { Logger, LoggerBase, getChildLogger } from '@crowd/logging'
-import { RedisCache, RedisClient, RateLimiter, ConcurrentRequestLimiter } from '@crowd/redis'
 import {
-  IntegrationDataWorkerEmitter,
-  IntegrationRunWorkerEmitter,
-  IntegrationStreamWorkerEmitter,
-} from '@crowd/sqs'
->>>>>>> 92ae7e9b
+  ConcurrentRequestLimiter,
+  REDIS_IOC,
+  RateLimiter,
+  RedisCache,
+  RedisClient,
+} from '@crowd/redis'
+import { SQS_IOC } from '@crowd/sqs'
 import {
   IIntegrationDataWorkerEmitter,
   IIntegrationRunWorkerEmitter,
@@ -30,9 +24,11 @@
   RateLimitError,
   WebhookType,
 } from '@crowd/types'
+import { inject, injectable } from 'inversify'
 import { NANGO_CONFIG, PLATFORM_CONFIG, WORKER_SETTINGS } from '../conf'
+import IncomingWebhookRepository from '../repo/incomingWebhook.repo'
+import { IStreamData } from '../repo/integrationStream.data'
 import IntegrationStreamRepository from '../repo/integrationStream.repo'
-import { SQS_IOC } from '@crowd/sqs'
 
 @injectable()
 export default class IntegrationStreamService {
