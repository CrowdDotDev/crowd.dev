import express from 'express'

import { OrganizationSyncService } from '@crowd/opensearch'

import { ApiRequest } from '../middleware'
import { asyncWrap } from '../middleware/error'

const router = express.Router()

const syncService = (req: ApiRequest): OrganizationSyncService =>
  new OrganizationSyncService(req.qdbStore, req.pgStore, req.opensearch, req.log)

router.post(
  '/sync/organizations',
  asyncWrap(async (req: ApiRequest, res) => {
    const organizationSyncService = syncService(req)
    const { organizationIds, withAggs } = req.body
    try {
      req.log.info(
        `Calling organizationSyncService.syncOrganizations for ${organizationIds}, withAggs: ${withAggs}`,
      )
      await organizationSyncService.syncOrganizations(organizationIds, { withAggs })
      res.sendStatus(200)
    } catch (error) {
      req.log.error(error)
      res.status(500).send(error.message)
    }
  }),
)

router.post(
<<<<<<< HEAD
  '/sync/tenant/organizations',
  asyncWrap(async (req: ApiRequest, res) => {
    const organizationSyncService = syncService(req)

    try {
      req.log.trace(`Calling organizationSyncService.syncTenantOrganizations`)
      await organizationSyncService.syncAllOrganizations()
      res.sendStatus(200)
    } catch (error) {
      req.log.error(error)
      res.status(500).send(error.message)
    }
  }),
)

router.post(
=======
>>>>>>> c47649da
  '/cleanup/tenant/organizations',
  asyncWrap(async (req: ApiRequest, res) => {
    const organizationSyncService = syncService(req)

    try {
      req.log.trace(`Calling organizationSyncService.cleanupOrganizationIndex`)
      await organizationSyncService.cleanupOrganizationIndex()
      res.sendStatus(200)
    } catch (error) {
      req.log.error(error)
      res.status(500).send(error.message)
    }
  }),
)

router.post(
  '/cleanup/organization',
  asyncWrap(async (req: ApiRequest, res) => {
    const organizationSyncService = syncService(req)

    const { organizationId } = req.body
    try {
      req.log.trace(
        `Calling organizationSyncService.removeOrganization for organization ${organizationId}`,
      )
      await organizationSyncService.removeOrganization(organizationId)
      res.sendStatus(200)
    } catch (error) {
      req.log.error(error)
      res.status(500).send(error.message)
    }
  }),
)

export default router<|MERGE_RESOLUTION|>--- conflicted
+++ resolved
@@ -29,26 +29,7 @@
 )
 
 router.post(
-<<<<<<< HEAD
-  '/sync/tenant/organizations',
-  asyncWrap(async (req: ApiRequest, res) => {
-    const organizationSyncService = syncService(req)
-
-    try {
-      req.log.trace(`Calling organizationSyncService.syncTenantOrganizations`)
-      await organizationSyncService.syncAllOrganizations()
-      res.sendStatus(200)
-    } catch (error) {
-      req.log.error(error)
-      res.status(500).send(error.message)
-    }
-  }),
-)
-
-router.post(
-=======
->>>>>>> c47649da
-  '/cleanup/tenant/organizations',
+  '/cleanup/organizations',
   asyncWrap(async (req: ApiRequest, res) => {
     const organizationSyncService = syncService(req)
 
