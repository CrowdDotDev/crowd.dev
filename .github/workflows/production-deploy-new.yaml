--- conflicted
+++ resolved
@@ -27,13 +27,12 @@
         description: Deploy emails-worker service?
         required: true
         type: boolean
-<<<<<<< HEAD
       deploy_members_enrichment_worker:
         description: Deploy members-enrichment-worker service?
-=======
+        required: true
+        type: boolean
       deploy_entity_merging_worker:
         description: Deploy entity-merging-worker service?
->>>>>>> d879efd2
         required: true
         type: boolean
       deploy_script_executor:
@@ -179,32 +178,43 @@
         id: image
         run: echo "IMAGE=${{ steps.image-builder.outputs.image }}" >> $GITHUB_OUTPUT
 
-<<<<<<< HEAD
   build-and-push-members-enrichment-worker:
     runs-on: ubuntu-latest
     if: ${{ inputs.deploy_members_enrichment_worker }}
-=======
+    outputs:
+      image: ${{ steps.image.outputs.IMAGE }}
+    defaults:
+      run:
+        shell: bash
+    steps:
+      - name: Check out repository code
+        uses: actions/checkout@v2
+
+      - uses: ./.github/actions/build-docker-image
+        id: image-builder
+        with:
+          image: members-enrichment-worker
+
+      - name: Set docker image output
+        id: image
+        run: echo "IMAGE=${{ steps.image-builder.outputs.image }}" >> $GITHUB_OUTPUT
+
   build-and-push-entity-merging-worker:
     runs-on: ubuntu-latest
     if: ${{ inputs.deploy_entity_merging_worker }}
->>>>>>> d879efd2
-    outputs:
-      image: ${{ steps.image.outputs.IMAGE }}
-    defaults:
-      run:
-        shell: bash
-    steps:
-      - name: Check out repository code
-        uses: actions/checkout@v2
-
-      - uses: ./.github/actions/build-docker-image
-        id: image-builder
-        with:
-<<<<<<< HEAD
-          image: members-enrichment-worker
-=======
+    outputs:
+      image: ${{ steps.image.outputs.IMAGE }}
+    defaults:
+      run:
+        shell: bash
+    steps:
+      - name: Check out repository code
+        uses: actions/checkout@v2
+
+      - uses: ./.github/actions/build-docker-image
+        id: image-builder
+        with:
           image: entity-merging-worker
->>>>>>> d879efd2
 
       - name: Set docker image output
         id: image
@@ -343,34 +353,40 @@
           image: ${{ needs.build-and-push-emails-worker.outputs.image }}
           cluster: ${{ env.CROWD_CLUSTER }}
 
-<<<<<<< HEAD
   deploy-members-enrichment-worker:
     needs: build-and-push-members-enrichment-worker
     runs-on: ubuntu-latest
     if: ${{ inputs.deploy_members_enrichment_worker }}
-=======
+    defaults:
+      run:
+        shell: bash
+
+    steps:
+      - name: Check out repository code
+        uses: actions/checkout@v2
+
+      - uses: ./.github/actions/deploy-service
+        with:
+          service: members-enrichment-worker
+          image: ${{ needs.build-and-push-members-enrichment-worker.outputs.image }}
+          cluster: ${{ env.CROWD_CLUSTER }}
+
   deploy-entity-merging-worker:
     needs: build-and-push-entity-merging-worker
     runs-on: ubuntu-latest
     if: ${{ inputs.deploy_entity_merging_worker }}
->>>>>>> d879efd2
-    defaults:
-      run:
-        shell: bash
-
-    steps:
-      - name: Check out repository code
-        uses: actions/checkout@v2
-
-      - uses: ./.github/actions/deploy-service
-        with:
-<<<<<<< HEAD
-          service: members-enrichment-worker
-          image: ${{ needs.build-and-push-members-enrichment-worker.outputs.image }}
-=======
+    defaults:
+      run:
+        shell: bash
+
+    steps:
+      - name: Check out repository code
+        uses: actions/checkout@v2
+
+      - uses: ./.github/actions/deploy-service
+        with:
           service: entity-merging-worker
           image: ${{ needs.build-and-push-entity-merging-worker.outputs.image }}
->>>>>>> d879efd2
           cluster: ${{ env.CROWD_CLUSTER }}
 
   deploy-script-executor:
