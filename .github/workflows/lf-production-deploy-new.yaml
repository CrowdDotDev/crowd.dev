--- conflicted
+++ resolved
@@ -27,17 +27,16 @@
         description: Deploy emails-worker service?
         required: true
         type: boolean
-<<<<<<< HEAD
       deploy_profiles_worker:
         description: Deploy profiles-worker service?
-=======
+        required: true
+        type: boolean
       deploy_members_enrichment_worker:
         description: Deploy members-enrichment-worker service?
         required: true
         type: boolean
       deploy_entity_merging_worker:
         description: Deploy entity-merging-worker service?
->>>>>>> f4131b55
         required: true
         type: boolean
       deploy_script_executor:
@@ -183,30 +182,42 @@
         id: image
         run: echo "IMAGE=${{ steps.image-builder.outputs.image }}" >> $GITHUB_OUTPUT
 
-<<<<<<< HEAD
   build-and-push-profiles-worker:
     runs-on: ubuntu-latest
     if: ${{ inputs.deploy_profiles_worker }}
-=======
+    outputs:
+      image: ${{ steps.image.outputs.IMAGE }}
+    defaults:
+      run:
+        shell: bash
+    steps:
+      - name: Check out repository code
+        uses: actions/checkout@v2
+
+      - uses: ./.github/actions/build-docker-image
+        id: image-builder
+        with:
+          image: profiles-worker
+
+      - name: Set docker image output
+        id: image
+        run: echo "IMAGE=${{ steps.image-builder.outputs.image }}" >> $GITHUB_OUTPUT
+
   build-and-push-members-enrichment-worker:
     runs-on: ubuntu-latest
     if: ${{ inputs.deploy_members_enrichment_worker }}
->>>>>>> f4131b55
-    outputs:
-      image: ${{ steps.image.outputs.IMAGE }}
-    defaults:
-      run:
-        shell: bash
-    steps:
-      - name: Check out repository code
-        uses: actions/checkout@v2
-
-      - uses: ./.github/actions/build-docker-image
-        id: image-builder
-        with:
-<<<<<<< HEAD
-          image: profiles-worker
-=======
+    outputs:
+      image: ${{ steps.image.outputs.IMAGE }}
+    defaults:
+      run:
+        shell: bash
+    steps:
+      - name: Check out repository code
+        uses: actions/checkout@v2
+
+      - uses: ./.github/actions/build-docker-image
+        id: image-builder
+        with:
           image: members-enrichment-worker
 
       - name: Set docker image output
@@ -229,7 +240,6 @@
         id: image-builder
         with:
           image: entity-merging-worker
->>>>>>> f4131b55
 
       - name: Set docker image output
         id: image
@@ -368,31 +378,38 @@
           image: ${{ needs.build-and-push-emails-worker.outputs.image }}
           cluster: ${{ env.CROWD_CLUSTER }}
 
-<<<<<<< HEAD
   deploy-profiles-worker:
     needs: build-and-push-profiles-worker
     runs-on: ubuntu-latest
     if: ${{ inputs.deploy_profiles_worker }}
-=======
+    defaults:
+      run:
+        shell: bash
+
+    steps:
+      - name: Check out repository code
+        uses: actions/checkout@v2
+
+      - uses: ./.github/actions/deploy-service
+        with:
+          service: profiles-worker
+          image: ${{ needs.build-and-push-profiles-worker.outputs.image }}
+          cluster: ${{ env.CROWD_CLUSTER }}
+
   deploy-members-enrichment-worker:
     needs: build-and-push-members-enrichment-worker
     runs-on: ubuntu-latest
     if: ${{ inputs.deploy_members_enrichment_worker }}
->>>>>>> f4131b55
-    defaults:
-      run:
-        shell: bash
-
-    steps:
-      - name: Check out repository code
-        uses: actions/checkout@v2
-
-      - uses: ./.github/actions/deploy-service
-        with:
-<<<<<<< HEAD
-          service: profiles-worker
-          image: ${{ needs.build-and-push-profiles-worker.outputs.image }}
-=======
+    defaults:
+      run:
+        shell: bash
+
+    steps:
+      - name: Check out repository code
+        uses: actions/checkout@v2
+
+      - uses: ./.github/actions/deploy-service
+        with:
           service: members-enrichment-worker
           image: ${{ needs.build-and-push-members-enrichment-worker.outputs.image }}
           cluster: ${{ env.CROWD_CLUSTER }}
@@ -413,7 +430,6 @@
         with:
           service: entity-merging-worker
           image: ${{ needs.build-and-push-entity-merging-worker.outputs.image }}
->>>>>>> f4131b55
           cluster: ${{ env.CROWD_CLUSTER }}
 
   deploy-script-executor:
