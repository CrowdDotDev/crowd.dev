--- conflicted
+++ resolved
@@ -4,19 +4,11 @@
 
 ## Ways to contribute
 
-<<<<<<< HEAD
-- Try the crowd.dev platform & API and give feedback by [creating new issues](https://github.com/CrowdDotDev/crowd.dev/issues/new/choose)
-- Help with [open issues](https://github.com/CrowdDotDev/crowd.dev/issues)
-- Add a new integration following our [framework](https://docs.crowd.dev/docs/integration-framework)
-- Help create tutorials and [blog](https://www.crowd.dev/blog) posts
-- Improve [documentation](https://docs.crowd.dev/docs) by fixing incomplete or missing docs, bad wording, examples or explanations
-=======
 - Try the crowd.dev platform & API and give feedback by [creating new issues](https://github.com/CrowdDotDev/crowd.dev/issues/new/choose).
 - Help with [open issues](https://github.com/CrowdDotDev/crowd.dev/issues).
 - Add a new integration following our [framework](https://docs.crowd.dev/docs/integration-framework).
 - Help create tutorials and [blog](https://www.crowd.dev/blog) posts.
 - Improve [documentation](https://docs.crowd.dev/docs) by fixing incomplete or missing docs, bad wording, examples, or explanations.
->>>>>>> 0cae1464
 
 Any contributions you make are **greatly appreciated**. ❤️
 
@@ -73,7 +65,6 @@
   </tr>
 </table>
 
-
 ## How to contribute to development
 
 We welcome any contribution to crowd.dev. Before you start with your first issue, please consider the following points:
@@ -87,7 +78,6 @@
 
 - Node v16.16.0
 - Docker and docker-compose
-
 
 #### Setup the project
 
@@ -107,6 +97,7 @@
 ```
 
 For hot reloading, you can run:
+
 ```shell
 cd scripts
 ./cli clean-start-dev
@@ -118,25 +109,24 @@
 
 #### Running services individually
 
-To optimize resource usage during development, we would suggest starting only the necessary services and leveraging hot reloading where applicable. 
+To optimize resource usage during development, we would suggest starting only the necessary services and leveraging hot reloading where applicable.
 
 1. Start the scaffold service, including the necessary components like the database, etc:
 
 ```shell
-./cli scaffold up 
+./cli scaffold up
 ```
 
 This will set up the foundational services required for the project.
 
 2. If you are primarily working on the frontend but also need the API without hot reloading:
 
-
 ```shell
 DEV=1 ./cli service frontend up
 ./cli service api up
 ```
 
-By selectively starting the frontend and API services without enabling hot reloading, helps reduce resource usage. 
+By selectively starting the frontend and API services without enabling hot reloading, helps reduce resource usage.
 
 Feel free to adjust the commands based on the specific services you need for your development tasks.
 
@@ -146,10 +136,9 @@
 
 - All features or bug fixes must be tested by one or more specs (unit tests).
 - We use [Eslint default rule guide](https://eslint.org/docs/rules/), with minor changes. An automated formatter is available using Prettier.
-- In-code documentation is required for every function or class that is not self-evident.  
-- All new API endpoints that are relevant to the public API must have in-code documentation to generate OpenAPI specifications.  
+- In-code documentation is required for every function or class that is not self-evident.
+- All new API endpoints that are relevant to the public API must have in-code documentation to generate OpenAPI specifications.
 - The pipeline must pass.
-
 
 ## Need help? 🛟
 
