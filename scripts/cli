#!/usr/bin/env bash

set -eo pipefail

PROJECT_NAME="crowd"
DOCKER_NETWORK_SUBNET="${CROWD_NETWORK_SUBNET:-10.90.0.0/24}"
DOCKER_NETWORK_GATEWAY="${CROWD_NETWORK_GATEWAY:-10.90.0.1}"
DOCKET_TEST_NETWORK_SUBNET="${CROWD_TEST_NETWORK_SUBNET:-10.91.0.0/24}"
DOCKER_TEST_NETWORK_GATEWAY="${CROWD_TEST_NETWORK_GATEWAY:-10.91.0.1}"

CLI_HOME="$( cd "$( dirname "${BASH_SOURCE[0]}" )" >/dev/null 2>&1 && pwd )"
source $CLI_HOME/utils

CONTAINERS=`ls -p $CLI_HOME/services | grep -v / | sed 's/\.[^.]*$//'`
BUILDERS=`ls -p $CLI_HOME/builders | grep -v / | sed 's/\.[^.]*$//'`

_DC="docker compose"

function prepare_dev_env() {
    if [[ ! -f "$CLI_HOME/../backend/.env.override.local" ]]; then
        echo "# Here you can put environment variables that you would like to override when using local environment" > "$CLI_HOME/../backend/.env.override.local"
    fi
    if [[ ! -f "$CLI_HOME/../backend/.env.override.composed" ]]; then
        echo "# Here you can put environment variables that you would like to override when using local environment" > "$CLI_HOME/../backend/.env.override.composed"
    fi

    if [[ ! -f "$CLI_HOME/../frontend/.env.override.local" ]]; then
        echo "# Here you can put environment variables that you would like to override when using local environment" > "$CLI_HOME/../frontend/.env.override.local"
    fi

    if [[ ! -f "$CLI_HOME/../frontend/.env.override.composed" ]]; then
        echo "# Here you can put environment variables that you would like to override when using local environment" > "$CLI_HOME/../frontend/.env.override.composed"
    fi

    set +eo pipefail

    which $_DC >> /dev/null 2>&1

    if [[ ! $? -eq 0 ]]; then
        _DC="docker-compose"
        which $_DC >> /dev/null 2>&1

        if [[ ! $? -eq 0 ]]; then
            error "Docker compose not detected!"
            exit 1
        fi
    fi

    set -eo pipefail
}

prepare_dev_env

function prepare_service_string() {
    if [ $1 == "HELP" ]; then delimiter1=" | "; delimiter2=" => | "; fi
    if [ $1 == "LIST" ]; then delimiter1="\|"; delimiter2="\|"; fi

    for cmd in $SERVICE_CMD; do string+="$cmd$delimiter1"; done
    for container in $2; do string+="$container$delimiter2"; done

    echo ${string%??}
}

HELP_STRING=$(prepare_service_string HELP "$CONTAINERS")
LIST_STRING=$(prepare_service_string LIST "$CONTAINERS")
HELP_BUILD_STRING=$(prepare_service_string HELP "$BUILDERS")

function build() {
    HELP="${RESET}\nUsage:\n ./cli build [ $HELP_BUILD_STRING ]\n"
    [[ -z "$1" ]] && say "$HELP" && exit 1

    if [[ $BUILDERS =~ (^|[[:space:]])"$1"($|[[:space:]]) ]] ; then
        build_and_publish "$@"
    else
        error "Invalid command '$1'" && say "$HELP"
        exit 1;
    fi
}

function create_migration() {
    MIG_NAME="$1"
    MIG_VERSION=$(date +%s)
    UP_MIG_FILE="${CLI_HOME}/../backend/src/database/migrations/V${MIG_VERSION}__${MIG_NAME}.sql"
    DOWN_MIG_FILE="${CLI_HOME}/../backend/src/database/migrations/U${MIG_VERSION}__${MIG_NAME}.sql"
    touch $UP_MIG_FILE
    touch $DOWN_MIG_FILE
    yell "Created ${MIG_FILE}";
}

function build_and_publish() {
    VERSION="$2"

    if [[ -z "${VERSION}" ]]; then
        COMMIT_HASH=`git rev-parse --short HEAD`
        TS_VERSION=$(date +%s)
        VERSION="$TS_VERSION.$COMMIT_HASH"
    fi

    source $CLI_HOME/builders/$1.sh

    say "Building $REPO version $VERSION with dockerfile '$DOCKERFILE' and context '$CONTEXT' and pushing it to $REPO:$VERSION"
    docker build --platform linux/amd64 --tag "$REPO:$VERSION" -f "$DOCKERFILE" "$CONTEXT"

    if [[ ${PUSH} ]]; then
        say "Pushing image $REPO version $VERSION to $REPO:$VERSION"
        docker push "$REPO:$VERSION"
    fi
}

function db_backup() {
    [[ -z "$1" ]] && error "Dump name has to be provided as first parameter!" && exit 1

    mkdir -p $CLI_HOME/db_dumps

    say "Cloning local database to $CLI_HOME/db_dumps/$1.dump!"
    docker exec -t ${PROJECT_NAME}_db_1 bash -c "PGPASSWORD=example pg_dump -F c -d crowd-web -U postgres > /$1.dump"
    docker cp ${PROJECT_NAME}_db_1:/$1.dump $CLI_HOME/db_dumps/$1.dump

    say "All done!"
}

function restore_db_backup() {
    [[ -z "$1" ]] && error "Dump name has to be provided as first parameter!" && exit 1

    say "First we need to clean up the scaffold!"
    scaffold_destroy
    up_scaffold

    say "Sleeping for 5 seconds for the database container to start up!"
    sleep 5

    say "Restoring dump from $CLI_HOME/db_dumps/$1.dump"
    docker cp $CLI_HOME/db_dumps/$1.dump ${PROJECT_NAME}_db_1:/backup.dump
    # docker exec -t ${PROJECT_NAME}_db_1 bash -c "PGPASSWORD=example dropdb -U postgres crowd-web && PGPASSWORD=example createdb -U postgres crowd-web"
    set +eo pipefail
    docker exec -t ${PROJECT_NAME}_db_1 bash -c "PGPASSWORD=example pg_restore --clean -U postgres -d crowd-web backup.dump && rm -f backup.dump"
    set -eo pipefail
    post_up_scaffold
    say "All done!"
}

function scaffold() {
    HELP="${RESET}\nUsage:\n ./cli scaffold [ up | down | destroy | reset ]\n"

    [[ -z "$1" ]] && say "$HELP" && exit 1

    while test $# -gt 0
    do
        case "$1" in
            up) up_scaffold
                post_up_scaffold
                exit;
            ;;
            down) down_scaffold
                exit;
            ;;
            destroy) scaffold_destroy
                exit;
            ;;
            reset) scaffold_reset
                exit;
            ;;
            create-migration) create_migration $2
                exit;
            ;;
            migrate-up) migrate_local
                exit;
            ;;
            up-test)
                up_test_scaffold
                exit;
            ;;
            *) error "Invalid command '$1'" && say "$HELP"
                exit 1;
            ;;
        esac
        shift
    done
}

function service() {
    HELP="${RESET}\nUsage:\n ./cli service [ $HELP_STRING ]\n"
    [[ -z "$1" ]] && say "$HELP" && exit 1

    while test $# -gt 0
    do
    case "$1" in
            list)
                docker container ls | grep $LIST_STRING
                exit;
            ;;
            up-all) start_all_containers
                exit;
            ;;
            *) if [[ $CONTAINERS =~ (^|[[:space:]])"$1"($|[[:space:]]) ]] ; then
                    service_manipulator $1 $2 $3
                    exit;
                else
                    error "Invalid command '$1'" && say "$HELP"
                    exit 1;
                fi
            ;;
        esac
        shift
    done
}

function service_manipulator() {
    HELP="${RESET}\nUsage:\n ./cli service $1 [ up | down | restart | status | logs | id ]\n"

    [[ -z "$2" ]] && say "$HELP" && exit 1

    while test $# -gt 0
    do
        case "$2" in
            up) start_service "$1"
                exit;
            ;;
            down) kill_containers "$1"
                exit;
            ;;
            restart) kill_containers "$1" && start_service "$1"
                exit;
            ;;
            status) print_container_status "$1"
                exit;
            ;;
            logs) get_logs "$1"
                exit;
            ;;
            id) get_container_id "$1"
                exit;
            ;;
            *) error "Invalid command '$2'" && say "$HELP"
                exit 1;
            ;;
        esac
        shift
    done
}

function start_service() {
    export USER_ID=$(id -u)
    export GROUP_ID=$(id -g)

    if [[ ${DEV} ]]; then
        $_DC --compatibility -p $PROJECT_NAME -f "$CLI_HOME/services/${1}.yaml" up --build -d ${1}-dev
    else
        $_DC --compatibility -p $PROJECT_NAME -f "$CLI_HOME/services/${1}.yaml" up --build -d ${1}
    fi
}

function kill_containers() {
    $_DC --compatibility -p $PROJECT_NAME -f "$CLI_HOME/services/${1}.yaml" rm -fs ${1} ${1}-dev
}

function get_logs() {
    if [[ ${DEV} ]]; then
        docker container logs -f $(get_container_id "$1-dev")
    else
        docker container logs -f $(get_container_id "$1")
    fi
}

function print_container_status() {
    CONTAINER_STATUS=$(check_container_status $1)

    if [[ ${CONTAINER_STATUS} ]]; then
        check_container_status "$1"
    else
        error "Down."
        exit 1;
    fi
}

function get_container_id() {
    docker container ls -a | grep "${PROJECT_NAME}_${1}_" | tr " " "\n" | head -n 1
}

function check_container_status() {
    docker container ls -a | grep "${PROJECT_NAME}_${1}_"
}

# <network-name> <subnet> <gateway>
function scaffold_set_up_network() {
    NETWORK_NAME="$1"
    NETWORK_SUBNET="$2"
    NETWORK_GATEWAY="$3"

    set +e pipefail
    NETWORK_ID=$(docker network ls | grep -F -e "$NETWORK_NAME " | tr " " "\n" | head -n 1)
    set -e pipefail

    if [[ ${NETWORK_ID} ]]; then
        say "The $NETWORK_NAME network is up and running."
    else
        docker network create -d bridge --subnet "$NETWORK_SUBNET" --gateway "$NETWORK_GATEWAY" "$NETWORK_NAME"
    fi
}

function migrate_local() {
    say "Building flyway migration image..."
    docker build -t crowd_flyway -f $CLI_HOME/../backend/src/database/Dockerfile.flyway $CLI_HOME/../backend/src/database

    say "Applying database migrations!"
    docker run --rm --network "${PROJECT_NAME}-bridge" \
        -e PGHOST=db \
        -e PGPORT=5432 \
        -e PGUSER=postgres \
        -e PGPASSWORD=example \
        -e PGDATABASE=crowd-web \
        crowd_flyway
}

function up_test_scaffold() {
    scaffold_set_up_network "${PROJECT_NAME}-bridge-test" $DOCKET_TEST_NETWORK_SUBNET $DOCKER_TEST_NETWORK_GATEWAY
    $_DC -p "$PROJECT_NAME-test" -f $CLI_HOME/../backend/docker-compose.test.yaml down
    $_DC -p "$PROJECT_NAME-test" -f $CLI_HOME/../backend/docker-compose.test.yaml up -d
    migrate_test
}

function migrate_test() {
    say "Building flyway migration image..."
    docker build -t crowd_flyway -f $CLI_HOME/../backend/src/database/Dockerfile.flyway $CLI_HOME/../backend/src/database

    say "Applying database migrations!"
    docker run --rm --network "${PROJECT_NAME}-bridge-test" \
        -e PGHOST=db-test \
        -e PGPORT=5432 \
        -e PGUSER=postgres \
        -e PGPASSWORD=example \
        -e PGDATABASE=crowd-web \
        crowd_flyway
}

function source_edition() {
    __CROWD_EDITION=$(source $CLI_HOME/../backend/.env.dist.local && source $CLI_HOME/../backend/.env.override.local && echo $CROWD_EDITION)
    echo "Crowd edition detected: $__CROWD_EDITION"
}

function check_init_premium() {
    source_edition
    if [ $__CROWD_EDITION == "crowd-hosted" ]; then
        $_DC --compatibility -p $PROJECT_NAME -f $CLI_HOME/premium-scaffold.yaml up -d --build
        init_unleash
    fi
}

function install_libs() {
    (cd $CLI_HOME/../services/scripts && ./install_lib_packages.sh && ./build_libs.sh)
}

function init_unleash() {
    install_libs
    (cd $CLI_HOME/../backend && source source-local.sh && npm i && npm run script:unleash-init)
}

function up_scaffold() {
    scaffold_set_up_network "$PROJECT_NAME-bridge" $DOCKER_NETWORK_SUBNET $DOCKER_NETWORK_GATEWAY
    $_DC --compatibility -p $PROJECT_NAME -f $CLI_HOME/scaffold.yaml up -d --build
}

function post_up_scaffold() {
    migrate_local
    bash nango-integrations.sh
    check_init_premium
}

function down_scaffold() {
    $_DC --compatibility -p $PROJECT_NAME -f $CLI_HOME/scaffold.yaml down
    $_DC --compatibility -p $PROJECT_NAME -f $CLI_HOME/premium-scaffold.yaml down
}

function scaffold_destroy() {
    say "\nWill delete all local crowd state data (docker volumes) if you have any. Are you sure?"
    select reset_system_condition in "Yes" "No"; do
        case $reset_system_condition in
            'Yes' ) scaffold_destroy_confirmed; break;;
            'No' ) yell "Canceled!"; break;;
        esac
    done
}

function scaffold_reset() {
    scaffold_destroy
    up_scaffold
    post_up_scaffold
}

function kill_all_containers() {
    for i in $CONTAINERS
    do
        say "Killing service $i."

        if [[ $(check_container_status ${i}) ]]; then
            docker rm -f $(get_container_id ${i})
            yell "Service $i killed."
        elif [[ $(check_container_status ${i}-dev) ]]; then
            docker rm -f $(get_container_id ${i}-dev)
            yell "Service $i-dev killed."
        else
            error "Service $i not running."
        fi
        nl
    done
}

function scaffold_destroy_confirmed() {
    kill_all_containers
    $_DC --compatibility -p $PROJECT_NAME -f $CLI_HOME/scaffold.yaml down
    $_DC --compatibility -p $PROJECT_NAME -f $CLI_HOME/premium-scaffold.yaml down

    # needed because if there are no volumes this might cause the script to exit
    set +eo pipefail
    VOLUMES=$(docker volume ls | tail -n +2 | tr -s " " | cut -d' ' -f2 | grep $PROJECT_NAME)
    set -eo pipefail
    if [[ ${VOLUMES} ]]; then
        _IFS=$IFS
        IFS=$' '
        NAMES=$VOLUMES
        IFS=$_IFS

        for name in $NAMES
        do
        say "Destroying volume $name!"
        docker volume rm -f $name
        done
    fi
}

function wait_for_db() {
    say "Waiting for scaffold to start!"
    sleep 3

    while [[ ! $(docker container ls | grep $PROJECT_NAME | grep db | grep Up) ]]; do
      sleep 1
    done

    say "Scaffold is up and running!"
}

function start() {
    if [[ -z "$CLEAN_START" ]]; then
        up_scaffold
        post_up_scaffold
    else
        scaffold_reset
    fi

    for SERVICE in $CONTAINERS
    do
        if [[ ${#INGORED_SERVICES[@]} -ne 0 ]]; then
            for IGNORED_SERVICE in "${INGORED_SERVICES[@]}"
            do
                if [[ "$SERVICE" == "${IGNORED_SERVICE}" ]]; then
                    SKIP=1
                    break
                fi
            done
        fi

        if [[ -z "$SKIP" ]]; then
            say "Starting service $SERVICE."
            start_service $SERVICE
            nl
        fi
        unset SKIP
    done
}

SCRIPT_USAGE="${YELLOW}${PROJECT_NAME} CLI ${RESET}\n\nExample usage: ./cli [ start, start-dev, clean-start, clean-start-dev, start-backend, start-backend-dev, clean-start-backend, clean-start-backend-dev, start-premium, start-premium-dev, clean-start-premium, clean-start-premium-dev, scaffold =>, service =>, build =>, build-and-push ]"

[[ -z "$1" ]] && say "$SCRIPT_USAGE" && exit 1
while test $# -gt 0
do
    case "$1" in
        scaffold) scaffold $2 $3 $4 $5
            exit;
        ;;
        service)
            service $2 $3 $4 $5
            exit;
        ;;
        services)
            service $2 $3 $4 $5
            exit;
        ;;
        start)
            start
            exit;
        ;;
        start-e2e)
<<<<<<< HEAD
            declare -a INGORED_SERVICES=("python-worker" "job-generator")
=======
            declare -a INGORED_SERVICES=("community-help-center" "python-worker" "job-generator" "discord-ws" "data-sink-worker" "integration-data-worker" "integration-run-worker" "integration-stream-worker")
>>>>>>> 65fe2eaf
            start
            exit;
        ;;
        start-be)
            declare -a INGORED_SERVICES=("python-worker" "frontend" "discord-ws")
            start
            exit;
        ;;
        start-dev)
            DEV=1
            start
            exit;
        ;;
        clean-start)
            CLEAN_START=1
            start
            exit;
        ;;
        clean-start-dev)
            CLEAN_START=1
            DEV=1
            start
            exit;
        ;;
        start-backend)
            declare -a INGORED_SERVICES=("frontend")
            start
            exit;
        ;;
        start-backend-dev)
            declare -a INGORED_SERVICES=("frontend")
            DEV=1
            start
            exit;
        ;;
        clean-start-backend)
            declare -a INGORED_SERVICES=("frontend")
            CLEAN_START=1
            start
            exit;
        ;;
        clean-start-backend-dev)
            declare -a INGORED_SERVICES=("frontend")
            CLEAN_START=1
            DEV=1
            start
            exit;
        ;;
        start-premium)
            start
            exit;
        ;;
        start-premium-dev)
            DEV=1
            start
            exit;
        ;;
        clean-start-premium)
            CLEAN_START=1
            start
            exit;
        ;;
        clean-start-premium-dev)
            CLEAN_START=1
            DEV=1
            start
            exit;
        ;;
        start-premium)
            start
            exit;
        ;;
        start-premium-dev)
            DEV=1
            exit;
        ;;
        clean-start-premium)
            CLEAN_START=1
            exit;
        ;;
        clean-start-premium-dev)
            CLEAN_START=1
            DEV=1
            exit;
        ;;
        build)
            build $2 $3
            exit;
        ;;
        build-and-push)
            PUSH=1
            build $2 $3
            exit;
        ;;
        db-backup)
            db_backup $2
            exit;
        ;;
        db-restore)
            restore_db_backup $2
            exit;
        ;;
        *) error "Invalid command '$1'" && say "$SCRIPT_USAGE"
            exit 1;
        ;;
    esac
    shift
done<|MERGE_RESOLUTION|>--- conflicted
+++ resolved
@@ -490,11 +490,7 @@
             exit;
         ;;
         start-e2e)
-<<<<<<< HEAD
-            declare -a INGORED_SERVICES=("python-worker" "job-generator")
-=======
-            declare -a INGORED_SERVICES=("community-help-center" "python-worker" "job-generator" "discord-ws" "data-sink-worker" "integration-data-worker" "integration-run-worker" "integration-stream-worker")
->>>>>>> 65fe2eaf
+            declare -a INGORED_SERVICES=("python-worker" "job-generator" "discord-ws" "data-sink-worker" "integration-data-worker" "integration-run-worker" "integration-stream-worker")
             start
             exit;
         ;;
