#!/usr/bin/env bash

set -eo pipefail

PROJECT_NAME="crowd"
DOCKER_NETWORK_SUBNET="${CROWD_NETWORK_SUBNET:-10.90.0.0/24}"
DOCKER_NETWORK_GATEWAY="${CROWD_NETWORK_GATEWAY:-10.90.0.1}"
DOCKET_TEST_NETWORK_SUBNET="${CROWD_TEST_NETWORK_SUBNET:-10.91.0.0/24}"
DOCKER_TEST_NETWORK_GATEWAY="${CROWD_TEST_NETWORK_GATEWAY:-10.91.0.1}"

CLI_HOME="$(cd "$(dirname "${BASH_SOURCE[0]}")" >/dev/null 2>&1 && pwd)"
source $CLI_HOME/utils

CONTAINERS=$(ls -p $CLI_HOME/services | grep -v / | sed 's/\.[^.]*$//')
BUILDERS=$(ls -p $CLI_HOME/builders | grep -v / | sed 's/\.[^.]*$//')

_DC="docker compose"

arch=$(uname -m)

if [ "$arch" == 'arm64' ]; then
    DOCKER_PLATFORM_FLAGS="--platform=linux/arm64/v8"
else
    DOCKER_PLATFORM_FLAGS="--platform=linux/amd64"
fi

function prepare_dev_env() {
    if [[ ! -f "$CLI_HOME/../backend/.env.override.local" ]]; then
        echo "# Here you can put environment variables that you would like to override when using local environment" >"$CLI_HOME/../backend/.env.override.local"
    fi
    if [[ ! -f "$CLI_HOME/../backend/.env.override.composed" ]]; then
        echo "# Here you can put environment variables that you would like to override when using local environment" >"$CLI_HOME/../backend/.env.override.composed"
    fi

    if [[ ! -f "$CLI_HOME/../frontend/.env.override.local" ]]; then
        echo "# Here you can put environment variables that you would like to override when using local environment" >"$CLI_HOME/../frontend/.env.override.local"
    fi

    if [[ ! -f "$CLI_HOME/../frontend/.env.override.composed" ]]; then
        echo "# Here you can put environment variables that you would like to override when using local environment" >"$CLI_HOME/../frontend/.env.override.composed"
    fi

    set +eo pipefail

    $_DC >>/dev/null 2>&1

    if [[ ! $? -eq 0 ]]; then
        _DC="docker-compose"
        $_DC >>/dev/null 2>&1

        if [[ ! $? -eq 0 ]]; then
            error "Docker compose not detected!"
            exit 1
        fi
    fi

    set -eo pipefail
}

prepare_dev_env

function prepare_service_string() {
    if [ $1 == "HELP" ]; then
        delimiter1=" | "
        delimiter2=" => | "
    fi
    if [ $1 == "LIST" ]; then
        delimiter1="\|"
        delimiter2="\|"
    fi

    for cmd in $SERVICE_CMD; do string+="$cmd$delimiter1"; done
    for container in $2; do string+="$container$delimiter2"; done

    echo ${string%??}
}

HELP_STRING=$(prepare_service_string HELP "$CONTAINERS")
LIST_STRING=$(prepare_service_string LIST "$CONTAINERS")
HELP_BUILD_STRING=$(prepare_service_string HELP "$BUILDERS")

function multiselect {
    # little helpers for terminal print control and key input
    ESC=$( printf "\033")
    cursor_blink_on()   { printf "$ESC[?25h"; }
    cursor_blink_off()  { printf "$ESC[?25l"; }
    cursor_to()         { printf "$ESC[$1;${2:-1}H"; }
    print_inactive()    { printf "$2   $1 "; }
    print_active()      { printf "$2  $ESC[7m $1 $ESC[27m"; }
    get_cursor_row()    { IFS=';' read -sdR -p $'\E[6n' ROW COL; echo ${ROW#*[}; }

    local return_value=$1
    local options=("${!2}")
    local defaults=()

    local selected=()
    for ((i=0; i<${#options[@]}; i++)); do
        if [[ ${defaults[i]} == "true" ]]; then
            selected+=("true")
        else
            selected+=("false")
        fi
        printf "\n"
    done

    local lastrow=`get_cursor_row`
    local startrow=$(($lastrow - ${#options[@]}))

    trap "cursor_blink_on; stty echo; printf '\n'; exit" 2
    cursor_blink_off

    key_input() {
        local key
        IFS= read -rsn1 key
        if [[ -z $key ]]; then echo enter; return; fi  # Handle Enter key (when key is a newline)

        case "$key" in
            $'\x20') echo space;;  # Space key
            k) echo up;;           # 'k' for up
            j) echo down;;         # 'j' for down
            $'\x1b')               # Handle arrow keys
                read -rsn2 key
                if [[ $key == "[A" ]]; then echo up; fi    # Up arrow
                if [[ $key == "[B" ]]; then echo down; fi  # Down arrow
                ;;
            *) echo "unknown";;    # Handle other keys
        esac
    }

    toggle_option() {
        local option=$1
        if [[ ${selected[option]} == true ]]; then
            selected[option]=false
        else
            selected[option]=true
        fi
    }

    print_options() {
        local idx=0
        for option in "${options[@]}"; do
            local prefix="[ ]"
            if [[ ${selected[idx]} == true ]]; then
                prefix="[\e[38;5;46m✔\e[0m]"
            fi

            cursor_to $(($startrow + $idx))
            if [ $idx -eq $1 ]; then
                print_active "$option" "$prefix"
            else
                print_inactive "$option" "$prefix"
            fi
            ((idx++))
        done
    }

    local active=0
    while true; do
        print_options $active

        case $(key_input) in
            space) toggle_option $active;;
            enter) print_options -1; break;;
            up)    ((active--));
                   if [ $active -lt 0 ]; then active=$((${#options[@]} - 1)); fi;;
            down)  ((active++));
                   if [ $active -ge ${#options[@]} ]; then active=0; fi;;
        esac
    done

    cursor_to $lastrow
    printf "\n"
    cursor_blink_on


    # Construct the result array based on selections
    local result=()
    for i in "${!selected[@]}"; do
        if [[ ${selected[i]} == true ]]; then
            result+=(${options[$i]})
        fi
    done

    # Return the result
    eval $return_value='("${result[@]}")'
}

SELECTED_SERVICES=()

function select_services(){
  # Get all services
  SERVICES=()
  while IFS= read -r file; do
      filename=$(basename "$file" .yaml)
      SERVICES+=("$filename")
  done < <(find "$CLI_HOME/services" -name '*.yaml')

  # Show multiselect and store results in SELECTED_SERVICES
  multiselect SELECTED_SERVICES SERVICES[@]

  for service in "${SELECTED_SERVICES[@]}"; do
      selected_services+="$service, "
  done

  selected_services=${selected_services%, }

  echo "Selected services: $selected_services"
}

function deploy_staging(){
    REPOSITORY="CrowdDotDev/crowd.dev"
    WORKFLOW_FILE="lf-staging-deploy.yaml"
    CURRENT_BRANCH=$(git branch --show-current)
    SERVICES="$(IFS=" "; echo "${SELECTED_SERVICES[*]}")"

    gh workflow run $WORKFLOW_FILE --repo $REPOSITORY --ref $CURRENT_BRANCH -f services="$SERVICES"
}

function deploy_production(){
    REPOSITORY="CrowdDotDev/crowd.dev"
    WORKFLOW_FILE="lf-production-deploy.yaml"
    CURRENT_BRANCH=$(git branch --show-current)
    SERVICES="$(IFS=" "; echo "${SELECTED_SERVICES[*]}")"

    gh workflow run $WORKFLOW_FILE --repo $REPOSITORY --ref $CURRENT_BRANCH -f services="$SERVICES"
}

function reset_selected_services(){
    for SERVICE in "${SELECTED_SERVICES[@]}"; do
        echo "Restarting service $SERVICE."
        kill_containers $SERVICE && start_service $SERVICE
    done
}

function build() {
    HELP="${RESET}\nUsage:\n ./cli build [ $HELP_BUILD_STRING ]\n"
    [[ -z "$1" ]] && say "$HELP" && exit 1

    if [[ $BUILDERS =~ (^|[[:space:]])"$1"($|[[:space:]]) ]]; then
        build_and_publish "$@"
    else
        error "Invalid command '$1'" && say "$HELP"
        exit 1
    fi
}

function create_migration() {
    MIG_NAME="$1"
    MIG_VERSION=$(date +%s)
    UP_MIG_FILE="${CLI_HOME}/../backend/src/database/migrations/V${MIG_VERSION}__${MIG_NAME}.sql"
    DOWN_MIG_FILE="${CLI_HOME}/../backend/src/database/migrations/U${MIG_VERSION}__${MIG_NAME}.sql"
    touch $UP_MIG_FILE
    touch $DOWN_MIG_FILE
    yell "Created ${MIG_FILE}"
}

function create_product_migration() {
    MIG_NAME="$1"
    MIG_VERSION=$(date +%s)
    UP_MIG_FILE="${CLI_HOME}/../backend/src/product/migrations/V${MIG_VERSION}__${MIG_NAME}.sql"
    DOWN_MIG_FILE="${CLI_HOME}/../backend/src/product/migrations/U${MIG_VERSION}__${MIG_NAME}.sql"
    touch $UP_MIG_FILE
    touch $DOWN_MIG_FILE
    yell "Created ${MIG_FILE}"
}

function build_and_publish() {
    VERSION="$2"

    if [[ -z "${VERSION}" ]]; then
        COMMIT_HASH=$(git rev-parse --short HEAD)
        TS_VERSION=$(date +%s)
        VERSION="$TS_VERSION.$COMMIT_HASH"
    fi

    source $CLI_HOME/builders/$1.env

    if [[ ${BUILD} ]]; then
        say "Building $REPO version $VERSION with dockerfile '$DOCKERFILE' and context '$CONTEXT' and pushing it to $REPO:$VERSION"
        docker build --platform linux/amd64 --tag "$REPO:$VERSION" -f "$DOCKERFILE" "$CONTEXT"
    fi

    if [[ ${PUSH} ]]; then
        say "Pushing image $REPO version $VERSION to $REPO:$VERSION"
        docker push "$REPO:$VERSION"
    fi
}

function db_backup() {
    [[ -z "$1" ]] && error "Dump name has to be provided as first parameter!" && exit 1

    mkdir -p $CLI_HOME/db_dumps

    say "Cloning local database to $CLI_HOME/db_dumps/$1.dump!"
    docker exec -t ${PROJECT_NAME}_db_1 bash -c "PGPASSWORD=example pg_dump -F c -d crowd-web -U postgres > /$1.dump"
    docker cp ${PROJECT_NAME}_db_1:/$1.dump $CLI_HOME/db_dumps/$1.dump

    say "All done!"
}

function restore_db_backup() {
    [[ -z "$1" ]] && error "Dump name has to be provided as first parameter!" && exit 1

    say "First we need to clean up the scaffold!"
    scaffold_destroy
    up_scaffold

    say "Sleeping for 5 seconds for the database container to start up!"
    sleep 5

    say "Restoring dump from $CLI_HOME/db_dumps/$1.dump"
    docker cp $CLI_HOME/db_dumps/$1.dump ${PROJECT_NAME}_db_1:/backup.dump
    # docker exec -t ${PROJECT_NAME}_db_1 bash -c "PGPASSWORD=example dropdb -U postgres crowd-web && PGPASSWORD=example createdb -U postgres crowd-web"
    set +eo pipefail
    docker exec -t ${PROJECT_NAME}_db_1 bash -c "PGPASSWORD=example pg_restore --clean -U postgres -d crowd-web backup.dump && rm -f backup.dump"
    set -eo pipefail
    post_up_scaffold
    say "All done!"
}

function scaffold() {
    HELP="${RESET}\nUsage:\n ./cli scaffold [ up | down | destroy | reset ]\n"

    [[ -z "$1" ]] && say "$HELP" && exit 1

    while test $# -gt 0; do
        case "$1" in
        up)
            up_scaffold
            post_up_scaffold
            exit
            ;;
        down)
            down_scaffold
            exit
            ;;
        destroy)
            scaffold_destroy
            exit
            ;;
        reset)
            scaffold_reset
            exit
            ;;
        create-migration)
            create_migration $2
            exit
            ;;
        create-product-migration)
            create_product_migration $2
            exit
            ;;
        migrate-up)
            migrate_local
            exit
            ;;
        up-test)
            up_test_scaffold
            exit
            ;;
        *)
            error "Invalid command '$1'" && say "$HELP"
            exit 1
            ;;
        esac
        shift
    done
}

function service() {
    HELP="${RESET}\nUsage:\n ./cli service [ $HELP_STRING ]\n"
    [[ -z "$1" ]] && say "$HELP" && exit 1

    while test $# -gt 0; do
        case "$1" in
        list)
            docker container ls | grep $LIST_STRING
            exit
            ;;
        up-all)
            start_all_containers
            exit
            ;;
        *)
            if [[ $CONTAINERS =~ (^|[[:space:]])"$1"($|[[:space:]]) ]]; then
                service_manipulator $1 $2 $3
                exit
            else
                error "Invalid command '$1'" && say "$HELP"
                exit 1
            fi
            ;;
        esac
        shift
    done
}

function service_manipulator() {
    HELP="${RESET}\nUsage:\n ./cli service $1 [ up | down | restart | status | logs | id ]\n"

    [[ -z "$2" ]] && say "$HELP" && exit 1

    while test $# -gt 0; do
        case "$2" in
        up)
            start_service "$1"
            exit
            ;;
        down)
            kill_containers "$1"
            exit
            ;;
        restart)
            kill_containers "$1" && start_service "$1"
            exit
            ;;
        status)
            print_container_status "$1"
            exit
            ;;
        logs)
            get_logs "$1"
            exit
            ;;
        id)
            get_container_id "$1"
            exit
            ;;
        *)
            error "Invalid command '$2'" && say "$HELP"
            exit 1
            ;;
        esac
        shift
    done
}

function start_service() {
    export USER_ID=$(id -u)
    export GROUP_ID=$(id -g)

    if [[ ${DEV} ]]; then
        $_DC --compatibility -p $PROJECT_NAME -f "$CLI_HOME/services/${1}.yaml" up --build -d ${1}-dev
    else
        $_DC --compatibility -p $PROJECT_NAME -f "$CLI_HOME/services/${1}.yaml" up --build -d ${1}
    fi
}

function kill_containers() {
    $_DC --compatibility -p $PROJECT_NAME -f "$CLI_HOME/services/${1}.yaml" rm -fs ${1} ${1}-dev
}

function get_logs() {
    if [[ ${DEV} ]]; then
        docker container logs -f $(get_container_id "$1-dev")
    else
        docker container logs -f $(get_container_id "$1")
    fi
}

function print_container_status() {
    CONTAINER_STATUS=$(check_container_status $1)

    if [[ ${CONTAINER_STATUS} ]]; then
        check_container_status "$1"
    else
        error "Down."
        exit 1
    fi
}

function get_container_id() {
    docker container ls -a | grep "${PROJECT_NAME}_${1}_" | tr " " "\n" | head -n 1
}

function check_container_status() {
    docker container ls -a | grep "${PROJECT_NAME}_${1}_"
}

# <network-name> <subnet> <gateway>
function scaffold_set_up_network() {
    NETWORK_NAME="$1"
    NETWORK_SUBNET="$2"
    NETWORK_GATEWAY="$3"

    set +e pipefail
    NETWORK_ID=$(docker network ls | grep -F -e "$NETWORK_NAME " | tr " " "\n" | head -n 1)
    set -e pipefail

    if [[ ${NETWORK_ID} ]]; then
        say "The $NETWORK_NAME network is up and running."
    else
        docker network create -d bridge --subnet "$NETWORK_SUBNET" --gateway "$NETWORK_GATEWAY" "$NETWORK_NAME"
    fi
}

function migrate_env() {
    if [[ -z "$CROWD_DB_WRITE_HOST" ]]; then
        error "No CROWD_DB_WRITE_HOST env variable set!"
        exit 1
    fi

    say "Building flyway migration image..."
    docker build $DOCKER_PLATFORM_FLAGS -t crowd_flyway -f $CLI_HOME/../backend/src/database/Dockerfile.flyway $CLI_HOME/../backend/src/database --load
    say "Applying PostgreSQL migrations to $CROWD_DB_WRITE_HOST!"
    docker run --rm \
        -e PGHOST=$CROWD_DB_WRITE_HOST \
        -e PGPORT=$CROWD_DB_PORT \
        -e PGUSER=$CROWD_DB_USERNAME \
        -e PGPASSWORD=$CROWD_DB_PASSWORD \
        -e PGDATABASE=$CROWD_DB_DATABASE \
        crowd_flyway

    say "Applying QuestDB migrations to $CROWD_QUESTDB_READ_HOST!"
    docker run --rm --network "${PROJECT_NAME}-bridge" \
        -v $CLI_HOME/../services/migrations/questdb/:/tmp/migrations \
        postgres psql postgresql://$CROWD_QUESTDB_READ_USERNAME:$CROWD_QUESTDB_READ_PASSWORD@$CROWD_QUESTDB_READ_HOST:$CROWD_QUESTDB_READ_PORT/qdb \
            -f /tmp/migrations/V1716382997__init-questdb.sql
}

function migrate_local() {
    say "Building crowd flyway migration image..."
    docker build $DOCKER_PLATFORM_FLAGS -t crowd_flyway -f $CLI_HOME/../backend/src/database/Dockerfile.flyway $CLI_HOME/../backend/src/database --load
<<<<<<< HEAD
    say "Applying PostgreSQL migrations!"
=======
    say "Applying crowd database migrations!"
>>>>>>> 4683e76e
    docker run --rm --network "${PROJECT_NAME}-bridge" \
        -e PGHOST=db \
        -e PGPORT=5432 \
        -e PGUSER=postgres \
        -e PGPASSWORD=example \
        -e PGDATABASE=crowd-web \
        crowd_flyway

<<<<<<< HEAD
    say "Applying QuestDB migrations!"
    docker run --rm --network "${PROJECT_NAME}-bridge" \
        -v $CLI_HOME/../services/migrations/questdb/:/tmp/migrations \
        postgres psql postgresql://admin:quest@questdb:8812/qdb \
            -f /tmp/migrations/V1716382997__init-questdb.sql
=======
    say "Building product flyway migration image..."
    docker build $DOCKER_PLATFORM_FLAGS -t product_flyway -f $CLI_HOME/../backend/src/product/Dockerfile.flyway $CLI_HOME/../backend/src/product --load
    say "Applying product database migrations!"
    docker run --rm --network "${PROJECT_NAME}-bridge" \
        -e PGHOST=product \
        -e PGPORT=5432 \
        -e PGUSER=postgres \
        -e PGPASSWORD=example \
        -e PGDATABASE=product-db \
        product_flyway
>>>>>>> 4683e76e
}

function up_test_scaffold() {
    scaffold_set_up_network "${PROJECT_NAME}-bridge-test" $DOCKET_TEST_NETWORK_SUBNET $DOCKER_TEST_NETWORK_GATEWAY
    $_DC -p "$PROJECT_NAME-test" -f $CLI_HOME/../backend/docker-compose.test.yaml down
    $_DC -p "$PROJECT_NAME-test" -f $CLI_HOME/../backend/docker-compose.test.yaml up -d
    migrate_test
}

function migrate_test() {
    say "Building flyway migration image..."
    docker build -t crowd_flyway -f $CLI_HOME/../backend/src/database/Dockerfile.flyway $CLI_HOME/../backend/src/database

    say "Applying database migrations!"
    docker run --rm --network "${PROJECT_NAME}-bridge-test" \
        -e PGHOST=db-test \
        -e PGPORT=5432 \
        -e PGUSER=postgres \
        -e PGPASSWORD=example \
        -e PGDATABASE=crowd-web \
        crowd_flyway
}

function source_edition() {
    __CROWD_EDITION=$(source $CLI_HOME/../backend/.env.dist.local && source $CLI_HOME/../backend/.env.override.local && echo $CROWD_EDITION)
    nl
    say "Crowd edition detected: $__CROWD_EDITION"
}

function check_init_premium() {
    source_edition
    if [ $__CROWD_EDITION == "crowd-hosted" ]; then
        $_DC --compatibility -p $PROJECT_NAME -f $CLI_HOME/premium-scaffold.yaml up -d --build
        init_unleash
    fi
}

function install_libs() {
    (cd $CLI_HOME/.. && pnpm i --frozen-lockfile)
}

function init_unleash() {
    install_libs
    (cd $CLI_HOME/../backend && source source-local.sh && pnpm run script:unleash-init)
}

function up_scaffold() {
    scaffold_set_up_network "$PROJECT_NAME-bridge" $DOCKER_NETWORK_SUBNET $DOCKER_NETWORK_GATEWAY

    local profile=''
    if [[ -n "${WITH_NGINX}" ]]; then
        profile='--profile nginx'
    fi

    $_DC --compatibility -p $PROJECT_NAME -f $CLI_HOME/scaffold.yaml ${profile} up -d --build
}

function post_up_scaffold() {
    migrate_local
    bash $CLI_HOME/nango-integrations.sh
    check_init_premium
}

function down_scaffold() {
    $_DC --compatibility -p $PROJECT_NAME -f $CLI_HOME/scaffold.yaml down
    $_DC --compatibility -p $PROJECT_NAME -f $CLI_HOME/premium-scaffold.yaml down
}

function scaffold_destroy() {
    say "\nWill delete all local crowd state data (docker volumes) if you have any. Are you sure?"
    select reset_system_condition in "Yes" "No"; do
        case $reset_system_condition in
        'Yes')
            scaffold_destroy_confirmed
            break
            ;;
        'No')
            yell "Canceled!"
            break
            ;;
        esac
    done
}

function scaffold_reset() {
    scaffold_destroy
    up_scaffold
    post_up_scaffold
}

function kill_all_containers() {
    for i in $CONTAINERS; do
        say "Killing service $i."

        if [[ $(check_container_status ${i}) ]]; then
            docker rm -f $(get_container_id ${i})
            yell "Service $i killed."
        elif [[ $(check_container_status ${i}-dev) ]]; then
            docker rm -f $(get_container_id ${i}-dev)
            yell "Service $i-dev killed."
        else
            error "Service $i not running."
        fi
        nl
    done
}

function service_start() {
  for SERVICE in $CONTAINERS; do
      if [[ ${#INGORED_SERVICES[@]} -ne 0 ]]; then
          for IGNORED_SERVICE in "${INGORED_SERVICES[@]}"; do
              if [[ "$SERVICE" == "${IGNORED_SERVICE}" ]]; then
                  SKIP=1
                  break
              fi
          done
      fi

      if [[ -z "$SKIP" ]]; then
          say "Starting service $SERVICE."
          start_service $SERVICE
          nl
      fi
      unset SKIP
  done
}

function scaffold_destroy_confirmed() {
    kill_all_containers
    $_DC --compatibility -p $PROJECT_NAME -f $CLI_HOME/scaffold.yaml down
    $_DC --compatibility -p $PROJECT_NAME -f $CLI_HOME/premium-scaffold.yaml down

    # needed because if there are no volumes this might cause the script to exit
    set +eo pipefail
    VOLUMES=$(docker volume ls | tail -n +2 | tr -s " " | cut -d' ' -f2 | grep $PROJECT_NAME)
    set -eo pipefail
    if [[ ${VOLUMES} ]]; then
        _IFS=$IFS
        IFS=$' '
        NAMES=$VOLUMES
        IFS=$_IFS

        for name in $NAMES; do
            say "Destroying volume $name!"
            docker volume rm -f $name
        done
    fi
}

function wait_for_db() {
    say "Waiting for scaffold to start!"
    sleep 3

    while [[ ! $(docker container ls | grep $PROJECT_NAME | grep db | grep Up) ]]; do
        sleep 1
    done

    say "Scaffold is up and running!"
}

function start() {
    if [[ -z "$CLEAN_START" ]]; then
        up_scaffold
        post_up_scaffold
    else
        scaffold_reset
    fi

    service_start;
}

SCRIPT_USAGE="${YELLOW}${PROJECT_NAME} CLI ${RESET}\n\nExample usage: ./cli [ start, start-dev, clean-start, clean-start-dev, start-backend, start-backend-dev, clean-start-backend, clean-start-backend-dev, start-premium, start-premium-dev, clean-start-premium, clean-start-premium-dev, scaffold =>, service =>, build =>, build-and-push ]"

[[ -z "$1" ]] && say "$SCRIPT_USAGE" && exit 1
while test $# -gt 0; do
    case "$1" in
    scaffold)
        scaffold $2 $3 $4 $5
        exit
        ;;
    service)
        service $2 $3 $4 $5
        exit
        ;;
    services)
        service $2 $3 $4 $5
        exit
        ;;
    start)
        start
        exit
        ;;
    start-e2e)
        declare -a INGORED_SERVICES=("python-worker" "job-generator" "discord-ws" "data-sink-worker" "integration-run-worker" "integration-stream-worker")
        start
        exit
        ;;
    start-be)
        declare -a INGORED_SERVICES=("python-worker" "frontend" "discord-ws")
        start
        exit
        ;;
    start-dev)
        DEV=1
        start
        exit
        ;;
    clean-start)
        CLEAN_START=1
        start
        exit
        ;;
    clean-start-dev)
        CLEAN_START=1
        DEV=1
        start
        exit
        ;;
    start-backend)
        declare -a INGORED_SERVICES=("frontend")
        start
        exit
        ;;
    start-backend-dev)
        declare -a INGORED_SERVICES=("frontend")
        DEV=1
        start
        exit
        ;;
    clean-start-backend)
        declare -a INGORED_SERVICES=("frontend")
        CLEAN_START=1
        start
        exit
        ;;
    clean-start-backend-dev)
        declare -a INGORED_SERVICES=("frontend")
        CLEAN_START=1
        DEV=1
        start
        exit
        ;;
    start-premium)
        start
        exit
        ;;
    start-premium-dev)
        DEV=1
        start
        exit
        ;;
    clean-start-premium)
        CLEAN_START=1
        start
        exit
        ;;
    clean-start-premium-dev)
        CLEAN_START=1
        DEV=1
        start
        exit
        ;;
    start-premium)
        start
        exit
        ;;
    start-premium-dev)
        DEV=1
        exit
        ;;
    clean-start-premium)
        CLEAN_START=1
        exit
        ;;
    clean-start-premium-dev)
        CLEAN_START=1
        DEV=1
        exit
        ;;
    service-restart)
        kill_all_containers
        service_start
        exit
        ;;
    service-restart-be)
        declare -a INGORED_SERVICES=("frontend")
        kill_all_containers
        service_start
        exit
        ;;
    service-restart-dev)
        DEV=1
        kill_all_containers
        service_start
        exit
        ;;
    deploy-staging)
        select_services
        deploy_staging
        exit
        ;;
    deploy-production)
        select_services
        deploy_production
        exit
        ;;
    reset-selected-services)
        select_services
        reset_selected_services
        exit
        ;;
    reset-selected-services-dev)
        DEV=1
        select_services
        reset_selected_services
        exit
        ;;
    build)
        BUILD=1
        build $2 $3
        exit
        ;;
    build-and-push)
        BUILD=1
        PUSH=1
        build $2 $3
        exit
        ;;
    build-and-push-multiple)
        BUILD=1
        PUSH=1

        COMMIT_HASH=$(git rev-parse --short HEAD)
        TS_VERSION=$(date +%s)
        VERSION="$TS_VERSION.$COMMIT_HASH"

        say "Building images with version tag $VERSION"

        shift
        for IMAGE in "$@"; do
            build $IMAGE $VERSION
        done

        exit
        ;;
    push)
        PUSH=1
        build $2 $3
        exit
        ;;
    migrate-env)
        migrate_env
        exit
        ;;
    db-backup)
        db_backup $2
        exit
        ;;
    db-restore)
        restore_db_backup $2
        exit
        ;;
    *)
        error "Invalid command '$1'" && say "$SCRIPT_USAGE"
        exit 1
        ;;
    esac
    shift
done<|MERGE_RESOLUTION|>--- conflicted
+++ resolved
@@ -81,20 +81,23 @@
 
 function multiselect {
     # little helpers for terminal print control and key input
-    ESC=$( printf "\033")
-    cursor_blink_on()   { printf "$ESC[?25h"; }
-    cursor_blink_off()  { printf "$ESC[?25l"; }
-    cursor_to()         { printf "$ESC[$1;${2:-1}H"; }
-    print_inactive()    { printf "$2   $1 "; }
-    print_active()      { printf "$2  $ESC[7m $1 $ESC[27m"; }
-    get_cursor_row()    { IFS=';' read -sdR -p $'\E[6n' ROW COL; echo ${ROW#*[}; }
+    ESC=$(printf "\033")
+    cursor_blink_on() { printf "$ESC[?25h"; }
+    cursor_blink_off() { printf "$ESC[?25l"; }
+    cursor_to() { printf "$ESC[$1;${2:-1}H"; }
+    print_inactive() { printf "$2   $1 "; }
+    print_active() { printf "$2  $ESC[7m $1 $ESC[27m"; }
+    get_cursor_row() {
+        IFS=';' read -sdR -p $'\E[6n' ROW COL
+        echo ${ROW#*[}
+    }
 
     local return_value=$1
     local options=("${!2}")
     local defaults=()
 
     local selected=()
-    for ((i=0; i<${#options[@]}; i++)); do
+    for ((i = 0; i < ${#options[@]}; i++)); do
         if [[ ${defaults[i]} == "true" ]]; then
             selected+=("true")
         else
@@ -103,7 +106,7 @@
         printf "\n"
     done
 
-    local lastrow=`get_cursor_row`
+    local lastrow=$(get_cursor_row)
     local startrow=$(($lastrow - ${#options[@]}))
 
     trap "cursor_blink_on; stty echo; printf '\n'; exit" 2
@@ -112,18 +115,21 @@
     key_input() {
         local key
         IFS= read -rsn1 key
-        if [[ -z $key ]]; then echo enter; return; fi  # Handle Enter key (when key is a newline)
+        if [[ -z $key ]]; then
+            echo enter
+            return
+        fi # Handle Enter key (when key is a newline)
 
         case "$key" in
-            $'\x20') echo space;;  # Space key
-            k) echo up;;           # 'k' for up
-            j) echo down;;         # 'j' for down
-            $'\x1b')               # Handle arrow keys
-                read -rsn2 key
-                if [[ $key == "[A" ]]; then echo up; fi    # Up arrow
-                if [[ $key == "[B" ]]; then echo down; fi  # Down arrow
-                ;;
-            *) echo "unknown";;    # Handle other keys
+        $'\x20') echo space ;; # Space key
+        k) echo up ;;          # 'k' for up
+        j) echo down ;;        # 'j' for down
+        $'\x1b')               # Handle arrow keys
+            read -rsn2 key
+            if [[ $key == "[A" ]]; then echo up; fi   # Up arrow
+            if [[ $key == "[B" ]]; then echo down; fi # Down arrow
+            ;;
+        *) echo "unknown" ;; # Handle other keys
         esac
     }
 
@@ -159,19 +165,25 @@
         print_options $active
 
         case $(key_input) in
-            space) toggle_option $active;;
-            enter) print_options -1; break;;
-            up)    ((active--));
-                   if [ $active -lt 0 ]; then active=$((${#options[@]} - 1)); fi;;
-            down)  ((active++));
-                   if [ $active -ge ${#options[@]} ]; then active=0; fi;;
+        space) toggle_option $active ;;
+        enter)
+            print_options -1
+            break
+            ;;
+        up)
+            ((active--))
+            if [ $active -lt 0 ]; then active=$((${#options[@]} - 1)); fi
+            ;;
+        down)
+            ((active++))
+            if [ $active -ge ${#options[@]} ]; then active=0; fi
+            ;;
         esac
     done
 
     cursor_to $lastrow
     printf "\n"
     cursor_blink_on
-
 
     # Construct the result array based on selections
     local result=()
@@ -187,45 +199,51 @@
 
 SELECTED_SERVICES=()
 
-function select_services(){
-  # Get all services
-  SERVICES=()
-  while IFS= read -r file; do
-      filename=$(basename "$file" .yaml)
-      SERVICES+=("$filename")
-  done < <(find "$CLI_HOME/services" -name '*.yaml')
-
-  # Show multiselect and store results in SELECTED_SERVICES
-  multiselect SELECTED_SERVICES SERVICES[@]
-
-  for service in "${SELECTED_SERVICES[@]}"; do
-      selected_services+="$service, "
-  done
-
-  selected_services=${selected_services%, }
-
-  echo "Selected services: $selected_services"
-}
-
-function deploy_staging(){
+function select_services() {
+    # Get all services
+    SERVICES=()
+    while IFS= read -r file; do
+        filename=$(basename "$file" .yaml)
+        SERVICES+=("$filename")
+    done < <(find "$CLI_HOME/services" -name '*.yaml')
+
+    # Show multiselect and store results in SELECTED_SERVICES
+    multiselect SELECTED_SERVICES SERVICES[@]
+
+    for service in "${SELECTED_SERVICES[@]}"; do
+        selected_services+="$service, "
+    done
+
+    selected_services=${selected_services%, }
+
+    echo "Selected services: $selected_services"
+}
+
+function deploy_staging() {
     REPOSITORY="CrowdDotDev/crowd.dev"
     WORKFLOW_FILE="lf-staging-deploy.yaml"
     CURRENT_BRANCH=$(git branch --show-current)
-    SERVICES="$(IFS=" "; echo "${SELECTED_SERVICES[*]}")"
+    SERVICES="$(
+        IFS=" "
+        echo "${SELECTED_SERVICES[*]}"
+    )"
 
     gh workflow run $WORKFLOW_FILE --repo $REPOSITORY --ref $CURRENT_BRANCH -f services="$SERVICES"
 }
 
-function deploy_production(){
+function deploy_production() {
     REPOSITORY="CrowdDotDev/crowd.dev"
     WORKFLOW_FILE="lf-production-deploy.yaml"
     CURRENT_BRANCH=$(git branch --show-current)
-    SERVICES="$(IFS=" "; echo "${SELECTED_SERVICES[*]}")"
+    SERVICES="$(
+        IFS=" "
+        echo "${SELECTED_SERVICES[*]}"
+    )"
 
     gh workflow run $WORKFLOW_FILE --repo $REPOSITORY --ref $CURRENT_BRANCH -f services="$SERVICES"
 }
 
-function reset_selected_services(){
+function reset_selected_services() {
     for SERVICE in "${SELECTED_SERVICES[@]}"; do
         echo "Restarting service $SERVICE."
         kill_containers $SERVICE && start_service $SERVICE
@@ -515,17 +533,13 @@
     docker run --rm --network "${PROJECT_NAME}-bridge" \
         -v $CLI_HOME/../services/migrations/questdb/:/tmp/migrations \
         postgres psql postgresql://$CROWD_QUESTDB_READ_USERNAME:$CROWD_QUESTDB_READ_PASSWORD@$CROWD_QUESTDB_READ_HOST:$CROWD_QUESTDB_READ_PORT/qdb \
-            -f /tmp/migrations/V1716382997__init-questdb.sql
+        -f /tmp/migrations/V1716382997__init-questdb.sql
 }
 
 function migrate_local() {
     say "Building crowd flyway migration image..."
     docker build $DOCKER_PLATFORM_FLAGS -t crowd_flyway -f $CLI_HOME/../backend/src/database/Dockerfile.flyway $CLI_HOME/../backend/src/database --load
-<<<<<<< HEAD
     say "Applying PostgreSQL migrations!"
-=======
-    say "Applying crowd database migrations!"
->>>>>>> 4683e76e
     docker run --rm --network "${PROJECT_NAME}-bridge" \
         -e PGHOST=db \
         -e PGPORT=5432 \
@@ -534,13 +548,12 @@
         -e PGDATABASE=crowd-web \
         crowd_flyway
 
-<<<<<<< HEAD
     say "Applying QuestDB migrations!"
     docker run --rm --network "${PROJECT_NAME}-bridge" \
         -v $CLI_HOME/../services/migrations/questdb/:/tmp/migrations \
         postgres psql postgresql://admin:quest@questdb:8812/qdb \
-            -f /tmp/migrations/V1716382997__init-questdb.sql
-=======
+        -f /tmp/migrations/V1716382997__init-questdb.sql
+
     say "Building product flyway migration image..."
     docker build $DOCKER_PLATFORM_FLAGS -t product_flyway -f $CLI_HOME/../backend/src/product/Dockerfile.flyway $CLI_HOME/../backend/src/product --load
     say "Applying product database migrations!"
@@ -551,7 +564,6 @@
         -e PGPASSWORD=example \
         -e PGDATABASE=product-db \
         product_flyway
->>>>>>> 4683e76e
 }
 
 function up_test_scaffold() {
@@ -660,23 +672,23 @@
 }
 
 function service_start() {
-  for SERVICE in $CONTAINERS; do
-      if [[ ${#INGORED_SERVICES[@]} -ne 0 ]]; then
-          for IGNORED_SERVICE in "${INGORED_SERVICES[@]}"; do
-              if [[ "$SERVICE" == "${IGNORED_SERVICE}" ]]; then
-                  SKIP=1
-                  break
-              fi
-          done
-      fi
-
-      if [[ -z "$SKIP" ]]; then
-          say "Starting service $SERVICE."
-          start_service $SERVICE
-          nl
-      fi
-      unset SKIP
-  done
+    for SERVICE in $CONTAINERS; do
+        if [[ ${#INGORED_SERVICES[@]} -ne 0 ]]; then
+            for IGNORED_SERVICE in "${INGORED_SERVICES[@]}"; do
+                if [[ "$SERVICE" == "${IGNORED_SERVICE}" ]]; then
+                    SKIP=1
+                    break
+                fi
+            done
+        fi
+
+        if [[ -z "$SKIP" ]]; then
+            say "Starting service $SERVICE."
+            start_service $SERVICE
+            nl
+        fi
+        unset SKIP
+    done
 }
 
 function scaffold_destroy_confirmed() {
@@ -720,7 +732,7 @@
         scaffold_reset
     fi
 
-    service_start;
+    service_start
 }
 
 SCRIPT_USAGE="${YELLOW}${PROJECT_NAME} CLI ${RESET}\n\nExample usage: ./cli [ start, start-dev, clean-start, clean-start-dev, start-backend, start-backend-dev, clean-start-backend, clean-start-backend-dev, start-premium, start-premium-dev, clean-start-premium, clean-start-premium-dev, scaffold =>, service =>, build =>, build-and-push ]"
