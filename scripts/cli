--- conflicted
+++ resolved
@@ -576,13 +576,8 @@
 
     wait_for_tinybird
 
-<<<<<<< HEAD
-    say "Authenticating to tinybird staging..."
-    cd "$CLI_HOME/../services/libs/tinybird" && tb auth --region us-west-2
-=======
     say "Authenticating to tinybird local..."
     cd "$CLI_HOME/../services/libs/tinybird" && tb auth --host "$TB_HOST" --token "$CROWD_TINYBIRD_WORKSPACE_ADMIN_TOKEN"
->>>>>>> 17c5e3b9
 
     set -eo pipefail
 }
@@ -666,12 +661,6 @@
     if [[ "$WITH_INSIGHTS" == "1" ]]; then
         download_kafka_connect_http "$CLI_HOME/scaffold/kafka-connect"
         install_tinybird_cli
-<<<<<<< HEAD
-    fi
-
-    if [[ "$WITH_INSIGHTS" == "1" ]]; then
-=======
->>>>>>> 17c5e3b9
         # first up tinybird, then wait for it to be ready, then set the token env for kafka connect
         $_DC --compatibility -p $PROJECT_NAME $DOCKER_COMPOSE_SCAFFOLD_FILES $DOCKER_COMPOSE_PROFILE up -d --build tinybird
     fi
@@ -823,7 +812,7 @@
         exit
         ;;
     start-dev)
-        INGORED_SERVICES=("python-worker" "job-generator" "discord-ws" "webhook-api" "profiles-worker" "organizations-enrichment-worker" "merge-suggestions-worker" "members-enrichment-worker" "exports-worker" "entity-merging-worker")
+        # INGORED_SERVICES=("python-worker" "job-generator" "discord-ws" "webhook-api" "profiles-worker" "organizations-enrichment-worker" "merge-suggestions-worker" "members-enrichment-worker" "exports-worker" "entity-merging-worker")
         DEV=1
         start
         exit
@@ -834,11 +823,7 @@
         exit
         ;;
     clean-start-dev)
-<<<<<<< HEAD
-        INGORED_SERVICES=("api" "frontend" "python-worker" "security-best-practices-worker" "cache-worker" "nango-webhook-api" "discord-ws" "webhook-api" "profiles-worker" "organizations-enrichment-worker" "merge-suggestions-worker" "members-enrichment-worker" "exports-worker")
-=======
-        INGORED_SERVICES=("python-worker" "job-generator" "discord-ws" "webhook-api" "profiles-worker" "organizations-enrichment-worker" "merge-suggestions-worker" "members-enrichment-worker" "exports-worker" "entity-merging-worker")
->>>>>>> 17c5e3b9
+        # INGORED_SERVICES=("python-worker" "job-generator" "discord-ws" "webhook-api" "profiles-worker" "organizations-enrichment-worker" "merge-suggestions-worker" "members-enrichment-worker" "exports-worker" "entity-merging-worker")
         CLEAN_START=1
         DEV=1
         start
