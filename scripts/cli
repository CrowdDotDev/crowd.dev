--- conflicted
+++ resolved
@@ -432,76 +432,47 @@
             exit;
         ;;
         start)
-<<<<<<< HEAD
             declare -a INGORED_SERVICES=("premium-api" "premium-job-generator" "premium-python-worker" "community-help-center")
-=======
-            declare -a INGORED_SERVICES=("premium-api" "premium-job-generator" "premium-python-worker" "conversations")
->>>>>>> 2e8b259f
             start
             exit;
         ;;
         start-dev)
-<<<<<<< HEAD
             declare -a INGORED_SERVICES=("premium-api" "premium-job-generator" "premium-python-worker" "community-help-center")
-=======
-            declare -a INGORED_SERVICES=("premium-api" "premium-job-generator" "premium-python-worker" "conversations")
->>>>>>> 2e8b259f
             DEV=1
             start
             exit;
         ;;
         clean-start) 
-<<<<<<< HEAD
             declare -a INGORED_SERVICES=("premium-api" "premium-job-generator" "premium-python-worker" "community-help-center")
-=======
-            declare -a INGORED_SERVICES=("premium-api" "premium-job-generator" "premium-python-worker" "conversations")
->>>>>>> 2e8b259f
             CLEAN_START=1
             start
             exit;
         ;;
         clean-start-dev)
-<<<<<<< HEAD
             declare -a INGORED_SERVICES=("premium-api" "premium-job-generator" "premium-python-worker" "community-help-center")
-=======
-            declare -a INGORED_SERVICES=("premium-api" "premium-job-generator" "premium-python-worker" "conversations")
->>>>>>> 2e8b259f
             CLEAN_START=1
             DEV=1
             start
             exit;
         ;;
         start-backend)
-<<<<<<< HEAD
             declare -a INGORED_SERVICES=("frontend" "premium-api" "premium-job-generator" "premium-python-worker" "community-help-center")
-=======
-            declare -a INGORED_SERVICES=("frontend" "premium-api" "premium-job-generator" "premium-python-worker" "conversations")
->>>>>>> 2e8b259f
             start
             exit;
         ;;
         start-backend-dev)
-<<<<<<< HEAD
             declare -a INGORED_SERVICES=("frontend" "premium-api" "premium-job-generator" "premium-python-worker" "community-help-center")
-=======
-            declare -a INGORED_SERVICES=("frontend" "premium-api" "premium-job-generator" "premium-python-worker" "conversations")
->>>>>>> 2e8b259f
             DEV=1
             start
             exit;
         ;;
         clean-start-backend)
-<<<<<<< HEAD
             declare -a INGORED_SERVICES=("frontend" "premium-api" "premium-job-generator" "premium-python-worker" "community-help-center")
-=======
-            declare -a INGORED_SERVICES=("frontend" "premium-api" "premium-job-generator" "premium-python-worker" "conversations")
->>>>>>> 2e8b259f
             CLEAN_START=1
             start
             exit;
         ;;
         clean-start-backend-dev)
-<<<<<<< HEAD
             declare -a INGORED_SERVICES=("frontend" "premium-api" "premium-job-generator" "premium-python-worker" "community-help-center")
             CLEAN_START=1
             DEV=1
@@ -523,9 +494,6 @@
             exit;
         ;;
         clean-start-premium-dev)
-=======
-            declare -a INGORED_SERVICES=("frontend" "premium-api" "premium-job-generator" "premium-python-worker" "conversations")
->>>>>>> 2e8b259f
             CLEAN_START=1
             DEV=1
             start
