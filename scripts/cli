#!/usr/bin/env bash

set -eo pipefail

PROJECT_NAME="crowd"
DOCKER_NETWORK_SUBNET="${CROWD_NETWORK_SUBNET:-10.90.0.0/24}"
DOCKER_NETWORK_GATEWAY="${CROWD_NETWORK_GATEWAY:-10.90.0.1}"
DOCKET_TEST_NETWORK_SUBNET="${CROWD_TEST_NETWORK_SUBNET:-10.91.0.0/24}"
DOCKER_TEST_NETWORK_GATEWAY="${CROWD_TEST_NETWORK_GATEWAY:-10.91.0.1}"

CLI_HOME="$( cd "$( dirname "${BASH_SOURCE[0]}" )" >/dev/null 2>&1 && pwd )"
source $CLI_HOME/utils

CONTAINERS=`ls $CLI_HOME/services | sed 's/\.[^.]*$//'`
BUILDERS=`ls $CLI_HOME/builders | sed 's/\.[^.]*$//'`

_DC="docker compose"

function prepare_dev_env() {
    if [[ ! -f "$CLI_HOME/../backend/.env.override.local" ]]; then
        echo "# Here you can put environment variables that you would like to override when using local environment" > "$CLI_HOME/../backend/.env.override.local"
    fi
    if [[ ! -f "$CLI_HOME/../backend/.env.override.composed" ]]; then
        echo "# Here you can put environment variables that you would like to override when using local environment" > "$CLI_HOME/../backend/.env.override.composed"
    fi

    if [[ ! -f "$CLI_HOME/../frontend/.env.override.local" ]]; then
        echo "# Here you can put environment variables that you would like to override when using local environment" > "$CLI_HOME/../frontend/.env.override.local"
    fi

    if [[ ! -f "$CLI_HOME/../frontend/.env.override.composed" ]]; then
        echo "# Here you can put environment variables that you would like to override when using local environment" > "$CLI_HOME/../frontend/.env.override.composed"
    fi

    set +eo pipefail

    which $_DC >> /dev/null 2>&1

    if [[ ! $? -eq 0 ]]; then
        _DC="docker-compose"
        which $_DC >> /dev/null 2>&1

        if [[ ! $? -eq 0 ]]; then
            error "Docker compose not detected!"
            exit 1
        fi
    fi

    set -eo pipefail
}

prepare_dev_env

function prepare_service_string() {
    if [ $1 == "HELP" ]; then delimiter1=" | "; delimiter2=" => | "; fi
    if [ $1 == "LIST" ]; then delimiter1="\|"; delimiter2="\|"; fi

    for cmd in $SERVICE_CMD; do string+="$cmd$delimiter1"; done
    for container in $2; do string+="$container$delimiter2"; done

    echo ${string%??}
}

HELP_STRING=$(prepare_service_string HELP "$CONTAINERS")
LIST_STRING=$(prepare_service_string LIST "$CONTAINERS")
HELP_BUILD_STRING=$(prepare_service_string HELP "$BUILDERS")

function build() {
    HELP="${RESET}\nUsage:\n ./cli build [ $HELP_BUILD_STRING ]\n"
    [[ -z "$1" ]] && say "$HELP" && exit 1

    if [[ $BUILDERS =~ (^|[[:space:]])"$1"($|[[:space:]]) ]] ; then
        build_and_publish "$@"
    else
        error "Invalid command '$1'" && say "$HELP"
        exit 1;
    fi
}

function create_migration() {
    MIG_NAME="$1"
    MIG_VERSION=$(date +%s)
    UP_MIG_FILE="${CLI_HOME}/../backend/src/database/migrations/V${MIG_VERSION}__${MIG_NAME}.sql"
    DOWN_MIG_FILE="${CLI_HOME}/../backend/src/database/migrations/U${MIG_VERSION}__${MIG_NAME}.sql"
    touch $UP_MIG_FILE
    touch $DOWN_MIG_FILE
    yell "Created ${MIG_FILE}";
}

function build_and_publish() {
    VERSION="$2"

    if [[ -z "${VERSION}" ]]; then
        COMMIT_HASH=`git rev-parse --short HEAD`
        TS_VERSION=$(date +%s)
        VERSION="$TS_VERSION.$COMMIT_HASH"
    fi

    source $CLI_HOME/builders/$1.sh

    say "Building $REPO version $VERSION with dockerfile '$DOCKERFILE' and context '$CONTEXT' and pushing it to $REPO:$VERSION"
    docker build --platform linux/amd64 --tag "$REPO:$VERSION" -f "$DOCKERFILE" "$CONTEXT"

    if [[ ${PUSH} ]]; then
        say "Pushing image $REPO version $VERSION to $REPO:$VERSION"
        docker push "$REPO:$VERSION"
    fi
}

function db_backup() {
    [[ -z "$1" ]] && error "Dump name has to be provided as first parameter!" && exit 1

    say "Cloning local database to $CLI_HOME/db_dumps/$1.dump!"
    docker exec -t ${PROJECT_NAME}_db_1 bash -c "PGPASSWORD=example pg_dump -F c -d crowd-web -U postgres > /$1.dump"
    docker cp ${PROJECT_NAME}_db_1:/$1.dump $CLI_HOME/db_dumps/$1.dump

    say "All done!"
}

function restore_db_backup() {
    [[ -z "$1" ]] && error "Dump name has to be provided as first parameter!" && exit 1

    say "First we need to clean up the scaffold!"
    scaffold_destroy
    up_scaffold

    say "Sleeping for 5 seconds for the database container to start up!"
    sleep 5

    say "Restoring dump from $CLI_HOME/db_dumps/$1.dump"
    docker cp $CLI_HOME/db_dumps/$1.dump ${PROJECT_NAME}_db_1:/backup.dump
    # docker exec -t ${PROJECT_NAME}_db_1 bash -c "PGPASSWORD=example dropdb -U postgres crowd-web && PGPASSWORD=example createdb -U postgres crowd-web"
    docker exec -t ${PROJECT_NAME}_db_1 bash -c "PGPASSWORD=example pg_restore --clean -U postgres -d crowd-web backup.dump && rm -f backup.dump"

    say "All done!"
}

function scaffold() {
    HELP="${RESET}\nUsage:\n ./cli scaffold [ up | down | destroy | reset ]\n"

    [[ -z "$1" ]] && say "$HELP" && exit 1

    while test $# -gt 0
    do
        case "$1" in
            up) up_scaffold
                exit;
            ;;
            down) down_scaffold
                exit;
            ;;
            destroy) scaffold_destroy
                exit;
            ;;
            reset) scaffold_reset
                exit;
            ;;
            clear-data) scaffold_clear
                exit;
            ;;
            create-migration) create_migration $2
                exit;
            ;;
            up-test)
                up_test_scaffold
                exit;
            ;;
            *) error "Invalid command '$1'" && say "$HELP"
                exit 1;
            ;;
        esac
        shift
    done
}

function service() {
    HELP="${RESET}\nUsage:\n ./cli service [ $HELP_STRING ]\n"
    [[ -z "$1" ]] && say "$HELP" && exit 1

    while test $# -gt 0
    do
    case "$1" in
            list)
                docker container ls | grep $LIST_STRING
                exit;
            ;;
            up-all) start_all_containers
                exit;
            ;;
            *) if [[ $CONTAINERS =~ (^|[[:space:]])"$1"($|[[:space:]]) ]] ; then
                    service_manipulator $1 $2 $3
                    exit;
                else
                    error "Invalid command '$1'" && say "$HELP"
                    exit 1;
                fi
            ;;
        esac
        shift
    done
}

function service_manipulator() {
    HELP="${RESET}\nUsage:\n ./cli service $1 [ up | down | restart | status | logs | id ]\n"

    [[ -z "$2" ]] && say "$HELP" && exit 1

    while test $# -gt 0
    do
        case "$2" in
            up) start_service "$1"
                exit;
            ;;
            down) kill_containers "$1"
                exit;
            ;;
            restart) kill_containers "$1" && start_service "$1"
                exit;
            ;;
            status) print_container_status "$1"
                exit;
            ;;
            logs) get_logs "$1"
                exit;
            ;;
            id) get_container_id "$1"
                exit;
            ;;
            *) error "Invalid command '$2'" && say "$HELP"
                exit 1;
            ;;
        esac
        shift
    done
}

function start_service() {
    export USER_ID=$(id -u)
    export GROUP_ID=$(id -g)

    if [[ ${DEV} ]]; then
        $_DC --compatibility -p $PROJECT_NAME -f "$CLI_HOME/services/${1}.yaml" up --build -d ${1}-dev
    else
        $_DC --compatibility -p $PROJECT_NAME -f "$CLI_HOME/services/${1}.yaml" up --build -d ${1}
    fi
}

function kill_containers() {
    $_DC --compatibility -p $PROJECT_NAME -f "$CLI_HOME/services/${1}.yaml" rm -fs ${1} ${1}-dev
}

function get_logs() {
    if [[ ${DEV} ]]; then
        docker container logs -f $(get_container_id "$1-dev")
    else
        docker container logs -f $(get_container_id "$1")
    fi
}

function print_container_status() {
    CONTAINER_STATUS=$(check_container_status $1)

    if [[ ${CONTAINER_STATUS} ]]; then
        check_container_status "$1"
    else
        error "Down."
        exit 1;
    fi
}

function get_container_id() {
    docker container ls -a | grep "${PROJECT_NAME}_${1}_" | tr " " "\n" | head -n 1
}

function check_container_status() {
    docker container ls -a | grep "${PROJECT_NAME}_${1}_"
}

# <network-name> <subnet> <gateway>
function scaffold_set_up_network() {
    NETWORK_NAME="$1"
    NETWORK_SUBNET="$2"
    NETWORK_GATEWAY="$3"

    set +e pipefail
    NETWORK_ID=$(docker network ls | grep -F -e "$NETWORK_NAME " | tr " " "\n" | head -n 1)
    set -e pipefail

    if [[ ${NETWORK_ID} ]]; then
        say "The $NETWORK_NAME network is up and running."
    else
        docker network create -d bridge --subnet "$NETWORK_SUBNET" --gateway "$NETWORK_GATEWAY" "$NETWORK_NAME"
    fi
}

function migrate_local() {
    say "Building flyway migration image..."
    docker build -t crowd_flyway -f $CLI_HOME/../backend/src/database/Dockerfile.flyway $CLI_HOME/../backend/src/database

    say "Applying database migrations!"
    docker run --rm --network "${PROJECT_NAME}-bridge" \
        -e PGHOST=db \
        -e PGPORT=5432 \
        -e PGUSER=postgres \
        -e PGPASSWORD=example \
        -e PGDATABASE=crowd-web \
        crowd_flyway
}

function up_test_scaffold() {
    scaffold_set_up_network "${PROJECT_NAME}-bridge-test" $DOCKET_TEST_NETWORK_SUBNET $DOCKER_TEST_NETWORK_GATEWAY
    $_DC -p "$PROJECT_NAME-test" -f $CLI_HOME/../docker/docker-compose.test.yaml down
    $_DC -p "$PROJECT_NAME-test" -f $CLI_HOME/../docker/docker-compose.test.yaml up -d
    migrate_test
}

function migrate_test() {
    say "Building flyway migration image..."
    docker build -t crowd_flyway -f $CLI_HOME/../backend/src/database/Dockerfile.flyway $CLI_HOME/../backend/src/database

    say "Applying database migrations!"
    docker run --rm --network "${PROJECT_NAME}-bridge-test" \
        -e PGHOST=db-test \
        -e PGPORT=5432 \
        -e PGUSER=postgres \
        -e PGPASSWORD=example \
        -e PGDATABASE=crowd-web \
        crowd_flyway
}

function create_s3_buckets() {
    say "Creating S3 buckets!"
    # sleep 10

    # declare -a BUCKETS=("crowd-integrations-assets-local" "crowd-microservices-assets-local")
    # for i in "${BUCKETS[@]}"
    # do
    #     say "Creating s3 bucket: $i"
    #     curl "http://localhost:9000/ui/$i?create"
    #     sleep 8
    #     curl "http://localhost:9000/ui/$i?make-public"
    # done
}

function create_qdrant_collection() {
    say "Creating Qdrant collection!"
    curl -X PUT 'http://localhost:6333/collections/crowddev' \
    -H 'Content-Type: application/json' \
    --data-raw '{
        "vectors": {
            "size": 768,
            "distance": "Cosine"
        }
    }'
}

function create_pizzly_integrations() {
    say "\nCreating Pizzly integrations!"

    # Reddit
    export $(cat $CLI_HOME/../backend/.env.override.local | grep REDDIT | xargs)
    # We need the client ID, secret and scopes to be set to create the integration
    if [[ -z "$CROWD_REDDIT_CLIENT_ID" || -z "$CROWD_REDDIT_CLIENT_SECRET" || -z "$CROWD_REDDIT_SCOPES" ]]; then
        say "Not all Reddit variables are set. Skipping Pizzly integration creation."
        say "The variables needed are: \n- CROWD_REDDIT_CLIENT_ID, \n- CROWD_REDDIT_CLIENT_SECRET, and \n- CROWD_REDDIT_SCOPES."
    else
        say "Creating Reddit Integration with client ID: $CROWD_REDDIT_CLIENT_ID"    
        npx pizzly config:create reddit reddit $CROWD_REDDIT_CLIENT_ID $CROWD_REDDIT_CLIENT_SECRET "read"
    fi
}

function up_scaffold() {
    scaffold_set_up_network "$PROJECT_NAME-bridge" $DOCKER_NETWORK_SUBNET $DOCKER_NETWORK_GATEWAY
    $_DC --compatibility -p $PROJECT_NAME -f $CLI_HOME/scaffold.yaml up -d --build
    wait_for_db
    migrate_local
    create_s3_buckets
    create_qdrant_collection
<<<<<<< HEAD
    bash pizzly-integrations.sh
=======
    create_pizzly_integrations
>>>>>>> b18639a8
}

function down_scaffold() {
    $_DC --compatibility -p $PROJECT_NAME -f $CLI_HOME/scaffold.yaml down
}

function scaffold_destroy() {
    say "\nWill delete all local crowd state data (docker volumes) if you have any. Are you sure?"
    select reset_system_condition in "Yes" "No"; do
        case $reset_system_condition in
            'Yes' ) scaffold_destroy_confirmed; break;;
            'No' ) yell "Canceled!"; break;;
        esac
    done
}

function scaffold_reset() {
    scaffold_destroy
    up_scaffold
}

function scaffold_clear() {
    scaffold_destroy
    up_scaffold
}

function kill_all_containers() {
    for i in $CONTAINERS
    do
        say "Killing service $i."

        if [[ $(check_container_status ${i}) ]]; then
            docker rm -f $(get_container_id ${i})
            yell "Service $i killed."
        elif [[ $(check_container_status ${i}-dev) ]]; then
            docker rm -f $(get_container_id ${i}-dev)
            yell "Service $i-dev killed."
        else
            error "Service $i not running."
        fi
        nl
    done
}

function scaffold_destroy_confirmed() {
    kill_all_containers
    $_DC --compatibility -p $PROJECT_NAME -f $CLI_HOME/scaffold.yaml down

    # needed because if there are no volumes this might cause the script to exit
    set +eo pipefail
    VOLUMES=$(docker volume ls | tail -n +2 | tr -s " " | cut -d' ' -f2 | grep $PROJECT_NAME)
    set -eo pipefail
    if [[ ${VOLUMES} ]]; then
        _IFS=$IFS
        IFS=$' '
        NAMES=$VOLUMES
        IFS=$_IFS

        for name in $NAMES
        do
        say "Destroying volume $name!"
        docker volume rm -f $name
        done
    fi
}

function wait_for_db() {
    say "Waiting for scaffold to start!"
    sleep 3

    while [[ ! $(docker container ls | grep $PROJECT_NAME | grep db | grep Up) ]]; do
      sleep 1
    done

    say "Scaffold is up and running!"
}

function start() {
    if [[ -z "$CLEAN_START" ]]; then
        up_scaffold
    else
        scaffold_reset
    fi

    for SERVICE in $CONTAINERS
    do
        if [[ ${#INGORED_SERVICES[@]} -ne 0 ]]; then
            for IGNORED_SERVICE in "${INGORED_SERVICES[@]}"
            do
                if [[ "$SERVICE" == "${IGNORED_SERVICE}" ]]; then
                    SKIP=1
                    break
                fi
            done
        fi

        if [[ -z "$SKIP" ]]; then
            say "Starting service $SERVICE."
            start_service $SERVICE
            nl
        fi
        unset SKIP
    done
}

SCRIPT_USAGE="${YELLOW}${PROJECT_NAME} CLI ${RESET}\n\nExample usage: ./cli [ start, start-dev, clean-start, clean-start-dev, start-backend, start-backend-dev, clean-start-backend, clean-start-backend-dev, start-premium, start-premium-dev, clean-start-premium, clean-start-premium-dev, scaffold =>, service =>, build =>, build-and-push ]"

[[ -z "$1" ]] && say "$SCRIPT_USAGE" && exit 1
while test $# -gt 0
do
    case "$1" in
        scaffold) scaffold $2 $3 $4 $5
            exit;
        ;;
        service)
            service $2 $3 $4 $5
            exit;
        ;;
        start)
            declare -a INGORED_SERVICES=("premium-api" "premium-job-generator" "premium-python-worker" "community-help-center")
            start
            exit;
        ;;
        start-e2e)
            declare -a INGORED_SERVICES=("premium-api" "premium-job-generator" "premium-python-worker" "community-help-center" "python-worker" "job-generator")
            start
            exit;
        ;;
        start-dev)
            declare -a INGORED_SERVICES=("premium-api" "premium-job-generator" "premium-python-worker" "community-help-center")
            DEV=1
            start
            exit;
        ;;
        clean-start)
            declare -a INGORED_SERVICES=("premium-api" "premium-job-generator" "premium-python-worker" "community-help-center")
            CLEAN_START=1
            start
            exit;
        ;;
        clean-start-dev)
            declare -a INGORED_SERVICES=("premium-api" "premium-job-generator" "premium-python-worker" "community-help-center")
            CLEAN_START=1
            DEV=1
            start
            exit;
        ;;
        start-backend)
            declare -a INGORED_SERVICES=("frontend" "premium-api" "premium-job-generator" "premium-python-worker" "community-help-center")
            start
            exit;
        ;;
        start-backend-dev)
            declare -a INGORED_SERVICES=("frontend" "premium-api" "premium-job-generator" "premium-python-worker" "community-help-center")
            DEV=1
            start
            exit;
        ;;
        clean-start-backend)
            declare -a INGORED_SERVICES=("frontend" "premium-api" "premium-job-generator" "premium-python-worker" "community-help-center")
            CLEAN_START=1
            start
            exit;
        ;;
        clean-start-backend-dev)
            declare -a INGORED_SERVICES=("frontend" "premium-api" "premium-job-generator" "premium-python-worker" "community-help-center")
            CLEAN_START=1
            DEV=1
            start
            exit;
        ;;
        start-premium)
            start
            exit;
        ;;
        start-premium-dev)
            DEV=1
            start
            exit;
        ;;
        clean-start-premium)
            CLEAN_START=1
            start
            exit;
        ;;
        clean-start-premium-dev)
            CLEAN_START=1
            DEV=1
            start
            exit;
        ;;
        start-premium)
            start
            exit;
        ;;
        start-premium-dev)
            DEV=1
            exit;
        ;;
        clean-start-premium)
            CLEAN_START=1
            exit;
        ;;
        clean-start-premium-dev)
            CLEAN_START=1
            DEV=1
            exit;
        ;;
        build)
            build $2 $3
            exit;
        ;;
        build-and-push)
            PUSH=1
            build $2 $3
            exit;
        ;;
        db-backup)
            db_backup $2
            exit;
        ;;
        db-restore)
            restore_db_backup $2
            exit;
        ;;
        *) error "Invalid command '$1'" && say "$SCRIPT_USAGE"
            exit 1;
        ;;
    esac
    shift
done<|MERGE_RESOLUTION|>--- conflicted
+++ resolved
@@ -376,11 +376,7 @@
     migrate_local
     create_s3_buckets
     create_qdrant_collection
-<<<<<<< HEAD
     bash pizzly-integrations.sh
-=======
-    create_pizzly_integrations
->>>>>>> b18639a8
 }
 
 function down_scaffold() {
