--- conflicted
+++ resolved
@@ -74,12 +74,11 @@
     networks:
       - crowd-bridge
 
-<<<<<<< HEAD
   qdrant:
     image: qdrant/qdrant:latest
     ports:
       - 6333:6333
-=======
+      
   redis:
     build:
       context: scaffold/redis
@@ -88,7 +87,6 @@
       - redis-dev:/data
     ports:
       - 6379:6379
->>>>>>> 6beabc48
     networks:
       - crowd-bridge
 
