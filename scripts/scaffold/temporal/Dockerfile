FROM alpine:latest

RUN apk add curl
RUN curl -sSf https://temporal.download/cli.sh | sh

ENV PATH /root/.temporalio/bin:$PATH

<<<<<<< HEAD
EXPOSE 7233 8233
=======
EXPOSE 7233 8233

COPY ./entrypoint.sh /entrypoint.sh

ENTRYPOINT [ "/entrypoint.sh" ]
>>>>>>> c894429e
<|MERGE_RESOLUTION|>--- conflicted
+++ resolved
@@ -5,12 +5,8 @@
 
 ENV PATH /root/.temporalio/bin:$PATH
 
-<<<<<<< HEAD
-EXPOSE 7233 8233
-=======
 EXPOSE 7233 8233
 
 COPY ./entrypoint.sh /entrypoint.sh
 
-ENTRYPOINT [ "/entrypoint.sh" ]
->>>>>>> c894429e
+ENTRYPOINT [ "/entrypoint.sh" ]