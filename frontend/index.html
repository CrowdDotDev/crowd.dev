--- conflicted
+++ resolved
@@ -70,68 +70,6 @@
       if (!segmentKey || segmentKey.startsWith('%VUE_APP_SEGMENT_KEY')) {
         segmentKey = 'CROWD_VUE_APP_SEGMENT_KEY'
       }
-<<<<<<< HEAD
-
-        !(function() {
-          var analytics = (window.analytics =
-                  window.analytics || [])
-          if (!analytics.initialize)
-            if (analytics.invoked)
-              window.console &&
-              console.error &&
-              console.error(
-                      'Segment snippet included twice.'
-              )
-            else {
-              analytics.invoked = !0
-              analytics.methods = [
-                'trackSubmit',
-                'trackClick',
-                'trackLink',
-                'trackForm',
-                'pageview',
-                'identify',
-                'reset',
-                'group',
-                'track',
-                'ready',
-                'alias',
-                'debug',
-                'page',
-                'once',
-                'off',
-                'on'
-              ]
-              analytics.factory = function(t) {
-                return function() {
-                  var e =
-                          Array.prototype.slice.call(arguments)
-                  e.unshift(t)
-                  analytics.push(e)
-                  return analytics
-                }
-              }
-              for (
-                      var t = 0;
-                      t < analytics.methods.length;
-                      t++
-              ) {
-                var e = analytics.methods[t]
-                analytics[e] = analytics.factory(e)
-              }
-              analytics.load = function(t, e) {
-                var n = document.createElement('script')
-                n.type = 'text/javascript'
-                n.async = !0
-                n.src =
-                        'https://cdn.segment.com/analytics.js/v1/' +
-                        t +
-                        '/analytics.min.js'
-                var a =
-                        document.getElementsByTagName('script')[0]
-                a.parentNode.insertBefore(n, a)
-                analytics._loadOptions = e
-=======
       
       !(function() {
         var analytics = (window.analytics =
@@ -170,12 +108,8 @@
                 e.unshift(t)
                 analytics.push(e)
                 return analytics
->>>>>>> 8c7ac390
               }
             }
-<<<<<<< HEAD
-        })()
-=======
             for (
                     var t = 0;
                     t < analytics.methods.length;
@@ -203,7 +137,6 @@
           }
       })()
       
->>>>>>> 8c7ac390
 
       let pendoKey = '%VUE_APP_PENDO_KEY%'
 
