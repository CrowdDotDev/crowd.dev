--- conflicted
+++ resolved
@@ -384,13 +384,9 @@
       triggers: {
         new_activity:
           'New activity happened in your community',
-<<<<<<< HEAD
         new_member: 'New contributor joined your community',
-=======
-        new_member: 'New member joined your community',
-        member_attributes_match: 'Member attributes match condition(s)',
+        member_attributes_match: 'Contributor attributes match condition(s)',
         organization_attributes_match: 'Organization attributes match condition(s)',
->>>>>>> 70088659
       },
     },
 
