const en = {
  common: {
    or: 'or',
    cancel: 'Cancel',
    reset: 'Reset',
    save: 'Save',
    search: 'Search',
    edit: 'Edit',
    remove: 'Remove',
    new: 'New',
    export: 'Export to Excel',
    noDataToExport: 'No data to export',
    import: 'Import',
    discard: 'Discard',
    yes: 'Yes',
    no: 'No',
    pause: 'Pause',
    areYouSure: 'Are you sure?',
    view: 'View',
    destroy: 'Delete',
    mustSelectARow: 'Must select a row',
    confirm: 'Confirm',
    connect: 'Connect',
    filters: {
      active: 'Active Filters',
      hide: 'Hide Filters',
      show: 'Show Filters',
      apply: 'Apply Filters',
    },
  },

  app: {
    title: 'LFX',
  },

  api: {
    menu: 'API',
  },

  entities: {
    project: {
      name: 'project',
      label: 'Projects',
      menu: 'Projects',
      exporterFileName: 'project_export',
      list: {
        menu: 'Projects',
        title: 'Projects',
      },
      create: {
        success: 'Project successfully saved',
      },
      update: {
        success: 'Project successfully saved',
      },
      destroy: {
        success: 'Project successfully deleted',
      },
      destroyAll: {
        success: 'Project(s) successfully deleted',
      },
      edit: {
        title: 'Edit Project',
      },
      fields: {
        id: 'Id',
        name: 'Name',
        repos: 'Repos',
        integrations: 'Integrations',
        info: 'Custom Attributes',
        activities: 'Activities',
        members: 'Contributors',
        latestMetrics: 'LatestMetrics',
        membersToMerge: 'Contributors To Merge',
        benchmarkRepos: 'BenchmarkRepos',
        createdAt: 'Created at',
        updatedAt: 'Updated at',
        createdAtRange: 'Created at',
      },
      enumerators: {},
      placeholders: {},
      hints: {},
      new: {
        title: 'New Project',
      },
      view: {
        title: 'View Project',
      },
    },

    repo: {
      name: 'repo',
      label: 'Repos',
      menu: 'Repos',
      exporterFileName: 'repo_export',
      list: {
        menu: 'Repos',
        title: 'Repos',
      },
      create: {
        success: 'Repo successfully saved',
      },
      update: {
        success: 'Repo successfully saved',
      },
      destroy: {
        success: 'Repo successfully deleted',
      },
      destroyAll: {
        success: 'Repo(s) successfully deleted',
      },
      edit: {
        title: 'Edit Repo',
      },
      fields: {
        id: 'Id',
        url: 'URL',
        network: 'Network',
        info: 'Custom Attributes',
        project: 'Project',
        createdAt: 'Created at',
        updatedAt: 'Updated at',
        createdAtRange: 'Created at',
      },
      enumerators: {},
      placeholders: {},
      hints: {},
      new: {
        title: 'New Repo',
      },
      view: {
        title: 'View Repo',
      },
    },

    emailDigest: {
      fields: {
        email: 'Email',
        frequency: 'Frequency',
        time: 'Time',
      },
    },
    member: {
      name: 'member',
      label: 'Contributors',
      menu: 'Contributors',
      exporterFileName: 'member_export',
      list: {
        menu: 'Contributors',
        title: 'Contributors',
      },
      create: {
<<<<<<< HEAD
        success: 'Contributor successfully saved',
        error: 'There was an error creating the contributor',
      },
      update: {
        success: 'Contributor successfully saved',
        error: 'There was an error updating the contributor',
=======
        success: 'Contact added successfully',
        error: 'There was an error creating the contact',
        message: 'View contact',
      },
      update: {
        success: 'Contact edited successfully',
        error: 'There was an error updating the contact',
>>>>>>> c6ba5546
      },
      destroy: {
        success: 'Contributor successfully deleted',
      },
      destroyAll: {
        success: 'Contributor(s) successfully deleted',
      },
      edit: {
        title: 'Edit Contributor',
      },
      merge: {
        title: 'Merge Contributor',
        success: 'Contributors merged successfully',
      },
      attributes: {
        error: 'Custom Attributes could not be created',
        success: 'Custom Attributes successfuly updated',
      },
      fields: {
        id: 'Id',
        fullName: 'Full Name',
        jobTitle: 'Job title',
        company: 'Company',
        member: 'Contributor',
        score: 'Score',
        estimatedReach: 'Estimated Reach',
        numberActivities: '# of Activities',
        contact: 'Contact',
        tag: 'Tags',
        username: 'Username',
        displayName: 'Display Name',
        activities: 'Activities',
        activityCount: '# of activities',
        numberOfOpenSourceContributions: '# of open source contributions',
        activityTypes: 'Activity type',
        location: 'Location',
        organization: 'Organization',
        organizations: 'Organizations',
        signal: 'Signal',
        bio: 'Bio',
        projects: 'Projects',
        info: 'Custom Attributes',
        followers: 'Followers',
        following: 'Following',
        tags: 'Tags',
        email: 'Email',
        noMerge: 'NoMerge',
        crowdInfo: 'CrowdInfo',
        reach: 'Reach',
        joinedAt: 'Contributor since',
        createdAt: 'Created at',
        updatedAt: 'Updated at',
        createdAtRange: 'Created at',
        identities: 'Identities',
        activeOn: 'Active On',
      },
      enumerators: {},
      placeholders: {},
      hints: {},
      new: {
        title: 'New Contributor',
      },
      view: {
        title: 'View Contributor',
      },
    },

    note: {
      fields: {
        id: 'ID',
        body: 'Note',
      },
    },

    organization: {
      name: 'organization',
      label: 'Organizations',
      menu: 'Organizations',
      create: {
        success: 'Organization successfully saved',
        error:
          'There was an error creating the organization',
      },
      update: {
        success: 'Organization successfully saved',
        error:
          'There was an error updating the organization',
      },
      destroy: {
        success: 'Organization successfully deleted',
      },
      destroyAll: {
        success: 'Organization(s) successfully deleted',
      },
      edit: {
        title: 'Edit Organization',
      },
      fields: {
        name: 'Name',
        description: 'Description',
        website: 'Website',
        location: 'Location',
        employees: 'Number of employees',
        revenueRange: 'Annual revenue',
        activeSince: 'Active since',
        github: 'GitHub',
        twitter: 'Twitter',
        linkedin: 'LinkedIn',
        crunchbase: 'Crunchbase',
      },
    },

    activity: {
      name: 'activity',
      label: 'Activities',
      menu: 'Activities',
      exporterFileName: 'activity_export',
      list: {
        menu: 'Activities',
        title: 'Activities',
      },
      create: {
        success: 'Activity successfully saved',
      },
      update: {
        success: 'Activity successfully saved',
      },
      destroy: {
        success: 'Activity successfully deleted',
      },
      destroyAll: {
        success: 'Activity(s) successfully deleted',
      },
      edit: {
        title: 'Edit Activity',
      },
      fields: {
        id: 'Id',
        type: 'Activity type',
        timestampRange: 'Timestamp',
        timestamp: 'Timestamp',
        platform: 'Platform',
        project: 'Project',
        info: 'Custom Attributes',
        member: 'Contributor',
        isContribution: 'Key Action',
        crowdInfo: 'CrowdInfo',
        createdAt: 'Created at',
        updatedAt: 'Updated at',
        date: 'Date',
        createdAtRange: 'Created at',
      },
      enumerators: {},
      placeholders: {},
      hints: {},
      new: {
        title: 'New Activity',
      },
      view: {
        title: 'View Activity',
      },
    },

    report: {
      name: 'Reports',
      label: 'Reports',
      menu: 'Reports',
      edit: {
        title: 'Edit Report',
      },
      new: {
        title: 'New Report',
      },
      view: {
        title: 'View Report',
      },
      exporterFileName: 'report_export',
      list: {
        menu: 'Reports',
        title: 'Reports',
      },
      create: {
        success: 'Report successfully saved',
      },
      update: {
        success: 'Report successfully saved',
      },
      destroy: {
        success: 'Report successfully deleted',
      },
      destroyAll: {
        success: 'Report(s) successfully deleted',
      },
      fields: {
        name: 'Name',
        public: 'Public',
      },
    },

    eagleEye: {
      name: 'Eagle Eye',
      label: 'Eagle Eye',
      menu: 'Eagle Eye',
    },

    automation: {
      name: 'Automations',
      label: 'Automations',
      create: {
        success: 'Automation successfully saved',
      },
      update: {
        success: 'Automation successfully saved',
      },
      destroy: {
        success: 'Automation successfully deleted',
      },
      destroyAll: {
        success: 'Automation(s) successfully deleted',
      },
      fields: {
        type: 'Type',
        trigger: 'Choose Trigger',
        status: 'Status',
      },
      triggers: {
        new_activity:
          'New activity happened in your community',
        new_member: 'New contributor joined your community',
        member_attributes_match: 'Contributor attributes match condition(s)',
        organization_attributes_match: 'Organization attributes match condition(s)',
      },
    },

    conversation: {
      name: 'Conversations',
      label: 'Conversations',
      edit: {
        title: 'Edit Conversation',
      },
      new: {
        title: 'New Conversation',
      },
      view: {
        title: 'View Conversation',
      },
      exporterFileName: 'conversation_export',
      list: {
        menu: 'Conversations',
        title: 'Conversations',
      },
      create: {
        success: 'Conversation successfully saved',
      },
      update: {
        success: 'Conversation successfully saved',
      },
      destroy: {
        success: 'Conversation successfully deleted',
      },
      destroyAll: {
        success: 'Conversation(s) successfully deleted',
      },
      fields: {
        title: 'Title',
        platform: 'Platform',
        channel: 'Channel',
        published: 'Published',
        activityCount: '# of activities',
        createdAt: 'Date started',
        lastActive: 'Last activity',
      },
    },
  },

  widget: {
    cubejs: {
      tooltip: {
        Activities: 'Activity',
        Members: 'Contributor',
        Conversations: 'Conversation',
        Organizations: 'Organization',
      },
      cubes: {
        Activities: 'Activities',
        Members: 'Contributors',
        Conversations: 'Conversations',
        Organizations: 'Organizations',
      },
      Activities: {
        count: '[Activities] Count',
        cumulativeCount: '[Activities] Cumulative Count',
        type: '[Activities] Type',
        platform: '[Activities] Platform',
        date: '[Activities] Date',
        channel: '[Activities] Channel',
        createdat: '[Activities] Created At',
      },
      Members: {
        count: '[Contributors] Count',
        cumulativeCount: '[Contributors] Cumulative Count',
        score: '[Contributors] Engagement Level',
        location: '[Contributors] Location',
        organization: '[Contributors] Organization',
        joinedAt: '[Contributors] Joined Date',
        averageTimeToFirstInteraction:
          '[Contributors] Avg. Time To First Interaction',
        earliestJoinedAt: '[Contributors] Earliest Joined At',
        createdat: '[Contributors] Created At',
      },
      MemberTags: {
        count: '[Contributors] # of Tags',
        createdat: '[Contributors] # of Tags Created At',
      },
      Conversations: {
        count: '[Conversations] Count',
        createdat: '[Conversations] Date',
        lastactive: '[Conversations] Last Active',
        platform: '[Conversations] Platform',
        category: '[Conversations] Category',
        published: '[Conversations] Published',
      },
      Tags: {
        name: '[Tags] Name',
        count: '[Tags] Count',
        createdat: '[Tags] Created At',
      },
      Identities: {
        count: '[Identities] Count',
      },
      Organizations: {
        count: '[Organizations] Count',
        createdat: '[Organizations] Date',
      },
      Segments: {
        count: '[Segments] Count',
        name: '[Segments] Name',
        id: '[Segments] ID',
        createdat: '[Segments] Created At',
      },
      Sentiment: {
        averageSentiment: '[Sentiment] Average',
        date: '[Sentiment] Date',
        platform: '[Sentiment] Platform',
      },
    },
  },

  auth: {
    tenants: 'Workspaces',
    profile: {
      title: 'Profile settings',
      success: 'Profile successfully updated',
    },
    createAnAccount: 'Create an account',
    rememberMe: 'Remember me',
    forgotPassword: 'Forgot password',
    signin: 'Sign in',
    signup: 'Sign up',
    signout: 'Sign out',
    alreadyHaveAnAccount:
      'Already have an account? Sign in.',
    social: {
      errors: {
        'auth-invalid-provider':
          'This email is already registered to another provider.',
        'auth-no-email': 'The email associated with this account is private or inexistent.',
      },
    },
    signinWithAnotherAccount:
      'Sign in with another account',
    emailUnverified: {
      message: 'Please confirm your email at <strong>{0}</strong> to continue.',
      submit: 'Resend email verification',
    },
    emptyPermissions: {
      message: 'You have no permissions yet. Wait for the admin to grant you privileges.',
    },
    passwordResetEmail: {
      message: 'Send password reset e-mail',
      error: 'Email not recognized',
    },
    passwordReset: {
      message: 'Reset password',
    },
    passwordChange: {
      title: 'Change Password',
      success: 'Password successfully changed',
      mustMatch: 'Passwords do not match',
    },
    emailAddressVerificationEmail: {
      error: 'Email not recognized',
    },
    verificationEmailSuccess: 'Verification email successfully sent',
    passwordResetEmailSuccess: 'Password reset email successfully sent',
    passwordResetSuccess: 'Password successfully changed',
    verifyEmail: {
      success: 'Email successfully verified.',
      message:
        'Just a moment, your email is being verified...',
    },
  },

  user: {
    fields: {
      id: 'Id',
      avatars: 'Avatar',
      username: 'Username',
      email: 'E-mail',
      emails: 'Email(s)',
      fullName: 'Name',
      firstName: 'First name',
      lastName: 'Last name',
      acceptedTermsAndPrivacy: 'Terms and privacy',
      status: 'Status',
      phoneNumber: 'Phone Number',
      role: 'Role',
      createdAt: 'Created at',
      updatedAt: 'Updated at',
      roleUser: 'Role/User',
      roles: 'Roles',
      createdAtRange: 'Created at',
      password: 'Password',
      passwordConfirmation: 'Confirm password',
      oldPassword: 'Old password',
      newPassword: 'New password',
      newPasswordConfirmation: 'Confirm new password',
      rememberMe: 'Remember me',
    },
    status: {
      active: 'Active',
      invited: 'Invite sent',
      'empty-permissions': 'Waiting for Permissions',
    },
    invite: 'Invite',
    validations: {
      email: 'Email {value} is invalid',
    },
    title: 'Users',
    menu: 'Users',
    doAddSuccess: 'User successfully invited',
    doUpdateSuccess: 'User successfully updated',
    exporterFileName: 'users_export',
    doDestroySuccess: 'User successfully deleted',
    doDestroyAllSuccess: 'Users successfully deleted',
    edit: {
      title: 'Edit User',
    },
    new: {
      title: 'Invite User(s)',
      titleModal: 'Invite User',
      emailsHint:
        'Separate multiple email addresses using the comma character.',
    },
    view: {
      title: 'View User',
      activity: 'Activity',
    },
    errors: {
      userAlreadyExists:
        'User with this email already exists',
      userNotFound: 'User not found',
      revokingOwnPermission: 'You can\'t revoke your own admin permission',
    },
  },

  tenant: {
    name: 'tenant',
    label: 'Workspaces',
    menu: 'Manage workspaces',
    list: {
      menu: 'Workspaces',
      title: 'Workspaces',
    },
    create: {
      button: 'Create Workspace',
      success: 'Community has been created',
    },
    update: {
      success: 'Community has been updated',
    },
    destroy: {
      success: 'Community successfully deleted',
    },
    destroyAll: {
      success: 'Workspace(s) successfully deleted',
    },
    edit: {
      title: 'Edit Workspace',
    },
    fields: {
      id: 'Id',
      name: 'Name',
      url: 'URL',
      tenantUrl: 'Community URL',
      tenantName: 'Community name',
      tenantPlatforms: 'Community platforms',
      tenantSize: 'Community size',
      tenantId: 'Community',
      plan: 'Plan',
    },
    enumerators: {},
    new: {
      title: 'New Workspace',
    },
    invitation: {
      view: 'View Invitations',
      invited: 'Invited',
      accept: 'Accept Invitation',
      decline: 'Decline Invitation',
      declined: 'Invitation successfully declined',
      acceptWrongEmail: 'Accept Invitation With This Email',
    },
    select: 'Select Workspace',
    validation: {
      url: 'Your workspace URL can only contain lowercase letters, numbers and dashes (and must start with a letter or number).',
    },
  },

  plan: {
    menu: 'Plans',
    title: 'Plans',

    free: {
      label: 'Free',
      price: '$0',
    },
    premium: {
      label: 'Premium',
      price: '$10',
    },
    enterprise: {
      label: 'Enterprise',
      price: '$50',
    },

    pricingPeriod: '/month',
    current: 'Current Plan',
    subscribe: 'Subscribe',
    manage: 'Manage Subscription',
    cancelAtPeriodEnd:
      'This plan will be canceled at the end of the period.',
    somethingWrong:
      'There is something wrong with your subscription. Please go to manage subscription for more details.',
    notPlanUser: 'You are not the manager of this subscription.',
  },

  auditLog: {
    menu: 'Audit Logs',
    title: 'Audit Logs',
    exporterFileName: 'audit_log_export',
    entityNamesHint:
      'Separate multiple entities using the comma character.',
    fields: {
      id: 'Id',
      timestampRange: 'Period',
      entityName: 'Entity',
      entityNames: 'Entities',
      entityId: 'Entity ID',
      action: 'Action',
      values: 'Values',
      timestamp: 'Date',
      createdByEmail: 'User Email',
    },
  },
  settings: {
    title: 'Settings',
    menu: 'Settings',
    save: {
      success:
        'Settings successfully saved. The page will reload in {0} seconds for changes to take effect.',
    },
    fields: {
      theme: 'Theme',
      logos: 'Logo',
      backgroundImages: 'Background Image',
    },
    colors: {
      default: 'Default',
      cyan: 'Cyan',
      'geek-blue': 'Geek Blue',
      gold: 'Gold',
      lime: 'Lime',
      magenta: 'Magenta',
      orange: 'Orange',
      'polar-green': 'Polar Green',
      purple: 'Purple',
      red: 'Red',
      volcano: 'Volcano',
      yellow: 'Yellow',
    },
  },
  feedback: {
    menu: 'Feedback',
  },
  integrations: {
    menu: 'Integrations',
  },
  dashboard: {
    menu: 'Home',
    message: 'This page uses fake data for demonstration purposes only. You can edit it at '
      + 'frontend/src/modules/dashboard/components/dashboard-page.vue.',
    charts: {
      day: 'Day',
      red: 'Red',
      green: 'Green',
      yellow: 'Yellow',
      grey: 'Grey',
      blue: 'Blue',
      orange: 'Orange',
      months: {
        1: 'January',
        2: 'February',
        3: 'March',
        4: 'April',
        5: 'May',
        6: 'June',
        7: 'July',
      },
      eating: 'Eating',
      drinking: 'Drinking',
      sleeping: 'Sleeping',
      designing: 'Designing',
      coding: 'Coding',
      cycling: 'Cycling',
      running: 'Running',
      customer: 'Customer',
    },
  },
  errors: {
    backToHome: 'Back to home',
    403: 'Sorry, you don\'t have access to this page',
    404: 'Sorry, the page you visited does not exist',
    500: 'Sorry, the server is reporting an error',
    429: 'Too many requests. Please try again later.',
    forbidden: {
      message: 'Forbidden',
    },
    validation: {
      message: 'An error occurred',
    },
    defaultErrorMessage: 'Ops, an error occurred',
  },

  preview: {
    error:
      'Sorry, this operation is not allowed in preview mode.',
  },

  // See https://github.com/jquense/yup#using-a-custom-locale-dictionary
  /* eslint-disable */
  validation: {
    mixed: {
      default: 'path} is invalid',
      required: 'This field is required',
      oneOf:
        '{path} must be one of the following values: ${values}',
      notOneOf:
        '{path} must not be one of the following values: ${values}',
      notType: ({ path, type, value, originalValue }) => {
        return `${path} must be a ${type}`
      }
    },
    string: {
      length:
        '{path} must be exactly ${length} characters',
      min: '{path} must be at least ${min} characters',
      max: '{path} must be at most ${max} characters',
      matches:
        '{path} must match the following: "${regex}"',
      email: '{path} must be a valid email',
      url: '{path} must be a valid URL',
      trim: '{path} must be a trimmed string',
      lowercase: '{path} must be a lowercase string',
      uppercase: '{path} must be a upper case string',
      selected: '{path} must be selected'
    },
    number: {
      min: '{path} must be greater than or equal to ${min}',
      max: '{path} must be less than or equal to ${max}',
      lessThan: '{path} must be less than ${less}',
      moreThan: '{path} must be greater than ${more}',
      notEqual: '{path} must be not equal to ${notEqual}',
      positive: '{path} must be a positive number',
      negative: '{path} must be a negative number',
      integer: '{path} must be an integer',
      invalid: '{path} must be a number'
    },
    date: {
      min: '{path} field must be later than ${min}',
      max: '{path} field must be at earlier than ${max}'
    },
    boolean: {},
    object: {
      noUnknown:
        '{path} field cannot have keys not specified in the object shape'
    },
    array: {
      min: '{path} field must have at least ${min} items',
      max: '{path} field must have less than or equal to ${max} items'
    }
  },
  /* eslint-disable */
  fileUploader: {
    upload: 'Upload',
    image: 'You must upload an image',
    size: 'File is too big. Max allowed size is {0}',
    formats: `Invalid format. Must be one of: {0}.`
  },

  autocomplete: {
    loading: 'Loading...'
  },

  imagesViewer: {
    noImage: 'No image'
  },

  external: {
    docs: 'Documentation',
    community: 'Community'
  }
}

export default en<|MERGE_RESOLUTION|>--- conflicted
+++ resolved
@@ -150,22 +150,13 @@
         title: 'Contributors',
       },
       create: {
-<<<<<<< HEAD
         success: 'Contributor successfully saved',
         error: 'There was an error creating the contributor',
+        message: 'View contributor',
       },
       update: {
-        success: 'Contributor successfully saved',
+        success: 'Contributor edited successfully',
         error: 'There was an error updating the contributor',
-=======
-        success: 'Contact added successfully',
-        error: 'There was an error creating the contact',
-        message: 'View contact',
-      },
-      update: {
-        success: 'Contact edited successfully',
-        error: 'There was an error updating the contact',
->>>>>>> c6ba5546
       },
       destroy: {
         success: 'Contributor successfully deleted',
