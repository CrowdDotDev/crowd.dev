--- conflicted
+++ resolved
@@ -721,72 +721,35 @@
         ],
         allowedStorage: [],
       },
-<<<<<<< HEAD
       conversationRead: {
         id: 'conversationRead',
         allowedRoles: [
           roles.admin,
           roles.projectAdmin,
           roles.viewer,
-=======
-      taskRead: {
-        id: 'taskRead',
-        allowedRoles: [roles.admin, roles.readonly],
-        allowedPlans: [
-          plans.essential,
-          plans.eagleEye,
-          plans.growth,
-          plans.enterprise,
-          plans.scale,
->>>>>>> 3ea3d3a3
-        ],
-        allowedPlans: [
-          plans.essential,
-          plans.eagleEye,
-          plans.growth,
-          plans.enterprise,
-          plans.scale,
-        ],
-        allowedSampleTenant: true,
-      },
-<<<<<<< HEAD
+        ],
+        allowedPlans: [
+          plans.essential,
+          plans.eagleEye,
+          plans.growth,
+          plans.enterprise,
+          plans.scale,
+        ],
+        allowedSampleTenant: true,
+      },
       conversationCustomize: {
         id: 'conversationCustomize',
         allowedRoles: [
           roles.admin,
           roles.projectAdmin,
-=======
-
-      conversationImport: {
-        id: 'conversationImport',
-        allowedRoles: [roles.admin],
-        allowedPlans: [
-          plans.essential,
-          plans.eagleEye,
-          plans.growth,
-          plans.enterprise,
-          plans.scale,
->>>>>>> 3ea3d3a3
         ],
         allowedPlans: [plans.growth, plans.enterprise],
       },
-<<<<<<< HEAD
       conversationAutocomplete: {
         id: 'conversationAutocomplete',
         allowedRoles: [
           roles.admin,
           roles.projectAdmin,
-=======
-      conversationCreate: {
-        id: 'conversationCreate',
-        allowedRoles: [roles.admin],
-        allowedPlans: [
-          plans.essential,
-          plans.eagleEye,
-          plans.growth,
-          plans.enterprise,
-          plans.scale,
->>>>>>> 3ea3d3a3
         ],
         allowedPlans: [
           plans.essential,
@@ -823,7 +786,6 @@
           plans.essential,
           plans.eagleEye,
           plans.enterprise,
-          plans.scale,
         ],
       },
       eagleEyeContentEdit: {
@@ -837,7 +799,6 @@
           plans.essential,
           plans.eagleEye,
           plans.enterprise,
-          plans.scale,
         ],
       },
       eagleEyeActionCreate: {
@@ -851,7 +812,6 @@
           plans.essential,
           plans.eagleEye,
           plans.enterprise,
-          plans.scale,
         ],
       },
       automationImport: {
