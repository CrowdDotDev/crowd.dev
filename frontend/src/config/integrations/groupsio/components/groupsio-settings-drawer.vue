--- conflicted
+++ resolved
@@ -157,14 +157,9 @@
                   applies to all current and future subgroups.
                 </div>
               </template>
-<<<<<<< HEAD
               <lf-switch
                 v-model="group[1].allSubgroupsSelected"
                 class="ml-4"
-=======
-              <el-switch
-                v-model="group[1].allSubgroupsSelected"
->>>>>>> b04f31b5
                 @change="toggleAllSubgroups(group[1])"
               />
             </el-tooltip>
@@ -283,11 +278,8 @@
 import { Platform } from '@/shared/modules/platform/types/Platform';
 import LfIcon from '@/ui-kit/icon/Icon.vue';
 import LfButton from '@/ui-kit/button/Button.vue';
-<<<<<<< HEAD
 import LfSwitch from '@/ui-kit/switch/Switch.vue';
-=======
 import LfCheckbox from '@/ui-kit/checkbox/Checkbox.vue';
->>>>>>> b04f31b5
 
 const { doGroupsioConnect } = mapActions('integration');
 
