[
  {
<<<<<<< HEAD
  "platform": "github",
  "name": "GitHub",
  "color": "#E5E7EB",
  "borderColor": "#E5E7EB",
  "active": true,
  "description": "Vitae donec neque, scelerisque vestibulum lectus turpis molestie",
  "image": "https://cdn-icons-png.flaticon.com/512/25/25231.png"
},
=======
    "platform": "github",
    "name": "GitHub",
    "color": "#E5E7EB",
    "borderColor": "#E5E7EB",
    "active": true,
    "description": "Connect GitHub to sync profile information, stars, forks, pull requests, issues, and discussions.",
    "image": "https://cdn-icons-png.flaticon.com/512/25/25231.png"
  },
>>>>>>> 4a854e07
  {
    "platform": "discord",
    "name": "Discord",
    "color": "#dee0fc",
    "borderColor": "#dee0fc",
    "active": true,
    "description": "Connect Discord to sync messages, threads, and new joiners.",
    "image": "https://cdn-icons-png.flaticon.com/512/5968/5968756.png"
  },
  {
    "platform": "slack",
    "name": "Slack",
    "color": "#FFFFFF",
    "borderColor": "#E5E7EB",
    "active": true,
    "description": "Connect Slack to sync messages, threads, and new joiners.",
    "image": "https://cdn-icons-png.flaticon.com/512/3800/3800024.png"
  },
  {
    "platform": "twitter",
    "name": "Twitter",
    "color": "#d2ebfc",
    "borderColor": "#d2ebfc",
    "active": true,
    "description": "Connect Twitter to sync profile information, followers, and relevant tweets.",
    "image": "https://cdn-icons-png.flaticon.com/512/733/733579.png"
  },
  {
    "platform": "devto",
    "name": "DEV",
    "color": "#E5E7EB",
    "borderColor": "#E5E7EB",
    "active": true,
    "description": "Connect DEV to sync profile information and comments on articles.",
    "image": "https://cdn-icons-png.flaticon.com/512/5969/5969051.png"
  },
  {
    "platform": "discourse",
    "name": "Discourse",
    "color": "#FFFFFF",
    "active": false,
    "description": "We're currently working on this integration.",
    "image": "https://cdn3.iconfinder.com/data/icons/logos-and-brands-adobe/512/92_Discourse-512.png"
  },
  {
    "platform": "stackoverflow",
    "name": "Stack Overflow",
    "color": "#FFFFFF",
    "active": false,
    "description": "We're currently working on this integration.",
    "image": "https://cdn-icons-png.flaticon.com/512/2111/2111628.png"
  },
  {
    "platform": "reddit",
    "name": "Reddit",
    "color": "#FFFFFF",
    "active": false,
    "description": "We're currently working on this integration.",
    "image": "/images/reddit.svg"
  },
  {
    "platform": "linkedin",
    "name": "LinkedIn",
    "color": "#FFFFFF",
    "active": false,
    "description": "We're currently working on this integration.",
    "image": "/images/linkedin.svg"
  },
  {
    "platform": "zapier",
    "name": "Zapier",
    "color": "#FFFFFF",
    "active": false,
    "description": "We're currently working on this integration.",
    "image": "https://www.seekpng.com/png/full/67-672759_zapiers-new-cli-tool-for-creating-apps-zapier.png"
  },
  {
    "platform": "make",
    "name": "Make",
    "color": "#FFFFFF",
    "active": false,
    "description": "We're currently working on this integration.",
    "image": "/images/make.svg"
  },
  {
    "platform": "custom",
    "name": "Build your own",
    "description": "Use our integration framework to build your own connector.",
    "image": "/images/custom-integration.svg"
  }
]<|MERGE_RESOLUTION|>--- conflicted
+++ resolved
@@ -1,15 +1,5 @@
 [
   {
-<<<<<<< HEAD
-  "platform": "github",
-  "name": "GitHub",
-  "color": "#E5E7EB",
-  "borderColor": "#E5E7EB",
-  "active": true,
-  "description": "Vitae donec neque, scelerisque vestibulum lectus turpis molestie",
-  "image": "https://cdn-icons-png.flaticon.com/512/25/25231.png"
-},
-=======
     "platform": "github",
     "name": "GitHub",
     "color": "#E5E7EB",
@@ -18,7 +8,6 @@
     "description": "Connect GitHub to sync profile information, stars, forks, pull requests, issues, and discussions.",
     "image": "https://cdn-icons-png.flaticon.com/512/25/25231.png"
   },
->>>>>>> 4a854e07
   {
     "platform": "discord",
     "name": "Discord",
