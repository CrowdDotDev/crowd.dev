[
  {
    "platform": "github",
    "name": "GitHub",
    "color": "#E5E7EB",
    "borderColor": "#E5E7EB",
    "active": true,
<<<<<<< HEAD
    "image":
    "https://cdn-icons-png.flaticon.com/512/25/25231.png"
=======
    "description": "Vitae donec neque, scelerisque vestibulum lectus turpis molestie",
    "image": "https://cdn-icons-png.flaticon.com/512/25/25231.png"
>>>>>>> 9798c444
  },
  {
    "platform": "discord",
    "name": "Discord",
    "color": "#dee0fc",
    "borderColor": "#dee0fc",
    "active": true,
<<<<<<< HEAD
    "image":
    "https://cdn-icons-png.flaticon.com/512/5968/5968756.png"
=======
    "description": "Vitae donec neque, scelerisque vestibulum lectus turpis molestie",
    "image": "https://cdn-icons-png.flaticon.com/512/5968/5968756.png"
>>>>>>> 9798c444
  },
  {
    "platform": "slack",
    "name": "Slack",
    "color": "#FFFFFF",
    "borderColor": "#E5E7EB",
    "active": true,
<<<<<<< HEAD
    "image":
    "https://cdn-icons-png.flaticon.com/512/3800/3800024.png"
=======
    "description": "Vitae donec neque, scelerisque vestibulum lectus turpis molestie",
    "image": "https://cdn-icons-png.flaticon.com/512/3800/3800024.png"
>>>>>>> 9798c444
  },
  {
    "platform": "twitter",
    "name": "Twitter",
    "color": "#d2ebfc",
    "borderColor": "#d2ebfc",
    "active": true,
<<<<<<< HEAD
    "image":
    "https://cdn-icons-png.flaticon.com/512/733/733579.png"
=======
    "description": "Vitae donec neque, scelerisque vestibulum lectus turpis molestie",
    "image": "https://cdn-icons-png.flaticon.com/512/733/733579.png"
>>>>>>> 9798c444
  },
  {
    "platform": "devto",
    "name": "DEV",
    "color": "#E5E7EB",
    "borderColor": "#E5E7EB",
    "active": true,
<<<<<<< HEAD
=======
    "description": "Vitae donec neque, scelerisque vestibulum lectus turpis molestie",
>>>>>>> 9798c444
    "image": "https://cdn-icons-png.flaticon.com/512/5969/5969051.png"
  },
  {
    "platform": "discourse",
    "name": "Discourse",
    "color": "#FFFFFF",
    "active": false,
<<<<<<< HEAD
    "image":
    "https://cdn3.iconfinder.com/data/icons/logos-and-brands-adobe/512/92_Discourse-512.png"
=======
    "description": "Vitae donec neque, scelerisque vestibulum lectus turpis molestie",
    "image": "https://cdn3.iconfinder.com/data/icons/logos-and-brands-adobe/512/92_Discourse-512.png"
>>>>>>> 9798c444
  },
  {
    "platform": "stackoverflow",
    "name": "Stack Overflow",
    "color": "#FFFFFF",
    "active": false,
<<<<<<< HEAD
    "image":
    "https://cdn-icons-png.flaticon.com/512/2111/2111628.png"
=======
    "description": "Vitae donec neque, scelerisque vestibulum lectus turpis molestie",
    "image": "https://cdn-icons-png.flaticon.com/512/2111/2111628.png"
>>>>>>> 9798c444
  },
  {
    "platform": "reddit",
    "name": "Reddit",
    "color": "#FFFFFF",
    "active": false,
<<<<<<< HEAD
    "image":
    "https://cdn-icons-png.flaticon.com/512/2111/2111589.png"
=======
    "description": "Vitae donec neque, scelerisque vestibulum lectus turpis molestie",
    "image": "/images/reddit.svg"
>>>>>>> 9798c444
  },
  {
    "platform": "linkedin",
    "name": "LinkedIn",
    "color": "#FFFFFF",
    "active": false,
<<<<<<< HEAD
    "image":
    "https://cdn-icons-png.flaticon.com/512/145/145807.png"
=======
    "description": "Vitae donec neque, scelerisque vestibulum lectus turpis molestie",
    "image": "/images/linkedin.svg"
>>>>>>> 9798c444
  },
  {
    "platform": "zapier",
    "name": "Zapier",
    "color": "#FFFFFF",
    "active": false,
<<<<<<< HEAD
    "image":
    "https://www.seekpng.com/png/full/67-672759_zapiers-new-cli-tool-for-creating-apps-zapier.png"
  },
  {
    "platform": "integromat",
    "name": "Integromat",
    "color": "#FFFFFF",
    "active": false,
    "image":
    "https://gdm-catalog-fmapi-prod.imgix.net/ProductLogo/92eb55a6-42df-488e-860e-1e1611c3bd11.png?auto=format&q=50&fit=fill"
  },
  {
    "platform": "other",
    "name": "Miss something?",
    "active": false,
    "color": "#ffffff",
    "image": "/images/icon-black.png"
=======
    "description": "Vitae donec neque, scelerisque vestibulum lectus turpis molestie",
    "image": "https://www.seekpng.com/png/full/67-672759_zapiers-new-cli-tool-for-creating-apps-zapier.png"
  },
  {
    "platform": "make",
    "name": "Make",
    "color": "#FFFFFF",
    "active": false,
    "description": "Vitae donec neque, scelerisque vestibulum lectus turpis molestie",
    "image": "/images/make.svg"
  },
  {
    "platform": "custom",
    "name": "Build your own",
    "description": "Vitae donec neque, scelerisque vestibulum lectus turpis molestie",
    "image": "/images/custom-integration.svg"
>>>>>>> 9798c444
  }
]<|MERGE_RESOLUTION|>--- conflicted
+++ resolved
@@ -5,13 +5,8 @@
     "color": "#E5E7EB",
     "borderColor": "#E5E7EB",
     "active": true,
-<<<<<<< HEAD
-    "image":
-    "https://cdn-icons-png.flaticon.com/512/25/25231.png"
-=======
     "description": "Vitae donec neque, scelerisque vestibulum lectus turpis molestie",
     "image": "https://cdn-icons-png.flaticon.com/512/25/25231.png"
->>>>>>> 9798c444
   },
   {
     "platform": "discord",
@@ -19,13 +14,8 @@
     "color": "#dee0fc",
     "borderColor": "#dee0fc",
     "active": true,
-<<<<<<< HEAD
-    "image":
-    "https://cdn-icons-png.flaticon.com/512/5968/5968756.png"
-=======
     "description": "Vitae donec neque, scelerisque vestibulum lectus turpis molestie",
     "image": "https://cdn-icons-png.flaticon.com/512/5968/5968756.png"
->>>>>>> 9798c444
   },
   {
     "platform": "slack",
@@ -33,13 +23,8 @@
     "color": "#FFFFFF",
     "borderColor": "#E5E7EB",
     "active": true,
-<<<<<<< HEAD
-    "image":
-    "https://cdn-icons-png.flaticon.com/512/3800/3800024.png"
-=======
     "description": "Vitae donec neque, scelerisque vestibulum lectus turpis molestie",
     "image": "https://cdn-icons-png.flaticon.com/512/3800/3800024.png"
->>>>>>> 9798c444
   },
   {
     "platform": "twitter",
@@ -47,13 +32,8 @@
     "color": "#d2ebfc",
     "borderColor": "#d2ebfc",
     "active": true,
-<<<<<<< HEAD
-    "image":
-    "https://cdn-icons-png.flaticon.com/512/733/733579.png"
-=======
     "description": "Vitae donec neque, scelerisque vestibulum lectus turpis molestie",
     "image": "https://cdn-icons-png.flaticon.com/512/733/733579.png"
->>>>>>> 9798c444
   },
   {
     "platform": "devto",
@@ -61,10 +41,7 @@
     "color": "#E5E7EB",
     "borderColor": "#E5E7EB",
     "active": true,
-<<<<<<< HEAD
-=======
     "description": "Vitae donec neque, scelerisque vestibulum lectus turpis molestie",
->>>>>>> 9798c444
     "image": "https://cdn-icons-png.flaticon.com/512/5969/5969051.png"
   },
   {
@@ -72,77 +49,38 @@
     "name": "Discourse",
     "color": "#FFFFFF",
     "active": false,
-<<<<<<< HEAD
-    "image":
-    "https://cdn3.iconfinder.com/data/icons/logos-and-brands-adobe/512/92_Discourse-512.png"
-=======
     "description": "Vitae donec neque, scelerisque vestibulum lectus turpis molestie",
     "image": "https://cdn3.iconfinder.com/data/icons/logos-and-brands-adobe/512/92_Discourse-512.png"
->>>>>>> 9798c444
   },
   {
     "platform": "stackoverflow",
     "name": "Stack Overflow",
     "color": "#FFFFFF",
     "active": false,
-<<<<<<< HEAD
-    "image":
-    "https://cdn-icons-png.flaticon.com/512/2111/2111628.png"
-=======
     "description": "Vitae donec neque, scelerisque vestibulum lectus turpis molestie",
     "image": "https://cdn-icons-png.flaticon.com/512/2111/2111628.png"
->>>>>>> 9798c444
   },
   {
     "platform": "reddit",
     "name": "Reddit",
     "color": "#FFFFFF",
     "active": false,
-<<<<<<< HEAD
-    "image":
-    "https://cdn-icons-png.flaticon.com/512/2111/2111589.png"
-=======
     "description": "Vitae donec neque, scelerisque vestibulum lectus turpis molestie",
     "image": "/images/reddit.svg"
->>>>>>> 9798c444
   },
   {
     "platform": "linkedin",
     "name": "LinkedIn",
     "color": "#FFFFFF",
     "active": false,
-<<<<<<< HEAD
-    "image":
-    "https://cdn-icons-png.flaticon.com/512/145/145807.png"
-=======
     "description": "Vitae donec neque, scelerisque vestibulum lectus turpis molestie",
     "image": "/images/linkedin.svg"
->>>>>>> 9798c444
   },
   {
     "platform": "zapier",
     "name": "Zapier",
     "color": "#FFFFFF",
     "active": false,
-<<<<<<< HEAD
-    "image":
-    "https://www.seekpng.com/png/full/67-672759_zapiers-new-cli-tool-for-creating-apps-zapier.png"
-  },
-  {
-    "platform": "integromat",
-    "name": "Integromat",
-    "color": "#FFFFFF",
-    "active": false,
-    "image":
-    "https://gdm-catalog-fmapi-prod.imgix.net/ProductLogo/92eb55a6-42df-488e-860e-1e1611c3bd11.png?auto=format&q=50&fit=fill"
-  },
-  {
-    "platform": "other",
-    "name": "Miss something?",
-    "active": false,
-    "color": "#ffffff",
-    "image": "/images/icon-black.png"
-=======
     "description": "Vitae donec neque, scelerisque vestibulum lectus turpis molestie",
     "image": "https://www.seekpng.com/png/full/67-672759_zapiers-new-cli-tool-for-creating-apps-zapier.png"
   },
@@ -159,6 +97,5 @@
     "name": "Build your own",
     "description": "Vitae donec neque, scelerisque vestibulum lectus turpis molestie",
     "image": "/images/custom-integration.svg"
->>>>>>> 9798c444
   }
 ]