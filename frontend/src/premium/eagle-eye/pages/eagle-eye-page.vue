<template>
  <div
    class="absolute top-0 left-0 w-full max-h-screen flex flex-row"
    :class="{
      'pt-14': showBanner
    }"
  >
    <div
      :style="cssVars"
      class="basis-2/5 overflow-auto overscroll-contain eagle-eye-settings-wrapper"
    >
      <app-eagle-eye-settings />
    </div>

    <div
      class="basis-full overflow-auto overscroll-contain"
    >
      <div :style="cssVars" class="eagle-eye-list-wrapper">
        <app-eagle-eye-tabs />
<<<<<<< HEAD
        <app-eagle-eye-loading-state v-if="isLoading" />
=======
        <app-eagle-eye-loading-state
          v-if="isLoading"
          :show-description="activeView.id === 'feed'"
        />
>>>>>>> 55e34bbe
        <app-empty-state-cta
          v-else-if="showEmptyState"
          :icon="emptyStateContent.icon"
          :title="emptyStateContent.title"
          :description="emptyStateContent.description"
        ></app-empty-state-cta>
        <app-eagle-eye-list v-else :list="list" />
      </div>
    </div>
  </div>
</template>

<script>
export default {
  name: 'AppEagleEye'
}
</script>

<script setup>
import AppEagleEyeTabs from '@/premium/eagle-eye/components/list/eagle-eye-tabs.vue'
import AppEagleEyeSettings from '@/premium/eagle-eye/components/list/eagle-eye-settings.vue'
import AppEagleEyeList from '@/premium/eagle-eye/components/list/eagle-eye-list.vue'
import AppEagleEyeLoadingState from '@/premium/eagle-eye/components/list/eagle-eye-loading-state.vue'
import { mapGetters } from '@/shared/vuex/vuex.helpers'
import { computed, onMounted } from 'vue'
import { useStore } from 'vuex'

const { showBanner } = mapGetters('tenant')

const store = useStore()

const { activeView, activeViewList } =
  mapGetters('eagleEye')

const cssVars = computed(() => {
  const isMenuCollapsed =
    store.getters['layout/menuCollapsed']
  const menuWidth = isMenuCollapsed ? '64px' : '260px'

  return {
    '--eagle-eye-padding': menuWidth
  }
})
const list = computed(() => activeViewList.value.posts)
const isLoading = computed(() => {
  if (activeView.value.id === 'feed') {
    return activeViewList.value.loading
  }

  return activeViewList.value.loading && !list.value.length
})
const showEmptyState = computed(
  () => !activeViewList.value.loading && !list.value.length
)
const emptyStateContent = computed(() => {
  if (activeView.value.id === 'feed') {
    return {
      icon: 'ri-search-eye-line',
      title: 'No results found',
      description: 'Try to refine your feed settings'
    }
  }

  return {
    icon: 'ri-bookmark-line',
    title: 'No bookmarks yet',
    description: 'Bookmarked results will appear here'
  }
})

onMounted(async () => {
  // Prevent new fetch if it still loading results from onboarding
  if (!activeViewList.value.loading) {
    await store.dispatch('eagleEye/doFetch', {
      keepPagination: true,
      resetStorage: false
    })
  }
})
</script>

<style>
.eagle-eye-list-wrapper {
  padding-right: calc(
    calc(calc(100vw - var(--eagle-eye-padding)) - 1400px) /
      2
  );
}

.eagle-eye-settings-wrapper {
  padding-left: calc(
    calc(calc(100vw - var(--eagle-eye-padding)) - 1400px) /
      2
  );
}
</style><|MERGE_RESOLUTION|>--- conflicted
+++ resolved
@@ -17,14 +17,10 @@
     >
       <div :style="cssVars" class="eagle-eye-list-wrapper">
         <app-eagle-eye-tabs />
-<<<<<<< HEAD
-        <app-eagle-eye-loading-state v-if="isLoading" />
-=======
         <app-eagle-eye-loading-state
           v-if="isLoading"
           :show-description="activeView.id === 'feed'"
         />
->>>>>>> 55e34bbe
         <app-empty-state-cta
           v-else-if="showEmptyState"
           :icon="emptyStateContent.icon"
