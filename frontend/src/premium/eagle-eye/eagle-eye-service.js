--- conflicted
+++ resolved
@@ -41,15 +41,6 @@
     return response.data
   }
 
-<<<<<<< HEAD
-  static async trackClick({ url, platform }) {
-    const tenantId = AuthCurrentTenant.get()
-    const response = await authAxios.post(
-      `/tenant/${tenantId}/eagleEyeContent/track`,
-      {
-        url,
-        platform
-=======
   static async track({ event, params }) {
     const tenantId = AuthCurrentTenant.get()
     const response = await authAxios.post(
@@ -71,7 +62,6 @@
           title,
           description
         }
->>>>>>> 55e34bbe
       }
     )
     return response.data
