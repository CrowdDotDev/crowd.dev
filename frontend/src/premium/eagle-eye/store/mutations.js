--- conflicted
+++ resolved
@@ -47,22 +47,21 @@
   UPDATE_ACTION_ERROR(state, { index }) {
     state.list.posts[index].loading = false
   },
-<<<<<<< HEAD
 
   SORTER_CHANGED(state, payload) {
     const { activeView, sorter } = payload
     state.views[activeView.id].sorter = sorter
-=======
-  REVERT_EXCLUDE_ERROR() {},
+  },
 
   UPDATE_EAGLE_EYE_SETTINGS_STARTED(state) {
     state.loadingUpdateSettings = true
   },
+
   UPDATE_EAGLE_EYE_SETTINGS_SUCCESS(state) {
     state.loadingUpdateSettings = false
   },
+
   UPDATE_EAGLE_EYE_SETTINGS_ERROR(state) {
     state.loadingUpdateSettings = false
->>>>>>> 536ef3f7
   }
 }