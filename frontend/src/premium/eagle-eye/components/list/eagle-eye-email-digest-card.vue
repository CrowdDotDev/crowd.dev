--- conflicted
+++ resolved
@@ -67,36 +67,22 @@
 
 const { currentUser, currentTenant } = mapGetters('auth')
 
-<<<<<<< HEAD
-const eagleEyeSettings = currentUser.value.tenants.find(
-  (tu) => tu.tenantId === currentTenant.value.id
-).settings.eagleEye
-=======
 const eagleEyeSettings = computed(
   () =>
     currentUser.value.tenants.find(
       (tu) => tu.tenantId === currentTenant.value.id
     ).settings.eagleEye
 )
->>>>>>> 5839d84d
 
 const isEmailDigestDrawerOpen = ref(false)
 
 const isEmailDigestConfiguredOnce = computed(
   () =>
-<<<<<<< HEAD
-    !!Object.keys(eagleEyeSettings.emailDigest || {}).length
-)
-
-const isEmailDigestActivated = computed(
-  () => eagleEyeSettings?.emailDigestActive
-=======
     !!Object.keys(eagleEyeSettings.value.emailDigest || {})
       .length
 )
 
 const isEmailDigestActivated = computed(
   () => eagleEyeSettings.value?.emailDigestActive
->>>>>>> 5839d84d
 )
 </script>