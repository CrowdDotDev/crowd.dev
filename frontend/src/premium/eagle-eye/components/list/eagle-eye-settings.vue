--- conflicted
+++ resolved
@@ -131,27 +131,17 @@
 
 const { currentUser, currentTenant } = mapGetters('auth')
 
-<<<<<<< HEAD
-const eagleEyeSettings = currentUser?.value.tenants.find(
-  (tu) => tu.tenantId === currentTenant?.value.id
-).settings.eagleEye
-=======
 const eagleEyeSettings = computed(
   () =>
     currentUser?.value.tenants.find(
       (tu) => tu.tenantId === currentTenant?.value.id
     ).settings.eagleEye
 )
->>>>>>> 5839d84d
 
 const settingsDrawerOpen = ref(false)
 
 const eagleEyeFeedSettings = computed(() => {
-<<<<<<< HEAD
-  return eagleEyeSettings?.feed
-=======
   return eagleEyeSettings.value?.feed
->>>>>>> 5839d84d
 })
 const keywords = computed(
   () => eagleEyeFeedSettings.value.keywords
@@ -174,11 +164,7 @@
 )
 
 const aiRepliesEnabled = computed(() => {
-<<<<<<< HEAD
-  return eagleEyeSettings?.aiReplies
-=======
   return eagleEyeSettings.value?.aiReplies
->>>>>>> 5839d84d
 })
 </script>
 
