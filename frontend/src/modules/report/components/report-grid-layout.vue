<template>
  <div
    class="report-grid-layout flex-grow"
    :class="editable ? 'report-grid-layout--editing' : '-m-2'"
  >
    <app-widget-cube-builder
      v-if="widgetDrawer.visible === true"
      v-model:widget="widgetDrawer.model"
      v-model:drawer="widgetDrawer.visible"
      :action="widgetDrawer.action"
      @submit="handleWidgetFormSubmit"
    />
    <div v-if="loadingCube" v-loading="loadingCube" class="app-page-spinner" />
    <div v-else>
      <div
        v-if="!layout.widgets?.length && !isPublicView"
        class="text-black flex flex-col items-center justify-center rounded border border-dashed border-gray-200 p-12 mx-4 my-8"
      >
        <i class="ri-bar-chart-line ri-6x text-gray-200" />
        <div class="font-semibold mt-8 mb-4">
          Add your first widget
        </div>
        <div class="text-sm text-gray-600">
          {{
            editable
              ? "Build a custom widget and start composing your report"
              : "Edit your report and compose your first custom widget"
          }}
        </div>
        <el-button
          v-if="editable"
          type="button"
          class="btn btn--primary btn--md !h-10 mt-6"
          @click="handleAddWidgetClick"
        >
          Add Widget
        </el-button>
        <router-link
          v-else
          :to="{
            name: 'reportEdit',
            params: {
              id: modelValue.id,
              segmentId: modelValue.segmentId,
            },
            query: { projectGroup: selectedProjectGroup?.id },
          }"
          class="btn btn--primary btn--md mt-6 !hover:text-white"
        >
          Edit report
        </router-link>
      </div>
      <div v-else class="h-fit">
        <grid-layout
          v-model:layout="layout.widgets"
          :col-num="12"
          :row-height="8"
          :is-draggable="editable"
          :is-resizable="editable"
          :margin="[16, 22]"
          :use-css-transforms="false"
          @layout-updated="layoutUpdatedEvent"
        >
          <grid-item
            v-for="item in layout.widgets"
            :key="item.i"
            class="pb-8"
            :x="item.x"
            :y="item.y"
            :w="item.w"
            :h="item.h"
            :i="item.i"
            @moved="movedEvent"
            @move="isMoving = true"
            @resized="resizedEvent"
          >
            <app-widget-cube-renderer
              :show="!isMoving"
              class="panel"
              :subproject-id="modelValue.segmentId"
              :editable="editable"
              :widget="item"
              :chart-options="{
                ...item,
                title: undefined,
              }"
              @edit="handleWidgetEdit(item)"
              @duplicate="handleWidgetDuplicate(item)"
              @delete="handleWidgetDelete(item)"
            />
          </grid-item>
        </grid-layout>
        <div v-if="editable" class="toolbar">
          <button
            type="button"
            class="btn btn-link btn-link--md btn-link--primary"
            @click="handleAddWidgetClick"
          >
            <span class="flex items-center text-brand-500">
              <i class="ri-lg ri-add-line mr-1" />Add Widget
            </span>
          </button>
        </div>
      </div>
    </div>
  </div>
</template>

<script setup>
import { WidgetService } from '@/modules/widget/widget-service';
import ConfirmDialog from '@/shared/dialog/confirm-dialog';
<<<<<<< HEAD
import WidgetCubeRenderer from '@/modules/widget/components/cube/widget-cube-renderer.vue';
import WidgetCubeBuilder from '@/modules/widget/components/cube/widget-cube-builder.vue';
import { storeToRefs } from 'pinia';
import { useLfSegmentsStore } from '@/modules/lf/segments/store';

export default {
  name: 'ReportGridLayout',
  components: {
    'app-widget-cube-builder': WidgetCubeBuilder,
    'app-widget-cube-renderer': WidgetCubeRenderer,
=======
import AppWidgetCubeRenderer from '@/modules/widget/components/cube/widget-cube-renderer.vue';
import AppWidgetCubeBuilder from '@/modules/widget/components/cube/widget-cube-builder.vue';
import {
  reactive, computed, onMounted, ref, watch,
} from 'vue';
import { mapActions, mapGetters } from '@/shared/vuex/vuex.helpers';

const emits = defineEmits(['update:modelValue']);
const props = defineProps({
  modelValue: {
    type: Object,
    default: () => {},
>>>>>>> d4a42811
  },
  editable: {
    type: Boolean,
    default: false,
  },
  isPublicView: {
    type: Boolean,
    default: false,
  },
});

<<<<<<< HEAD
  computed: {
    ...mapGetters({
      cubejsToken: 'widget/cubejsToken',
      cubejsApi: 'widget/cubejsApi',
    }),
    loadingCube() {
      return this.cubejsToken === null;
    },
    widgets() {
      return this.model.widgets.reduce((acc, item) => {
        const itemCopy = { ...item };
        itemCopy.settings.layout.i = item.id;
        acc[item.id] = itemCopy;
        return acc;
      }, {});
    },
    selectedProjectGroup() {
      const lsSegmentsStore = useLfSegmentsStore();

      return storeToRefs(lsSegmentsStore).selectedProjectGroup.value;
    },
  },
=======
const isMoving = ref(false);
const model = reactive({ ...props.modelValue });
const layout = reactive({ widgets: [] });
const widgetDrawer = reactive({
  visible: false,
  action: null,
  model: {},
});
>>>>>>> d4a42811

const { cubejsToken, cubejsApi } = mapGetters('widget');
const { getCubeToken } = mapActions('widget');
const { doUpdate } = mapActions('report');

<<<<<<< HEAD
  methods: {
    ...mapActions({
      getCubeToken: 'widget/getCubeToken',
    }),
    handleAddWidgetClick() {
      this.widgetDrawer = {
        visible: true,
        action: 'add',
        model: JSON.parse(
          JSON.stringify({
            title: 'Untitled',
            type: 'cubejs',
            reportId: this.modelValue.id
              ? this.modelValue.id
              : undefined,
            segmentId: this.modelValue.segmentId,
            settings: {},
          }),
        ),
      };
    },
=======
const loadingCube = computed(() => cubejsToken.value === null);
>>>>>>> d4a42811

// Reset widget drawer form
const resetWidgetDrawerForm = () => {
  widgetDrawer.model = {
    title: 'Untitled',
    type: 'cubejs',
    reportId: model.id,
  };
};

// Update layout object with reports payload
const updateLayout = () => {
  layout.widgets = model.widgets.map((w) => ({
    ...w,
    ...w.settings.layout,
    i: w.id,
  }));
};

onMounted(async () => {
  if (cubejsApi.value === null) {
    await getCubeToken();
  }

  resetWidgetDrawerForm();
  updateLayout();
});

// Whenever title is updated, update model as well
watch(() => props.modelValue?.name, (newValue) => {
  model.name = newValue;
}, {
  immediate: true,
  deep: true,
});

// Keep track of when user is not moving or resizing any widget
const layoutUpdatedEvent = () => {
  isMoving.value = false;
};

// Update Report entity and emit model update to parent
const updateReport = async () => {
  emits('update:modelValue', model);

  await doUpdate({
    id: model.id,
    values: {
      ...model,
      widgets: model.widgets.map((w) => w.id),
    },
  });

  updateLayout();
};

// On widget resize, update widget and report
const resizedEvent = async (i, newH, newW) => {
  const widget = model.widgets.find((w) => w.id === i);
  const widgetCopy = { ...widget };

  widgetCopy.settings.layout.h = newH;
  widgetCopy.settings.layout.w = newW;

  await WidgetService.update(widgetCopy.id, widgetCopy);
  await updateReport();
};

// On widget move, update widget and report
const movedEvent = async (i, newX, newY) => {
  const widget = model.widgets.find((w) => w.id === i);
  const widgetCopy = { ...widget };
  widgetCopy.settings.layout.x = newX;
  widgetCopy.settings.layout.y = newY;

  await WidgetService.update(widgetCopy.id, widgetCopy);
  await updateReport();
};

// Open widget form drawer when Add button is clicked
const handleAddWidgetClick = () => {
  Object.assign(widgetDrawer, {
    visible: true,
    action: 'add',
    model: JSON.parse(
      JSON.stringify({
        title: 'Untitled',
        type: 'cubejs',
        reportId: model.id,
        settings: {},
      }),
    ),
  });
};

const createWidget = (widgetModel, duplicate = false) => {
  const { length } = layout.widgets;
  const widget = JSON.parse(JSON.stringify({ ...widgetModel }));
  const bottomWidget = layout.widgets.reduce((minWidget, currWidget) => (currWidget.y > minWidget.y
    ? currWidget
    : minWidget), {
    y: 0,
    h: 0,
  });

  widget.settings.layout = {
    x: (length * 6) % 12,
    y: bottomWidget.y + bottomWidget.h, // puts it at the bottom
    w: 6,
    h: widget.settings.chartType === 'number' ? 6 : 21,
  };

  return WidgetService.create({
    title: duplicate ? `${widget.title} [Copy]` : widget.title,
    type: 'cubejs',
    settings: widget.settings,
    report: widget.reportId,
  });
};

const handleWidgetFormSubmit = async (widgetModel) => {
  if (widgetDrawer.action === 'add') {
    const widget = await createWidget(widgetModel);
    delete widget.report;

    model.widgets.push(widget);

    resetWidgetDrawerForm();
  } else {
    const widget = await WidgetService.update(widgetModel.id, widgetModel);
    const index = model.widgets.findIndex((w) => w.id === widget.id);

    model.widgets[index] = widget;
    resetWidgetDrawerForm();
  }

  await updateReport();
};

// Duplicate widget by creating a new one and updating report
const handleWidgetDuplicate = async (widget) => {
  const result = await createWidget(widget, true);
  delete result.report;

  model.widgets.push(result);

  await updateReport();

  updateLayout();
};

// Edit widget by opening widget form drawer
const handleWidgetEdit = (widget) => {
  Object.assign(widgetDrawer, {
    action: 'edit',
    model: JSON.parse(JSON.stringify(widget)),
  });

  setTimeout(() => {
    widgetDrawer.visible = true;
  }, 200);
};

// Delete widget
const handleWidgetDelete = async (widget) => {
  try {
    await ConfirmDialog({
      type: 'danger',
      title: 'Delete widget',
      message: "Are you sure you want to proceed? You can't undo this action",
      confirmButtonText: 'Confirm',
      cancelButtonText: 'Cancel',
      icon: 'ri-delete-bin-line',
    });

    await WidgetService.destroyAll([widget.id]);

    const index = model.widgets.findIndex((w) => w.id === widget.id);

    model.widgets.splice(index, 1);

    await updateReport();
  } catch (error) {
    // no
  }
};
</script>

<style lang="scss">
.vue-grid-item.vue-draggable-dragging { transition:none; z-index: 3; }
.report-grid-layout {
  @apply min-h-40 relative;
}
.vue-grid-item {
  transition: none;
}
.vue-grid-layout {
  position: relative;
  -webkit-transition: height 0.2s ease;
  transition: height 0.2s ease;
}
.vue-grid-item > div {
  overflow-y: auto;
  height: 100%;

  .widget-cube {
    height: fit-content;
  }

  .widget-table {
    overflow-y: auto;
    height: calc(100% - 44px);
  }
}
.vue-grid-item:not(.vue-grid-placeholder) {
  touch-action: none;
}
.vue-grid-item.vue-grid-placeholder {
  background: green !important;
}
.vue-grid-item .resizing {
  opacity: 0.9;
}
.vue-grid-item .static {
  background: #cce;
}
.vue-grid-item .text {
  font-size: 24px;
  text-align: center;
  position: absolute;
  top: 0;
  bottom: 0;
  left: 0;
  right: 0;
  margin: auto;
  height: 100%;
  width: 100%;
}
.vue-grid-item .no-drag {
  height: 100%;
  width: 100%;
}
.vue-grid-item .minMax {
  font-size: 12px;
}
.vue-grid-item .add {
  cursor: pointer;
}
.vue-draggable-handle {
  position: absolute;
  width: 20px;
  height: 20px;
  top: 0;
  left: 0;
  padding: 0 8px 8px 0;
  background: url("data:image/svg+xml;utf8,<svg xmlns='http://www.w3.org/2000/svg' width='10' height='10'><circle cx='5' cy='5' r='5' fill='#999999'/></svg>")
    no-repeat bottom right;
  background-origin: content-box;
  box-sizing: border-box;
  cursor: pointer;
}
.vue-grid-item > .vue-resizable-handle {
  position: absolute;
  width: 20px;
  height: 20px;
  bottom: 5px;
  right: -8px;
}

.toolbar {
  @apply flex items-center justify-center pb-4;
}
</style><|MERGE_RESOLUTION|>--- conflicted
+++ resolved
@@ -109,18 +109,8 @@
 <script setup>
 import { WidgetService } from '@/modules/widget/widget-service';
 import ConfirmDialog from '@/shared/dialog/confirm-dialog';
-<<<<<<< HEAD
-import WidgetCubeRenderer from '@/modules/widget/components/cube/widget-cube-renderer.vue';
-import WidgetCubeBuilder from '@/modules/widget/components/cube/widget-cube-builder.vue';
 import { storeToRefs } from 'pinia';
 import { useLfSegmentsStore } from '@/modules/lf/segments/store';
-
-export default {
-  name: 'ReportGridLayout',
-  components: {
-    'app-widget-cube-builder': WidgetCubeBuilder,
-    'app-widget-cube-renderer': WidgetCubeRenderer,
-=======
 import AppWidgetCubeRenderer from '@/modules/widget/components/cube/widget-cube-renderer.vue';
 import AppWidgetCubeBuilder from '@/modules/widget/components/cube/widget-cube-builder.vue';
 import {
@@ -133,7 +123,6 @@
   modelValue: {
     type: Object,
     default: () => {},
->>>>>>> d4a42811
   },
   editable: {
     type: Boolean,
@@ -145,30 +134,9 @@
   },
 });
 
-<<<<<<< HEAD
-  computed: {
-    ...mapGetters({
-      cubejsToken: 'widget/cubejsToken',
-      cubejsApi: 'widget/cubejsApi',
-    }),
-    loadingCube() {
-      return this.cubejsToken === null;
-    },
-    widgets() {
-      return this.model.widgets.reduce((acc, item) => {
-        const itemCopy = { ...item };
-        itemCopy.settings.layout.i = item.id;
-        acc[item.id] = itemCopy;
-        return acc;
-      }, {});
-    },
-    selectedProjectGroup() {
-      const lsSegmentsStore = useLfSegmentsStore();
-
-      return storeToRefs(lsSegmentsStore).selectedProjectGroup.value;
-    },
-  },
-=======
+const lsSegmentsStore = useLfSegmentsStore();
+const { selectedProjectGroup } = storeToRefs(lsSegmentsStore);
+
 const isMoving = ref(false);
 const model = reactive({ ...props.modelValue });
 const layout = reactive({ widgets: [] });
@@ -177,37 +145,12 @@
   action: null,
   model: {},
 });
->>>>>>> d4a42811
 
 const { cubejsToken, cubejsApi } = mapGetters('widget');
 const { getCubeToken } = mapActions('widget');
 const { doUpdate } = mapActions('report');
 
-<<<<<<< HEAD
-  methods: {
-    ...mapActions({
-      getCubeToken: 'widget/getCubeToken',
-    }),
-    handleAddWidgetClick() {
-      this.widgetDrawer = {
-        visible: true,
-        action: 'add',
-        model: JSON.parse(
-          JSON.stringify({
-            title: 'Untitled',
-            type: 'cubejs',
-            reportId: this.modelValue.id
-              ? this.modelValue.id
-              : undefined,
-            segmentId: this.modelValue.segmentId,
-            settings: {},
-          }),
-        ),
-      };
-    },
-=======
 const loadingCube = computed(() => cubejsToken.value === null);
->>>>>>> d4a42811
 
 // Reset widget drawer form
 const resetWidgetDrawerForm = () => {
