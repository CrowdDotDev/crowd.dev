--- conflicted
+++ resolved
@@ -137,14 +137,11 @@
 import WidgetCubeBuilder from '@/modules/widget/components/cube/widget-cube-builder'
 import { WidgetService } from '@/modules/widget/widget-service'
 import { i18n } from '@/i18n'
-<<<<<<< HEAD
 import {
   mapWidget,
   chartOptions
 } from '@/modules/report/report-charts'
-=======
 import ConfirmDialog from '@/shared/confirm-dialog/confirm-dialog.js'
->>>>>>> 8dddf1d6
 
 export default {
   name: 'ReportGridLayout',
