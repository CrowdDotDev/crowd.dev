<template>
  <app-page-wrapper>
    <div class="mb-12">
      <div class="flex items-center justify-between">
        <h4>Reports</h4>
        <el-button
          v-if="!!count"
          class="btn btn--primary btn--md"
          @click="isCreatingReport = true"
        >
          Add report
        </el-button>
      </div>
      <div class="text-xs text-gray-500">
        Build custom widgets, organize them in reports and
        share them publicly
      </div>
    </div>

    <div
      v-if="loading"
      v-loading="loading"
      class="app-page-spinner h-16 !relative !min-h-5"
    />
    <div v-else>
      <!-- Template reports -->
      <div v-if="computedTemplates.length">
        <div
          class="text-gray-900 font-semibold text-base mb-6"
        >
          Default reports
        </div>

        <div class="grid grid-cols-3 gap-5">
          <app-report-template-item
            v-for="template in computedTemplates"
            :key="template.name"
            :template="template"
          />
        </div>

        <el-divider
          v-if="customReportsCount"
          class="!mb-6 !mt-14 border-gray-200"
        />
      </div>

      <!-- Custom Reports -->
      <div v-if="customReportsCount">
        <div
          class="text-gray-900 font-semibold text-base mb-6"
        >
          Custom reports
        </div>
        <app-report-list-table
          @cta-click="isCreatingReport = true"
        />
      </div>
      <app-report-create-dialog
        v-model="isCreatingReport"
      />
    </div>
  </app-page-wrapper>
</template>

<script>
import { mapActions, mapGetters, mapState } from 'vuex';
import ReportListTable from '@/modules/report/components/report-list-table.vue';
import AppReportCreateDialog from '@/modules/report/components/report-create-dialog.vue';
import { ReportPermissions } from '@/modules/report/report-permissions';
import AppReportTemplateItem from '@/modules/report/components/templates/report-template-item.vue';
import { templates } from '@/modules/report/templates/template-reports';

export default {
  name: 'AppReportListPage',

  components: {
    AppReportCreateDialog,
    AppReportTemplateItem,
    'app-report-list-table': ReportListTable,
  },

  data() {
    return {
      isCreatingReport: false,
      templates,
    };
  },

  computed: {
    ...mapState({
      count: (state) => state.report.count,
      loading: (state) => state.report.list.loading,
    }),
    ...mapGetters({
      currentTenant: 'auth/currentTenant',
      currentUser: 'auth/currentUser',
      rows: 'report/rows',
    }),
    hasPermissionToCreate() {
      return new ReportPermissions(
        this.currentTenant,
        this.currentUser,
      ).create;
    },
    computedTemplates() {
      if (this.loading) {
        return [];
      }

      const templateRows = this.rows.filter(
        (r) => r.isTemplate,
      );

      return this.templates.map((t) => {
        const rowTemplate = templateRows.find(
<<<<<<< HEAD
          (r) => r.name === t.nameAsId
        )
=======
          (r) => r.name === t.name,
        );
>>>>>>> b075ab66
        return {
          ...t,
          public: rowTemplate?.public || false,
          id: rowTemplate?.id,
        };
      });
    },
    customReportsCount() {
      return this.count - this.computedTemplates.length;
    },
  },

  created() {
    this.doFetch({
      keepPagination: true,
    });
  },

  async mounted() {
    window.analytics.page('Reports');
  },

  methods: {
    ...mapActions({
      doFetch: 'report/doFetch',
    }),
  },
};
</script>

<style></style><|MERGE_RESOLUTION|>--- conflicted
+++ resolved
@@ -114,13 +114,8 @@
 
       return this.templates.map((t) => {
         const rowTemplate = templateRows.find(
-<<<<<<< HEAD
-          (r) => r.name === t.nameAsId
-        )
-=======
-          (r) => r.name === t.name,
+          (r) => r.name === t.nameAsId,
         );
->>>>>>> b075ab66
         return {
           ...t,
           public: rowTemplate?.public || false,
