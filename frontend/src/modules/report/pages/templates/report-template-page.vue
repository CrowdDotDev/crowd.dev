<template>
  <div
    v-if="loading"
    v-loading="loading"
    class="app-page-spinner"
  />
  <div v-else-if="!error" class="absolute left-0 right-0">
    <div
      ref="header"
      class="w-full bg-gray-50 border-gray-200 pt-4 sticky top-[-20px] z-10"
      :class="{
        'border-b': !isHeaderOnTop,
        shadow: isHeaderOnTop,
      }"
    >
      <div class="max-w-5xl mx-auto px-8 pb-6">
        <router-link
          class="btn-link--sm btn-link--secondary inline-flex items-center mb-3.5"
          :to="{ path: '/reports' }"
        >
          <i
            class="ri-arrow-left-s-line mr-2"
          />Reports
        </router-link>
        <div
          class="flex flex-grow items-center justify-between"
        >
          <h1 class="text-xl font-semibold">
            {{ currentTemplate.name }}
          </h1>
          <div class="flex items-center gap-9">
            <div
              v-if="report.public"
              class="flex items-center gap-2"
            >
              <i
                class="ri-global-line text-base text-green-600"
              />
              <div
                class="text-sm text-green-600 font-medium"
              >
                Public
              </div>
            </div>
            <app-report-share-button
              :id="id"
              v-model="report.public"
            />
          </div>
        </div>
      </div>

      <!-- Filters -->
      <app-report-template-filters
        v-model:platform="platform"
        v-model:team-members="teamMembers"
        :show-platform="currentTemplate.filters.platform"
        :show-team-members="
          currentTemplate.filters.teamMembers
        "
        @open="onPlatformFilterOpen"
        @reset="onPlatformFilterReset"
        @track-filters="onTrackFilters"
      />
    </div>
    <app-page-wrapper size="narrow">
      <div class="w-full mt-8">
        <app-report-member-template
          v-if="
            currentTemplate.nameAsId ===
            MEMBERS_REPORT.nameAsId
          "
          :filters="{
            platform,
            teamMembers,
          }"
        />
        <app-report-product-community-fit-template
          v-if="
            currentTemplate.nameAsId ===
            PRODUCT_COMMUNITY_FIT_REPORT.nameAsId
          "
          :filters="{
            teamMembers
          }"
        />
      </div>
    </app-page-wrapper>
  </div>
</template>

<script setup>
import {
  ref,
  onMounted,
  onUnmounted,
  defineProps,
  computed,
<<<<<<< HEAD
  onBeforeUnmount
} from 'vue'
import AppReportMemberTemplate from './report-member-template.vue'
import AppReportProductCommunityFitTemplate from './report-product-community-fit-template.vue'
import AppReportShareButton from '@/modules/report/components/report-share-button.vue'
import {
  MEMBERS_REPORT,
  PRODUCT_COMMUNITY_FIT_REPORT,
  templates
} from '@/modules/report/templates/template-reports'
import AppReportTemplateFilters from '@/modules/report/components/templates/report-template-filters.vue'
import ActivityPlatformField from '@/modules/activity/activity-platform-field'
import { useStore } from 'vuex'
=======
  onBeforeUnmount,
} from 'vue';
import { useStore } from 'vuex';
import {
  mapGetters,
  mapActions,
} from '@/shared/vuex/vuex.helpers';
import AppReportShareButton from '@/modules/report/components/report-share-button.vue';
import { MEMBERS_REPORT, templates } from '@/modules/report/templates/template-reports';
import AppReportTemplateFilters from '@/modules/report/components/templates/report-template-filters.vue';
import ActivityPlatformField from '@/modules/activity/activity-platform-field';
import AppReportMemberTemplate from './report-member-template.vue';
>>>>>>> b075ab66

const props = defineProps({
  id: {
    type: String,
    default: null,
  },
});

const { doFind } = mapActions('report');

const store = useStore();

const report = ref();
const header = ref();
const wrapper = ref();
const loading = ref();
const error = ref();
const storeUnsubscribe = ref(() => {});
const isHeaderOnTop = ref(false);

const platformField = new ActivityPlatformField(
  'activeOn',
  'Platforms',
  { filterable: true },
).forFilter();

const initialPlatformValue = {
  ...platformField,
  expanded: false,
};

const platform = ref(initialPlatformValue);
const teamMembers = ref(false);

const currentTemplate = computed(() => templates.find((t) => t.name === report.value.name));

<<<<<<< HEAD
const currentTemplate = computed(() =>
  templates.find((t) => t.nameAsId === report.value.name)
)
=======
const { cubejsApi } = mapGetters('widget');
const { getCubeToken } = mapActions('widget');
>>>>>>> b075ab66

const onPageScroll = () => {
  isHeaderOnTop.value = header.value.getBoundingClientRect().top === 0
    && wrapper.value.scrollTop !== 0;
};

const onPlatformFilterOpen = () => {
  platform.value = {
    ...platform.value,
    expanded: true,
  };
};

const onPlatformFilterReset = () => {
  platform.value = initialPlatformValue;
};

const onTrackFilters = () => {
  window.analytics.track('Filter template report', {
    template: currentTemplate.value.name,
    platforms: platform.value.value.map((p) => p.value),
    includeTeamMembers: teamMembers.value,
  });
};

onMounted(async () => {
  storeUnsubscribe.value = store.subscribe((mutation) => {
    if (mutation.type === 'report/FIND_ERROR') {
      error.value = true;
    }
  });

  loading.value = true;
  report.value = await doFind(props.id);
  loading.value = false;

  if (cubejsApi.value === null) {
    await getCubeToken();
  }

  wrapper.value = document.querySelector(
    '#main-page-wrapper',
  );

  wrapper.value?.addEventListener('scroll', onPageScroll);
});

onBeforeUnmount(() => {
  storeUnsubscribe.value();
});

onUnmounted(() => {
<<<<<<< HEAD
  wrapper.value?.removeEventListener('scroll', onPageScroll)
})

const onPageScroll = () => {
  isHeaderOnTop.value =
    header.value.getBoundingClientRect().top === 0 &&
    wrapper.value.scrollTop !== 0
}

const onPlatformFilterOpen = () => {
  platform.value = {
    ...platform.value,
    expanded: true
  }
}

const onPlatformFilterReset = () => {
  platform.value = initialPlatformValue
}

const onTrackFilters = () => {
  window.analytics.track('Filter template report', {
    template: currentTemplate.value.nameAsId,
    platforms: platform.value.value.map((p) => p.value),
    includeTeamMembers: teamMembers.value
  })
}
=======
  wrapper.value?.removeEventListener('scroll', onPageScroll);
});
>>>>>>> b075ab66
</script><|MERGE_RESOLUTION|>--- conflicted
+++ resolved
@@ -67,8 +67,8 @@
       <div class="w-full mt-8">
         <app-report-member-template
           v-if="
-            currentTemplate.nameAsId ===
-            MEMBERS_REPORT.nameAsId
+            currentTemplate.nameAsId
+              === MEMBERS_REPORT.nameAsId
           "
           :filters="{
             platform,
@@ -77,11 +77,11 @@
         />
         <app-report-product-community-fit-template
           v-if="
-            currentTemplate.nameAsId ===
-            PRODUCT_COMMUNITY_FIT_REPORT.nameAsId
+            currentTemplate.nameAsId
+              === PRODUCT_COMMUNITY_FIT_REPORT.nameAsId
           "
           :filters="{
-            teamMembers
+            teamMembers,
           }"
         />
       </div>
@@ -96,34 +96,20 @@
   onUnmounted,
   defineProps,
   computed,
-<<<<<<< HEAD
-  onBeforeUnmount
-} from 'vue'
-import AppReportMemberTemplate from './report-member-template.vue'
-import AppReportProductCommunityFitTemplate from './report-product-community-fit-template.vue'
-import AppReportShareButton from '@/modules/report/components/report-share-button.vue'
+  onBeforeUnmount,
+} from 'vue';
+import { useStore } from 'vuex';
+import AppReportShareButton from '@/modules/report/components/report-share-button.vue';
 import {
   MEMBERS_REPORT,
   PRODUCT_COMMUNITY_FIT_REPORT,
-  templates
-} from '@/modules/report/templates/template-reports'
-import AppReportTemplateFilters from '@/modules/report/components/templates/report-template-filters.vue'
-import ActivityPlatformField from '@/modules/activity/activity-platform-field'
-import { useStore } from 'vuex'
-=======
-  onBeforeUnmount,
-} from 'vue';
-import { useStore } from 'vuex';
-import {
-  mapGetters,
-  mapActions,
-} from '@/shared/vuex/vuex.helpers';
-import AppReportShareButton from '@/modules/report/components/report-share-button.vue';
-import { MEMBERS_REPORT, templates } from '@/modules/report/templates/template-reports';
+  templates,
+} from '@/modules/report/templates/template-reports';
 import AppReportTemplateFilters from '@/modules/report/components/templates/report-template-filters.vue';
 import ActivityPlatformField from '@/modules/activity/activity-platform-field';
+import { mapActions, mapGetters } from '@/shared/vuex/vuex.helpers';
 import AppReportMemberTemplate from './report-member-template.vue';
->>>>>>> b075ab66
+import AppReportProductCommunityFitTemplate from './report-product-community-fit-template.vue';
 
 const props = defineProps({
   id: {
@@ -158,16 +144,10 @@
 const platform = ref(initialPlatformValue);
 const teamMembers = ref(false);
 
-const currentTemplate = computed(() => templates.find((t) => t.name === report.value.name));
-
-<<<<<<< HEAD
-const currentTemplate = computed(() =>
-  templates.find((t) => t.nameAsId === report.value.name)
-)
-=======
+const currentTemplate = computed(() => templates.find((t) => t.nameAsId === report.value.name));
+
 const { cubejsApi } = mapGetters('widget');
 const { getCubeToken } = mapActions('widget');
->>>>>>> b075ab66
 
 const onPageScroll = () => {
   isHeaderOnTop.value = header.value.getBoundingClientRect().top === 0
@@ -187,7 +167,7 @@
 
 const onTrackFilters = () => {
   window.analytics.track('Filter template report', {
-    template: currentTemplate.value.name,
+    template: currentTemplate.value.nameAsId,
     platforms: platform.value.value.map((p) => p.value),
     includeTeamMembers: teamMembers.value,
   });
@@ -220,36 +200,6 @@
 });
 
 onUnmounted(() => {
-<<<<<<< HEAD
-  wrapper.value?.removeEventListener('scroll', onPageScroll)
-})
-
-const onPageScroll = () => {
-  isHeaderOnTop.value =
-    header.value.getBoundingClientRect().top === 0 &&
-    wrapper.value.scrollTop !== 0
-}
-
-const onPlatformFilterOpen = () => {
-  platform.value = {
-    ...platform.value,
-    expanded: true
-  }
-}
-
-const onPlatformFilterReset = () => {
-  platform.value = initialPlatformValue
-}
-
-const onTrackFilters = () => {
-  window.analytics.track('Filter template report', {
-    template: currentTemplate.value.nameAsId,
-    platforms: platform.value.value.map((p) => p.value),
-    includeTeamMembers: teamMembers.value
-  })
-}
-=======
   wrapper.value?.removeEventListener('scroll', onPageScroll);
 });
->>>>>>> b075ab66
 </script>