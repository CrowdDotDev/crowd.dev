<template>
  <div ref="wrapper" class="report-view-page overflow-auto">
    <div
      v-if="computedLoading"
      v-loading="computedLoading"
      class="app-page-spinner"
    ></div>
    <div v-else>
      <div
<<<<<<< HEAD
        class="mb-4 flex items-center flex-shrink-0 sticky top-0 inset-x-0 z-10 bg-white shadow-sm"
=======
        ref="header"
        class="mb-4 items-center flex-shrink-0 sticky top-0 inset-x-0 z-10 bg-gray-50"
        :class="{
          'border-b': !isHeaderOnTop,
          shadow: isHeaderOnTop
        }"
>>>>>>> b388066a
      >
        <div
          class="max-w-5xl flex flex-grow mx-auto items-center justify-between px-6 lg:px-8"
        >
          <div class="mb-6 mt-4">
            <div
              v-if="currentTenant.name"
              class="font-medium text-brand-500 text-sm mb-2"
            >
              {{ currentTenant.name }}
            </div>
            <h1 class="text-lg font-semibold">
              {{ report.name }}
            </h1>
          </div>

          <div
            v-if="!tenantId && !report.isTemplate"
            class="flex items-center"
          >
            <span
              class="badge mr-4"
              :class="report.public ? 'badge--green' : ''"
              >{{
                report.public ? 'Public' : 'Private'
              }}</span
            >
            <router-link
              class="btn btn--transparent btn--sm"
              :to="{ name: 'reportEdit', params: { id } }"
              ><i class="ri-pencil-line mr-2"></i
              >Edit</router-link
            >
          </div>
        </div>

        <!-- Filters -->
        <app-report-template-filters
          v-if="report.isTemplate"
          v-model:platform="platform"
          v-model:team-members="teamMembers"
          :show-platform="currentTemplate.filters?.platform"
          :show-team-members="
            currentTemplate.filters?.teamMembers
          "
          @open="onPlatformFilterOpen"
          @reset="onPlatformFilterReset"
          @track-filters="onTrackFilters"
        />
      </div>
      <!-- Template report -->
      <app-page-wrapper
        v-if="report.isTemplate"
        size="narrow"
      >
        <div class="w-full mt-8">
          <app-report-member-template
            v-if="
              currentTemplate.name === MEMBERS_REPORT.name
            "
            :is-public-view="true"
            :filters="{
              platform,
              teamMembers
            }"
          />
        </div>
      </app-page-wrapper>
      <!-- Custom Report -->
      <div v-else class="max-w-5xl flex flex-grow mx-auto">
        <app-report-grid-layout
          v-model="report"
          :is-public-view="true"
          class="-mx-4 pt-20 pb-24"
        ></app-report-grid-layout>
      </div>
      <div
        v-if="tenantId"
        class="w-full text-gray-400 text-xs flex items-center leading-none"
      >
        <div
          class="max-w-5xl flex flex-grow mx-auto items-center justify-between px-6 lg:px-8 mb-8"
        >
          <div class="flex items-center">
            <a
              href="https://www.crowd.dev/privacy-policy"
              class="text-gray-400 hover:text-brand-500"
              target="_blank"
              >Privacy Policy</a
            >
            <span class="mx-1"> · </span>
            <a
              href="https://www.crowd.dev/terms-of-use"
              class="text-gray-400 hover:text-brand-500"
              target="_blank"
            >
              Terms of Use
            </a>
            <span class="mx-1"> · </span>
            <a
              href="https://www.crowd.dev/imprint"
              class="text-gray-400 hover:text-brand-500 mr-8"
              target="_blank"
            >
              Imprint
            </a>
          </div>
          <div>
            © Crowd&nbsp;Technologies GmbH
            {{ new Date().getFullYear() }}. All rights
            reserved.
          </div>
        </div>
      </div>
      <div
        class="fixed right-6 flex items-center gap-2 bg-black rounded-full px-3 h-8 bottom-btn"
      >
        <div class="text-gray-300 text-2xs">Powered by</div>
        <a href="https://www.crowd.dev/" target="_blank">
          <img
            src="/images/logo/crowd-white.svg"
            class="block h-3.5 mb-1"
            alt="logo crowd.dev"
          />
        </a>
      </div>
    </div>
  </div>
</template>

<script>
import { mapState, mapGetters, mapActions } from 'vuex'
import ReportGridLayout from '@/modules/report/components/report-grid-layout.vue'
import AppReportMemberTemplate from '@/modules/report/pages/templates/report-member-template.vue'
import AuthCurrentTenant from '@/modules/auth/auth-current-tenant'
import { TenantService } from '@/modules/tenant/tenant-service'
import AppReportTemplateFilters from '@/modules/report/components/templates/report-template-filters.vue'
import ActivityPlatformField from '@/modules/activity/activity-platform-field'
import { templates } from '@/modules/report/templates/template-reports'
import { MEMBERS_REPORT } from '@/modules/report/templates/template-reports'

const platformField = new ActivityPlatformField(
  'activeOn',
  'Platforms',
  { filterable: true }
).forFilter()

const initialPlatformValue = {
  ...platformField,
  expanded: false
}

export default {
  name: 'AppReportViewPage',

  components: {
    'app-report-grid-layout': ReportGridLayout,
    AppReportMemberTemplate,
    AppReportTemplateFilters
  },

  props: {
    id: {
      type: String,
      default: null
    },
    tenantId: {
      type: String,
      default: null
    }
  },

  data() {
    return {
      loading: false,
      currentTenant: null,
      platform: initialPlatformValue,
      teamMembers: false,
      isHeaderOnTop: false,
      templates,
      MEMBERS_REPORT
    }
  },

  computed: {
    ...mapState({
      reportLoading: 'report/loading'
    }),
    ...mapGetters({
      reportFind: 'report/find'
    }),
    report() {
      return this.reportFind(this.id)
    },
    computedLoading() {
      return this.reportLoading || this.loading
    },
    currentTemplate() {
      return this.templates.find(
        (t) => t.name === this.report.name
      )
    }
  },

  mounted() {
    if (this.$refs.wrapper) {
      this.$refs.wrapper.addEventListener(
        'scroll',
        this.onPageScroll
      )
    }
  },

  unmounted() {
    this.$refs.wrapper?.removeEventListener(
      'scroll',
      this.onPageScroll
    )
  },

  async created() {
    this.loading = true
    if (this.tenantId) {
      await AuthCurrentTenant.set({ id: this.tenantId })
      await this.doFindPublic({
        id: this.id,
        tenantId: this.tenantId
      })
      this.currentTenant = await TenantService.find(
        this.tenantId
      )
    } else {
      await this.doFind(this.id)
    }
    this.loading = false
  },

  methods: {
    ...mapActions({
      doFind: 'report/doFind',
      doFindPublic: 'report/doFindPublic'
    }),
    onPlatformFilterOpen() {
      this.platform = {
        ...this.platform,
        expanded: true
      }
    },
    onPlatformFilterReset() {
      this.platform = initialPlatformValue
    },
    onTrackFilters() {
      window.analytics.track('Filter template report', {
        template: this.currentTemplate.name,
        public: true,
        platforms: this.platform.value.map((p) => p.value),
        includeTeamMembers: this.teamMembers
      })
    },
    onPageScroll() {
      this.isHeaderOnTop =
        this.$refs.header?.getBoundingClientRect().top ===
          0 && this.$refs.wrapper?.scrollTop !== 0
    }
  }
}
</script>

<style lang="scss">
.report-view-page {
  @apply relative h-screen;
}

@media (max-width: 1362px) {
  .bottom-btn {
    @apply bottom-16;
  }
}

@media (min-width: 1362px) {
  .bottom-btn {
    @apply bottom-6;
  }
}
</style><|MERGE_RESOLUTION|>--- conflicted
+++ resolved
@@ -7,16 +7,12 @@
     ></div>
     <div v-else>
       <div
-<<<<<<< HEAD
-        class="mb-4 flex items-center flex-shrink-0 sticky top-0 inset-x-0 z-10 bg-white shadow-sm"
-=======
         ref="header"
-        class="mb-4 items-center flex-shrink-0 sticky top-0 inset-x-0 z-10 bg-gray-50"
+        class="mb-4 sticky top-0 inset-x-0 z-10 bg-white"
         :class="{
           'border-b': !isHeaderOnTop,
           shadow: isHeaderOnTop
         }"
->>>>>>> b388066a
       >
         <div
           class="max-w-5xl flex flex-grow mx-auto items-center justify-between px-6 lg:px-8"
