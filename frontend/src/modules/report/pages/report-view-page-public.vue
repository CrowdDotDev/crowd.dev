--- conflicted
+++ resolved
@@ -74,8 +74,8 @@
         <div class="w-full mt-8">
           <app-report-member-template
             v-if="
-              currentTemplate.nameAsId ===
-              MEMBERS_REPORT.nameAsId
+              currentTemplate.nameAsId
+                === MEMBERS_REPORT.nameAsId
             "
             :is-public-view="true"
             :filters="{
@@ -85,12 +85,12 @@
           />
           <app-report-product-community-fit-template
             v-if="
-              currentTemplate.nameAsId ===
-              PRODUCT_COMMUNITY_FIT_REPORT.nameAsId
+              currentTemplate.nameAsId
+                === PRODUCT_COMMUNITY_FIT_REPORT.nameAsId
             "
             :is-public-view="true"
             :filters="{
-              teamMembers
+              teamMembers,
             }"
           />
         </div>
@@ -162,20 +162,6 @@
 </template>
 
 <script>
-<<<<<<< HEAD
-import { mapState, mapGetters, mapActions } from 'vuex'
-import ReportGridLayout from '@/modules/report/components/report-grid-layout.vue'
-import AppReportMemberTemplate from '@/modules/report/pages/templates/report-member-template.vue'
-import AuthCurrentTenant from '@/modules/auth/auth-current-tenant'
-import { TenantService } from '@/modules/tenant/tenant-service'
-import AppReportTemplateFilters from '@/modules/report/components/templates/report-template-filters.vue'
-import ActivityPlatformField from '@/modules/activity/activity-platform-field'
-import {
-  MEMBERS_REPORT,
-  PRODUCT_COMMUNITY_FIT_REPORT,
-  templates
-} from '@/modules/report/templates/template-reports'
-=======
 import { mapState, mapGetters, mapActions } from 'vuex';
 import ReportGridLayout from '@/modules/report/components/report-grid-layout.vue';
 import AppReportMemberTemplate from '@/modules/report/pages/templates/report-member-template.vue';
@@ -183,8 +169,11 @@
 import { TenantService } from '@/modules/tenant/tenant-service';
 import AppReportTemplateFilters from '@/modules/report/components/templates/report-template-filters.vue';
 import ActivityPlatformField from '@/modules/activity/activity-platform-field';
-import { templates, MEMBERS_REPORT } from '@/modules/report/templates/template-reports';
->>>>>>> b075ab66
+import {
+  MEMBERS_REPORT,
+  PRODUCT_COMMUNITY_FIT_REPORT,
+  templates,
+} from '@/modules/report/templates/template-reports';
 
 const platformField = new ActivityPlatformField(
   'activeOn',
@@ -226,12 +215,8 @@
       isHeaderOnTop: false,
       templates,
       MEMBERS_REPORT,
-<<<<<<< HEAD
-      PRODUCT_COMMUNITY_FIT_REPORT
-    }
-=======
+      PRODUCT_COMMUNITY_FIT_REPORT,
     };
->>>>>>> b075ab66
   },
 
   computed: {
@@ -249,15 +234,9 @@
     },
     currentTemplate() {
       return this.templates.find(
-<<<<<<< HEAD
-        (t) => t.nameAsId === this.report.name
-      )
-    }
-=======
-        (t) => t.name === this.report.name,
+        (t) => t.nameAsId === this.report.name,
       );
     },
->>>>>>> b075ab66
   },
 
   mounted() {
