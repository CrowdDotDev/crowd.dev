--- conflicted
+++ resolved
@@ -105,13 +105,6 @@
     return response.data;
   }
 
-<<<<<<< HEAD
-  static async listAutocomplete({
-    query,
-    limit,
-    segments,
-  }) {
-=======
   static async listOrganizations(
     body,
   ) {
@@ -131,8 +124,11 @@
     return response.data;
   }
 
-  static async listAutocomplete(query, limit) {
->>>>>>> 5965e955
+  static async listAutocomplete({
+    query,
+    limit,
+    segments,
+  }) {
     const params = {
       query,
       limit,
