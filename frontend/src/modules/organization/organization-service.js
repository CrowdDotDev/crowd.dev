--- conflicted
+++ resolved
@@ -124,15 +124,11 @@
     return response.data;
   }
 
-<<<<<<< HEAD
-  static async listAutocomplete(query, limit) {
-=======
   static async listAutocomplete({
     query,
     limit,
     segments,
   }) {
->>>>>>> de4b3975
     const params = {
       query,
       limit,
