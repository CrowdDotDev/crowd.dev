--- conflicted
+++ resolved
@@ -34,9 +34,6 @@
     return response.data;
   }
 
-<<<<<<< HEAD
-  static async create(data, segments) {
-=======
   static async mergeOrganizations(organizationToKeepId, organizationToMergeId) {
     const tenantId = AuthCurrentTenant.get();
 
@@ -63,8 +60,7 @@
     return response.data;
   }
 
-  static async create(data) {
->>>>>>> 21f43528
+  static async create(data, segments) {
     const tenantId = AuthCurrentTenant.get();
 
     const response = await authAxios.post(
