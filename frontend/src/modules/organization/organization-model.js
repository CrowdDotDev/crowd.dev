import { i18n, init as i18nInit } from '@/i18n';
import { GenericModel } from '@/shared/model/generic-model';
import DateTimeField from '@/shared/fields/date-time-field';
import StringField from '@/shared/fields/string-field';
import OrganizationMemberCountField from '@/modules/organization/organization-member-count-field';
import SearchField from '@/shared/fields/search-field';
import JsonField from '@/shared/fields/json-field';
import StringArrayField from '@/shared/fields/string-array-field';
import IntegerField from '@/shared/fields/integer-field';
import BooleanField from '@/shared/fields/boolean-field';
import OrganizationHeadcountField from './organization-headcount-field';
import OrganizationEmployeesField from './organization-employees-field';
import OrganizationTypeField from './organization-type-field';
import OrganizationPlatformField from './organization-platform-field';

function label(name) {
  return i18n(`entities.organization.fields.${name}`);
}

i18nInit();

const fields = {
<<<<<<< HEAD
  id: new StringField('id', label('id')),
=======
  id: new IdField('id', label('id')),
  name: new StringField('name', label('name'), {
    required: true,
  }),
>>>>>>> 8b2f03f2
  displayName: new StringField('displayName', label('name'), {
    required: true,
  }),
  description: new StringField(
    'description',
    label('description'),
  ),
  website: new StringField('website', label('website')),
  location: new StringField('location', label('location'), { filterable: true }),
  createdAt: new DateTimeField(
    'createdAt',
    label('createdAt'),
  ),
  updatedAt: new DateTimeField(
    'updatedAt',
    label('updatedAt'),
  ),
  members: new OrganizationMemberCountField(
    'memberCount',
    '# of members',
    { filterable: true },
  ),
  employees: new OrganizationEmployeesField(
    'employees',
    '# of employees',
  ),
  activityCount: new IntegerField(
    'activityCount',
    '# of activities',
    {
      filterable: true,
    },
  ),
  lastActive: new DateTimeField(
    'lastActive',
    'Last activity date',
    {
      filterable: true,
    },
  ),
  revenueRange: new JsonField(
    'revenueRange',
    label('revenueRange'),
  ),
  joinedAt: new DateTimeField('joinedAt', 'Joined date', {
    filterable: true,
  }),
  activeOn: new OrganizationPlatformField(
    'activeOn',
    'Active on',
    { filterable: true },
  ),
  github: new JsonField('github', label('github')),
  twitter: new JsonField('twitter', label('twitter')),
  linkedin: new JsonField('linkedin', label('linkedin')),
  crunchbase: new JsonField(
    'crunchbase',
    label('crunchbase'),
  ),
  emails: new StringArrayField('emails', 'E-mail address'),
  phoneNumbers: new StringArrayField(
    'phoneNumbers',
    'Phone number',
  ),

  search: new SearchField('search', label('search'), {
    fields: ['name'],
  }),
  headline: new StringField('headline', 'Headline', { filterable: true }),
  size: new OrganizationHeadcountField('size', 'Headcount', { filterable: true }),
  industry: new StringField('industry', 'Industry', { filterable: true }),
  founded: new IntegerField('founded', 'Founded', { filterable: true }),
  type: new OrganizationTypeField('organizationType', 'Type', { filterable: true }),
  profiles: new StringArrayField('profiles', 'Profiles'),
  lastEnrichedAt: new BooleanField('lastEnrichedAt', 'Enriched organization', {
    filterable: true,
  }),
};

export class OrganizationModel extends GenericModel {
  static get fields() {
    return fields;
  }
}<|MERGE_RESOLUTION|>--- conflicted
+++ resolved
@@ -20,14 +20,10 @@
 i18nInit();
 
 const fields = {
-<<<<<<< HEAD
   id: new StringField('id', label('id')),
-=======
-  id: new IdField('id', label('id')),
   name: new StringField('name', label('name'), {
     required: true,
   }),
->>>>>>> 8b2f03f2
   displayName: new StringField('displayName', label('name'), {
     required: true,
   }),
