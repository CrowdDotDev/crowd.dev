<template>
  <div>
    <div
      v-for="attribute in visibleAttributes"
      :key="attribute.name"
      class="last:border-0"
      :class="{
        'py-3 border-b border-gray-200': organization[attribute.name],
      }"
    >
      <div v-if="organization[attribute.name]">
        <div
          class="text-gray-400 font-medium text-2xs"
        >
          {{ attribute.label }}
        </div>

        <div class="mt-1 text-gray-900 text-xs">
          <span v-if="attribute.type === attributesTypes.date">
            {{
              formatDate({
                timestamp: organization[attribute.name],
                subtractDays: null,
                subtractMonths: null,
                format: 'D MMMM, YYYY',
              })
            }}
          </span>
<<<<<<< HEAD
          <div v-else-if="attribute.type === attributesTypes.multiSelect" class="flex flex-wrap gap-1">
            <app-tags
              :tags="organization[attribute.name]"
              :interactive="attribute.isUrl"
              :collapse-tags="true"
              :collapse-tags-tooltip="true"
              :tag-tooltip-content="true"
            >
              <template v-if="attribute.isUrl" #tagTooltipContent>
                <span>Open profile
                  <i
                    class="ri-external-link-line text-gray-400"
                  /></span>
              </template>
            </app-tags>
          </div>
=======
>>>>>>> 1eda240d
          <span v-else>
            {{ attribute.type === attributesTypes.string ? toSentenceCase(organization[attribute.name]) : organization[attribute.name] }}
          </span>
        </div>
      </div>
    </div>
  </div>
</template>

<script setup>
import { computed, defineProps } from 'vue';
import enrichmentAttributes, { attributesTypes } from '@/modules/organization/config/organization-enrichment-attributes';
import { formatDate } from '@/utils/date';
import { toSentenceCase } from '@/utils/string';

const props = defineProps({
  organization: {
    type: Object,
    default: () => {},
  },
});

const visibleAttributes = computed(() => enrichmentAttributes.filter((a) => props.organization[a.name] && a.showInAttributes));
</script><|MERGE_RESOLUTION|>--- conflicted
+++ resolved
@@ -26,25 +26,6 @@
               })
             }}
           </span>
-<<<<<<< HEAD
-          <div v-else-if="attribute.type === attributesTypes.multiSelect" class="flex flex-wrap gap-1">
-            <app-tags
-              :tags="organization[attribute.name]"
-              :interactive="attribute.isUrl"
-              :collapse-tags="true"
-              :collapse-tags-tooltip="true"
-              :tag-tooltip-content="true"
-            >
-              <template v-if="attribute.isUrl" #tagTooltipContent>
-                <span>Open profile
-                  <i
-                    class="ri-external-link-line text-gray-400"
-                  /></span>
-              </template>
-            </app-tags>
-          </div>
-=======
->>>>>>> 1eda240d
           <span v-else>
             {{ attribute.type === attributesTypes.string ? toSentenceCase(organization[attribute.name]) : organization[attribute.name] }}
           </span>
