--- conflicted
+++ resolved
@@ -10,11 +10,7 @@
       <p
         class="text-sm leading-5 text-center italic text-gray-400 pl-6"
       >
-<<<<<<< HEAD
-        No members are currently working in this config.
-=======
         No contacts are currently working in this organization.
->>>>>>> b91a56c7
       </p>
     </div>
     <div v-else>
