--- conflicted
+++ resolved
@@ -20,12 +20,8 @@
             <div class="flex gap-3 items-center">
               <app-platform :show-tooltip="true" :platform="identity.platform" custom-platform-icon-class="ri-community-fill" />
               <span class="text-gray-900 text-xs">
-<<<<<<< HEAD
-                {{ getPlatformDetails(identity.platform)?.config.handle(identity)
-=======
                 {{ getPlatformDetails(identity.platform)?.organization.handle(identity)
                   ?? identity.name
->>>>>>> 19997445
                   ?? getPlatformDetails(identity.platform)?.name
                   ?? identity.platform }}</span>
             </div>
