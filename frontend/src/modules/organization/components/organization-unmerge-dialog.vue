<template>
  <app-dialog
    v-if="isModalOpen"
    v-model="isModalOpen"
    title="Unmerge identity"
    size="2extra-large"
    custom-class="p-0 !mt-5"
  >
    <template #header>
      <h3 class="text-lg font-semibold">
        Unmerge identity
      </h3>
    </template>
    <template #headerActions>
      <div class="flex justify-end -my-1">
        <el-button class="btn btn--bordered btn--md mr-4" @click="emit('update:modelValue', null)">
          Cancel
        </el-button>
        <el-button
          class="btn btn--primary btn--md"
          :disabled="!selectedIdentity || !preview"
          :loading="unmerging"
          @click="unmerge()"
        >
          Unmerge identity
        </el-button>
      </div>
    </template>
    <template #content>
      <div class="p-6 relative border-t">
        <div class="flex -mx-3">
          <div class="w-1/2 px-3">
            <!-- Loading preview -->
            <app-organization-merge-suggestions-details
              v-if="!preview && props.modelValue"
              :organization="props.modelValue"
              :is-primary="true"
            >
              <template #header>
                <div class="h-13 flex justify-between items-start">
                  <div
                    class="bg-primary-500 rounded-full py-0.5 px-2 text-white inline-block text-xs leading-5 font-medium"
                  >
                    Current organization
                  </div>
                </div>
              </template>
            </app-organization-merge-suggestions-details>
            <app-organization-merge-suggestions-details
              v-else-if="preview"
              :organization="preview.primary"
              :compare-organization="preview.secondary"
              :is-primary="true"
              :is-preview="true"
            >
              <template #header>
                <div class="h-13 flex justify-between items-start">
                  <div
                    class="bg-primary-500 rounded-full py-0.5 px-2 text-white inline-block text-xs leading-5 font-medium"
                  >
                    Updated organization
                  </div>
                </div>
              </template>
            </app-organization-merge-suggestions-details>
          </div>
          <div class="w-1/2 px-3">
            <!-- Loading preview -->
            <div v-if="fetchingPreview" class="flex items-center justify-center pt-40 w-full">
              <lf-spinner />
            </div>
            <!-- Unmerge preview -->
            <div v-else-if="preview">
              <app-organization-merge-suggestions-details
                :organization="preview.secondary"
                :compare-organization="preview.primary"
                :is-preview="true"
              >
                <template #header>
                  <div class="h-13">
                    <div class="flex justify-between items-start">
                      <div
                        class="bg-gray-100 rounded-full py-0.5 px-2 text-gray-600 inline-block text-xs leading-5 font-medium"
                      >
                        <i class="ri-link-unlink-m mr-1" />Unmerged organization
                      </div>
                      <el-dropdown
                        placement="bottom-end"
                        trigger="click"
                      >
                        <button
                          class="btn btn--link !text-primary-500"
                          type="button"
                          @click.stop
                        >
                          Change identity
                        </button>
                        <template #dropdown>
                          <template
                            v-for="i of identities"
<<<<<<< HEAD
                            :key="`${i.platform}:${i.value}:${i.type}`"
                          >
                            <el-dropdown-item
                              v-if="`${i.platform}:${i.value}:${i.type}` !== selectedIdentity"
                              :value="`${i.platform}:${i.value}:${i.type}`"
                              :label="i.value"
                              @click="fetchPreview(`${i.platform}:${i.value}:${i.type}`)"
=======
                            :key="i.id"
                          >
                            <el-dropdown-item
                              v-if="i.id !== selectedIdentity.id"
                              :value="i"
                              :label="i.displayValue"
                              @click="fetchPreview(i)"
>>>>>>> 286be8c9
                            >
                              <i v-if="i.type === 'email'" class="text-gray-900 text-lg leading-5 mr-2 ri-mail-line" />
                              <i
                                v-else-if="['primary-domain', 'alternative-domain', 'affiliated-profile'].includes(i.type)"
                                class="text-gray-900 text-lg leading-5 mr-2 ri-window-line"
                              />
                              <img
                                v-else-if="platformDetails(i.platform)"
                                class="h-5 w-5 mr-2"
                                :alt="platformDetails(i.platform)?.value"
                                :src="platformDetails(i.platform)?.image"
                              />
<<<<<<< HEAD
                              <lf-icon
                                v-else
                                name="fingerprint-fill"
                                :size="20"
                                class="text-gray-600 mr-2"
                              />
                              <span>{{ i.value }}</span>
=======
                              <span>{{ i.displayValue }}</span>
>>>>>>> 286be8c9
                            </el-dropdown-item>
                          </template>
                        </template>
                      </el-dropdown>
                    </div>
                  </div>
                </template>
              </app-organization-merge-suggestions-details>
            </div>
            <!-- Identity selection -->
            <div v-else class="pt-14">
              <div class="flex justify-center pb-5">
                <div class="ri-fingerprint-line text-5xl text-gray-200" />
              </div>
              <p class="text-center text-xs leading-5 text-gray-500">
                Select the organization identity you want to unmerge
              </p>
              <div class="pt-4">
                <el-select
                  placeholder="Select identity"
                  class="w-full"
                  value-key="id"
                  @update:model-value="fetchPreview($event)"
                >
                  <el-option
                    v-for="i of identities"
<<<<<<< HEAD
                    :key="`${i.platform}:${i.value}:${i.type}`"
                    :value="`${i.platform}:${i.value}:${i.type}`"
                    :label="i.value"
=======
                    :key="i.id"
                    :value="i"
                    :label="i.displayValue"
>>>>>>> 286be8c9
                  >
                    <i v-if="i.type === 'email'" class="text-gray-900 text-lg leading-5 mr-2 ri-mail-line" />
                    <i
                      v-else-if="['primary-domain', 'alternative-domain', 'affiliated-profile'].includes(i.type)"
                      class="text-gray-900 text-lg leading-5 mr-2 ri-window-line"
                    />
                    <img
                      v-else-if="platformDetails(i.platform)"
                      class="h-5 w-5 mr-2"
                      :alt="platformDetails(i.platform)?.value"
                      :src="platformDetails(i.platform)?.image"
                    />
<<<<<<< HEAD
                    <lf-icon
                      v-else
                      name="fingerprint-fill"
                      :size="20"
                      class="text-gray-600 mr-2"
                    />
                    {{ i.value }}
=======
                    {{ i.displayValue }}
>>>>>>> 286be8c9
                  </el-option>
                </el-select>
              </div>
            </div>
          </div>
        </div>
      </div>
    </template>
  </app-dialog>
</template>

<script setup>
import { computed, onMounted, ref } from 'vue';
import Message from '@/shared/message/message';
import AppDialog from '@/shared/dialog/dialog.vue';
import LfSpinner from '@/ui-kit/spinner/Spinner.vue';
import { CrowdIntegrations } from '@/integrations/integrations-config';
import { OrganizationService } from '@/modules/organization/organization-service';
import AppOrganizationMergeSuggestionsDetails
  from '@/modules/organization/components/suggestions/organization-merge-suggestions-details.vue';
import useProductTracking from '@/shared/modules/monitoring/useProductTracking';
import { EventType, FeatureEventKey } from '@/shared/modules/monitoring/types/event';
<<<<<<< HEAD
import LfIcon from '@/ui-kit/icon/Icon.vue';
=======
import { Platform } from '@/shared/modules/platform/types/Platform';
>>>>>>> 286be8c9

const props = defineProps({
  modelValue: {
    type: Object,
    required: true,
  },
  selectedIdentity: {
    type: Object,
    required: false,
    default: () => null,
  },
});

const emit = defineEmits(['update:modelValue']);

const { trackEvent } = useProductTracking();

const unmerging = ref(false);
const fetchingPreview = ref(false);
const preview = ref(null);
const selectedIdentity = ref(null);

const parseIdentityValues = (identity) => {
  const splittedIdentity = identity.value?.split(':');

  if (identity.platform === Platform.LINKEDIN && splittedIdentity.length === 2) {
    return {
      ...identity,
      id: `${identity.platform}:${identity.value}:${identity.type}:${identity.verified}`,
      value: identity.value,
      displayValue: splittedIdentity[1],
    };
  }

  return {
    ...identity,
    id: `${identity.platform}:${identity.value}:${identity.type}:${identity.verified}`,
    displayValue: identity.value,
  };
};

const isModalOpen = computed({
  get() {
    return props.modelValue !== null;
  },
  set() {
    emit('update:modelValue', null);
    fetchingPreview.value = false;
    selectedIdentity.value = null;
    preview.value = null;
  },
});

const identityOrder = [
  'username',
  'primary-domain',
  'alternative-domain',
  'affiliated-profile',
  'email',
];

const identities = computed(() => {
  if (!props.modelValue?.identities) {
    return [];
  }
<<<<<<< HEAD
  return (props.modelValue.identities || [])
    .sort((a, b) => {
      const aIndex = identityOrder.indexOf(a.type);
      const bIndex = identityOrder.indexOf(b.type);
      const aOrder = aIndex !== -1 ? aIndex : identityOrder.length;
      const bOrder = bIndex !== -1 ? bIndex : identityOrder.length;
      return aOrder - bOrder;
    });
=======

  return props.modelValue.identities.map((i) => parseIdentityValues(i));
>>>>>>> 286be8c9
});

const platformDetails = (platform) => CrowdIntegrations.getConfig(platform);

const fetchPreview = (identity) => {
  if (fetchingPreview.value) {
    return;
  }

  selectedIdentity.value = identity;
  fetchingPreview.value = true;

<<<<<<< HEAD
  const [platform, value, type] = identity.split(':');
  const foundIdentity = identities.value.find((i) => i.platform === platform && i.value === value && i.type === type);
  OrganizationService.unmergePreview(props.modelValue?.id, foundIdentity)
=======
  const {
    platform, value, type, verified,
  } = identity;
  OrganizationService.unmergePreview(props.modelValue?.id, platform, value, type, verified)
>>>>>>> 286be8c9
    .then((res) => {
      preview.value = res;
    })
    .catch(() => {
      Message.error('There was an error fetching unmerge preview');
    })
    .finally(() => {
      fetchingPreview.value = false;
    });
};

const unmerge = () => {
  if (unmerging.value) {
    return;
  }

  trackEvent({
    key: FeatureEventKey.UNMERGE_ORGANIZATION_IDENTITY,
    type: EventType.FEATURE,
    properties: {
      identity: selectedIdentity.value,
    },
  });

  unmerging.value = true;

  OrganizationService.unmerge(props.modelValue?.id, preview.value)
    .then(() => {
      Message.info(
        'We’re syncing all activities of the unmerged organization. We will let you know once the process is completed.',
        {
          title: 'Organizations unmerging in progress',
        },
      );
      emit('update:modelValue', null);
    })
    .catch(() => {
      Message.error('There was an error unmerging organization');
    })
    .finally(() => {
      unmerging.value = false;
    });
};

onMounted(() => {
  if (props.selectedIdentity) {
    const identity = parseIdentityValues(props.selectedIdentity);

    fetchPreview(identity);
  }
});

</script>

<script>
export default {
  name: 'AppOrganizationUnmergeDialog',
};
</script><|MERGE_RESOLUTION|>--- conflicted
+++ resolved
@@ -98,15 +98,6 @@
                         <template #dropdown>
                           <template
                             v-for="i of identities"
-<<<<<<< HEAD
-                            :key="`${i.platform}:${i.value}:${i.type}`"
-                          >
-                            <el-dropdown-item
-                              v-if="`${i.platform}:${i.value}:${i.type}` !== selectedIdentity"
-                              :value="`${i.platform}:${i.value}:${i.type}`"
-                              :label="i.value"
-                              @click="fetchPreview(`${i.platform}:${i.value}:${i.type}`)"
-=======
                             :key="i.id"
                           >
                             <el-dropdown-item
@@ -114,7 +105,6 @@
                               :value="i"
                               :label="i.displayValue"
                               @click="fetchPreview(i)"
->>>>>>> 286be8c9
                             >
                               <i v-if="i.type === 'email'" class="text-gray-900 text-lg leading-5 mr-2 ri-mail-line" />
                               <i
@@ -127,17 +117,13 @@
                                 :alt="platformDetails(i.platform)?.value"
                                 :src="platformDetails(i.platform)?.image"
                               />
-<<<<<<< HEAD
                               <lf-icon
                                 v-else
                                 name="fingerprint-fill"
                                 :size="20"
                                 class="text-gray-600 mr-2"
                               />
-                              <span>{{ i.value }}</span>
-=======
                               <span>{{ i.displayValue }}</span>
->>>>>>> 286be8c9
                             </el-dropdown-item>
                           </template>
                         </template>
@@ -164,15 +150,9 @@
                 >
                   <el-option
                     v-for="i of identities"
-<<<<<<< HEAD
-                    :key="`${i.platform}:${i.value}:${i.type}`"
-                    :value="`${i.platform}:${i.value}:${i.type}`"
-                    :label="i.value"
-=======
                     :key="i.id"
                     :value="i"
                     :label="i.displayValue"
->>>>>>> 286be8c9
                   >
                     <i v-if="i.type === 'email'" class="text-gray-900 text-lg leading-5 mr-2 ri-mail-line" />
                     <i
@@ -185,17 +165,13 @@
                       :alt="platformDetails(i.platform)?.value"
                       :src="platformDetails(i.platform)?.image"
                     />
-<<<<<<< HEAD
                     <lf-icon
                       v-else
                       name="fingerprint-fill"
                       :size="20"
                       class="text-gray-600 mr-2"
                     />
-                    {{ i.value }}
-=======
                     {{ i.displayValue }}
->>>>>>> 286be8c9
                   </el-option>
                 </el-select>
               </div>
@@ -218,11 +194,8 @@
   from '@/modules/organization/components/suggestions/organization-merge-suggestions-details.vue';
 import useProductTracking from '@/shared/modules/monitoring/useProductTracking';
 import { EventType, FeatureEventKey } from '@/shared/modules/monitoring/types/event';
-<<<<<<< HEAD
+import { Platform } from '@/shared/modules/platform/types/Platform';
 import LfIcon from '@/ui-kit/icon/Icon.vue';
-=======
-import { Platform } from '@/shared/modules/platform/types/Platform';
->>>>>>> 286be8c9
 
 const props = defineProps({
   modelValue: {
@@ -288,7 +261,6 @@
   if (!props.modelValue?.identities) {
     return [];
   }
-<<<<<<< HEAD
   return (props.modelValue.identities || [])
     .sort((a, b) => {
       const aIndex = identityOrder.indexOf(a.type);
@@ -296,11 +268,8 @@
       const aOrder = aIndex !== -1 ? aIndex : identityOrder.length;
       const bOrder = bIndex !== -1 ? bIndex : identityOrder.length;
       return aOrder - bOrder;
-    });
-=======
-
-  return props.modelValue.identities.map((i) => parseIdentityValues(i));
->>>>>>> 286be8c9
+    })
+      .map((i) => parseIdentityValues(i));
 });
 
 const platformDetails = (platform) => CrowdIntegrations.getConfig(platform);
@@ -313,16 +282,11 @@
   selectedIdentity.value = identity;
   fetchingPreview.value = true;
 
-<<<<<<< HEAD
-  const [platform, value, type] = identity.split(':');
-  const foundIdentity = identities.value.find((i) => i.platform === platform && i.value === value && i.type === type);
-  OrganizationService.unmergePreview(props.modelValue?.id, foundIdentity)
-=======
   const {
     platform, value, type, verified,
   } = identity;
-  OrganizationService.unmergePreview(props.modelValue?.id, platform, value, type, verified)
->>>>>>> 286be8c9
+  const foundIdentity = identities.value.find((i) => i.platform === platform && i.value === value && i.type === type);
+  OrganizationService.unmergePreview(props.modelValue?.id, foundIdentity)
     .then((res) => {
       preview.value = res;
     })
