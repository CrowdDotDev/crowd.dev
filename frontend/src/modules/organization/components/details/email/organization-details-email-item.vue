--- conflicted
+++ resolved
@@ -54,16 +54,11 @@
         <lf-icon-old name="pencil-line" />Edit email
       </lf-dropdown-item>
       <!-- Unmerge -->
-<<<<<<< HEAD
-      <lf-dropdown-item @click="emit('unmerge')">
-        <lf-icon-old name="link-unlink" />Unmerge email
-=======
       <lf-dropdown-item
         v-if="hasPermission(LfPermission.organizationEdit)"
         @click="emit('unmerge')"
       >
-        <lf-icon name="link-unlink" />Unmerge email
->>>>>>> dbd8270f
+        <lf-icon-old name="link-unlink" />Unmerge email
       </lf-dropdown-item>
 
       <lf-dropdown-item
