--- conflicted
+++ resolved
@@ -1,39 +1,8 @@
 <template>
-<<<<<<< HEAD
-  <div class="flex items-center">
-    <div class="relative">
-      <lf-avatar
-        :size="48"
-        :name="props.organization.displayName"
-        :src="props.organization.logo"
-        class="!rounded-md border border-gray-300"
-        img-class="!object-contain"
-      >
-        <template #placeholder>
-          <div class="w-full h-full bg-gray-50 flex items-center justify-center">
-            <lf-icon name="community-line" :size="32" class="text-gray-300" />
-          </div>
-        </template>
-      </lf-avatar>
-      <div
-        v-if="isNew(props.organization)"
-        class="absolute -top-1.5 left-1/2 border-2 border-white bg-primary-500
-      text-xtiny rounded-md px-0.5 text-white font-semibold transform -translate-x-1/2 "
-      >
-        New
-      </div>
-    </div>
-
-    <div class="pl-3">
-      <h5 class="mb-1 truncate" style="max-width: 30ch">
-        {{ props.organization.displayName }}
-      </h5>
-=======
   <div class="flex items-center flex-grow">
     <lf-organization-details-header-logo :organization="props.organization" />
     <div class="pl-3 w-full group">
       <lf-organization-edit-name :organization="props.organization" />
->>>>>>> 48f82ac2
       <div class="flex items-center gap-1.5">
         <lf-organization-membership :organization="props.organization" />
         <p v-if="!!props.organization.lfxMembership" class="text-small text-gray-400">
