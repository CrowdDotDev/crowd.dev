<template>
  <div>
    <section
      v-for="[key, value] in Object.entries(identitiesForm)"
      :key="key"
      class="border-b border-gray-200 last:border-none pt-5 pb-6"
    >
      <div v-if="lfIdentities[key]" class="flex">
        <div class="w-6 pt-2 mr-4">
          <img
            :src="lfIdentities[key].image"
            :alt="lfIdentities[key].name"
            class="w-6"
          />
        </div>
        <div class="flex-grow">
          <template v-for="(identity, ii) of model" :key="ii">
            <article
              v-if="identity.platform === key"
              class="flex flex-grow gap-2 pb-3 last:pb-0"
            >
              <el-input
                v-model="model[ii].value"
                :placeholder="identity.value.length ? identity.value : 'johndoe'"
              >
                <template #prepend>
                  <span class="font-medium text-gray-500">{{ value.urlPrefix }}</span>
                </template>
              </el-input>

              <el-tooltip
                v-if="props.showUnmerge && Object.entries(identitiesForm).length > 1 "
                :disabled="!staticModel[ii]?.valye || staticModel[ii]?.valye === model[ii].valye"
                content="Not possible to unmerge an unsaved identity"
                placement="top"
              >
                <div>
                  <el-button
                    class="btn btn--md btn--transparent block w-8 !h-8 p-0"
                    :disabled="!staticModel[ii]?.valye || staticModel[ii]?.valye !== model[ii].valye"
                    @click="emit('unmerge', {
                      platform: key,
                      valye: staticModel[ii]?.value,
                    })"
                  >
                    <i class="ri-link-unlink-m text-lg" />
                  </el-button>
                </div>
              </el-tooltip>
              <el-button
                :disabled="editingDisabled(key)"
                class="btn btn--md btn--transparent w-8 !h-8"
                @click="removeUsername(ii)"
              >
                <lf-icon name="trash-can" :size="20" />
              </el-button>
            </article>
          </template>
        </div>
      </div>
    </section>
  </div>
</template>

<script setup>
import {
  computed, ref, watch, reactive,
} from 'vue';
<<<<<<< HEAD
import { CrowdIntegrations } from '@/integrations/integrations-config';
import LfIcon from '@/ui-kit/icon/Icon.vue';
=======
import { lfIdentities } from '@/config/identities';
>>>>>>> 3dc9d5ca
import { OrganizationIdentityType } from '../../types/Organization';

const emit = defineEmits(['update:modelValue', 'unmerge']);

const props = defineProps({
  modelValue: {
    type: Object,
    default: () => {},
  },
  record: {
    type: Object,
    default: () => {},
  },
  showUnmerge: {
    type: Boolean,
    default: false,
  },
});

// TODO: move this to identities config
const identitiesForm = {
  github: {
    urlPrefix: 'github.com/',
  },
  linkedin: {
    urlPrefix: 'linkedin.com/company/',
  },
  twitter: {
    urlPrefix: 'twitter.com/',
  },
  crunchbase: {
    urlPrefix: 'crunchbase.com/organization/',
  },
};

const model = ref([]);

watch(
  props.modelValue,
  (organization, previous) => {
    if (!previous) {
      const { identities } = organization;
      const platforms = [...new Set(organization.identities.map((i) => i.platform))];
      const noIdentity = Object.keys(identitiesForm)
        .filter((platform) => !platforms.includes(platform))
        .map((platform) => (reactive({
          value: '',
          type: OrganizationIdentityType.USERNAME,
          verified: true,
          platform,
        })));

      model.value = [
        ...identities,
        ...noIdentity,
      ];
    }
  },
  { deep: true, immediate: true },
);

watch(
  model,
  (value) => {
    // Parse username object

    const identities = value
      .filter((i) => !Object.keys(identitiesForm).includes(i.platform) || !!i.value?.trim().length);

    // Emit updated member
    emit('update:modelValue', {
      ...props.modelValue,
      identities,
    });
  },
  { deep: true },
);

function editingDisabled(platform) {
  return model.value.filter((i) => i.platform === platform).length < 2;
}

const removeUsername = (index) => {
  if (model.value.length > 1) {
    model.value.splice(index, 1);
  } else if (model.value.length > 0) {
    model.value[0] = '';
  }
};

const staticModel = computed(() => props.record.identities);
</script>

<script>
export default {
  name: 'AppOrganizationFormIdentities',
};
</script><|MERGE_RESOLUTION|>--- conflicted
+++ resolved
@@ -66,12 +66,8 @@
 import {
   computed, ref, watch, reactive,
 } from 'vue';
-<<<<<<< HEAD
-import { CrowdIntegrations } from '@/integrations/integrations-config';
 import LfIcon from '@/ui-kit/icon/Icon.vue';
-=======
 import { lfIdentities } from '@/config/identities';
->>>>>>> 3dc9d5ca
 import { OrganizationIdentityType } from '../../types/Organization';
 
 const emit = defineEmits(['update:modelValue', 'unmerge']);
