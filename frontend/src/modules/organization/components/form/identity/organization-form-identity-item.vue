--- conflicted
+++ resolved
@@ -87,13 +87,9 @@
           :disabled="model.value !== props.identity.value"
           @click="emit('unmerge', {
             platform: props.identity.platform as string,
-<<<<<<< HEAD
-            username: props.identity.name as string,
-=======
             value: props.identity.value as string,
             type: props.identity.type as string,
             verified: props.identity.verified as boolean,
->>>>>>> bf7528a8
           })"
         >
           <i class="ri-link-unlink" />
