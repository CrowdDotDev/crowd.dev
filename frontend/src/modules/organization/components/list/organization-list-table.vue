<template>
  <div class="pt-3">
    <div
      v-if="isLoading"
      v-loading="isLoading"
      class="app-page-spinner h-16 !relative !min-h-5"
    ></div>
    <div v-else>
      <!-- Empty State -->
      <app-empty-state-cta
        v-if="!hasOrganizations"
        icon="ri-community-line"
        title="No organizations yet"
        description="We coulnd't track any organizations related to your community members"
        cta-btn="Add organization"
        @cta-click="onCtaClick"
      ></app-empty-state-cta>

      <app-empty-state-cta
        v-else-if="hasOrganizations && !count"
        icon="ri-community-line"
        title="No organizations found"
        description="We couldn't find any results that match your search criteria, please try a different query"
      ></app-empty-state-cta>

      <div v-else>
        <!-- Sorter -->
        <div class="mb-2">
          <app-pagination-sorter
            :page-size="Number(pagination.pageSize)"
            :total="count"
            :current-page="pagination.currentPage"
            :has-page-counter="false"
            module="organization"
            position="top"
            @change-sorter="doChangePaginationPageSize"
          />
        </div>

        <!-- Organizations list -->
        <div class="app-list-table panel">
          <transition name="el-fade-in">
            <div
              v-show="isScrollbarVisible"
              class="absolute z-20 top-0 left-0 w-full"
              @mouseover="onTableMouseover"
              @mouseleave="onTableMouseLeft"
            >
              <el-scrollbar
                id="custom-scrollbar"
                ref="scrollbarRef"
                height="10px"
                always
                @scroll="onCustomScrollbarScroll"
                @pointerdown="onScrollMousedown"
              >
                <div
                  :style="{
                    width: tableWidth,
                    height: '10px'
                  }"
                ></div>
              </el-scrollbar>
            </div>
          </transition>

          <app-organization-list-toolbar
            @mouseover="onTableMouseover"
            @mouseleave="onTableMouseLeft"
          ></app-organization-list-toolbar>

          <div
            class="-mx-6 -mt-6"
            @mouseover="onTableMouseover"
            @mouseleave="onTableMouseLeft"
          >
            <el-table
              id="organizations-table"
              ref="table"
              :data="rows"
              :default-sort="defaultSort"
              row-key="id"
              border
              :row-class-name="rowClass"
              @sort-change="doChangeSort"
              @row-click="onRowClick"
            >
              <!-- Checkbox -->
              <el-table-column
                type="selection"
                width="75"
                fixed
              >
              </el-table-column>

              <!-- Organization logo and name -->
              <el-table-column
                label="Organization"
                prop="name"
                width="260"
                sortable
                fixed
              >
                <template #default="scope">
                  <app-organization-name
                    :organization="scope.row"
                  ></app-organization-name>
                </template>
              </el-table-column>

              <!-- Website -->
              <el-table-column label="Website" width="220">
                <template #default="scope">
                  <div class="text-sm">
                    <a
                      v-if="scope.row.websiteurl"
                      class="text-gray-500 hover:!text-brand-500"
                      :href="scope.row.website || null"
                      target="_blank"
                      @click.stop
                      >{{ scope.row.website }}</a
                    >
                    <span v-else class="text-gray-500"
                      >-</span
                    >
                  </div>
                </template>
              </el-table-column>

              <!-- Number of members -->
              <el-table-column
                label="# Members"
                width="150"
                prop="memberCount"
                sortable
              >
                <template #default="scope">
                  <div class="text-gray-900 text-sm">
                    {{
                      formatNumberToCompact(
                        scope.row.memberCount
                      )
                    }}
                  </div>
                </template>
              </el-table-column>

              <!-- Number of employees -->
              <el-table-column
                label="# Employees"
                width="150"
                prop="employees"
                sortable
                ><template #default="scope">
                  <div class="text-gray-900 text-sm">
                    {{
                      formatNumberToRange(
                        scope.row.employees
                      )
                    }}
                  </div></template
                ></el-table-column
              >

<<<<<<< HEAD
              <!-- Joined Date -->
=======
              <!-- Number of activities -->
              <el-table-column
                label="# Activities"
                width="150"
                prop="activityCount"
                sortable
                ><template #default="scope">
                  <div class="text-gray-900 text-sm">
                    {{
                      formatNumberToCompact(
                        scope.row.activityCount
                      )
                    }}
                  </div></template
                ></el-table-column
              >

              <!-- Active since -->
>>>>>>> aa9b9284
              <el-table-column
                label="Joined Date"
                width="200"
                prop="joinedAt"
                sortable
                ><template #default="scope"
                  ><div
                    v-if="scope.row.joinedAt"
                    class="text-gray-900 text-sm"
                  >
                    {{
                      formatDateToTimeAgo(
                        scope.row.joinedAt
                      )
                    }}
                  </div>
                  <span v-else class="text-gray-900"
                    >-</span
                  ></template
                ></el-table-column
              >

              <!-- Identities -->
              <el-table-column
                label="Identities"
                width="220"
                ><template #default="scope">
                  <app-organization-identities
                    v-if="hasIdentities(scope.row)"
                    :organization="scope.row"
                  ></app-organization-identities>
                  <span v-else class="text-gray-900"
                    >-</span
                  ></template
                ></el-table-column
              >

              <!-- Actions -->
              <el-table-column width="80" fixed="right">
                <template #default="scope">
                  <div class="table-actions">
                    <app-organization-dropdown
                      :organization="scope.row"
                    ></app-organization-dropdown>
                  </div>
                </template>
              </el-table-column>
            </el-table>

            <div
              v-if="showBottomPagination"
              class="mt-8 px-6"
            >
              <app-pagination
                :total="count"
                :page-size="Number(pagination.pageSize)"
                :current-page="pagination.currentPage || 1"
                module="organization"
                @change-current-page="
                  doChangePaginationCurrentPage
                "
                @change-page-size="
                  doChangePaginationPageSize
                "
              />
            </div>
          </div>
        </div>
      </div>
    </div>
  </div>
</template>

<script>
export default {
  name: 'AppOrganizationListTable'
}
</script>

<script setup>
import {
  computed,
  defineProps,
  ref,
  watch,
  onUnmounted
} from 'vue'
import { useRouter } from 'vue-router'
import {
  mapState,
  mapGetters,
  mapActions
} from '@/shared/vuex/vuex.helpers'
import { formatDateToTimeAgo } from '@/utils/date'
import {
  formatNumberToCompact,
  formatNumberToRange
} from '@/utils/number'
import AppOrganizationIdentities from '../organization-identities'
import AppOrganizationListToolbar from './organization-list-toolbar'
import AppOrganizationName from '../organization-name'
import AppOrganizationDropdown from '../organization-dropdown'

const router = useRouter()

const props = defineProps({
  hasOrganizations: {
    type: Boolean,
    default: () => false
  },
  isPageLoading: {
    type: Boolean,
    default: () => true
  }
})

const { count, list } = mapState('organization')
const { activeView, rows, pagination, selectedRows } =
  mapGetters('organization')
const {
  doChangePaginationCurrentPage,
  doChangePaginationPageSize,
  doChangeSort,
  doMountTable
} = mapActions('organization')

const table = ref(null)
const scrollbarRef = ref()
const tableBodyRef = ref()
const tableHeaderRef = ref()
const isScrollbarVisible = ref(false)
const isTableHovered = ref(false)
const isCursorDown = ref(false)

const showBottomPagination = computed(() => {
  return (
    !!count.value &&
    Math.ceil(
      count.value / Number(pagination.value.pageSize)
    ) > 1
  )
})
const tableWidth = computed(() => {
  return list.value.table?.bodyWidth
})
const defaultSort = computed(() => {
  return activeView.value.sorter
})
const isLoading = computed(
  () => list.value.loading || props.isPageLoading
)

document.onmouseup = () => {
  // As soon as mouse is released, set scrollbar visibility
  // according to wether the mouse is hovering the table or not
  isScrollbarVisible.value = isTableHovered.value
  isCursorDown.value = false
}

watch(table, (newValue) => {
  if (newValue) {
    doMountTable(table.value)
  }

  // Add scroll events to table, it's not possible to access it from 'el-table'
  // as the overflowed element is within it
  const tableBodyEl = document.querySelector(
    '#organizations-table .el-scrollbar__wrap'
  )
  const tableHeaderEl = document.querySelector(
    '#organizations-table .el-table__header-wrapper'
  )

  if (tableBodyEl) {
    tableBodyRef.value = tableBodyEl
    tableBodyRef.value.addEventListener(
      'scroll',
      onTableBodyScroll
    )
  }

  if (tableHeaderEl) {
    tableHeaderEl.style.overflow = 'auto'
    tableHeaderRef.value = tableHeaderEl
    tableHeaderRef.value.addEventListener(
      'scroll',
      onTableHeaderScroll
    )
  }
})

// Remove listeners on unmount
onUnmounted(() => {
  tableBodyRef.value?.removeEventListener(
    'scroll',
    onTableBodyScroll
  )
  tableHeaderRef.value?.removeEventListener(
    'scroll',
    onTableHeaderScroll
  )
})

const onCtaClick = () => {
  router.push({
    name: 'organizationCreate'
  })
}

const onRowClick = (row) => {
  router.push({
    name: 'organizationView',
    params: { id: row.id }
  })
}

const rowClass = ({ row }) => {
  const isSelected =
    selectedRows.value.find((r) => r.id === row.id) !==
    undefined

  return isSelected ? 'is-selected' : ''
}

const hasIdentities = (row) => {
  return (
    !!row.github ||
    !!row.linkedin ||
    !!row.twitter ||
    !!row.crunchbase ||
    !!row.emails?.length
  )
}

// On custom scrollbar scroll, set the table scroll with the same value
const onCustomScrollbarScroll = ({ scrollLeft }) => {
  table.value.setScrollLeft(scrollLeft)
}

// On table body scroll, set the custom scrollbar scroll with the same value
const onTableBodyScroll = () => {
  scrollbarRef.value.setScrollLeft(
    tableBodyRef.value.scrollLeft
  )
}

// On table header scroll, set the custom scrollbar scroll with the same value
const onTableHeaderScroll = () => {
  scrollbarRef.value.setScrollLeft(
    tableHeaderRef.value.scrollLeft
  )
  table.value.setScrollLeft(tableHeaderRef.value.scrollLeft)
}

const onScrollMousedown = () => {
  isCursorDown.value = true
}

const onTableMouseover = () => {
  isTableHovered.value = true
  isScrollbarVisible.value = true
}

const onTableMouseLeft = () => {
  isTableHovered.value = false
  isScrollbarVisible.value = isCursorDown.value
}
</script>

<style lang="scss">
// Hide table header scrollbar
#organizations-table .el-table__header-wrapper {
  // IE, Edge and Firefox
  -ms-overflow-style: none;
  scrollbar-width: none;

  // Chrome, Safari and Opera
  &::-webkit-scrollbar {
    display: none;
  }
}
</style><|MERGE_RESOLUTION|>--- conflicted
+++ resolved
@@ -162,9 +162,6 @@
                 ></el-table-column
               >
 
-<<<<<<< HEAD
-              <!-- Joined Date -->
-=======
               <!-- Number of activities -->
               <el-table-column
                 label="# Activities"
@@ -182,8 +179,7 @@
                 ></el-table-column
               >
 
-              <!-- Active since -->
->>>>>>> aa9b9284
+              <!-- Joined Date -->
               <el-table-column
                 label="Joined Date"
                 width="200"
