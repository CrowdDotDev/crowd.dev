--- conflicted
+++ resolved
@@ -488,49 +488,6 @@
                 </template>
               </el-table-column>
 
-<<<<<<< HEAD
-              <!-- Profiles -->
-              <el-table-column
-                label="Profiles"
-                :width="profilesColumnWidth"
-              >
-                <template #default="scope">
-                  <router-link
-                    :to="{
-                      name: 'organizationView',
-                      params: { id: scope.row.id },
-                    }"
-                    class="block"
-                  >
-                    <div
-                      v-if="scope.row.profiles?.length && scope.row.profiles?.some((e) => !!e)"
-                      class="text-sm cursor-auto flex flex-wrap gap-1"
-                    >
-                      <app-tags
-                        :tags="scope.row.profiles"
-                        :interactive="true"
-                        :collapse-tags="true"
-                        :collapse-tags-tooltip="true"
-                        :tag-tooltip-content="true"
-                      >
-                        <template #tagTooltipContent>
-                          <span>Open profile
-                            <i
-                              class="ri-external-link-line text-gray-400"
-                            /></span>
-                        </template>
-                      </app-tags>
-                    </div>
-                    <span
-                      v-else
-                      class="text-gray-500"
-                    >-</span>
-                  </router-link>
-                </template>
-              </el-table-column>
-
-=======
->>>>>>> 1eda240d
               <!-- Actions -->
               <el-table-column fixed="right">
                 <template #default="scope">
