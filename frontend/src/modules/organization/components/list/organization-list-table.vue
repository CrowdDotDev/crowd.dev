--- conflicted
+++ resolved
@@ -528,46 +528,6 @@
                   </template>
                 </el-table-column>
 
-<<<<<<< HEAD
-=======
-                <!-- Employee Churn Rate -->
-                <el-table-column
-                  label="Ann. Employee Churn Rate"
-                  width="250"
-                >
-                  <template #header>
-                    <div class="flex items-center">
-                      <div class="mr-2">
-                        Ann. Employee Churn Rate
-                      </div>
-                      <el-tooltip content="Source: Enrichment" placement="top" trigger="hover">
-                        <app-svg name="source" class="h-3 w-3" />
-                      </el-tooltip>
-                    </div>
-                  </template>
-                  <template #default="scope">
-                    <router-link
-                      :to="{
-                        name: 'organizationView',
-                        params: { id: scope.row.id },
-                      }"
-                      class="block"
-                    >
-                      <div
-                        class="text-sm h-full flex items-center"
-                      >
-                        <span v-if="scope.row.employeeChurnRate?.['12_month']" class="text-gray-900">
-                          {{
-                            employeeChurnRate.valueParser(scope.row.employeeChurnRate['12_month'])
-                          }}
-                        </span>
-                        <span v-else class="text-gray-500">-</span>
-                      </div>
-                    </router-link>
-                  </template>
-                </el-table-column>
-
->>>>>>> bc288a36
                 <!-- Employee Growth Rate -->
                 <el-table-column
                   label="Ann. Employee Growth Rate"
@@ -605,83 +565,6 @@
                   </template>
                 </el-table-column>
 
-<<<<<<< HEAD
-=======
-                <!-- Employee Count -->
-                <el-table-column
-                  label="Employee Count"
-                  width="170"
-                >
-                  <template #header>
-                    <div class="flex items-center">
-                      <div class="mr-2">
-                        Employee Count
-                      </div>
-                      <el-tooltip content="Source: Enrichment" placement="top" trigger="hover">
-                        <app-svg name="source" class="h-3 w-3" />
-                      </el-tooltip>
-                    </div>
-                  </template>
-                  <template #default="scope">
-                    <router-link
-                      :to="{
-                        name: 'organizationView',
-                        params: { id: scope.row.id },
-                      }"
-                      class="block"
-                    >
-                      <div
-                        class="text-sm h-full flex items-center"
-                      >
-                        <span v-if="scope.row.employees" class="text-gray-900">
-                          {{
-                            scope.row.employees
-                          }}
-                        </span>
-                        <span v-else class="text-gray-500">-</span>
-                      </div>
-                    </router-link>
-                  </template>
-                </el-table-column>
-
-                <!-- Inferred Revenue -->
-                <el-table-column
-                  label="Annual Revenue"
-                  width="170"
-                >
-                  <template #header>
-                    <div class="flex items-center">
-                      <div class="mr-2">
-                        Annual Revenue
-                      </div>
-                      <el-tooltip content="Source: Enrichment" placement="top" trigger="hover">
-                        <app-svg name="source" class="h-3 w-3" />
-                      </el-tooltip>
-                    </div>
-                  </template>
-                  <template #default="scope">
-                    <router-link
-                      :to="{
-                        name: 'organizationView',
-                        params: { id: scope.row.id },
-                      }"
-                      class="block"
-                    >
-                      <div
-                        class="text-sm h-full flex items-center"
-                      >
-                        <span v-if="scope.row.revenueRange" class="text-gray-900">
-                          {{
-                            revenueRange.displayValue(scope.row.revenueRange)
-                          }}
-                        </span>
-                        <span v-else class="text-gray-500">-</span>
-                      </div>
-                    </router-link>
-                  </template>
-                </el-table-column>
-
->>>>>>> bc288a36
                 <!-- Tags -->
                 <el-table-column
                   label="Smart tags"
