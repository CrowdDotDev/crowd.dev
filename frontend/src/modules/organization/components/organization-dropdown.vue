--- conflicted
+++ resolved
@@ -25,23 +25,12 @@
 </template>
 
 <script setup>
-<<<<<<< HEAD
-import { computed } from 'vue';
-import { useRouter, useRoute } from 'vue-router';
-=======
 import { computed, ref } from 'vue';
->>>>>>> c6ba5546
 import {
   mapGetters,
 } from '@/shared/vuex/vuex.helpers';
 import { OrganizationPermissions } from '../organization-permissions';
-<<<<<<< HEAD
-
-const route = useRoute();
-const router = useRouter();
-=======
 import AppOrganizationDropdownContent from './organization-dropdown-content.vue';
->>>>>>> c6ba5546
 
 defineProps({
   organization: {
@@ -66,122 +55,9 @@
   ).edit === false,
 );
 
-<<<<<<< HEAD
-const isEditLockedForSampleData = computed(
-  () => new OrganizationPermissions(
-    currentTenant.value,
-    currentUser.value,
-  ).editLockedForSampleData,
-);
-const isDeleteLockedForSampleData = computed(
-  () => new OrganizationPermissions(
-    currentTenant.value,
-    currentUser.value,
-  ).destroyLockedForSampleData,
-);
-
-const isHubspotEnabled = computed(() => FeatureFlag.isFlagEnabled(
-  FEATURE_FLAGS.hubspot,
-));
-
-const isSyncingWithHubspot = (organization) => organization.attributes?.syncRemote?.hubspot || false;
-
-const isHubspotConnected = computed(() => {
-  const hubspot = CrowdIntegrations.getMappedConfig('hubspot', store);
-  const enabledFor = hubspot.settings?.enabledFor || [];
-  return hubspot.status === 'done' && enabledFor.includes(HubspotEntity.ORGANIZATIONS);
-});
-
-const doDestroyWithConfirm = async (id) => {
-  try {
-    await ConfirmDialog({
-      type: 'danger',
-      title: 'Delete organization',
-      message:
-        "Are you sure you want to proceed? You can't undo this action",
-      confirmButtonText: 'Confirm',
-      cancelButtonText: 'Cancel',
-      icon: 'ri-delete-bin-line',
-    });
-
-    await OrganizationService.destroyAll([id]);
-
-    Message.success(
-      i18n('entities.organization.destroy.success'),
-    );
-    await fetchOrganizations({
-      reload: true,
-    });
-  } catch (error) {
-    console.error(error);
-  }
-  return null;
-};
-
-const handleCommand = (command) => {
-  const segments = route.query.segmentId ? [route.query.segmentId] : [route.query.projectGroup];
-  if (command.action === 'organizationDelete') {
-    return doDestroyWithConfirm(command.organization.id);
-  } if (command.action === 'organizationEdit') {
-    router.push({
-      name: 'organizationEdit',
-      params: {
-        id: command.organization.id,
-      },
-      query: {
-        segmentId: route.query.segmentId || route.query.projectGroup,
-      },
-    });
-  } else if (command.action === 'organizationMerge') {
-    emit('merge');
-  } else if (
-    command.action === 'syncHubspot' || command.action === 'stopSyncHubspot'
-  ) {
-    // Hubspot
-    const sync = command.action === 'syncHubspot';
-    (sync ? HubspotApiService.syncOrganization(command.organization.id) : HubspotApiService.stopSyncOrganization(command.organization.id))
-      .then(() => {
-        if (
-          router.currentRoute.value.name === 'organization'
-        ) {
-          fetchOrganizations({
-            reload: true,
-          });
-        } else {
-          fetchOrganization(command.organization.id, segments);
-        }
-        if (sync) {
-          Message.success('Organization is now syncing with HubSpot');
-        } else {
-          Message.success('Organization syncing stopped');
-        }
-      })
-      .catch(() => {
-        Message.error('There was an error');
-      });
-  } else if (command.action === 'markOrganizationTeam') {
-    OrganizationService.update(command.organization.id, {
-      isTeamOrganization: command.value,
-    }, command.organization.segments).then(() => {
-      Message.success('Organization updated successfully');
-
-      if (
-        router.currentRoute.value.name === 'organization'
-      ) {
-        fetchOrganizations({
-          reload: true,
-        });
-      } else {
-        fetchOrganization(command.organization.id, segments);
-      }
-    });
-  }
-  return null;
-=======
 const onDropdownClose = () => {
   dropdown.value?.handleClose();
   emit('closeDropdown');
->>>>>>> c6ba5546
 };
 </script>
 
