<template>
  <div>
    <el-dropdown
      v-if="!isReadOnly && organization"
      trigger="click"
      placement="bottom-end"
      @command="handleCommand"
    >
      <button
        class="el-dropdown-link btn p-1.5 rounder-md hover:bg-gray-200 text-gray-600"
        type="button"
        @click.prevent.stop
      >
        <i class="text-xl ri-more-fill" />
      </button>
      <template #dropdown>
        <!-- Edit -->
        <el-dropdown-item
          :command="{
            action: 'organizationEdit',
            organization,
          }"
          :disabled="isEditLockedForSampleData"
          class="h-10"
        >
          <i class="ri-pencil-line text-base mr-2" /><span
            class="text-xs"
          >Edit organization</span>
        </el-dropdown-item>

        <!-- Hubspot -->
        <el-dropdown-item
          v-if="!isSyncingWithHubspot(organization)"
          class="h-10"
          :command="{
            action: 'syncHubspot',
            organization,
          }"
          :disabled="!isHubspotConnected || (!organization.website && !organization.attributes?.sourceId?.hubspot)"
        >
          <app-svg name="hubspot" class="h-4 w-4 text-current" />
          <span
            class="text-xs pl-2"
          >Sync with HubSpot</span>
        </el-dropdown-item>
        <el-dropdown-item
          v-else
          class="h-10"
          :command="{
            action: 'stopSyncHubspot',
            organization,
          }"
          :disabled="!isHubspotConnected"
        >
          <app-svg name="hubspot" class="h-4 w-4 text-current" />
          <span
            class="text-xs pl-2"
          >Stop sync with HubSpot</span>
        </el-dropdown-item>

        <!-- Mark as Team Organization -->
        <el-dropdown-item
          v-if="!organization.isTeamOrganization"
          :command="{
            action: 'markOrganizationTeam',
            organization,
            value: true,
          }"
          class="h-10"
          :disabled="isEditLockedForSampleData"
        >
          <i
            class="ri-bookmark-line text-base mr-2"
          /><span class="text-xs">Mark as team organization</span>
        </el-dropdown-item>

        <!-- Unmark as Team Organization -->
        <el-dropdown-item
          v-if="organization.isTeamOrganization"
          :command="{
            action: 'markOrganizationTeam',
            organization,
            value: false,
          }"
          class="h-10"
          :disabled="isEditLockedForSampleData"
        >
          <i
            class="ri-bookmark-2-line text-base mr-2"
          /><span class="text-xs">Unmark as team organization</span>
        </el-dropdown-item>

        <el-divider class="border-gray-200 my-2" />

        <!-- Delete -->
        <el-dropdown-item
          class="h-10"
          :command="{
            action: 'organizationDelete',
            organization,
          }"
          :disabled="isDeleteLockedForSampleData"
        >
          <i
            class="ri-delete-bin-line text-base mr-2"
            :class="{
              'text-red-500': !isDeleteLockedForSampleData,
            }"
          /><span
            class="text-xs"
            :class="{
              'text-red-500': !isDeleteLockedForSampleData,
            }"
          >Delete organization</span>
        </el-dropdown-item>
      </template>
    </el-dropdown>
  </div>
</template>

<script setup>
import { computed } from 'vue';
import { useRouter } from 'vue-router';
import {
  mapGetters,
} from '@/shared/vuex/vuex.helpers';
import ConfirmDialog from '@/shared/dialog/confirm-dialog';
import Message from '@/shared/message/message';
import { useOrganizationStore } from '@/modules/organization/store/pinia';
import { i18n } from '@/i18n';
import AppSvg from '@/shared/svg/svg.vue';
import { CrowdIntegrations } from '@/integrations/integrations-config';
import { HubspotEntity } from '@/integrations/hubspot/types/HubspotEntity';
import { HubspotApiService } from '@/integrations/hubspot/hubspot.api.service';
import { useStore } from 'vuex';
import { OrganizationService } from '../organization-service';
import { OrganizationPermissions } from '../organization-permissions';

const router = useRouter();

defineProps({
  organization: {
    type: Object,
    default: () => {},
  },
});

const store = useStore();

const { currentUser, currentTenant } = mapGetters('auth');

const organizationStore = useOrganizationStore();
const { fetchOrganizations, fetchOrganization } = organizationStore;

const isReadOnly = computed(
  () => new OrganizationPermissions(
    currentTenant.value,
    currentUser.value,
  ).edit === false,
);

const isEditLockedForSampleData = computed(
  () => new OrganizationPermissions(
    currentTenant.value,
    currentUser.value,
  ).editLockedForSampleData,
);
const isDeleteLockedForSampleData = computed(
  () => new OrganizationPermissions(
    currentTenant.value,
    currentUser.value,
  ).destroyLockedForSampleData,
);

const isSyncingWithHubspot = (organization) => organization.attributes?.syncRemote?.hubspot || false;

const isHubspotConnected = computed(() => {
  const hubspot = CrowdIntegrations.getMappedConfig('hubspot', store);
  const enabledFor = hubspot.settings?.enabledFor || [];
  return hubspot.status === 'done' && enabledFor.includes(HubspotEntity.ORGANIZATIONS);
});

const doDestroyWithConfirm = async (id) => {
  try {
    await ConfirmDialog({
      type: 'danger',
      title: 'Delete organization',
      message:
        "Are you sure you want to proceed? You can't undo this action",
      confirmButtonText: 'Confirm',
      cancelButtonText: 'Cancel',
      icon: 'ri-delete-bin-line',
    });

    await OrganizationService.destroyAll([id]);

    Message.success(
      i18n('entities.organization.destroy.success'),
    );
    await fetchOrganizations({
      reload: true,
    });
  } catch (error) {
    console.error(error);
  }
  return null;
};

const handleCommand = (command) => {
  if (command.action === 'organizationDelete') {
    return doDestroyWithConfirm(command.organization.id);
  } if (command.action === 'organizationEdit') {
    router.push({
      name: 'organizationEdit',
      params: {
        id: command.organization.id,
      },
    });
  } else if (
    command.action === 'syncHubspot' || command.action === 'stopSyncHubspot'
  ) {
    // Hubspot
    const sync = command.action === 'syncHubspot';
    (sync ? HubspotApiService.syncOrganization(command.organization.id) : HubspotApiService.stopSyncOrganization(command.organization.id))
      .then(() => {
        if (
          router.currentRoute.value.name === 'organization'
        ) {
          fetchOrganizations({
            reload: true,
          });
        } else {
          fetchOrganization(command.organization.id);
        }
        if (sync) {
          Message.success('Organization is now syncing with HubSpot');
        } else {
          Message.success('Organization syncing stopped');
        }
      })
      .catch(() => {
        Message.error('There was an error');
      });
  } else if (command.action === 'markOrganizationTeam') {
    OrganizationService.update(command.organization.id, {
      isTeamOrganization: command.value,
    }, command.organization.segments).then(() => {
      Message.success('Organization updated successfully');

      if (
        router.currentRoute.value.name === 'organization'
      ) {
        fetchOrganizations({
          reload: true,
        });
      } else {
<<<<<<< HEAD
        OrganizationService.find(command.organization.id);
=======
        fetchOrganization(command.organization.id);
>>>>>>> 1b082e27
      }
    });
  }
  return null;
};
</script>

<script>
export default {
  name: 'AppOrganizationDropdown',
};
</script><|MERGE_RESOLUTION|>--- conflicted
+++ resolved
@@ -254,11 +254,7 @@
           reload: true,
         });
       } else {
-<<<<<<< HEAD
-        OrganizationService.find(command.organization.id);
-=======
         fetchOrganization(command.organization.id);
->>>>>>> 1b082e27
       }
     });
   }
