--- conflicted
+++ resolved
@@ -184,11 +184,7 @@
           reload: true,
         });
       } else {
-<<<<<<< HEAD
-        doFind({ id: command.organization.id });
-=======
-        OrganizationService.find(id);
->>>>>>> 3998d424
+        OrganizationService.find(command.organization.id);
       }
     });
   }
