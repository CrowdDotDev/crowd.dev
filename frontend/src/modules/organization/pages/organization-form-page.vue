<template>
  <app-page-wrapper
    :container-class="'col-start-1 col-span-12'"
  >
    <div class="organization-form-page">
      <el-button
        key="organizations"
        link
        :icon="ArrowPrevIcon"
        class="text-gray-600 btn-link--md btn-link--secondary p-0"
        @click="onCancel"
      >
        Organizations
      </el-button>
      <div class="flex items-center gap-4 mt-4 mb-6">
        <h4>
          {{
            isEditPage
              ? 'Edit organization'
              : 'New organization'
          }}
        </h4>
        <div
          v-if="!isEditPage && selectedSegments.project && selectedSegments.subproject"
          class="badge badge--gray-light badge--xs"
        >
          {{ selectedSegments.subproject.name }} ({{ selectedSegments.project.name }})
        </div>
      </div>
      <el-container
        v-if="!isPageLoading"
        class="bg-white rounded-lg shadow shadow-black/15"
      >
        <div v-if="!isEditPage" class="grid gap-x-12 grid-cols-3 bg-gray-50 p-6">
          <div class="col-span-2 col-start-2 relative">
            <app-lf-sub-projects-list-dropdown
              :selected-subproject="selectedSegments.subproject"
              :selected-subproject-parent="selectedSegments.project"
              @on-change="onChange"
            />
          </div>
        </div>
        <el-main class="p-6">
          <el-form
            ref="formRef"
            class="form flex-col"
            label-position="top"
            :rules="rules"
            :model="formModel"
          >
            <app-organization-form-details
              v-model="formModel"
              :fields="fields"
            />
            <el-divider
              class="!mb-6 !mt-8 !border-gray-200"
            />
            <app-organization-form-identities
              v-model="formModel"
              :record="record"
            />
            <div v-if="shouldShowAttributes">
              <el-divider
                class="!mb-6 !mt-8 !border-gray-200"
              />
              <app-organization-form-attributes
                v-model="formModel"
                :organization="record"
              />
            </div>
          </el-form>
        </el-main>
        <el-footer
          class="bg-gray-50 flex items-center p-6 h-fit rounded-b-lg"
          :class="
            isEditPage && hasFormChanged
              ? 'justify-between'
              : 'justify-end'
          "
        >
          <el-button
            v-if="isEditPage && hasFormChanged"
            class="btn btn-link btn-link--primary"
            :disabled="isFormSubmitting"
            @click="onReset"
          >
            <i class="ri-arrow-go-back-line" />
            <span>Reset changes</span>
          </el-button>
          <div class="flex gap-4">
            <el-button
              :disabled="isFormSubmitting"
              class="btn btn--md btn--secondary"
              @click="onCancel"
            >
              Cancel
            </el-button>
            <el-button
              :disabled="isSubmitBtnDisabled"
              :loading="isFormSubmitting"
              :loading-icon="LoaderIcon"
              class="btn btn--md btn--primary"
              @click="onSubmit"
            >
              {{
                isEditPage
                  ? 'Update organization'
                  : 'Add organization'
              }}
            </el-button>
          </div>
        </el-footer>
      </el-container>
      <el-container v-else>
        <div
          v-loading="isPageLoading"
          class="app-page-spinner w-full"
        />
      </el-container>
    </div>
  </app-page-wrapper>
</template>

<script setup>
import {
  computed,
  h,
  onMounted,
  onUnmounted,
  reactive,
  ref,
  watch,
} from 'vue';
import {
  onBeforeRouteLeave,
  useRoute,
  useRouter,
} from 'vue-router';
import isEqual from 'lodash/isEqual';
import { OrganizationModel } from '@/modules/organization/organization-model';
import { FormSchema } from '@/shared/form/form-schema';
import ConfirmDialog from '@/shared/dialog/confirm-dialog';
import AppOrganizationFormIdentities from '@/modules/organization/components/form/organization-form-identities.vue';
import AppOrganizationFormDetails from '@/modules/organization/components/form/organization-form-details.vue';
import AppOrganizationFormAttributes from '@/modules/organization/components/form/organization-form-attributes.vue';
import enrichmentAttributes, { attributesTypes } from '@/modules/organization/config/organization-enrichment-attributes';
<<<<<<< HEAD
import { storeToRefs } from 'pinia';
import { useLfSegmentsStore } from '@/modules/lf/segments/store';
import AppLfSubProjectsListDropdown from '@/modules/lf/segments/components/lf-sub-projects-list-dropdown.vue';
=======
import { OrganizationService } from '@/modules/organization/organization-service';
import Errors from '@/shared/error/errors';
import Message from '@/shared/message/message';
import { i18n } from '@/i18n';
>>>>>>> 3998d424

const LoaderIcon = h(
  'i',
  {
    class: 'ri-loader-4-fill text-sm text-white',
  },
  [],
);
const ArrowPrevIcon = h(
  'i', // type
  {
    class: 'ri-arrow-left-s-line text-base leading-none',
  }, // props
  [],
);

const props = defineProps({
  id: {
    type: String,
    default: null,
  },
});

const { fields } = OrganizationModel;
const formSchema = new FormSchema([
  fields.name,
  fields.displayName,
  fields.headline,
  fields.description,
  fields.website,
  fields.location,
  fields.employees,
  fields.revenueRange,
  fields.github,
  fields.twitter,
  fields.linkedin,
  fields.crunchbase,
  fields.emails,
  fields.phoneNumbers,
  fields.type,
  fields.size,
  fields.industry,
  fields.founded,
  fields.profiles,
]);

const router = useRouter();
const route = useRoute();

const lsSegmentsStore = useLfSegmentsStore();
const { selectedProjectGroup } = storeToRefs(lsSegmentsStore);

const selectedSegments = computed(() => {
  let subproject;

  const project = selectedProjectGroup.value.projects.find(
    (p) => p.subprojects.some((sp) => {
      if (sp.id === route.query.subprojectId) {
        subproject = sp;
        return true;
      }

      return false;
    }),
  );

  return {
    project,
    subproject,
  };
});

function getInitialModel(record) {
  return JSON.parse(
    JSON.stringify(
      formSchema.initialValues({
        name: record ? record.name : '',
        displayName: record ? record.displayName || record.name : '',
        headline: record ? record.headline : '',
        description: record ? record.description : '',
        joinedAt: record ? record.joinedAt : '',
        employees: record ? record.employees : null,
        location: record ? record.location : null,
        website: record ? record.website : null,
        github:
          record && record.github
            ? record.github.handle
            : '',
        twitter:
          record && record.twitter
            ? record.twitter.handle
            : '',
        linkedin:
          record && record.linkedin
            ? record.linkedin.handle
            : '',
        crunchbase:
          record && record.crunchbase
            ? record.crunchbase.handle
            : '',
        revenueRange: record ? record.revenueRange : {},
        emails:
          record && record.emails?.length > 0
            ? record.emails
            : [''],
        phoneNumbers:
          record && record.phoneNumbers?.length > 0
            ? record.phoneNumbers
            : [''],
        type: record ? record.type : null,
        size: record ? record.size : null,
        industry: record ? record.industry : null,
        founded: record ? record.founded : null,
        profiles: record ? record.profiles : null,
      }),
    ),
  );
}

const record = ref(null);
const formRef = ref(null);
const formModel = ref(getInitialModel());

const isPageLoading = ref(true);
const isFormSubmitting = ref(false);
const wasFormSubmittedSuccessfuly = ref(false);

const rules = reactive(formSchema.rules());

// UI Validations
const isEditPage = computed(() => !!route.params.id);
const isFormValid = computed(() => formSchema.isValidSync(formModel.value));

const segments = computed(() => {
  if (!isEditPage.value) {
    return selectedSegments.value.subproject ? [selectedSegments.value.subproject.id] : [];
  }

  return record.value.segments?.map((s) => s.id) || [];
});

const hasFormChanged = computed(() => {
  const initialModel = isEditPage.value
    ? getInitialModel(record.value)
    : getInitialModel();

  return !isEqual(initialModel, formModel.value);
});

const isSubmitBtnDisabled = computed(
  () => !isFormValid.value
    || isFormSubmitting.value
    || (isEditPage.value && !hasFormChanged.value),
);

const shouldShowAttributes = computed(() => enrichmentAttributes.some((a) => {
  if (!a.showInForm) {
    return false;
  }

  if (a.type === attributesTypes.multiSelect) {
    return !!record.value?.[a.name]?.length;
  }

  return !!record.value?.[a.name];
}));

// Prevent lost data on route change
onBeforeRouteLeave((to) => {
  if (
    hasFormChanged.value
    && !wasFormSubmittedSuccessfuly.value
    && to.fullPath !== '/500'
  ) {
    return ConfirmDialog({})
      .then(() => true)
      .catch(() => false);
  }

  return true;
});

onMounted(async () => {
  if (isEditPage.value) {
    const { id } = route.params;

<<<<<<< HEAD
    record.value = await store.dispatch(
      'organization/doFind',
      { id },
    );
=======
    try {
      record.value = await OrganizationService.find(id);
    } catch (e) {
      Errors.handle(error);
      router.push({ name: 'organization' });
    }

>>>>>>> 3998d424
    isPageLoading.value = false;
    formModel.value = getInitialModel(record.value);
  } else {
    isPageLoading.value = false;
  }
});

// Prevent window reload when form has changes
const preventWindowReload = (e) => {
  if (hasFormChanged.value) {
    e.preventDefault();
    e.returnValue = '';
  }
};

window.addEventListener('beforeunload', preventWindowReload);

onUnmounted(() => {
  window.removeEventListener(
    'beforeunload',
    preventWindowReload,
  );
});

// Once form is submitted successfuly, update route
watch(
  wasFormSubmittedSuccessfuly,
  (isFormSubmittedSuccessfuly) => {
    if (isFormSubmittedSuccessfuly) {
      if (isEditPage.value) {
        return router.push({
          name: 'organizationView',
          params: {
            id: record.value.id,
          },
        });
      }

      return router.push({ name: 'organization' });
    }
    return null;
  },
);

function onReset() {
  formModel.value = isEditPage.value
    ? getInitialModel(record.value)
    : getInitialModel();
}

function onCancel() {
  router.push({ name: 'organization' });
}

function platformPayload(platform, value) {
  if (value && value !== '') {
    return {
      handle: value,
      url: `https://${platform}.com/${value}`,
    };
  }
  return undefined;
}
async function onSubmit() {
  isFormSubmitting.value = true;
  const data = {

    ...formModel.value,
    name: isEditPage.value === false ? formModel.value.displayName : undefined,
    displayName: isEditPage.value === true ? formModel.value.displayName : undefined,
    emails: formModel.value.emails.reduce((acc, item) => {
      if (item !== '') {
        acc.push(item);
      }
      return acc;
    }, []),
    phoneNumbers: formModel.value.phoneNumbers.reduce(
      (acc, item) => {
        if (item !== '') {
          acc.push(item);
        }
        return acc;
      },
      [],
    ),
    github: formModel.value.github
      ? platformPayload('github', formModel.value.github)
      : null,
    linkedin: formModel.value.linkedin
      ? platformPayload(
        'linkedin',
        formModel.value.linkedin,
      )
      : null,
    twitter: formModel.value.twitter
      ? platformPayload(
        'twitter',
        formModel.value.twitter,
      )
      : null,
    crunchbase: formModel.value.crunchbase
      ? platformPayload(
        'crunchbase',
        formModel.value.crunchbase,
      )
      : null,
  };
<<<<<<< HEAD
  const action = isEditPage.value
    ? 'organization/doUpdate'
    : 'organization/doCreate';
=======
>>>>>>> 3998d424

  const payload = isEditPage.value
    ? {
      id: props.id,
      values: data,
      segments: segments.value,
    }
    : {
      ...data,
      segments: segments.value,
    };

  // Edit
  if (isEditPage.value) {
    try {
      await OrganizationService.update(
        payload.id,
        payload.values,
      );
      Message.success(i18n('entities.organization.update.success'));
    } catch (error) {
      Message.error(i18n('entities.organization.update.error'));

      Errors.handle(error);
    }
  } else {
    // Create
    try {
      await OrganizationService.create(payload);

      Message.success(i18n('entities.organization.create.success'));
    } catch (error) {
      Message.error(i18n('entities.organization.create.error'));
      Errors.handle(error);
    }
  }
  isFormSubmitting.value = false;
  wasFormSubmittedSuccessfuly.value = true;
}

const onChange = ({ subprojectId }) => {
  router.replace({
    name: 'organizationCreate',
    query: {
      subprojectId,
    },
  });
};
</script>

<script>
export default {
  name: 'OrganizationFormPage',
};
</script>

<style lang="scss">
.organization-form-page {
  .el-button [class*='el-icon'] + span {
    @apply ml-1;
  }

  .el-main {
    @apply max-h-fit;
  }

  // Personal Details form
  .organization-details-form {
    & .el-form-item {
      @apply mb-6;
    }
  }

  .identities-form .el-form-item,
  .custom-attributes-form .el-form-item {
    @apply mb-0;
  }

  .el-form .el-form-item__content,
  .el-form--default.el-form--label-top,
  .custom-attributes-form,
  .el-form-item__content {
    @apply flex mb-0;
  }
}
</style><|MERGE_RESOLUTION|>--- conflicted
+++ resolved
@@ -144,16 +144,13 @@
 import AppOrganizationFormDetails from '@/modules/organization/components/form/organization-form-details.vue';
 import AppOrganizationFormAttributes from '@/modules/organization/components/form/organization-form-attributes.vue';
 import enrichmentAttributes, { attributesTypes } from '@/modules/organization/config/organization-enrichment-attributes';
-<<<<<<< HEAD
 import { storeToRefs } from 'pinia';
 import { useLfSegmentsStore } from '@/modules/lf/segments/store';
 import AppLfSubProjectsListDropdown from '@/modules/lf/segments/components/lf-sub-projects-list-dropdown.vue';
-=======
 import { OrganizationService } from '@/modules/organization/organization-service';
 import Errors from '@/shared/error/errors';
 import Message from '@/shared/message/message';
 import { i18n } from '@/i18n';
->>>>>>> 3998d424
 
 const LoaderIcon = h(
   'i',
@@ -340,12 +337,6 @@
   if (isEditPage.value) {
     const { id } = route.params;
 
-<<<<<<< HEAD
-    record.value = await store.dispatch(
-      'organization/doFind',
-      { id },
-    );
-=======
     try {
       record.value = await OrganizationService.find(id);
     } catch (e) {
@@ -353,7 +344,6 @@
       router.push({ name: 'organization' });
     }
 
->>>>>>> 3998d424
     isPageLoading.value = false;
     formModel.value = getInitialModel(record.value);
   } else {
@@ -461,12 +451,6 @@
       )
       : null,
   };
-<<<<<<< HEAD
-  const action = isEditPage.value
-    ? 'organization/doUpdate'
-    : 'organization/doCreate';
-=======
->>>>>>> 3998d424
 
   const payload = isEditPage.value
     ? {
