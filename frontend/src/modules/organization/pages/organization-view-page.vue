--- conflicted
+++ resolved
@@ -70,17 +70,11 @@
 const tab = ref('members');
 
 onMounted(async () => {
-<<<<<<< HEAD
-  await store.dispatch('organization/doFind', {
-    id: props.id,
-  });
-=======
   try {
     organization.value = await OrganizationService.find(props.id);
   } catch (e) {
     Message.error('Something went wrong');
   }
->>>>>>> 3998d424
   loading.value = false;
 });
 </script>
