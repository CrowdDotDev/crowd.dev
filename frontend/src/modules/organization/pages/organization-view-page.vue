<template>
  <app-page-wrapper>
    <div
      v-if="loading"
      v-loading="loading"
      class="app-page-spinner"
    />
    <div v-else-if="organization">
      <router-link
        class="text-gray-600 btn-link--md btn-link--secondary p-0 inline-flex items-center"
        :to="{
          path: '/organizations',
          query: { projectGroup: selectedProjectGroup?.id },
        }"
      >
        <i class="ri-arrow-left-s-line mr-2" />Organizations
      </router-link>
      <div class="grid grid-cols-3 gap-6 mt-4">
        <app-organization-view-header
          :organization="organization"
          class="col-span-2"
        />
        <div class="row-span-4">
          <app-organization-view-aside
            :organization="organization"
          />
        </div>
        <div class="panel w-full col-span-2">
          <el-tabs v-model="tab">
            <el-tab-pane
              label="Associated contributors"
              name="members"
            >
              <app-organization-view-members
                :organization="organization"
              />
            </el-tab-pane>
            <el-tab-pane
              label="Activities"
              name="activities"
            >
              <app-activity-timeline
                :entity="organization"
                entity-type="organization"
              />
            </el-tab-pane>
          </el-tabs>
        </div>
      </div>
    </div>
  </app-page-wrapper>
</template>

<script setup>
import { onMounted, ref } from 'vue';

import AppActivityTimeline from '@/modules/activity/components/activity-timeline.vue';
import AppOrganizationViewHeader from '@/modules/organization/components/view/organization-view-header.vue';
import AppOrganizationViewAside from '@/modules/organization/components/view/organization-view-aside.vue';
import AppOrganizationViewMembers from '@/modules/organization/components/view/organization-view-members.vue';
import Message from '@/shared/message/message';
<<<<<<< HEAD
import { storeToRefs } from 'pinia';
import { useLfSegmentsStore } from '@/modules/lf/segments/store';
import { OrganizationService } from '../organization-service';
=======
import { useOrganizationStore } from '@/modules/organization/store/pinia';
import { storeToRefs } from 'pinia';
>>>>>>> 1b082e27

const props = defineProps({
  id: {
    type: String,
    default: null,
  },
});

<<<<<<< HEAD
const lsSegmentsStore = useLfSegmentsStore();
const { selectedProjectGroup } = storeToRefs(lsSegmentsStore);

const organization = ref({});
=======
const organizationStore = useOrganizationStore();
const { organization } = storeToRefs(organizationStore);
const { fetchOrganization } = organizationStore;
>>>>>>> 1b082e27

const loading = ref(true);
const tab = ref('members');

onMounted(() => {
  try {
    fetchOrganization(props.id);
  } catch (e) {
    Message.error('Something went wrong');
  }
  loading.value = false;
});
</script>

<script>
export default {
  name: 'AppOrganizationViewPage',
};
</script><|MERGE_RESOLUTION|>--- conflicted
+++ resolved
@@ -59,14 +59,10 @@
 import AppOrganizationViewAside from '@/modules/organization/components/view/organization-view-aside.vue';
 import AppOrganizationViewMembers from '@/modules/organization/components/view/organization-view-members.vue';
 import Message from '@/shared/message/message';
-<<<<<<< HEAD
 import { storeToRefs } from 'pinia';
 import { useLfSegmentsStore } from '@/modules/lf/segments/store';
-import { OrganizationService } from '../organization-service';
-=======
 import { useOrganizationStore } from '@/modules/organization/store/pinia';
 import { storeToRefs } from 'pinia';
->>>>>>> 1b082e27
 
 const props = defineProps({
   id: {
@@ -75,16 +71,12 @@
   },
 });
 
-<<<<<<< HEAD
-const lsSegmentsStore = useLfSegmentsStore();
-const { selectedProjectGroup } = storeToRefs(lsSegmentsStore);
-
-const organization = ref({});
-=======
 const organizationStore = useOrganizationStore();
 const { organization } = storeToRefs(organizationStore);
 const { fetchOrganization } = organizationStore;
->>>>>>> 1b082e27
+
+const lsSegmentsStore = useLfSegmentsStore();
+const { selectedProjectGroup } = storeToRefs(lsSegmentsStore);
 
 const loading = ref(true);
 const tab = ref('members');
