--- conflicted
+++ resolved
@@ -39,10 +39,7 @@
       <app-organization-list-table
         :has-organizations="totalOrganizations > 0"
         :is-page-loading="loading"
-<<<<<<< HEAD
-=======
         @on-add-organization="isSubProjectSelectionOpen = true"
->>>>>>> de4b3975
       />
     </div>
   </app-page-wrapper>
@@ -57,20 +54,14 @@
 
 <script setup lang="ts">
 import { computed, ref, onMounted } from 'vue';
-<<<<<<< HEAD
-=======
 import { useRouter } from 'vue-router';
->>>>>>> de4b3975
 import AppPageWrapper from '@/shared/layout/page-wrapper.vue';
 import AppOrganizationListTable from '@/modules/organization/components/list/organization-list-table.vue';
 import {
   mapGetters,
 } from '@/shared/vuex/vuex.helpers';
-<<<<<<< HEAD
-=======
 import AppLfPageHeader from '@/modules/lf/layout/components/lf-page-header.vue';
 import AppLfSubProjectsListModal from '@/modules/lf/segments/components/lf-sub-projects-list-modal.vue';
->>>>>>> de4b3975
 import CrSavedViews from '@/shared/modules/saved-views/components/SavedViews.vue';
 import CrFilter from '@/shared/modules/filters/components/Filter.vue';
 import { useOrganizationStore } from '@/modules/organization/store/pinia';
@@ -78,15 +69,10 @@
 import { organizationFilters, organizationSearchFilter } from '@/modules/organization/config/filters/main';
 import { organizationSavedViews, organizationViews } from '@/modules/organization/config/saved-views/main';
 import { FilterQuery } from '@/shared/modules/filters/types/FilterQuery';
-<<<<<<< HEAD
 import { OrganizationService } from '@/modules/organization/organization-service';
-import { OrganizationPermissions } from '../organization-permissions';
-=======
-import { OrganizationService } from '../organization-service';
 import { OrganizationPermissions } from '../organization-permissions';
 
 const router = useRouter();
->>>>>>> de4b3975
 
 const { currentUser, currentTenant } = mapGetters('auth');
 
@@ -96,10 +82,7 @@
 
 const loading = ref(true);
 const organizationCount = ref(0);
-<<<<<<< HEAD
-=======
 const isSubProjectSelectionOpen = ref(false);
->>>>>>> de4b3975
 
 const hasPermissionToCreate = computed(
   () => new OrganizationPermissions(
@@ -155,13 +138,6 @@
       loading.value = false;
     });
 };
-<<<<<<< HEAD
-
-onMounted(async () => {
-  doGetOrganizationCount();
-  (window as any).analytics.page('Organization');
-});
-=======
 
 onMounted(async () => {
   doGetOrganizationCount();
@@ -181,5 +157,4 @@
     },
   });
 };
->>>>>>> de4b3975
 </script>