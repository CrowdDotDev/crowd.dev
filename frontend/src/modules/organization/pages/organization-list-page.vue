<template>
  <app-page-wrapper size="full-width">
    <div class="member-list-page">
      <div class="mb-10">
        <app-lf-page-header text-class="text-sm text-brand-500 mb-2.5" />
        <div class="flex items-center justify-between">
          <div class="flex items-center">
            <h4>Organizations</h4>
          </div>
          <div class="flex items-center">
            <el-button
              v-if="hasPermissionToCreate"
              class="btn btn--primary btn--md"
              :class="{
                'pointer-events-none cursor-not-allowed':
                  isCreateLockedForSampleData,
              }"
              :disabled="isCreateLockedForSampleData"
              @click="onAddOrganization"
            >
              Add organization
            </el-button>
          </div>
        </div>
        <div class="text-xs text-gray-500">
          Overview of all organizations that relate to your
          community
        </div>
      </div>

      <cr-saved-views v-model="filters" :config="organizationSavedViews" :views="organizationViews" />
      <cr-filter
        v-model="filters"
        :config="organizationFilters"
        :search-config="organizationSearchFilter"
        :saved-views-config="organizationSavedViews"
        @fetch="fetch($event)"
      />
      <app-organization-list-table
        :has-organizations="totalOrganizations > 0"
        :is-page-loading="loading"
        @on-add-organization="isSubProjectSelectionOpen = true"
      />
    </div>
  </app-page-wrapper>

  <app-lf-sub-projects-list-modal
    v-if="isSubProjectSelectionOpen"
    v-model="isSubProjectSelectionOpen"
    title="Add organization"
    @on-submit="onSubProjectSelection"
  />
</template>

<script setup lang="ts">
import { computed, ref, onMounted } from 'vue';
import { useRouter } from 'vue-router';
import AppPageWrapper from '@/shared/layout/page-wrapper.vue';
import AppOrganizationListTable from '@/modules/organization/components/list/organization-list-table.vue';
import {
  mapGetters,
} from '@/shared/vuex/vuex.helpers';
import AppLfPageHeader from '@/modules/lf/layout/components/lf-page-header.vue';
import AppLfSubProjectsListModal from '@/modules/lf/segments/components/lf-sub-projects-list-modal.vue';
import CrSavedViews from '@/shared/modules/saved-views/components/SavedViews.vue';
import CrFilter from '@/shared/modules/filters/components/Filter.vue';
import { useOrganizationStore } from '@/modules/organization/store/pinia';
import { storeToRefs } from 'pinia';
import { organizationFilters, organizationSearchFilter } from '@/modules/organization/config/filters/main';
import { organizationSavedViews, organizationViews } from '@/modules/organization/config/saved-views/main';
import { FilterQuery } from '@/shared/modules/filters/types/FilterQuery';
import { OrganizationService } from '../organization-service';
import { OrganizationPermissions } from '../organization-permissions';

const router = useRouter();

const { currentUser, currentTenant } = mapGetters('auth');

const organizationStore = useOrganizationStore();
const { filters, totalOrganizations, savedFilterBody } = storeToRefs(organizationStore);
const { fetchOrganizations } = organizationStore;

<<<<<<< HEAD
const loading = ref(false);
const organizationCount = ref(0);
const isSubProjectSelectionOpen = ref(false);
=======
const loading = ref(true);
const organizationCount = ref(0);
>>>>>>> 45f6f8de

const hasPermissionToCreate = computed(
  () => new OrganizationPermissions(
    currentTenant.value,
    currentUser.value,
  ).create,
);
const isCreateLockedForSampleData = computed(
  () => new OrganizationPermissions(
    currentTenant.value,
    currentUser.value,
  ).createLockedForSampleData,
);
<<<<<<< HEAD
=======

const isSubProjectSelectionOpen = ref(false);
>>>>>>> 45f6f8de

const doGetOrganizationCount = () => {
  (OrganizationService.listOrganizations({
    limit: 1,
    offset: 0,
  }) as Promise<any>)
    .then(({ count }) => {
      organizationCount.value = count;
    });
};

const showLoading = (filter: any, body: any): boolean => {
  const saved: any = { ...savedFilterBody.value };
  delete saved.offset;
  delete saved.limit;
  delete saved.orderBy;
  const compare = {
    ...body,
    filter,
  };
  return JSON.stringify(saved) !== JSON.stringify(compare);
};

const fetch = ({
  filter, offset, limit, orderBy, body,
}: FilterQuery) => {
<<<<<<< HEAD
  loading.value = showLoading(filter, body);
=======
  if (!loading.value) {
    loading.value = showLoading(filter, body);
  }
>>>>>>> 45f6f8de
  fetchOrganizations({
    body: {
      ...body,
      filter,
      offset,
      limit,
      orderBy,
    },
  })
    .finally(() => {
      loading.value = false;
    });
};

onMounted(async () => {
  doGetOrganizationCount();
  (window as any).analytics.page('Organization');
});

const onAddOrganization = () => {
  isSubProjectSelectionOpen.value = true;
};

const onSubProjectSelection = (subprojectId) => {
  isSubProjectSelectionOpen.value = false;
  router.push({
    name: 'organizationCreate',
    query: {
      subprojectId,
    },
  });
};
</script><|MERGE_RESOLUTION|>--- conflicted
+++ resolved
@@ -80,14 +80,9 @@
 const { filters, totalOrganizations, savedFilterBody } = storeToRefs(organizationStore);
 const { fetchOrganizations } = organizationStore;
 
-<<<<<<< HEAD
-const loading = ref(false);
+const loading = ref(true);
 const organizationCount = ref(0);
 const isSubProjectSelectionOpen = ref(false);
-=======
-const loading = ref(true);
-const organizationCount = ref(0);
->>>>>>> 45f6f8de
 
 const hasPermissionToCreate = computed(
   () => new OrganizationPermissions(
@@ -101,11 +96,6 @@
     currentUser.value,
   ).createLockedForSampleData,
 );
-<<<<<<< HEAD
-=======
-
-const isSubProjectSelectionOpen = ref(false);
->>>>>>> 45f6f8de
 
 const doGetOrganizationCount = () => {
   (OrganizationService.listOrganizations({
@@ -132,13 +122,9 @@
 const fetch = ({
   filter, offset, limit, orderBy, body,
 }: FilterQuery) => {
-<<<<<<< HEAD
-  loading.value = showLoading(filter, body);
-=======
   if (!loading.value) {
     loading.value = showLoading(filter, body);
   }
->>>>>>> 45f6f8de
   fetchOrganizations({
     body: {
       ...body,
