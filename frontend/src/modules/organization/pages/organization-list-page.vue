<template>
  <app-page-wrapper size="full-width">
    <div class="member-list-page">
      <div class="mb-10">
        <app-lf-page-header text-class="text-sm text-brand-600 mb-2.5" />
        <div class="flex items-center justify-between">
          <div class="flex items-center">
            <h4>Organizations</h4>
          </div>
          <div class="flex items-center">
            <el-button
              v-if="hasPermissionToCreate"
              class="btn btn--primary btn--md"
              :class="{
                'pointer-events-none cursor-not-allowed':
                  isCreateLockedForSampleData,
              }"
              :disabled="isCreateLockedForSampleData"
              @click="onAddOrganization"
            >
              Add organization
            </el-button>
          </div>
        </div>
        <div class="text-xs text-gray-500">
          Overview of all organizations that relate to your
          community
        </div>
      </div>

      <cr-saved-views
        v-model="filters"
        :config="organizationSavedViews"
        :views="organizationViews"
        @update:model-value="organizationFilter.alignFilterList($event)"
      />
      <cr-filter
        ref="organizationFilter"
        v-model="filters"
        :config="organizationFilters"
        :search-config="organizationSearchFilter"
        :saved-views-config="organizationSavedViews"
        @fetch="fetch($event)"
      />
      <app-organization-list-table
        v-model:pagination="pagination"
        :has-organizations="totalOrganizations > 0"
        :is-page-loading="loading"
<<<<<<< HEAD
        @on-add-organization="isSubProjectSelectionOpen = true"
=======
        @update:pagination="onPaginationChange"
>>>>>>> 2b3d372b
      />
    </div>
  </app-page-wrapper>

  <app-lf-sub-projects-list-modal
    v-if="isSubProjectSelectionOpen"
    v-model="isSubProjectSelectionOpen"
    title="Add organization"
    @on-submit="onSubProjectSelection"
  />
</template>

<script setup lang="ts">
import { computed, ref, onMounted } from 'vue';
import { useRouter } from 'vue-router';
import AppPageWrapper from '@/shared/layout/page-wrapper.vue';
import AppOrganizationListTable from '@/modules/organization/components/list/organization-list-table.vue';
import {
  mapGetters,
} from '@/shared/vuex/vuex.helpers';
import AppLfPageHeader from '@/modules/lf/layout/components/lf-page-header.vue';
import AppLfSubProjectsListModal from '@/modules/lf/segments/components/lf-sub-projects-list-modal.vue';
import CrSavedViews from '@/shared/modules/saved-views/components/SavedViews.vue';
import CrFilter from '@/shared/modules/filters/components/Filter.vue';
import { useOrganizationStore } from '@/modules/organization/store/pinia';
import { storeToRefs } from 'pinia';
import { organizationFilters, organizationSearchFilter } from '@/modules/organization/config/filters/main';
import { organizationSavedViews, organizationViews } from '@/modules/organization/config/saved-views/main';
import { FilterQuery } from '@/shared/modules/filters/types/FilterQuery';
import { OrganizationService } from '@/modules/organization/organization-service';
import { OrganizationPermissions } from '../organization-permissions';

const router = useRouter();

const { currentUser, currentTenant } = mapGetters('auth');

const organizationStore = useOrganizationStore();
const { filters, totalOrganizations, savedFilterBody } = storeToRefs(organizationStore);
const { fetchOrganizations } = organizationStore;

const loading = ref(true);
const organizationCount = ref(0);
const isSubProjectSelectionOpen = ref(false);

const organizationFilter = ref<CrFilter | null>(null);

const hasPermissionToCreate = computed(
  () => new OrganizationPermissions(
    currentTenant.value,
    currentUser.value,
  ).create,
);
const isCreateLockedForSampleData = computed(
  () => new OrganizationPermissions(
    currentTenant.value,
    currentUser.value,
  ).createLockedForSampleData,
);

const pagination = ref({
  page: 1,
  perPage: 20,
});

const doGetOrganizationCount = () => {
  (OrganizationService.query({
    limit: 1,
    offset: 0,
  }) as Promise<any>)
    .then(({ count }) => {
      organizationCount.value = count;
    });
};

const showLoading = (filter: any, body: any): boolean => {
  const saved: any = { ...savedFilterBody.value };
  delete saved.offset;
  delete saved.limit;
  delete saved.orderBy;
  const compare = {
    ...body,
    filter,
  };
  return JSON.stringify(saved) !== JSON.stringify(compare);
};

const fetch = ({
  filter, orderBy, body,
}: FilterQuery) => {
  if (!loading.value) {
    loading.value = showLoading(filter, body);
  }
  fetchOrganizations({
    body: {
      ...body,
      filter,
      offset: 0,
      limit: pagination.value.perPage,
      orderBy,
    },
  })
    .finally(() => {
      loading.value = false;
    });
};

const onPaginationChange = ({
  page, perPage,
}: FilterQuery) => {
  fetchOrganizations({
    reload: true,
    body: {
      offset: (page - 1) * perPage || 0,
      limit: perPage || 20,
    },
  });
};

onMounted(async () => {
  doGetOrganizationCount();
  (window as any).analytics.page('Organization');
});

const onAddOrganization = () => {
  isSubProjectSelectionOpen.value = true;
};

const onSubProjectSelection = (subprojectId) => {
  isSubProjectSelectionOpen.value = false;
  router.push({
    name: 'organizationCreate',
    query: {
      subprojectId,
    },
  });
};
</script><|MERGE_RESOLUTION|>--- conflicted
+++ resolved
@@ -46,11 +46,8 @@
         v-model:pagination="pagination"
         :has-organizations="totalOrganizations > 0"
         :is-page-loading="loading"
-<<<<<<< HEAD
+        @update:pagination="onPaginationChange"
         @on-add-organization="isSubProjectSelectionOpen = true"
-=======
-        @update:pagination="onPaginationChange"
->>>>>>> 2b3d372b
       />
     </div>
   </app-page-wrapper>
