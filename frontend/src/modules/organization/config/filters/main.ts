--- conflicted
+++ resolved
@@ -11,15 +11,12 @@
 import joinedDate from './joinedDate/config';
 import lastActivityDate from './lastActivityDate/config';
 import location from './location/config';
-<<<<<<< HEAD
 import projects from './projects/config';
-=======
 import annualRevenue from './annualRevenue/config';
 import annualEmployeeChurnRate from './annualEmployeeChurnRate/config';
 import annualEmployeeGrowthRate from './annualEmployeeGrowthRate/config';
 import employeeCount from './employeeCount/config';
 import tags from './tags/config';
->>>>>>> c2a4a033
 import type from './type/config';
 
 export const organizationFilters: Record<string, FilterConfig> = {
@@ -38,11 +35,8 @@
   joinedDate,
   lastActivityDate,
   location,
-<<<<<<< HEAD
   projects,
-=======
   tags,
->>>>>>> c2a4a033
   type,
 };
 
