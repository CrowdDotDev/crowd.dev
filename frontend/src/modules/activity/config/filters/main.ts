import { FilterConfig } from '@/shared/modules/filters/types/FilterConfig';
import { SearchFilterConfig } from '@/shared/modules/filters/types/filterTypes/SearchFilterConfig';
import activityType from './activityType/config';
import channel from './channel/config';
import date from './date/config';
import member from './member/config';
import platform from './platform/config';
import sentiment from './sentiment/config';
<<<<<<< HEAD
import projects from './projects/config';
=======
import organizations from './organizations/config';
>>>>>>> f528cc98

export const activityFilters: Record<string, FilterConfig> = {
  activityType,
  channel,
  date,
  member,
  organizations,
  platform,
  sentiment,
  projects,
};
export const activitySearchFilter: SearchFilterConfig = {
  placeholder: 'Search activities',
  apiFilterRenderer(value: string): any[] {
    return [
      {
        or: [
          { title: { textContains: value } },
          { body: { textContains: value } },
        ],
      },
    ];
  },
};<|MERGE_RESOLUTION|>--- conflicted
+++ resolved
@@ -6,11 +6,8 @@
 import member from './member/config';
 import platform from './platform/config';
 import sentiment from './sentiment/config';
-<<<<<<< HEAD
 import projects from './projects/config';
-=======
 import organizations from './organizations/config';
->>>>>>> f528cc98
 
 export const activityFilters: Record<string, FilterConfig> = {
   activityType,
