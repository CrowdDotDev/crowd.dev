import StringField from '@/shared/fields/string-field'

export default class ActivityPlatformField extends StringField {
  constructor(name, label, config = {}) {
    super(name, label)

    this.placeholder = config.placeholder
    this.hint = config.hint
    this.required = config.required
    this.matches = config.matches
    this.filterable = config.filterable || false
    this.custom = config.custom || false
  }

  dropdownOptions() {
    return [
      {
        value: 'github',
        label: 'GitHub'
      },
      {
        value: 'discord',
        label: 'Discord'
      },
      {
        value: 'slack',
        label: 'Slack'
      },
      {
        value: 'twitter',
        label: 'Twitter'
      },
      {
        value: 'devto',
        label: 'DEV'
      },
      {
        value: 'hackernews',
        label: 'Hacker News'
      },
      {
        value: 'reddit',
        label: 'Reddit'
      },
      {
        value: 'linkedin',
        label: 'LinkedIn'
      },
      {
<<<<<<< HEAD
        value: 'other',
        label: 'Other'
=======
        value: 'stackoverflow',
        label: 'Stack Overflow'
>>>>>>> 687f69e9
      }
    ]
  }

  forFilter() {
    return {
      name: this.name,
      label: this.label,
      custom: this.custom,
      props: {
        options: this.dropdownOptions(),
        multiple: true
      },
      defaultValue: [],
      value: [],
      defaultOperator: null,
      operator: null,
      type: 'select-multi'
    }
  }
}<|MERGE_RESOLUTION|>--- conflicted
+++ resolved
@@ -47,13 +47,12 @@
         label: 'LinkedIn'
       },
       {
-<<<<<<< HEAD
         value: 'other',
         label: 'Other'
-=======
+      },
+      {
         value: 'stackoverflow',
         label: 'Stack Overflow'
->>>>>>> 687f69e9
       }
     ]
   }
