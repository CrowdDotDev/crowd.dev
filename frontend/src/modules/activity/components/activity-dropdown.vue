<template>
  <div>
    <el-dropdown
      v-if="!isReadOnly"
      placement="bottom-end"
      trigger="click"
      @command="$event()"
      @visible-change="dropdownVisible = $event"
    >
      <button
        class="el-dropdown-link btn p-1.5 rounder-md hover:bg-gray-200 text-gray-600"
        type="button"
        @click.stop
      >
        <i class="text-xl ri-more-fill" />
      </button>
      <template #dropdown>
        <app-lf-activity-affiliations
          :show-affiliations="showAffiliations"
          :activity="activity"
          :organizations="organizations"
          @on-update="emit('onUpdate')"
        >
          <template #dropdownItems>
            <el-dropdown-item
              v-if="activity.platform === 'other'"
              :command="editActivity"
            >
              <i class="ri-pencil-line text-gray-400 mr-1" />
              <span>Edit Activity</span>
            </el-dropdown-item>
            <el-dropdown-item
              :command="doDestroyWithConfirm"
              :disabled="isDeleteLockedForSampleData"
            >
              <i
                class="ri-delete-bin-line mr-1"
                :class="{
                  'text-red-500': !isDeleteLockedForSampleData,
                }"
              />
              <span
                :class="{
                  'text-red-500': !isDeleteLockedForSampleData,
                }"
              >Delete activity</span>
            </el-dropdown-item>
          </template>
        </app-lf-activity-affiliations>
      </template>
    </el-dropdown>
  </div>
</template>

<<<<<<< HEAD
<script setup>
import { ref, computed } from 'vue';
import { ActivityPermissions } from '@/modules/activity/activity-permissions';
import ConfirmDialog from '@/shared/dialog/confirm-dialog';
import { mapGetters } from '@/shared/vuex/vuex.helpers';
import AppLfActivityAffiliations from '@/modules/lf/activity/components/lf-activity-affiliations.vue';
import { ActivityService } from '../activity-service';
=======
<script>
import { mapGetters } from 'vuex';
import { ActivityPermissions } from '@/modules/activity/activity-permissions';
import ConfirmDialog from '@/shared/dialog/confirm-dialog';
import Errors from '@/shared/error/errors';
import { ActivityService } from '@/modules/activity/activity-service';
import Message from '@/shared/message/message';
import { i18n } from '@/i18n';
>>>>>>> 3998d424

const emit = defineEmits(['onUpdate', 'edit']);
const props = defineProps({
  showAffiliations: {
    type: Boolean,
    default: false,
  },
  activity: {
    type: Object,
    default: () => {},
  },
  organizations: {
    type: Array,
    default: () => [],
  },
<<<<<<< HEAD
});

const dropdownVisible = ref(false);
const { currentTenant, currentUser } = mapGetters('auth');

const isReadOnly = computed(() => new ActivityPermissions(
  currentTenant.value,
  currentUser.value,
).edit === false);

const isDeleteLockedForSampleData = computed(() => new ActivityPermissions(
  currentTenant.value,
  currentUser.value,
).destroyLockedForSampleData);

const editActivity = () => {
  emit('edit');
};

const doDestroyWithConfirm = async () => {
  ConfirmDialog({
    type: 'danger',
    title: 'Delete activity',
    message:
=======
  methods: {
    editActivity() {
      this.$emit('edit');
    },
    async doDestroyWithConfirm() {
      try {
        await ConfirmDialog({
          type: 'danger',
          title: 'Delete activity',
          message:
>>>>>>> 3998d424
            "Are you sure you want to proceed? You can't undo this action",
    confirmButtonText: 'Confirm',
    cancelButtonText: 'Cancel',
    icon: 'ri-delete-bin-line',
  }).then(() => {
    ActivityService.destroyAll([props.activity.id], [props.activity.segmentId])
      .then(() => {
        emit('onUpdate');
      });
  });
};
</script>

<<<<<<< HEAD
<script>
export default {
  name: 'AppActivityDropdown',
=======
        await ActivityService.destroyAll([this.activity.id]);

        Message.success(
          i18n('entities.activity.destroy.success'),
        );

        this.$emit('activity-destroyed', this.activity.id);
      } catch (error) {
        Errors.handle(error);
      }
    },
  },
>>>>>>> 3998d424
};
</script><|MERGE_RESOLUTION|>--- conflicted
+++ resolved
@@ -52,24 +52,16 @@
   </div>
 </template>
 
-<<<<<<< HEAD
 <script setup>
 import { ref, computed } from 'vue';
 import { ActivityPermissions } from '@/modules/activity/activity-permissions';
 import ConfirmDialog from '@/shared/dialog/confirm-dialog';
 import { mapGetters } from '@/shared/vuex/vuex.helpers';
 import AppLfActivityAffiliations from '@/modules/lf/activity/components/lf-activity-affiliations.vue';
-import { ActivityService } from '../activity-service';
-=======
-<script>
-import { mapGetters } from 'vuex';
-import { ActivityPermissions } from '@/modules/activity/activity-permissions';
-import ConfirmDialog from '@/shared/dialog/confirm-dialog';
 import Errors from '@/shared/error/errors';
 import { ActivityService } from '@/modules/activity/activity-service';
 import Message from '@/shared/message/message';
 import { i18n } from '@/i18n';
->>>>>>> 3998d424
 
 const emit = defineEmits(['onUpdate', 'edit']);
 const props = defineProps({
@@ -85,7 +77,6 @@
     type: Array,
     default: () => [],
   },
-<<<<<<< HEAD
 });
 
 const dropdownVisible = ref(false);
@@ -110,18 +101,6 @@
     type: 'danger',
     title: 'Delete activity',
     message:
-=======
-  methods: {
-    editActivity() {
-      this.$emit('edit');
-    },
-    async doDestroyWithConfirm() {
-      try {
-        await ConfirmDialog({
-          type: 'danger',
-          title: 'Delete activity',
-          message:
->>>>>>> 3998d424
             "Are you sure you want to proceed? You can't undo this action",
     confirmButtonText: 'Confirm',
     cancelButtonText: 'Cancel',
@@ -129,29 +108,14 @@
   }).then(() => {
     ActivityService.destroyAll([props.activity.id], [props.activity.segmentId])
       .then(() => {
-        emit('onUpdate');
-      });
-  });
-};
-</script>
-
-<<<<<<< HEAD
-<script>
-export default {
-  name: 'AppActivityDropdown',
-=======
-        await ActivityService.destroyAll([this.activity.id]);
-
         Message.success(
           i18n('entities.activity.destroy.success'),
         );
 
-        this.$emit('activity-destroyed', this.activity.id);
-      } catch (error) {
+        emit('onUpdate');
+      }).catch((error) => {
         Errors.handle(error);
-      }
-    },
-  },
->>>>>>> 3998d424
+      });
+  });
 };
 </script>