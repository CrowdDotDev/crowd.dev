--- conflicted
+++ resolved
@@ -108,12 +108,8 @@
 
 const isLoadMoreVisible = computed(() => (
   pagination.value.page
-<<<<<<< HEAD
-      * pagination.value.perPage < totalActivities
-=======
       * pagination.value.perPage
     < totalActivities.value
->>>>>>> 70088659
 ));
 
 const onLoadMore = () => {
