<template>
  <div class="activity-timeline">
    <div class="my-6">
      <el-input
        v-model="query"
        placeholder="Search activities"
        :prefix-icon="SearchIcon"
        clearable
        class="activity-timeline-search"
      >
        <template #append>
          <el-select
            v-model="platform"
            placeholder="All platforms"
            class="w-40"
            clearable
            @clear="onClear"
          >
            <template
              v-if="
                platform && getPlatformDetails(platform)
              "
              #prefix
            >
              <img
                v-if="getPlatformDetails(platform)"
                :alt="getPlatformDetails(platform).name"
                :src="getPlatformDetails(platform).image"
                class="w-4 h-4"
              />
              <i
                v-else
                class="ri-radar-line text-base text-gray-400"
              />
            </template>
            <el-option
              v-for="integration of activeIntegrations"
              :key="integration.id"
              :value="integration.platform"
              :label="integration.label"
              @mouseleave="onSelectMouseLeave"
            >
              <img
                :alt="integration.name"
                :src="integration.image"
                class="w-4 h-4 mr-2"
              />
              {{ integration.label }}
            </el-option>
            <el-option
              value="other"
              label="Other"
              @mouseleave="onSelectMouseLeave"
            >
              <i
                class="ri-radar-line text-base text-gray-400 mr-2"
              />
              Other
            </el-option>
          </el-select>
        </template>
      </el-input>
    </div>
    <div>
      <el-timeline>
        <el-timeline-item
          v-for="activity in activities"
          :key="activity.id"
        >
          <div class="-mt-1.5">
            <app-member-display-name
              v-if="entityType === 'organization'"
              :member="activity.member"
              custom-class="block text-gray-900 font-medium"
              with-link
              class="bl"
            />
            <div
              class="flex gap-4 justify-between min-h-9 -mt-1"
              :class="{
<<<<<<< HEAD
                'items-center': !isMemberEntity,
                'items-start': isMemberEntity,
              }"
            >
              <app-activity-header
=======
                'items-center': !isMemberIdentity,
                'items-start': isMemberIdentity,
              }"
            >
              <app-activity-header
                :activity="activity"
                class="flex flex-wrap items-center"
                :class="{
                  'mt-1.5': isMemberIdentity,
                }"
              />
              <div class="flex-grow" />
              <app-activity-dropdown
>>>>>>> d029d5b4
                :activity="activity"
                class="flex flex-wrap items-center"
                :class="{
                  'mt-1.5': isMemberEntity,
                }"
              />

              <div class="flex items-center flex-nowrap">
                <a
                  v-if="
                    activity.conversationId && isMemberEntity
                  "
                  class="text-xs font-medium flex items-center mr-4 cursor-pointer hover:underline"
                  target="_blank"
                  @click="
                    conversationId = activity.conversationId
                  "
                >
                  <i
                    class="ri-lg ri-arrow-right-up-line mr-1"
                  />
                  <span class="block whitespace-nowrap">Open conversation</span>
                </a>
                <app-activity-dropdown
                  v-if="showAffiliations"
                  :show-affiliations="true"
                  :activity="activity"
                  :organizations="entity.organizations"
                  :disable-edit="true"
                  @on-update="fetchActivities({ reset: true })"
                />
              </div>
            </div>

            <app-lf-activity-parent
              v-if="activity.parent && isMemberEntity"
              :parent="activity.parent"
            />

            <app-activity-content
              v-if="activity.title || activity.body"
              class="text-sm bg-gray-50 rounded-lg p-4 mt-3"
              :activity="activity"
              :show-more="true"
            >
              <template v-if="platformDetails(activity.platform)?.activityDisplay?.showContentDetails" #details>
                <div v-if="activity.attributes">
                  <app-activity-content-footer
                    :source-id="activity.sourceId"
                    :changes="activity.attributes.lines"
                    changes-copy="line"
                    :insertions="activity.attributes.insertions"
                    :deletions="activity.attributes.deletions"
                  />
                </div>
              </template>

              <template #bottomLink>
                <div v-if="activity.url" class="pt-6">
                  <app-activity-link
                    :activity="activity"
                  />
                </div>
              </template>
            </app-activity-content>
          </div>
          <template #dot>
            <span
              class="btn btn--circle cursor-auto p-2 bg-gray-100 border border-gray-200"
              :class="`btn--${activity.platform}`"
            >
              <img
                v-if="platformDetails(activity.platform)"
                :src="
                  platformDetails(activity.platform).image
                "
                :alt="`${activity.platform}-icon`"
                class="w-4 h-4"
              />
              <i
                v-else
                class="ri-radar-line text-base text-gray-400"
              />
            </span>
          </template>
        </el-timeline-item>
      </el-timeline>
      <div
        v-if="loading"
        v-loading="loading"
        class="app-page-spinner"
      />
      <div v-if="!noMore" class="flex justify-center pt-4">
        <el-button
          class="btn btn-link btn-link--primary"
          :disabled="loading"
          @click="fetchActivities"
        >
          <i class="ri-arrow-down-line mr-2" />Load
          more
        </el-button>
      </div>
    </div>
  </div>

  <app-conversation-drawer
    :expand="conversationId != null"
    :conversation-id="conversationId"
    @close="conversationId = null"
  />
</template>

<script setup>
import isEqual from 'lodash/isEqual';
import { useStore } from 'vuex';
import {
  computed,
  ref,
  h,
  onMounted,
  watch,
} from 'vue';
import debounce from 'lodash/debounce';
<<<<<<< HEAD
import AppActivityHeader from '@/modules/activity/components/activity-header.vue';
=======
>>>>>>> d029d5b4
import AppActivityContent from '@/modules/activity/components/activity-content.vue';
import { onSelectMouseLeave } from '@/utils/select';
import authAxios from '@/shared/axios/auth-axios';
import { CrowdIntegrations } from '@/integrations/integrations-config';
import AppMemberDisplayName from '@/modules/member/components/member-display-name.vue';
import AppActivityLink from '@/modules/activity/components/activity-link.vue';
import AuthCurrentTenant from '@/modules/auth/auth-current-tenant';
import AppActivityContentFooter from '@/modules/activity/components/activity-content-footer.vue';
<<<<<<< HEAD
import AppLfActivityParent from '@/modules/lf/activity/components/lf-activity-parent.vue';
import AppConversationDrawer from '@/modules/conversation/components/conversation-drawer.vue';
=======
import AppActivityHeader from '@/modules/activity/components/activity-header.vue';
>>>>>>> d029d5b4
import AppActivityDropdown from '@/modules/activity/components/activity-dropdown.vue';

const SearchIcon = h(
  'i', // type
  { class: 'ri-search-line' }, // props
  [],
);

const store = useStore();
const props = defineProps({
  entityType: {
    type: String,
    default: null,
  },
  entity: {
    type: Object,
    default: () => {},
  },
  showAffiliations: {
    type: Boolean,
    default: false,
  },
});

const conversationId = ref(null);

const activeIntegrations = computed(() => {
  const activeIntegrationList = store.getters['integration/activeList'];
  return Object.keys(activeIntegrationList).map((i) => ({
    ...activeIntegrationList[i],
    label: CrowdIntegrations.getConfig(i).name,
  }));
});

const isMemberIdentity = computed(() => props.entityType === 'member');

const loading = ref(true);
const platform = ref(null);
const query = ref('');
const activities = ref([]);
const limit = ref(20);
const offset = ref(0);
const noMore = ref(false);

let filter = {};

const isMemberEntity = computed(() => props.entityType === 'member');

const segments = computed(() => props.entity.segments?.map((s) => {
  if (typeof s === 'string') {
    return s;
  }

  return s.id;
}) || []);

const fetchActivities = async ({ reset } = { reset: false }) => {
  const filterToApply = {
    platform: platform.value ?? undefined,
  };

  if (props.entityType === 'member') {
    filterToApply.memberId = props.entity.id;
  } else {
    filterToApply[`${props.entityType}s`] = [props.entity.id];
  }

  if (props.entity.id) {
    if (query.value && query.value !== '') {
      filterToApply.or = [
        {
          body: {
            textContains: query.value,
          },
        },
        {
          channel: {
            textContains: query.value,
          },
        },
        {
          url: {
            textContains: query.value,
          },
        },
        {
          body: {
            textContains: query.value,
          },
        },
        {
          title: {
            textContains: query.value,
          },
        },
        {
          type: {
            textContains: query.value,
          },
        },
      ];
    }
  }

  if (!isEqual(filter, filterToApply) || reset) {
    activities.length = 0;
    offset.value = 0;
    noMore.value = false;
  }

  if (noMore.value) {
    return;
  }

  loading.value = true;

  const sampleTenant = AuthCurrentTenant.getSampleTenantData();
  const tenantId = sampleTenant?.id
    || store.getters['auth/currentTenant'].id;

  const { data } = await authAxios.post(
    `/tenant/${tenantId}/activity/query`,
    {
      filter: filterToApply,
      orderBy: 'timestamp_DESC',
      limit: limit.value,
      offset: offset.value,
      segments: segments.value,
    },
    {
      headers: {
        Authorization: sampleTenant?.token,
      },
    },
  );

  filter = { ...filterToApply };
  loading.value = false;
  if (data.rows.length < limit.value) {
    noMore.value = true;
    activities.push(...data.rows);
  } else {
    offset.value += limit.value;
    activities.push(...data.rows);
  }
};

const platformDetails = (p) => CrowdIntegrations.getConfig(p);

const debouncedQueryChange = debounce(async () => {
  await fetchActivities();
}, 300);

const getPlatformDetails = (p) => CrowdIntegrations.getConfig(p);

watch(query, (newValue, oldValue) => {
  if (newValue !== oldValue) {
    debouncedQueryChange();
  }
});

watch(platform, async (newValue, oldValue) => {
  if (newValue !== oldValue) {
    await fetchActivities();
  }
});

const onClear = () => {
  platform.value = null;
};

onMounted(async () => {
  await store.dispatch('integration/doFetch', segments.value);
  await fetchActivities();
});
</script>

<script>
export default {
  name: 'AppMemberViewActivities',
};
</script>

<style lang="scss">
.activity-timeline {
  .el-input-group__append {
    @apply bg-white;

    .el-select .el-input .el-input__wrapper {
      border-radius: 0 6px 6px 0 !important;
    }
  }
  .activity-header {
    @apply max-w-full overflow-visible;
  }
  .el-timeline-item__dot {
    @apply relative;
  }
  .el-timeline-item__wrapper {
    @apply top-1 pl-4;
  }
  .el-timeline-item__tail {
    @apply left-4;
  }
}
</style><|MERGE_RESOLUTION|>--- conflicted
+++ resolved
@@ -78,27 +78,11 @@
             <div
               class="flex gap-4 justify-between min-h-9 -mt-1"
               :class="{
-<<<<<<< HEAD
                 'items-center': !isMemberEntity,
                 'items-start': isMemberEntity,
               }"
             >
               <app-activity-header
-=======
-                'items-center': !isMemberIdentity,
-                'items-start': isMemberIdentity,
-              }"
-            >
-              <app-activity-header
-                :activity="activity"
-                class="flex flex-wrap items-center"
-                :class="{
-                  'mt-1.5': isMemberIdentity,
-                }"
-              />
-              <div class="flex-grow" />
-              <app-activity-dropdown
->>>>>>> d029d5b4
                 :activity="activity"
                 class="flex flex-wrap items-center"
                 :class="{
@@ -222,10 +206,7 @@
   watch,
 } from 'vue';
 import debounce from 'lodash/debounce';
-<<<<<<< HEAD
 import AppActivityHeader from '@/modules/activity/components/activity-header.vue';
-=======
->>>>>>> d029d5b4
 import AppActivityContent from '@/modules/activity/components/activity-content.vue';
 import { onSelectMouseLeave } from '@/utils/select';
 import authAxios from '@/shared/axios/auth-axios';
@@ -234,12 +215,8 @@
 import AppActivityLink from '@/modules/activity/components/activity-link.vue';
 import AuthCurrentTenant from '@/modules/auth/auth-current-tenant';
 import AppActivityContentFooter from '@/modules/activity/components/activity-content-footer.vue';
-<<<<<<< HEAD
 import AppLfActivityParent from '@/modules/lf/activity/components/lf-activity-parent.vue';
 import AppConversationDrawer from '@/modules/conversation/components/conversation-drawer.vue';
-=======
-import AppActivityHeader from '@/modules/activity/components/activity-header.vue';
->>>>>>> d029d5b4
 import AppActivityDropdown from '@/modules/activity/components/activity-dropdown.vue';
 
 const SearchIcon = h(
@@ -345,7 +322,7 @@
   }
 
   if (!isEqual(filter, filterToApply) || reset) {
-    activities.length = 0;
+    activities.value.length = 0;
     offset.value = 0;
     noMore.value = false;
   }
@@ -380,10 +357,10 @@
   loading.value = false;
   if (data.rows.length < limit.value) {
     noMore.value = true;
-    activities.push(...data.rows);
+    activities.value.push(...data.rows);
   } else {
     offset.value += limit.value;
-    activities.push(...data.rows);
+    activities.value.push(...data.rows);
   }
 };
 
