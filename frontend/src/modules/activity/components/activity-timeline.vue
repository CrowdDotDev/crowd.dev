--- conflicted
+++ resolved
@@ -261,11 +261,8 @@
 
 let filter = {};
 
-<<<<<<< HEAD
 const isMemberEntity = computed(() => props.entityType === 'member');
 
-=======
->>>>>>> 698faec9
 const segments = computed(() => props.entity.segments?.map((s) => {
   if (typeof s === 'string') {
     return s;
@@ -274,11 +271,7 @@
   return s.id;
 }) || []);
 
-<<<<<<< HEAD
 const fetchActivities = async ({ reset } = { reset: false }) => {
-=======
-const fetchActivities = async () => {
->>>>>>> 698faec9
   const filterToApply = {
     platform: platform.value ?? undefined,
   };
