<template>
  <div class="activity-timeline">
    <div class="my-6">
      <el-input
        v-model="query"
        placeholder="Search activities"
        :prefix-icon="SearchIcon"
        clearable
        class="activity-timeline-search"
      >
        <template #append>
          <el-select
            v-model="platform"
            placeholder="All platforms"
            class="w-40"
            clearable
            @clear="onClear"
          >
            <template
              v-if="
                platform && getPlatformDetails(platform)
              "
              #prefix
            >
              <img
                v-if="getPlatformDetails(platform)"
                :alt="getPlatformDetails(platform).name"
                :src="getPlatformDetails(platform).image"
                class="w-4 h-4"
              />
              <i
                v-else
                class="ri-radar-line text-base text-gray-400"
              />
            </template>
            <el-option
              v-for="integration of activeIntegrations"
              :key="integration.id"
              :value="integration.platform"
              :label="integration.label"
              @mouseleave="onSelectMouseLeave"
            >
              <img
                :alt="integration.name"
                :src="integration.image"
                class="w-4 h-4 mr-2"
              />
              {{ integration.label }}
            </el-option>
            <el-option
              value="other"
              label="Other"
              @mouseleave="onSelectMouseLeave"
            >
              <i
                class="ri-radar-line text-base text-gray-400 mr-2"
              />
              Other
            </el-option>
          </el-select>
        </template>
      </el-input>
    </div>
    <div>
      <el-timeline>
        <el-timeline-item
          v-for="activity in activities"
          :key="activity.id"
        >
          <div>
            <app-member-display-name
              v-if="entityType === 'organization'"
              :member="activity.member"
              custom-class="block text-gray-900 font-medium"
              with-link
              class="bl"
            />
<<<<<<< HEAD
            <div class="flex gap-4 justify-between items-center h-9 -mt-1">
              <app-activity-header
                :activity="activity"
                class="flex flex-wrap items-center"
              />

              <app-activity-dropdown
                v-if="showAffiliations"
                :show-affiliations="true"
                :activity="activity"
                :organizations="entity.organizations"
                @on-update="fetchActivities({ reset: true })"
=======
            <div
              class="flex gap-4 justify-between min-h-9 -mt-1"
              :class="{
                'items-center': !isMemberEntity,
                'items-start': isMemberEntity,
              }"
            >
              <app-activity-header
                :activity="activity"
                class="flex flex-wrap items-center"
                :class="{
                  'mt-1.5': isMemberEntity,
                }"
>>>>>>> 48342fab
              />

              <div class="flex items-center flex-nowrap">
                <a
                  v-if="
                    activity.conversationId && isMemberEntity
                  "
                  class="text-xs font-medium flex items-center mr-4 cursor-pointer"
                  target="_blank"
                  @click="
                    conversationId = activity.conversationId
                  "
                >
                  <i
                    class="ri-lg ri-arrow-right-up-line mr-1"
                  />
                  <span class="block whitespace-nowrap">Open conversation</span>
                </a>
                <app-activity-dropdown
                  v-if="showAffiliations"
                  :show-affiliations="true"
                  :activity="activity"
                  :organizations="entity.organizations"
                  @on-update="fetchActivities({ reset: true })"
                />
              </div>
            </div>

            <app-lf-activity-parent
              v-if="activity.parent && isMemberEntity"
              :parent="activity.parent"
            />

            <app-activity-content
              v-if="activity.title || activity.body"
<<<<<<< HEAD
              class="text-sm bg-gray-50 rounded-lg p-4 mt-5"
=======
              class="text-sm bg-gray-50 rounded-lg p-4 mt-3"
>>>>>>> 48342fab
              :activity="activity"
              :show-more="true"
            >
              <template v-if="platformDetails(activity.platform)?.activityDisplay?.showContentDetails" #details>
                <div v-if="activity.attributes">
                  <app-activity-content-footer
                    :source-id="activity.sourceId"
                    :changes="activity.attributes.lines"
                    changes-copy="line"
                    :insertions="activity.attributes.insertions"
                    :deletions="activity.attributes.deletions"
                  />
                </div>
              </template>

              <template #bottomLink>
                <div v-if="activity.url" class="pt-6">
                  <app-activity-link
                    :activity="activity"
                  />
                </div>
              </template>
            </app-activity-content>
          </div>
          <template #dot>
            <span
              class="btn btn--circle cursor-auto p-2 bg-gray-100 border border-gray-200"
              :class="`btn--${activity.platform}`"
            >
              <img
                v-if="platformDetails(activity.platform)"
                :src="
                  platformDetails(activity.platform).image
                "
                :alt="`${activity.platform}-icon`"
                class="w-4 h-4"
              />
              <i
                v-else
                class="ri-radar-line text-base text-gray-400"
              />
            </span>
          </template>
        </el-timeline-item>
      </el-timeline>
      <div
        v-if="loading"
        v-loading="loading"
        class="app-page-spinner"
      />
      <div v-if="!noMore" class="flex justify-center pt-4">
        <el-button
          class="btn btn-brand btn-brand--transparent"
          :disabled="loading"
          @click="fetchActivities"
        >
          <i class="ri-arrow-down-line mr-2" />Load
          more
        </el-button>
      </div>
    </div>
  </div>

  <app-conversation-drawer
    :expand="conversationId != null"
    :conversation-id="conversationId"
    @close="conversationId = null"
  />
</template>

<script setup>
import isEqual from 'lodash/isEqual';
import { useStore } from 'vuex';
import {
  computed,
  reactive,
  ref,
  h,
  onMounted,
  watch,
} from 'vue';
import debounce from 'lodash/debounce';
import AppActivityHeader from '@/modules/activity/components/activity-header.vue';
import AppActivityContent from '@/modules/activity/components/activity-content.vue';
import { onSelectMouseLeave } from '@/utils/select';
import authAxios from '@/shared/axios/auth-axios';
import { CrowdIntegrations } from '@/integrations/integrations-config';
import AppMemberDisplayName from '@/modules/member/components/member-display-name.vue';
import AppActivityLink from '@/modules/activity/components/activity-link.vue';
import AuthCurrentTenant from '@/modules/auth/auth-current-tenant';
import AppActivityContentFooter from '@/modules/activity/components/activity-content-footer.vue';
import AppActivityDropdown from '@/modules/activity/components/activity-dropdown.vue';
<<<<<<< HEAD
=======
import AppLfActivityParent from '@/modules/lf/activity/components/lf-activity-parent.vue';
import AppConversationDrawer from '@/modules/conversation/components/conversation-drawer.vue';
>>>>>>> 48342fab

const SearchIcon = h(
  'i', // type
  { class: 'ri-search-line' }, // props
  [],
);

const store = useStore();
const props = defineProps({
  entityType: {
    type: String,
    default: null,
  },
  entity: {
    type: Object,
    default: () => {},
  },
  showAffiliations: {
    type: Boolean,
    default: false,
  },
});

const conversationId = ref(null);

const activeIntegrations = computed(() => {
  const activeIntegrationList = store.getters['integration/activeList'];
  return Object.keys(activeIntegrationList).map((i) => ({
    ...activeIntegrationList[i],
    label: CrowdIntegrations.getConfig(i).name,
  }));
});

const loading = ref(true);
const platform = ref(null);
const query = ref('');
const activities = reactive([]);
const limit = ref(20);
const offset = ref(0);
const noMore = ref(false);

let filter = {};

const isMemberEntity = computed(() => props.entityType === 'member');

const segments = computed(() => props.entity.segments?.map((s) => {
  if (typeof s === 'string') {
    return s;
  }

  return s.id;
}) || []);

const fetchActivities = async ({ reset } = { reset: false }) => {
  const filterToApply = {
    platform: platform.value ?? undefined,
  };

  if (props.entityType === 'member') {
    filterToApply.memberId = props.entity.id;
  } else {
    filterToApply[`${props.entityType}s`] = [props.entity.id];
  }

  if (props.entity.id) {
    if (query.value && query.value !== '') {
      filterToApply.or = [
        {
          body: {
            textContains: query.value,
          },
        },
        {
          channel: {
            textContains: query.value,
          },
        },
        {
          url: {
            textContains: query.value,
          },
        },
        {
          body: {
            textContains: query.value,
          },
        },
        {
          title: {
            textContains: query.value,
          },
        },
        {
          type: {
            textContains: query.value,
          },
        },
      ];
    }
  }

  if (!isEqual(filter, filterToApply) || reset) {
    activities.length = 0;
    offset.value = 0;
    noMore.value = false;
  }

  if (noMore.value) {
    return;
  }

  loading.value = true;

  const sampleTenant = AuthCurrentTenant.getSampleTenantData();
  const tenantId = sampleTenant?.id
    || store.getters['auth/currentTenant'].id;

  const { data } = await authAxios.post(
    `/tenant/${tenantId}/activity/query`,
    {
      filter: filterToApply,
      orderBy: 'timestamp_DESC',
      limit: limit.value,
      offset: offset.value,
      segments: segments.value,
    },
    {
      headers: {
        Authorization: sampleTenant?.token,
      },
    },
  );

  filter = { ...filterToApply };
  loading.value = false;
  if (data.rows.length < limit.value) {
    noMore.value = true;
    activities.push(...data.rows);
  } else {
    offset.value += limit.value;
    activities.push(...data.rows);
  }
};

const platformDetails = (p) => CrowdIntegrations.getConfig(p);

const debouncedQueryChange = debounce(async () => {
  await fetchActivities();
}, 300);

const getPlatformDetails = (p) => CrowdIntegrations.getConfig(p);

watch(query, (newValue, oldValue) => {
  if (newValue !== oldValue) {
    debouncedQueryChange();
  }
});

watch(platform, async (newValue, oldValue) => {
  if (newValue !== oldValue) {
    await fetchActivities();
  }
});

const onClear = () => {
  platform.value = null;
};

onMounted(async () => {
  await store.dispatch('integration/doFetch', segments.value);
  await fetchActivities();
});
</script>

<script>
export default {
  name: 'AppMemberViewActivities',
};
</script>

<style lang="scss">
.activity-timeline {
  .el-input-group__append {
    @apply bg-white;

    .el-select .el-input .el-input__wrapper {
      border-radius: 0 6px 6px 0 !important;
    }
  }
  .activity-header {
    @apply max-w-full overflow-visible;
  }
  .el-timeline-item__dot {
    @apply relative;
  }
  .el-timeline-item__wrapper {
    @apply top-1 pl-4;
  }
  .el-timeline-item__tail {
    @apply left-4;
  }
}
</style><|MERGE_RESOLUTION|>--- conflicted
+++ resolved
@@ -75,20 +75,6 @@
               with-link
               class="bl"
             />
-<<<<<<< HEAD
-            <div class="flex gap-4 justify-between items-center h-9 -mt-1">
-              <app-activity-header
-                :activity="activity"
-                class="flex flex-wrap items-center"
-              />
-
-              <app-activity-dropdown
-                v-if="showAffiliations"
-                :show-affiliations="true"
-                :activity="activity"
-                :organizations="entity.organizations"
-                @on-update="fetchActivities({ reset: true })"
-=======
             <div
               class="flex gap-4 justify-between min-h-9 -mt-1"
               :class="{
@@ -102,7 +88,6 @@
                 :class="{
                   'mt-1.5': isMemberEntity,
                 }"
->>>>>>> 48342fab
               />
 
               <div class="flex items-center flex-nowrap">
@@ -138,11 +123,7 @@
 
             <app-activity-content
               v-if="activity.title || activity.body"
-<<<<<<< HEAD
-              class="text-sm bg-gray-50 rounded-lg p-4 mt-5"
-=======
               class="text-sm bg-gray-50 rounded-lg p-4 mt-3"
->>>>>>> 48342fab
               :activity="activity"
               :show-more="true"
             >
@@ -235,11 +216,8 @@
 import AuthCurrentTenant from '@/modules/auth/auth-current-tenant';
 import AppActivityContentFooter from '@/modules/activity/components/activity-content-footer.vue';
 import AppActivityDropdown from '@/modules/activity/components/activity-dropdown.vue';
-<<<<<<< HEAD
-=======
 import AppLfActivityParent from '@/modules/lf/activity/components/lf-activity-parent.vue';
 import AppConversationDrawer from '@/modules/conversation/components/conversation-drawer.vue';
->>>>>>> 48342fab
 
 const SearchIcon = h(
   'i', // type
