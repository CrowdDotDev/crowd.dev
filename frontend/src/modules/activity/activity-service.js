--- conflicted
+++ resolved
@@ -87,11 +87,9 @@
     buildFilter = true
   ) {
     const body = {
-<<<<<<< HEAD
-      filter: buildApiPayload(filter),
-=======
-      filter: buildFilter ? buildApiFilter(filter) : filter,
->>>>>>> e72a2541
+      filter: buildFilter
+        ? buildApiPayload(filter)
+        : filter,
       orderBy,
       limit,
       offset
