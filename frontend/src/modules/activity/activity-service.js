--- conflicted
+++ resolved
@@ -87,11 +87,9 @@
     buildFilter = true
   ) {
     const body = {
-<<<<<<< HEAD
-      filter: buildFilter ? buildApiFilter(filter) : filter,
-=======
-      filter: buildApiPayload(filter),
->>>>>>> 16a1415e
+      filter: buildFilter
+        ? buildApiPayload(filter)
+        : filter,
       orderBy,
       limit,
       offset
