--- conflicted
+++ resolved
@@ -27,7 +27,6 @@
       </div>
 
       <div class="relative">
-<<<<<<< HEAD
         <el-tabs :model-value="activeView" class="mb-6" @update:model-value="changeView">
           <el-tab-pane
             label="Activities"
@@ -37,15 +36,6 @@
             label="Conversations"
             name="conversation"
           />
-=======
-        <el-tabs
-          :model-value="activeView"
-          class="mb-6"
-          @update:model-value="changeView"
-        >
-          <el-tab-pane label="Activities" name="activity" />
-          <el-tab-pane label="Conversations" name="conversation" />
->>>>>>> de4b3975
         </el-tabs>
       </div>
       <app-activity-list
@@ -85,20 +75,15 @@
 </template>
 
 <script setup lang="ts">
-<<<<<<< HEAD
-
-import { ref, watch } from 'vue';
-=======
 import { onMounted, ref, watch } from 'vue';
 import { useRoute, useRouter } from 'vue-router';
->>>>>>> de4b3975
 import AppActivityTypeListDrawer from '@/modules/activity/components/type/activity-type-list-drawer.vue';
 import AppActivityFormDrawer from '@/modules/activity/components/activity-form-drawer.vue';
 import AppActivityTypeFormModal from '@/modules/activity/components/type/activity-type-form-modal.vue';
 import AppActivityList from '@/modules/activity/components/activity-list.vue';
 import AppConversationList from '@/modules/conversation/components/conversation-list.vue';
-<<<<<<< HEAD
-import { useRoute, useRouter } from 'vue-router';
+import AppLfPageHeader from '@/modules/lf/layout/components/lf-page-header.vue';
+import AppLfSubProjectsListModal from '@/modules/lf/segments/components/lf-sub-projects-list-modal.vue';
 
 const route = useRoute();
 const router = useRouter();
@@ -107,41 +92,11 @@
 const isActivityDrawerOpen = ref(false);
 const isActivityTypeFormVisible = ref(false);
 const editableActivity = ref(null);
-
-const activeView = ref('activity');
-
-const changeView = (view) => {
-  router.push({
-    hash: `#${view}`,
-    query: {},
-  });
-};
-
-watch(() => route.hash, (hash: string) => {
-  const view = hash.substring(1);
-  if (view.length > 0 && view !== activeView.value) {
-    activeView.value = view;
-  }
-}, { immediate: true });
-
-const edit = (activity) => {
-  editableActivity.value = activity;
-  isActivityDrawerOpen.value = true;
-=======
-import AppLfPageHeader from '@/modules/lf/layout/components/lf-page-header.vue';
-import AppLfSubProjectsListModal from '@/modules/lf/segments/components/lf-sub-projects-list-modal.vue';
-
-const isActivityTypeDrawerOpen = ref(false);
-const isActivityDrawerOpen = ref(false);
-const isActivityTypeFormVisible = ref(false);
-const editableActivity = ref(null);
 const isSubProjectSelectionOpen = ref(false);
 const subprojectId = ref<string | undefined>();
 const drawer = ref<string | undefined>();
+
 const activeView = ref('activity');
-
-const route = useRoute();
-const router = useRouter();
 
 onMounted(() => {
   window.analytics.page('Activities');
@@ -178,7 +133,6 @@
     hash: `#${view}`,
     query: {},
   });
->>>>>>> de4b3975
 };
 
 watch(() => route.hash, (hash: string) => {
