<template>
  <app-page-wrapper size="narrow">
    <div class="activity-list-page">
      <app-lf-page-header text-class="text-sm text-brand-500 mb-2.5" />
      <div class="flex justify-between">
        <div>
          <h4>
            Activities
          </h4>
          <div class="text-xs text-gray-500 mb-10">
            Activities are everything that is happening in
            your community
          </div>
        </div>
        <div class="flex">
          <el-button
            class="btn btn--transparent btn--md text-gray-600 mr-4"
            @click="onActivityTypesClick"
          >
            <i class="ri-settings-3-line text-lg mr-2" />
            Activity types
          </el-button>
          <el-button
            class="btn btn--primary btn--md text-gray-600"
            @click="onAddActivity"
          >
            Add activity
          </el-button>
        </div>
      </div>

      <div class="relative">
        <el-tabs :model-value="activeView" class="mb-6" @update:model-value="changeView">
          <el-tab-pane
            label="Activities"
            name="activity"
          />
          <el-tab-pane
            label="Conversations"
            name="conversation"
          />
        </el-tabs>
      </div>
      <app-activity-list
        v-if="activeView === 'activity'"
        @edit="edit($event)"
      />
      <app-conversation-list
        v-else-if="activeView === 'conversation'"
        :items-as-cards="true"
      />
    </div>
  </app-page-wrapper>
  <app-activity-type-list-drawer
    v-if="isActivityTypeDrawerOpen"
    v-model="isActivityTypeDrawerOpen"
    :subproject-id="subprojectId"
  />
  <app-activity-form-drawer
    v-if="isActivityDrawerOpen"
    v-model="isActivityDrawerOpen"
    :subproject-id="subprojectId"
    :activity="editableActivity"
    @add-activity-type="isActivityTypeFormVisible = true"
    @update:model-value="editableActivity = null"
  />
  <app-activity-type-form-modal
    v-if="isActivityTypeFormVisible"
    v-model="isActivityTypeFormVisible"
  />

  <app-lf-sub-projects-list-modal
    v-if="isSubProjectSelectionOpen"
    v-model="isSubProjectSelectionOpen"
    title="Add member"
    @on-submit="onSubProjectSelection"
  />
</template>

<<<<<<< HEAD
<script setup>
import { useStore } from 'vuex';
import AppActivityListFilter from '@/modules/activity/components/list/activity-list-filter.vue';
=======
<script setup lang="ts">

import { ref, watch } from 'vue';
>>>>>>> 02977d3f
import AppActivityTypeListDrawer from '@/modules/activity/components/type/activity-type-list-drawer.vue';
import AppActivityFormDrawer from '@/modules/activity/components/activity-form-drawer.vue';
import AppActivityTypeFormModal from '@/modules/activity/components/type/activity-type-form-modal.vue';
import AppActivityList from '@/modules/activity/components/activity-list.vue';
import AppConversationList from '@/modules/conversation/components/conversation-list.vue';
<<<<<<< HEAD
import AppActivityListTabs from '@/modules/activity/components/activity-list-tabs.vue';
import AppLfPageHeader from '@/modules/lf/layout/components/lf-page-header.vue';
import AppLfSubProjectsListModal from '@/modules/lf/segments/components/lf-sub-projects-list-modal.vue';
import { computed, onMounted, ref } from 'vue';
import { mapGetters } from '@/shared/vuex/vuex.helpers';

const isActivityTypeDrawerOpen = ref(false);
const isActivityDrawerOpen = ref(false);
const isActivityTypeFormVisible = ref(false);
const editableActivity = ref(null);
const isSubProjectSelectionOpen = ref(false);
const subprojectId = ref(null);
const drawer = ref(null);

const store = useStore();

const { activeView, rows: recordsArray } = mapGetters('activity');
const loading = computed(() => store.state.activity.list.loading);

onMounted(() => {
  window.analytics.page('Activities');
});

const edit = (activity) => {
  isActivityDrawerOpen.value = true;
  editableActivity.value = activity;
};

const onAddActivity = () => {
  drawer.value = 'add-activity';
  isSubProjectSelectionOpen.value = true;
};

const onActivityTypesClick = () => {
  drawer.value = 'activity-types';
  isSubProjectSelectionOpen.value = true;
};

const onSubProjectSelection = (id) => {
  subprojectId.value = id;
  isSubProjectSelectionOpen.value = false;

  if (drawer.value === 'add-activity') {
    isActivityDrawerOpen.value = true;
  } else if (drawer.value === 'activity-types') {
    isActivityTypeDrawerOpen.value = true;
  }
=======
import { useRoute, useRouter } from 'vue-router';

const route = useRoute();
const router = useRouter();

const isActivityTypeDrawerOpen = ref(false);
const isActivityDrawerOpen = ref(false);
const isActivityTypeFormVisible = ref(false);
const editableActivity = ref(null);

const activeView = ref('activity');

const changeView = (view) => {
  router.push({
    hash: `#${view}`,
    query: {},
  });
};

watch(() => route.hash, (hash: string) => {
  const view = hash.substring(1);
  if (view.length > 0 && view !== activeView.value) {
    activeView.value = view;
  }
}, { immediate: true });

const edit = (activity) => {
  editableActivity.value = activity;
  isActivityDrawerOpen.value = true;
>>>>>>> 02977d3f
};
</script>

<script>
export default {
  name: 'AppActivityListPage',
};
</script><|MERGE_RESOLUTION|>--- conflicted
+++ resolved
@@ -4,12 +4,9 @@
       <app-lf-page-header text-class="text-sm text-brand-500 mb-2.5" />
       <div class="flex justify-between">
         <div>
-          <h4>
-            Activities
-          </h4>
+          <h4>Activities</h4>
           <div class="text-xs text-gray-500 mb-10">
-            Activities are everything that is happening in
-            your community
+            Activities are everything that is happening in your community
           </div>
         </div>
         <div class="flex">
@@ -30,15 +27,13 @@
       </div>
 
       <div class="relative">
-        <el-tabs :model-value="activeView" class="mb-6" @update:model-value="changeView">
-          <el-tab-pane
-            label="Activities"
-            name="activity"
-          />
-          <el-tab-pane
-            label="Conversations"
-            name="conversation"
-          />
+        <el-tabs
+          :model-value="activeView"
+          class="mb-6"
+          @update:model-value="changeView"
+        >
+          <el-tab-pane label="Activities" name="activity" />
+          <el-tab-pane label="Conversations" name="conversation" />
         </el-tabs>
       </div>
       <app-activity-list
@@ -77,39 +72,28 @@
   />
 </template>
 
-<<<<<<< HEAD
-<script setup>
-import { useStore } from 'vuex';
-import AppActivityListFilter from '@/modules/activity/components/list/activity-list-filter.vue';
-=======
 <script setup lang="ts">
-
-import { ref, watch } from 'vue';
->>>>>>> 02977d3f
+import { onMounted, ref, watch } from 'vue';
+import { useRoute, useRouter } from 'vue-router';
 import AppActivityTypeListDrawer from '@/modules/activity/components/type/activity-type-list-drawer.vue';
 import AppActivityFormDrawer from '@/modules/activity/components/activity-form-drawer.vue';
 import AppActivityTypeFormModal from '@/modules/activity/components/type/activity-type-form-modal.vue';
 import AppActivityList from '@/modules/activity/components/activity-list.vue';
 import AppConversationList from '@/modules/conversation/components/conversation-list.vue';
-<<<<<<< HEAD
-import AppActivityListTabs from '@/modules/activity/components/activity-list-tabs.vue';
 import AppLfPageHeader from '@/modules/lf/layout/components/lf-page-header.vue';
 import AppLfSubProjectsListModal from '@/modules/lf/segments/components/lf-sub-projects-list-modal.vue';
-import { computed, onMounted, ref } from 'vue';
-import { mapGetters } from '@/shared/vuex/vuex.helpers';
 
 const isActivityTypeDrawerOpen = ref(false);
 const isActivityDrawerOpen = ref(false);
 const isActivityTypeFormVisible = ref(false);
 const editableActivity = ref(null);
 const isSubProjectSelectionOpen = ref(false);
-const subprojectId = ref(null);
-const drawer = ref(null);
+const subprojectId = ref<string | undefined>();
+const drawer = ref<string | undefined>();
+const activeView = ref('activity');
 
-const store = useStore();
-
-const { activeView, rows: recordsArray } = mapGetters('activity');
-const loading = computed(() => store.state.activity.list.loading);
+const route = useRoute();
+const router = useRouter();
 
 onMounted(() => {
   window.analytics.page('Activities');
@@ -130,7 +114,7 @@
   isSubProjectSelectionOpen.value = true;
 };
 
-const onSubProjectSelection = (id) => {
+const onSubProjectSelection = (id: string) => {
   subprojectId.value = id;
   isSubProjectSelectionOpen.value = false;
 
@@ -139,20 +123,9 @@
   } else if (drawer.value === 'activity-types') {
     isActivityTypeDrawerOpen.value = true;
   }
-=======
-import { useRoute, useRouter } from 'vue-router';
+};
 
-const route = useRoute();
-const router = useRouter();
-
-const isActivityTypeDrawerOpen = ref(false);
-const isActivityDrawerOpen = ref(false);
-const isActivityTypeFormVisible = ref(false);
-const editableActivity = ref(null);
-
-const activeView = ref('activity');
-
-const changeView = (view) => {
+const changeView = (view: string) => {
   router.push({
     hash: `#${view}`,
     query: {},
@@ -165,16 +138,4 @@
     activeView.value = view;
   }
 }, { immediate: true });
-
-const edit = (activity) => {
-  editableActivity.value = activity;
-  isActivityDrawerOpen.value = true;
->>>>>>> 02977d3f
-};
-</script>
-
-<script>
-export default {
-  name: 'AppActivityListPage',
-};
 </script>