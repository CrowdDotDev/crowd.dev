import Roles from '@/security/roles';
import { i18n, init as i18nInit } from '@/i18n';
import StringField from '@/shared/fields/string-field';
import BooleanField from '@/shared/fields/boolean-field';
import ImagesField from '@/shared/fields/images-field';
import DateTimeField from '@/shared/fields/date-time-field';
import EnumeratorField from '@/shared/fields/enumerator-field';
import { GenericModel } from '@/shared/model/generic-model';
import Storage from '@/security/storage';
import { RolesField } from '@/shared/form/fields/roles-field';

i18nInit();

function label(name) {
  return i18n(`user.fields.${name}`);
}

const fields = {
  id: new StringField('id', label('id')),
  firstName: new StringField(
    'firstName',
    label('firstName'),
    {
      max: 80,
      required: true,
    },
  ),
  lastName: new StringField('lastName', label('lastName'), {
    max: 175,
    required: true,
  }),
  password: new StringField('password', label('password'), {
    required: true,
  }),
  passwordConfirmation: new StringField(
    'passwordConfirmation',
    label('passwordConfirmation'),
    {
      required: true,
    },
  ),
  oldPassword: new StringField(
    'oldPassword',
    label('oldPassword'),
    {
      required: true,
    },
  ),
  newPassword: new StringField(
    'newPassword',
    label('newPassword'),
    {
      required: true,
    },
  ),
  newPasswordConfirmation: new StringField(
    'newPasswordConfirmation',
    label('newPasswordConfirmation'),
    {
      required: true,
    },
  ),
  fullName: new StringField('fullName', label('fullName')),
  email: new StringField('email', label('email'), {
    required: true,
    email: true,
    max: 255,
  }),
  role: new EnumeratorField(
    'role',
    label('role'),
    Roles.selectOptions,
  ),
  rememberMe: new BooleanField(
    'rememberMe',
    label('rememberMe'),
  ),
  phoneNumber: new StringField(
    'phoneNumber',
    label('phoneNumber'),
    {
      matches: /^[0-9]/,
      max: 24,
    },
  ),
  avatars: new ImagesField(
    'avatars',
    label('avatars'),
    Storage.values.userAvatarsProfiles,
    { max: 1 },
  ),
  rolesRequired: new RolesField('roles', label('roles'), {
    required: true,
  }),
  roles: new RolesField('roles', label('roles')),
  status: new EnumeratorField('status', label('status'), [
    {
      id: 'active',
      label: i18n('user.status.active'),
    },
    {
      id: 'invited',
      label: i18n('user.status.invited'),
    },
    {
      id: 'empty-permissions',
      label: i18n('user.status.empty-permissions'),
    },
  ]),
  createdAt: new DateTimeField(
    'createdAt',
    label('createdAt'),
  ),
<<<<<<< HEAD
=======
  updatedAt: new DateTimeField(
    'updatedAt',
    label('updatedAt'),
  ),
  createdAtRange: new DateTimeRangeField(
    'createdAtRange',
    label('createdAtRange'),
  ),
  roleUser: new GenericField('roleUser', label('roleUser')),
  acceptedTermsAndPrivacy: new BooleanField(
    'acceptedTermsAndPrivacy',
    label('acceptedTermsAndPrivacy'),
    {
      required: true,
    },
  ),
>>>>>>> 9d40e040
};

export class UserModel extends GenericModel {
  static get fields() {
    return fields;
  }
}<|MERGE_RESOLUTION|>--- conflicted
+++ resolved
@@ -111,17 +111,6 @@
     'createdAt',
     label('createdAt'),
   ),
-<<<<<<< HEAD
-=======
-  updatedAt: new DateTimeField(
-    'updatedAt',
-    label('updatedAt'),
-  ),
-  createdAtRange: new DateTimeRangeField(
-    'createdAtRange',
-    label('createdAtRange'),
-  ),
-  roleUser: new GenericField('roleUser', label('roleUser')),
   acceptedTermsAndPrivacy: new BooleanField(
     'acceptedTermsAndPrivacy',
     label('acceptedTermsAndPrivacy'),
@@ -129,7 +118,6 @@
       required: true,
     },
   ),
->>>>>>> 9d40e040
 };
 
 export class UserModel extends GenericModel {
