<template>
  <div class="flex items-center justify-between">
    <div class="font-semibold text-sm">
      Filters
    </div>
  </div>
  <div
    v-if="segmentsFilter"
    class="flex -mx-2 mb-2 items-center mt-2 widget-filter-container"
  >
    <div class="flex items-center mx-2">
      <div class="grow">
        <el-input
          v-model="segmentsFilter.label"
          class="first-filter"
          type="text"
          disabled
        />
      </div>

      <div class="grow">
        <el-input
          v-model="segmentsFilter.operator"
          class="second-filter"
          type="text"
          disabled
        />
      </div>

      <div class="grow">
        <el-input
          v-model="segmentsFilter.value"
          class="third-filter"
          type="text"
          disabled
        />
      </div>
    </div>
    <div class="pr-2 shrink">
      <button
        class="btn btn-link btn-link--md btn-link--primary"
        type="button"
        disabled
      >
        <i class="ri-lg ri-delete-bin-line" />
      </button>
    </div>
  </div>
  <div
    v-if="!!computedFilters.length"
    class="widget-filter-container"
  >
    <div class="flex -mx-2">
      <div class="flex-1 grow h-0">
        <div class="block leading-none mb-2" />
      </div>
      <div class="flex-1 grow h-0">
        <div class="block leading-none mb-2" />
      </div>
      <div class="flex-1 grow h-0">
        <div class="block leading-none mb-2" />
      </div>
      <div class="shrink h-0">
        <span class="w-1 block">&nbsp;</span>
      </div>
    </div>
    <div
      v-for="(filter, index) in localFilters"
      :key="filter.id"
      class="flex -mx-2 mb-2 items-center"
    >
      <div class="flex items-center mx-2">
        <div class="grow">
          <el-select
            v-model="filter.select"
            class="first-filter"
            clearable
            filterable
            placeholder="Measure/dimension"
            @change="
              (value) =>
                handleFilterChange(
                  'first-option',
                  value,
                  index,
                )
            "
          >
            <el-option
              v-for="item in computedFilters"
              :key="item.value"
              :value="item.value"
              :label="item.label"
              @mouseleave="onSelectMouseLeave"
            />
          </el-select>
        </div>

        <div class="grow">
          <el-select
            v-model="filter.operator"
            class="second-filter"
            clearable
            placeholder="Condition"
            @change="
              (value) =>
                handleFilterChange(
                  'second-option',
                  value,
                  index,
                )
            "
          >
            <el-option
              v-for="actionItem in actionItems"
              :key="actionItem.value"
              :value="actionItem.value"
              @mouseleave="onSelectMouseLeave"
            >
              {{ actionItem.text }}
            </el-option>
          </el-select>
        </div>

        <div class="grow">
          <el-select
            v-if="filter.select === 'Activities.platform'"
            v-model="filter.value"
            class="third-filter"
            placeholder="Value"
            @change="
              (value) =>
                handleFilterChange(
                  'third-option',
                  value,
                  index,
                )
            "
          >
            <el-option
              v-for="integration of Object.keys(
                activeIntegrationsList,
              )"
              :key="platformDetails(integration).name"
              :label="platformDetails(integration).name"
              :value="integration"
              @mouseleave="onSelectMouseLeave"
            />
          </el-select>
          <el-select
            v-else-if="
              filter.select === 'Activities.type'
            "
            v-model="filter.value"
            class="third-filter"
            placeholder="Value"
            @change="
              (value) =>
                handleFilterChange(
                  'third-option',
                  value,
                  index,
                )
            "
          >
            <el-option-group
              v-for="group in computedActivityTypes"
              :key="group.label.key"
              :label="group.label.value"
            >
              <el-option
                v-for="item in group.nestedOptions"
                :key="item.value"
                :label="item.label"
                :value="item.value"
              />
            </el-option-group>
          </el-select>
          <el-select
            v-else-if="filter.select === 'Members.score'"
            v-model="filter.value"
            class="third-filter"
            placeholder="Value"
            @change="
              (value) =>
                handleFilterChange(
                  'third-option',
                  value,
                  index,
                )
            "
          >
            <el-option
              v-for="engagementLevel of computedEngagementLevelTypes"
              :key="engagementLevel.label"
              :label="engagementLevel.label"
              :value="engagementLevel.label"
              @mouseleave="onSelectMouseLeave"
            />
          </el-select>
          <el-input
            v-else
            v-model="filter.value"
            class="third-filter"
            type="text"
            placeholder="Value"
            @change="
              (value) =>
                handleFilterChange(
                  'third-option',
                  value,
                  index,
                )
            "
          />
        </div>
      </div>
      <div class="pr-2 shrink">
        <el-tooltip
          content="Delete Filter"
          placement="top"
        >
          <button
            class="btn btn-link btn-link--md btn-link--primary"
            type="button"
            @click.prevent="removeFilter(index)"
          >
            <i class="ri-lg ri-delete-bin-line" />
          </button>
        </el-tooltip>
      </div>
    </div>
  </div>
  <el-tooltip
    :disabled="!!computedFilters.length"
    placement="top-start"
    content="There are no available filters for the selected measure"
  >
    <span
      class="w-fit flex"
      :class="{
        'mt-4': !computedFilters.length,
        'mt-2': computedFilters.length,
      }"
    >
      <span
        class="flex items-center hover:text-brand-700 text-xs font-medium"
        :class="{
          'pointer-events-none text-gray-300':
            !computedFilters.length,
          'cursor-pointer text-brand-500':
            computedFilters.length,
        }"
      >
        <i class="flex items-center ri-add-line mr-1" /><span
          class="leading-none block"
          @click="addFilter"
        >Add filter</span>
      </span>
    </span>
  </el-tooltip>
</template>

<script>
import { v4 as uuid } from 'uuid';
import { mapGetters, mapActions } from 'vuex';
import { onSelectMouseLeave } from '@/utils/select';
import { CrowdIntegrations } from '@/integrations/integrations-config';
import { ActivityModel } from '@/modules/activity/activity-model';
import { MemberModel } from '@/modules/member/member-model';
import isEqual from 'lodash/isEqual';

const { fields: activityFields } = ActivityModel;
const { fields: memberFields } = MemberModel;

export default {
  name: 'FilterComponent',
  props: {
    measures: {
      type: Array,
      default: () => [],
    },
    dimensions: {
      type: Array,
      default: () => [],
    },
    filters: {
      type: Array,
      default: () => [],
    },
    availableDimensions: {
      type: Array,
      default: () => [],
    },
    setFilters: {
      type: Function,
      default: () => {},
    },
    segmentId: {
      type: String,
      default: null,
    },
  },
  data() {
    return {
      measureDimensionFilters: {
        'Activities.count': {
          noDimension: [
            'Activities.platform',
            'Activities.type',
          ],
          Activities: [
            'Activities.platform',
            'Activities.type',
            'Activities.date',
          ],
          Members: [
            'Members.score',
            'Members.joinedAt',
            'Members.location',
            'Members.organization',
          ],
          Tags: ['Tags.name'],
<<<<<<< HEAD
=======
        },
        'Activities.cumulativeCount': {
          noDimension: [
            'Activities.platform',
            'Activities.type',
          ],
          Activities: [
            'Activities.platform',
            'Activities.type',
            'Activities.date',
          ],
          Members: [
            'Members.score',
            'Members.joinedAt',
            'Members.location',
            'Members.organization',
          ],
          Tags: ['Tags.name'],
>>>>>>> 3998d424
        },
        'Members.count': {
          noDimension: [
            'Members.score',
            'Members.joinedAt',
            'Members.location',
            'Members.organization',
          ],
          Activities: [
            'Activities.platform',
            'Activities.type',
            'Activities.date',
          ],
          Members: [
            'Members.score',
            'Members.location',
            'Members.organization',
          ],
          Tags: ['Tags.name'],
<<<<<<< HEAD
=======
        },
        'Members.cumulativeCount': {
          noDimension: [
            'Members.score',
            'Members.joinedAt',
            'Members.location',
            'Members.organization',
          ],
          Activities: [
            'Activities.platform',
            'Activities.type',
            'Activities.date',
          ],
          Members: [
            'Members.score',
            'Members.location',
            'Members.organization',
          ],
          Tags: ['Tags.name'],
>>>>>>> 3998d424
        },
      },
      actionItems: [
        {
          text: 'equals',
          value: 'equals',
        },
        {
          text: 'does not equal',
          value: 'notEquals',
        },
        {
          text: 'is set',
          value: 'set',
        },
        {
          text: 'is not set',
          value: 'notSet',
        },
        {
          text: '>',
          value: 'gt',
        },
        {
          text: '>=',
          value: 'gte',
        },
        {
          text: '<',
          value: 'lt',
        },
        {
          text: '<=',
          value: 'lte',
        },
      ],
      localFilters: [],
<<<<<<< HEAD
      segmentsFilter: null,
=======
      defaultFilters: [],
>>>>>>> 3998d424
    };
  },
  computed: {
    computedFilters() {
      const measure = this.measures[0];
      const dimension = this.dimensions[0]
        ? this.dimensions[0].name.split('.')[0]
        : 'noDimension';

<<<<<<< HEAD
      return !measure
        ? []
        : this.availableDimensions.filter((d) => (this.measureDimensionFilters[
=======
      if (!measure) {
        return [];
      }

      return this.availableDimensions.filter((d) => {
        if (this.measureDimensionFilters[
>>>>>>> 3998d424
          measure.name
        ]?.[dimension] === undefined) {
          return false;
        }

        return this.measureDimensionFilters[measure.name][
          dimension
        ].includes(d.name);
      });
    },
    computedActivityTypes() {
      return activityFields.type
        .dropdownOptions()
        .filter((i) => Object.keys(this.activeIntegrationsList).includes(
          i.label.key,
        ));
    },
    computedEngagementLevelTypes() {
      return memberFields.engagementLevel.dropdownOptions();
    },
    ...mapGetters({
      activeIntegrationsList: 'integration/activeList',
    }),
  },
  watch: {
    measures: {
      // Clear filters if measure changes
      handler(updatedMeasures, previousMeasures) {
        if (updatedMeasures[0].name !== previousMeasures[0].name) {
          this.localFilters = [];
          this.syncFilters();
        }
      },
    },
  },
  async created() {
    await this.doFetchIntegrations([this.segmentId]);
    this.localFilters = this.initLocalFilters() || [];
  },
  methods: {
    addFilter() {
      this.localFilters.push({
        id: uuid(),
        select: null,
        operator: null,
        value: null,
      });
    },
    removeFilter(index) {
      this.localFilters.splice(index, 1);
      this.syncFilters();
    },
    handleFilterChange(option, value, index) {
      this.syncFilters(option, value, index);
    },
    initLocalFilters() {
      if (!this.filters.length) {
        return [];
      }

      return (
        JSON.parse(JSON.stringify(this.filters))
          .map((f) => {
            const filter = f;
            const { values } = filter;

            if (filter.member.name === 'Members.score') {
              const parsedValues = values.map((v) => Number(v));
              const engagement = this.computedEngagementLevelTypes.find((t) => isEqual(t.value, parsedValues))?.label;

              filter.value = engagement;
            } else {
              [filter.value] = values;
            }

            filter.select = f.member.name;

            delete filter.member;
            delete filter.values;

            return filter;
          })
          // Remove default filters from options for now
          .filter(
<<<<<<< HEAD
            (f) => f.select !== 'Members.isTeamMember' && f.select !== 'Members.isBot',
=======
            (f) => {
              if (f.select !== 'Members.isTeamMember' && f.select !== 'Members.isBot') {
                return true;
              }

              this.defaultFilters.push({
                member: f.select,
                operator: f.operator,
                values: [f.value],
              });
              return false;
            },
>>>>>>> 3998d424
          )
      );
    },
    syncFilters(option, value, index) {
      const hasChangedFirstOption = option === 'first-option'
        && this.localFilters?.[index]?.select !== value;

      const newFilters = this.localFilters
        .filter((filter) => [
          filter.select,
          filter.operator,
          filter.value,
        ].every((v) => v !== '' && v != null))
        .map((filter) => {
          let values = [filter.value];

          // Members engagement level needs to be parsed differently
          if (filter.select === 'Members.score') {
            values = this.computedEngagementLevelTypes
              .filter((t) => t.label === filter.value)?.[0]
              .value.map((v) => `${v}`);
          }

          return {
            member: filter.select,
            operator: filter.operator,
            values,
          };
        });

      if (hasChangedFirstOption) {
        this.localFilters[index].value = undefined;
      }

      const filters = newFilters.concat(this.defaultFilters);

      this.setFilters(filters);
    },

    onSelectMouseLeave,
    ...mapActions({
      doFetchIntegrations: 'integration/doFetch',
    }),

    platformDetails(platform) {
      return CrowdIntegrations.getConfig(platform);
    },
  },
};
</script>

<style lang="scss">
.widget-filter-container {
  .first-filter .el-input__wrapper {
    @apply rounded-r-none;
  }

  .second-filter .el-input__wrapper {
    @apply rounded-none;
  }

  .third-filter .el-input__wrapper {
    @apply rounded-l-none;
  }
}
</style><|MERGE_RESOLUTION|>--- conflicted
+++ resolved
@@ -321,8 +321,6 @@
             'Members.organization',
           ],
           Tags: ['Tags.name'],
-<<<<<<< HEAD
-=======
         },
         'Activities.cumulativeCount': {
           noDimension: [
@@ -341,7 +339,6 @@
             'Members.organization',
           ],
           Tags: ['Tags.name'],
->>>>>>> 3998d424
         },
         'Members.count': {
           noDimension: [
@@ -361,8 +358,6 @@
             'Members.organization',
           ],
           Tags: ['Tags.name'],
-<<<<<<< HEAD
-=======
         },
         'Members.cumulativeCount': {
           noDimension: [
@@ -382,7 +377,6 @@
             'Members.organization',
           ],
           Tags: ['Tags.name'],
->>>>>>> 3998d424
         },
       },
       actionItems: [
@@ -420,11 +414,8 @@
         },
       ],
       localFilters: [],
-<<<<<<< HEAD
       segmentsFilter: null,
-=======
       defaultFilters: [],
->>>>>>> 3998d424
     };
   },
   computed: {
@@ -434,18 +425,12 @@
         ? this.dimensions[0].name.split('.')[0]
         : 'noDimension';
 
-<<<<<<< HEAD
-      return !measure
-        ? []
-        : this.availableDimensions.filter((d) => (this.measureDimensionFilters[
-=======
       if (!measure) {
         return [];
       }
 
       return this.availableDimensions.filter((d) => {
         if (this.measureDimensionFilters[
->>>>>>> 3998d424
           measure.name
         ]?.[dimension] === undefined) {
           return false;
@@ -530,9 +515,6 @@
           })
           // Remove default filters from options for now
           .filter(
-<<<<<<< HEAD
-            (f) => f.select !== 'Members.isTeamMember' && f.select !== 'Members.isBot',
-=======
             (f) => {
               if (f.select !== 'Members.isTeamMember' && f.select !== 'Members.isBot') {
                 return true;
@@ -545,7 +527,6 @@
               });
               return false;
             },
->>>>>>> 3998d424
           )
       );
     },
