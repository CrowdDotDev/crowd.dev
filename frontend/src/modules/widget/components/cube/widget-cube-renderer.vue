<template>
  <query-renderer
    v-if="cubejsApi"
    :cubejs-api="cubejsApi"
    :query="query"
  >
    <template #default="{ resultSet }">
      <app-widget-cube
        :result-set="resultSet"
        :show-subtitle="showSubtitle"
        :widget="mapWidget(widget, resultSet)"
        :editable="editable"
        :chart-options="{
          ...mapOptions(widget, resultSet),
          ...chartOptions,
        }"
        :dashboard="dashboard"
        @edit="$emit('edit', widget)"
        @duplicate="$emit('duplicate', widget)"
        @delete="$emit('delete', widget)"
      />
    </template>
  </query-renderer>
</template>

<script>
import { mapGetters, mapActions } from 'vuex';
import { QueryRenderer } from '@cubejs-client/vue3';
import { mapWidget, chartOptions } from '@/modules/report/report-charts';
import WidgetCube from './widget-cube.vue';

export default {
  name: 'AppWidgetCubeRenderer',
  components: {
    QueryRenderer,
    'app-widget-cube': WidgetCube,
  },
  props: {
    widget: {
      type: Object,
      default: null,
    },
    dashboard: {
      type: Boolean,
      default: false,
    },
    editable: {
      type: Boolean,
      default: false,
    },
    showSubtitle: {
      type: Boolean,
      default: true,
    },
    chartOptions: {
      type: Object,
      default: () => {},
    },
    subprojectId: {
      type: String,
      required: true,
    },
  },
  emits: ['edit', 'duplicate', 'delete'],
  data() {
    return {
      mapWidget,
      mapOptions: chartOptions,
    };
  },
  computed: {
    ...mapGetters({
      cubejsToken: 'widget/cubejsToken',
      cubejsApi: 'widget/cubejsApi',
    }),
    query() {
      // Exclude team members and bots in all queries
      // Include project group segments
      const widgetQuery = this.widget.settings.query;
      const filters = widgetQuery.filters || [];

      const hasTeamMemberFilter = filters.some((f) => f.member === 'Members.isTeamMember');
      const hasBotFilter = filters.some((f) => f.member === 'Members.isBot');

      if (!hasTeamMemberFilter) {
        filters.push({
          member: 'Members.isTeamMember',
          operator: 'equals',
          values: ['0'],
        });
      }

      if (!hasBotFilter) {
        filters.push({
          member: 'Members.isBot',
          operator: 'equals',
          values: ['0'],
        });
      }

<<<<<<< HEAD
      if (widgetQuery.filters?.length) {
        widgetQuery.filters = widgetQuery.filters.filter((filter) => !!filter.member);
      }
=======
      widgetQuery.filters = filters;
>>>>>>> 3998d424

      return widgetQuery;
    },
  },
  async created() {
    if (this.cubejsApi === null) {
      await this.getCubeToken();
    }
  },
  methods: {
    ...mapActions({
      getCubeToken: 'widget/getCubeToken',
    }),
  },
};
</script><|MERGE_RESOLUTION|>--- conflicted
+++ resolved
@@ -98,13 +98,7 @@
         });
       }
 
-<<<<<<< HEAD
-      if (widgetQuery.filters?.length) {
-        widgetQuery.filters = widgetQuery.filters.filter((filter) => !!filter.member);
-      }
-=======
       widgetQuery.filters = filters;
->>>>>>> 3998d424
 
       return widgetQuery;
     },
