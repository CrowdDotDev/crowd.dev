--- conflicted
+++ resolved
@@ -203,58 +203,32 @@
                 model.settings.query
               "
               :widget="
-                buildWidgetPreview({
-                  chartType: model.settings.chartType,
-                  query: model.settings.query
-                })
+                mapWidget(
+                  buildWidgetPreview({
+                    chartType: model.settings.chartType,
+                    query: model.settings.query
+                  }),
+                  resultSet
+                )
               "
               :result-set="resultSet"
+              :chart-options="
+                chartOptions(
+                  buildWidgetPreview({
+                    chartType: model.settings.chartType,
+                    query: model.settings.query
+                  }),
+                  resultSet
+                )
+              "
             ></app-widget-cube>
           </div>
         </div>
       </template>
-<<<<<<< HEAD
-      <template
-        #default="{
-          resultSet,
-          isQueryPresent,
-          validatedQuery,
-          chartType
-        }"
-      >
-        <div v-if="!isQueryPresent" class="">
-          Please fill in all the required fields.
-        </div>
-        <div v-else>
-          <app-widget-cube
-            :widget="
-              mapWidget(
-                buildWidgetPreview({
-                  chartType,
-                  query: validatedQuery
-                }),
-                resultSet
-              )
-            "
-            :result-set="resultSet"
-            :chart-options="
-              chartOptions(
-                buildWidgetPreview({
-                  chartType,
-                  query: validatedQuery
-                }),
-                resultSet
-              )
-            "
-          ></app-widget-cube>
-        </div>
-        <div class="flex items-center justify-end mt-12">
-=======
     </query-builder>
     <template #footer>
       <div class="relative">
         <div class="flex items-center justify-end">
->>>>>>> 4a854e07
           <el-button
             class="btn btn--bordered btn--md mr-3"
             @click="visible = false"
@@ -346,31 +320,14 @@
     const initialCharType =
       this.widget.settings?.chartType || 'line'
     return {
-<<<<<<< HEAD
       mapWidget,
       chartOptions,
-      model: JSON.parse(JSON.stringify(this.modelValue)),
-      chartTypes: [
-        'line',
-        'area',
-        'bar',
-        'pie',
-        'table',
-        'number'
-      ],
-      vizState: {
-        query,
-        chartType: this.modelValue.settings
-          ? this.modelValue.settings.chartType
-          : 'line'
-=======
       model: {
         ...this.widget,
         settings: {
           chartType: initialCharType,
           query: initialQuery
         }
->>>>>>> 4a854e07
       },
       initialQuery: initialQuery,
       initialChartType: initialCharType,
