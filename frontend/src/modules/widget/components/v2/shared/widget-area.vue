--- conflicted
+++ resolved
@@ -39,33 +39,13 @@
   },
   isGridMinMax: {
     type: Boolean,
-<<<<<<< HEAD
-    default: false
+    default: false,
   },
   idealRangeAnnotation: {
     type: Object,
-    default: null
-  }
-})
-
-const customChartOptions = cloneDeep(props.chartOptions)
-
-// Customize external tooltip
-// Handle View more button click
-// Get dataPoint from tooltip and extract the date
-customChartOptions.library.plugins.tooltip.external = (
-  context
-) =>
-  externalTooltipHandler(context, () => {
-    const point = context.tooltip.dataPoints.find(
-      (p) => p.datasetIndex === 0
-    )
-    const date = data.value[0].data[point.dataIndex][0]
-=======
-    default: false,
+    default: null,
   },
 });
->>>>>>> b075ab66
 
 const customChartOptions = cloneDeep(props.chartOptions);
 
@@ -73,9 +53,9 @@
 if (props.idealRangeAnnotation) {
   customChartOptions.library.plugins.annotation = {
     annotations: {
-      idealRange: props.idealRangeAnnotation
-    }
-  }
+      idealRange: props.idealRangeAnnotation,
+    },
+  };
 }
 
 // Customize x ticks
@@ -147,13 +127,8 @@
         : `${index},`; // has more than 1 dataset
       const computedData = pivot.map((p) => [
         p.x,
-<<<<<<< HEAD
-        p[`${prefix}${props.datasets[index].measure}`] || 0
-      ])
-=======
-        p[`${prefix}${props.datasets[index].measure}`],
+        p[`${prefix}${props.datasets[index].measure}`] || 0,
       ]);
->>>>>>> b075ab66
 
       // Only show bottom and top grid lines by setting
       // the stepSize to be the maxValue
@@ -171,7 +146,6 @@
     });
   }
 
-<<<<<<< HEAD
   // If idealRangeAnnotation is passed
   // Search for hidden datasets to add to the available series
   if (props.idealRangeAnnotation) {
@@ -180,58 +154,13 @@
       .map((d) => ({
         name: d.name,
         ...{
-          dataset: d
-        }
-      }))
+          dataset: d,
+        },
+      }));
 
-    series.push(...hiddenDatasets)
+    computedSeries.push(...hiddenDatasets);
   }
 
-  return series
-}
-=======
   return computedSeries;
 };
-
-const data = computed(() => {
-  if (loading.value) {
-    return [];
-  }
-
-  return series(props.resultSet);
-});
-
-const paintDataSet = () => {
-  const canvas = document.querySelector(
-    '.cube-widget-chart canvas',
-  );
-  if (canvas && props.chartOptions?.computeDataset) {
-    dataset.value = props.chartOptions.computeDataset(canvas);
-  }
-};
-
-// Customize external tooltip
-// Handle View more button click
-// Get dataPoint from tooltip and extract the date
-customChartOptions.library.plugins.tooltip.external = (
-  context,
-) => externalTooltipHandler(context, () => {
-  const point = context.tooltip.dataPoints.find(
-    (p) => p.datasetIndex === 0,
-  );
-  const date = data.value[0].data[point.dataIndex][0];
-
-  emit('on-view-more-click', date);
-});
-
-onMounted(async () => {
-  paintDataSet();
-});
-</script>
-
-<script>
-export default {
-  name: 'AppWidgetArea',
-};
->>>>>>> b075ab66
 </script>