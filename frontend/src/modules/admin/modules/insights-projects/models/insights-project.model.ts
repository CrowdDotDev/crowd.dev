--- conflicted
+++ resolved
@@ -24,15 +24,11 @@
   linkedin: string;
   starred: boolean;
   enabled: boolean;
-<<<<<<< HEAD
   repositories: {
     url: string;
     label: string;
     enabled: boolean;
     platforms: string[];
   }[];
-=======
-  repositories: string[];
->>>>>>> 6530de20
   widgets: string[];
 }