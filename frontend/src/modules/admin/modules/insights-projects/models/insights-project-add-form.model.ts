--- conflicted
+++ resolved
@@ -15,16 +15,12 @@
   github: string;
   twitter: string;
   linkedin: string;
-<<<<<<< HEAD
   repositories: {
     url: string;
     label: string;
     enabled: boolean;
     platforms: string[];
   }[];
-=======
-  repositories: string[];
->>>>>>> 6530de20
   widgets: {
     [key: string]: boolean;
   };
