import { InsightsProjectAddFormModel } from './models/insights-project-add-form.model';
import { InsightsProjectModel } from './models/insights-project.model';
import { defaultWidgetsValues } from './widgets';

export const buildRequest = (form: InsightsProjectAddFormModel) => ({
  segmentId: form.segmentId,
  name: form.name,
  slug: form.slug,
  description: form.description,
  logoUrl: form.logoUrl,
  collections: form.collectionsIds,
  organizationId: form.organizationId,
  website: form.website,
  github: form.github,
  twitter: form.twitter,
  linkedin: form.linkedin,
<<<<<<< HEAD
  repositories: form.repositories?.filter((r) => r.enabled).map((r) => r.url),
=======
  repositories: null,
>>>>>>> 6530de20
  widgets: Object.keys(form.widgets).filter((key: string) => form.widgets[key]),
});

export const buildForm = (
  result: InsightsProjectModel,
  repositories: any[],
): InsightsProjectAddFormModel => ({
  ...result,
  organizationId: result.organization.id,
  collectionsIds: result.collections.map((collection: any) => collection.id),
  repositories:
    repositories?.map((repository: any) => ({
      ...repository,
      enabled: result.repositories?.some(
        (repo: any) => repo.url === repository.url,
      ),
    })) || [],
  widgets: Object.keys(defaultWidgetsValues).reduce(
    (acc, key: string) => ({
      ...acc,
      [key]: !!result.widgets.includes(key),
    }),
    {},
  ),
});

export const buildRepositories = (res: Record<string, Array<{ url: string; label: string }>>) => {
  const urlMap = new Map<string, {
    url: string;
    label: string;
    enabled: boolean;
    platforms: string[];
  }>();

  // Iterate through each platform (git, github, gitlab, gerrit)
  Object.entries(res).forEach(([platform, repos]) => {
    // Process each repository from the platform
    repos.forEach((repo) => {
      if (urlMap.has(repo.url)) {
        // If URL exists, add the platform to its platforms array
        const existing = urlMap.get(repo.url)!;
        existing.platforms.push(platform);
      } else {
        // If URL is new, create a new entry
        urlMap.set(repo.url, {
          url: repo.url,
          label: repo.label,
          enabled: true,
          platforms: [platform],
        });
      }
    });
  });

  return Array.from(urlMap.values());
};<|MERGE_RESOLUTION|>--- conflicted
+++ resolved
@@ -14,11 +14,7 @@
   github: form.github,
   twitter: form.twitter,
   linkedin: form.linkedin,
-<<<<<<< HEAD
   repositories: form.repositories?.filter((r) => r.enabled).map((r) => r.url),
-=======
-  repositories: null,
->>>>>>> 6530de20
   widgets: Object.keys(form.widgets).filter((key: string) => form.widgets[key]),
 });
 
