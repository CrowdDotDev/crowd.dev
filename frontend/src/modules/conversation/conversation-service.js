import authAxios from '@/shared/axios/auth-axios';
import AuthCurrentTenant from '@/modules/auth/auth-current-tenant';

export class ConversationService {
<<<<<<< HEAD
  static async update(id, data, segments) {
    const tenantId = AuthCurrentTenant.get();

    const response = await authAxios.put(
      `/tenant/${tenantId}/conversation/${id}`,
      {
        ...data,
        segments,
      },
    );

    return response.data;
  }

  static async destroyAll(ids, segments) {
=======
  static async destroyAll(ids) {
>>>>>>> 3998d424
    const params = {
      ids,
      segments,
    };

    const tenantId = AuthCurrentTenant.get();

    const response = await authAxios.delete(
      `/tenant/${tenantId}/conversation`,
      { params },
    );

    return response.data;
  }

<<<<<<< HEAD
  static async find(id, segments) {
=======
  static async find(id) {
>>>>>>> 3998d424
    const sampleTenant = AuthCurrentTenant.getSampleTenantData();
    const tenantId = sampleTenant?.id || AuthCurrentTenant.get();

    const response = await authAxios.get(
      `/tenant/${tenantId}/conversation/${id}`,
      {
        headers: {
          Authorization: sampleTenant?.token,
        },
        params: {
          segments,
        },
      },
    );

    return response.data;
  }

<<<<<<< HEAD
  static async list({
    customFilters,
    orderBy,
    limit,
    offset,
    segments,
  }) {
    const body = {
      filter: buildApiPayload({
        customFilters,
        buildFilter: true,
      }),
      segments,
      orderBy,
      limit,
      offset,
    };

=======
  static async query(body) {
>>>>>>> 3998d424
    const sampleTenant = AuthCurrentTenant.getSampleTenantData();
    const tenantId = sampleTenant?.id || AuthCurrentTenant.get();

    const response = await authAxios.post(
      `/tenant/${tenantId}/conversation/query`,
      body,
      {
        headers: {
          Authorization: sampleTenant?.token,
        },
      },
    );

    return response.data;
  }
<<<<<<< HEAD

  static async listConversations(body) {
    const sampleTenant = AuthCurrentTenant.getSampleTenantData();
    const tenantId = sampleTenant?.id || AuthCurrentTenant.get();

    const response = await authAxios.post(
      `/tenant/${tenantId}/conversation/query`,
      body,
      {
        headers: {
          Authorization: sampleTenant?.token,
        },
      },
    );

    return response.data;
  }

  static async query({
    filter,
    orderBy,
    limit,
    offset,
    segments = [],
  }) {
    const body = {
      filter,
      segments,
      orderBy,
      limit,
      offset,
    };

    const sampleTenant = AuthCurrentTenant.getSampleTenantData();
    const tenantId = sampleTenant?.id || AuthCurrentTenant.get();

    const response = await authAxios.post(
      `/tenant/${tenantId}/conversation/query`,
      body,
      {
        headers: {
          Authorization: sampleTenant?.token,
        },
      },
    );

    return response.data;
  }
=======
>>>>>>> 3998d424
}<|MERGE_RESOLUTION|>--- conflicted
+++ resolved
@@ -2,25 +2,7 @@
 import AuthCurrentTenant from '@/modules/auth/auth-current-tenant';
 
 export class ConversationService {
-<<<<<<< HEAD
-  static async update(id, data, segments) {
-    const tenantId = AuthCurrentTenant.get();
-
-    const response = await authAxios.put(
-      `/tenant/${tenantId}/conversation/${id}`,
-      {
-        ...data,
-        segments,
-      },
-    );
-
-    return response.data;
-  }
-
   static async destroyAll(ids, segments) {
-=======
-  static async destroyAll(ids) {
->>>>>>> 3998d424
     const params = {
       ids,
       segments,
@@ -36,11 +18,7 @@
     return response.data;
   }
 
-<<<<<<< HEAD
   static async find(id, segments) {
-=======
-  static async find(id) {
->>>>>>> 3998d424
     const sampleTenant = AuthCurrentTenant.getSampleTenantData();
     const tenantId = sampleTenant?.id || AuthCurrentTenant.get();
 
@@ -59,28 +37,7 @@
     return response.data;
   }
 
-<<<<<<< HEAD
-  static async list({
-    customFilters,
-    orderBy,
-    limit,
-    offset,
-    segments,
-  }) {
-    const body = {
-      filter: buildApiPayload({
-        customFilters,
-        buildFilter: true,
-      }),
-      segments,
-      orderBy,
-      limit,
-      offset,
-    };
-
-=======
   static async query(body) {
->>>>>>> 3998d424
     const sampleTenant = AuthCurrentTenant.getSampleTenantData();
     const tenantId = sampleTenant?.id || AuthCurrentTenant.get();
 
@@ -96,55 +53,4 @@
 
     return response.data;
   }
-<<<<<<< HEAD
-
-  static async listConversations(body) {
-    const sampleTenant = AuthCurrentTenant.getSampleTenantData();
-    const tenantId = sampleTenant?.id || AuthCurrentTenant.get();
-
-    const response = await authAxios.post(
-      `/tenant/${tenantId}/conversation/query`,
-      body,
-      {
-        headers: {
-          Authorization: sampleTenant?.token,
-        },
-      },
-    );
-
-    return response.data;
-  }
-
-  static async query({
-    filter,
-    orderBy,
-    limit,
-    offset,
-    segments = [],
-  }) {
-    const body = {
-      filter,
-      segments,
-      orderBy,
-      limit,
-      offset,
-    };
-
-    const sampleTenant = AuthCurrentTenant.getSampleTenantData();
-    const tenantId = sampleTenant?.id || AuthCurrentTenant.get();
-
-    const response = await authAxios.post(
-      `/tenant/${tenantId}/conversation/query`,
-      body,
-      {
-        headers: {
-          Authorization: sampleTenant?.token,
-        },
-      },
-    );
-
-    return response.data;
-  }
-=======
->>>>>>> 3998d424
 }