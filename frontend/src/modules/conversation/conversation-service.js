import authAxios from '@/shared/axios/auth-axios';
import AuthCurrentTenant from '@/modules/auth/auth-current-tenant';
import buildApiPayload from '@/shared/filter/helpers/build-api-payload';

export class ConversationService {
  static async update(id, data, segments) {
    const tenantId = AuthCurrentTenant.get();

    const response = await authAxios.put(
      `/tenant/${tenantId}/conversation/${id}`,
      {
        ...data,
        segments,
      },
    );

    return response.data;
  }

  static async destroyAll(ids, segments) {
    const params = {
      ids,
      segments,
    };

    const tenantId = AuthCurrentTenant.get();

    const response = await authAxios.delete(
      `/tenant/${tenantId}/conversation`,
      { params },
    );

    return response.data;
  }

  static async find(id, segments) {
    const sampleTenant = AuthCurrentTenant.getSampleTenantData();
    const tenantId = sampleTenant?.id || AuthCurrentTenant.get();

    const response = await authAxios.get(
      `/tenant/${tenantId}/conversation/${id}`,
      {
        headers: {
          Authorization: sampleTenant?.token,
        },
        params: {
          segments,
        },
      },
    );

    return response.data;
  }

  static async list({
    customFilters,
    orderBy,
    limit,
    offset,
    segments,
  }) {
    const body = {
      filter: buildApiPayload({
        customFilters,
        buildFilter: true,
      }),
      segments,
      orderBy,
      limit,
      offset,
    };

    const sampleTenant = AuthCurrentTenant.getSampleTenantData();
    const tenantId = sampleTenant?.id || AuthCurrentTenant.get();

    const response = await authAxios.post(
      `/tenant/${tenantId}/conversation/query`,
      body,
      {
        headers: {
          Authorization: sampleTenant?.token,
        },
      },
    );

    return response.data;
  }

  static async listConversations(body) {
<<<<<<< HEAD
    const sampleTenant = AuthCurrentTenant.getSampleTenantData();
    const tenantId = sampleTenant?.id || AuthCurrentTenant.get();

    const response = await authAxios.post(
      `/tenant/${tenantId}/conversation/query`,
      body,
      {
        headers: {
          Authorization: sampleTenant?.token,
        },
      },
    );

    return response.data;
  }

  static async query(filter, orderBy, limit, offset) {
    const body = {
      filter,
      orderBy,
      limit,
      offset,
    };

=======
>>>>>>> de4b3975
    const sampleTenant = AuthCurrentTenant.getSampleTenantData();
    const tenantId = sampleTenant?.id || AuthCurrentTenant.get();

    const response = await authAxios.post(
      `/tenant/${tenantId}/conversation/query`,
      body,
      {
        headers: {
          Authorization: sampleTenant?.token,
        },
      },
    );

    return response.data;
  }

  static async query({
    filter,
    orderBy,
    limit,
    offset,
    segments = [],
  }) {
    const body = {
      filter,
      segments,
      orderBy,
      limit,
      offset,
    };

    const sampleTenant = AuthCurrentTenant.getSampleTenantData();
    const tenantId = sampleTenant?.id || AuthCurrentTenant.get();

    const response = await authAxios.post(
      `/tenant/${tenantId}/conversation/query`,
      body,
      {
        headers: {
          Authorization: sampleTenant?.token,
        },
      },
    );

    return response.data;
  }
}<|MERGE_RESOLUTION|>--- conflicted
+++ resolved
@@ -87,33 +87,6 @@
   }
 
   static async listConversations(body) {
-<<<<<<< HEAD
-    const sampleTenant = AuthCurrentTenant.getSampleTenantData();
-    const tenantId = sampleTenant?.id || AuthCurrentTenant.get();
-
-    const response = await authAxios.post(
-      `/tenant/${tenantId}/conversation/query`,
-      body,
-      {
-        headers: {
-          Authorization: sampleTenant?.token,
-        },
-      },
-    );
-
-    return response.data;
-  }
-
-  static async query(filter, orderBy, limit, offset) {
-    const body = {
-      filter,
-      orderBy,
-      limit,
-      offset,
-    };
-
-=======
->>>>>>> de4b3975
     const sampleTenant = AuthCurrentTenant.getSampleTenantData();
     const tenantId = sampleTenant?.id || AuthCurrentTenant.get();
 
