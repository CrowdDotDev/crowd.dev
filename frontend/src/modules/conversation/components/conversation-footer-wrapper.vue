<template>
  <slot
    name="footer"
    v-bind="{
      sourceId,
      attributes,
      isGithubConversation,
      isGitConversation,
      replyContent,
    }"
  />
</template>

<script setup>
import { computed } from 'vue';

const props = defineProps({
  conversation: {
    type: Object,
    required: true,
  },
});

<<<<<<< HEAD
const attributes = computed(() => props.conversation.conversationStarter.attributes);
const sourceId = computed(() => props.conversation.conversationStarter.sourceId);
=======
const attributes = computed(() => props.conversation.conversationStarter?.attributes);
>>>>>>> 0a2b5aab
const isGithubConversation = computed(() => props.conversation.platform === 'github');
const isGitConversation = computed(() => props.conversation.platform === 'git');
const replyContent = computed(() => {
  if (isGitConversation.value) {
    return null;
  }

  if (isGithubConversation.value) {
    const activities = props.conversation.lastReplies || props.conversation.activities;
    return {
      icon: 'ri-chat-4-line',
      copy: 'comment',
      number: activities.reduce((acc, activity) => {
        if (activity.type.includes('comment')) {
          return acc + 1;
        }

        return acc;
      }, 0),
    };
  }

  return {
    icon: 'ri-reply-line',
    copy: 'reply',
    number: props.conversation.activityCount - 1,
  };
});
</script>

<script>
export default {
  name: 'AppConversationParentFooter',
};
</script><|MERGE_RESOLUTION|>--- conflicted
+++ resolved
@@ -1,4 +1,4 @@
-<template>
+Z<template>
   <slot
     name="footer"
     v-bind="{
@@ -21,12 +21,8 @@
   },
 });
 
-<<<<<<< HEAD
-const attributes = computed(() => props.conversation.conversationStarter.attributes);
-const sourceId = computed(() => props.conversation.conversationStarter.sourceId);
-=======
 const attributes = computed(() => props.conversation.conversationStarter?.attributes);
->>>>>>> 0a2b5aab
+const sourceId = computed(() => props.conversation.conversationStarter?.sourceId);
 const isGithubConversation = computed(() => props.conversation.platform === 'github');
 const isGitConversation = computed(() => props.conversation.platform === 'git');
 const replyContent = computed(() => {
