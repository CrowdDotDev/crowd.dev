--- conflicted
+++ resolved
@@ -280,13 +280,8 @@
       if (value !== 'all') {
         this.loadingActivities = true;
 
-<<<<<<< HEAD
-        ActivityService.list({
-          customFilters: {
-=======
         ActivityService.query({
           filter: {
->>>>>>> 3998d424
             and: [
               {
                 type: value,
@@ -299,11 +294,6 @@
           orderBy: ['timestamp_ASC', 'createdAt_ASC'],
           limit: null,
           offset: 0,
-<<<<<<< HEAD
-          buildFilter: false,
-          buildWithDefaultRootFilters: false,
-=======
->>>>>>> 3998d424
         }).then((response) => {
           this.filteredActivities = response.rows;
         }).catch((error) => {
