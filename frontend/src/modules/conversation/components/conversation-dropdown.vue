--- conflicted
+++ resolved
@@ -1,13 +1,4 @@
 <template>
-<<<<<<< HEAD
-  <el-dropdown
-    trigger="click"
-    placement="bottom-end"
-    @command="handleCommand"
-  >
-    <span class="el-dropdown-link">
-      <i class="text-xl ri-more-fill"></i>
-=======
   <el-dropdown trigger="click" @command="handleCommand">
     <span
       class="el-dropdown-link btn p-1.5 rounder-md hover:bg-gray-200"
@@ -16,7 +7,6 @@
       <i
         class="text-lg leading-none text-gray-600 ri-more-fill"
       ></i>
->>>>>>> 07669088
     </span>
     <template #dropdown>
       <el-dropdown-item
