--- conflicted
+++ resolved
@@ -1,81 +1,4 @@
 import sharedGetters from '@/shared/store/getters';
 import { router } from '@/router';
 
-<<<<<<< HEAD
-export default {
-  ...sharedGetters(),
-  showSampleDataAlert: (
-    _state,
-    _getters,
-    _rootState,
-    rootGetters,
-  ) => {
-    const currentTenant = rootGetters['auth/currentTenant'];
-
-    return currentTenant?.hasSampleData;
-  },
-
-  showIntegrationsErrorAlert: (
-    _state,
-    _getters,
-    _rootState,
-    rootGetters,
-  ) => {
-    const integrationsWithErrors = rootGetters['integration/withErrors'];
-
-    return (
-      integrationsWithErrors.length > 0
-      && router.currentRoute.value.name !== 'integration'
-    );
-  },
-
-  showIntegrationsNoDataAlert: (
-    _state,
-    _getters,
-    _rootState,
-    rootGetters,
-  ) => {
-    const integrationsWithNoData = rootGetters['integration/withNoData'] || [];
-
-    return (
-      integrationsWithNoData.length > 0
-      && router.currentRoute.value.name !== 'integration'
-    );
-  },
-
-  showIntegrationsInProgressAlert: (
-    _state,
-    _getters,
-    _rootState,
-    rootGetters,
-  ) => {
-    const integrationsInProgress = rootGetters['integration/inProgress'];
-
-    return integrationsInProgress.length > 0;
-  },
-
-  showIntegrationsNeedReconnectAlert: (
-    _state,
-    _getters,
-    _rootState,
-    rootGetters,
-  ) => {
-    const integrationsNeedReconnect = rootGetters['integration/needsReconnect'];
-
-    return (
-      integrationsNeedReconnect.length > 0
-      && router.currentRoute.value.name !== 'integration'
-    );
-  },
-
-  showBanner: (_state, getters) => (
-    getters.showSampleDataAlert
-      || getters.showIntegrationsErrorAlert
-      || getters.showIntegrationsNoDataAlert
-      || getters.showIntegrationsInProgressAlert
-      || getters.showIntegrationsNeedReconnectAlert
-  ),
-};
-=======
-export default {};
->>>>>>> 5fb89343
+export default {};