--- conflicted
+++ resolved
@@ -510,46 +510,6 @@
   formbricks.track('openFeedback');
   formbricks.refresh();
 };
-<<<<<<< HEAD
-
-onMounted(() => {
-  const formbricksFeedbackWidget = document.createElement('script');
-  formbricksFeedbackWidget.setAttribute(
-    'src',
-    'https://cdn.jsdelivr.net/npm/@formbricks/feedback@0.3.2/dist/index.umd.js',
-  );
-  document.head.appendChild(formbricksFeedbackWidget);
-  const formbricksFeedbackConfig = document.createElement('script');
-  formbricksFeedbackConfig.innerHTML = `
-    window.formbricks = {
-      config: {
-        hqUrl: "${config.formbricks.url}",
-        formId: "${config.formbricks.formId}",
-        contact: {
-          name: "Jonathan",
-          position: "Co-Founder",
-          imgUrl: "https://avatars.githubusercontent.com/u/41432658?v=4",
-        },
-        customer: {
-          id: "${store.getters['auth/currentUser'].id}",
-          name: "${store.getters['auth/currentUser'].fullName}",
-          email: "${store.getters['auth/currentUser'].email}",
-        },
-        style: {
-          brandColor: "#e94f2e",
-          headerBGColor: "#F9FAFB",
-          boxBGColor: "#ffffff",
-          textColor: "#140505",
-          buttonHoverColor: "#F9FAFB",
-        },
-      },
-      ...window.formbricks,
-    };
-    `;
-  document.head.appendChild(formbricksFeedbackConfig);
-});
-=======
->>>>>>> 37643c00
 </script>
 
 <script>
