--- conflicted
+++ resolved
@@ -54,87 +54,6 @@
 
       <div class="px-3 pt-3 flex flex-col gap-2 grow">
         <!-- Menu items -->
-<<<<<<< HEAD
-        <el-menu-item
-          id="menu-dashboard"
-          index="/"
-          :route="{ path: '/' }"
-          :class="classFor('/', true)"
-        >
-          <i class="ri-home-5-line"></i>
-          <template #title
-            ><app-i18n code="dashboard.menu"></app-i18n
-          ></template>
-        </el-menu-item>
-        <el-menu-item
-          v-if="
-            hasPermissionToCommunityMember ||
-            isCommunityMemberLocked
-          "
-          id="menu-members"
-          index="/members"
-          :route="{ path: '/members' }"
-          :class="classFor('/members')"
-          :disabled="isCommunityMemberLocked"
-        >
-          <i class="ri-contacts-line"></i>
-          <template #title
-            ><app-i18n
-              code="entities.member.menu"
-            ></app-i18n
-          ></template>
-        </el-menu-item>
-        <el-menu-item
-          v-if="hasPermissionToActivity || isActivityLocked"
-          id="menu-activities"
-          index="/activities"
-          :route="{ path: '/activities' }"
-          :class="classFor('/activities')"
-          :disabled="isActivityLocked"
-        >
-          <i class="ri-radar-line"></i>
-          <template #title
-            ><app-i18n
-              code="entities.activity.menu"
-            ></app-i18n
-          ></template>
-        </el-menu-item>
-        <el-menu-item
-          id="menu-conversations"
-          index="/conversations"
-          :route="{ path: '/conversations' }"
-          :class="classFor('/conversations')"
-        >
-          <i class="ri-question-answer-line"></i>
-          <template #title
-            ><app-i18n
-              code="entities.conversation.menu"
-            ></app-i18n
-          ></template>
-        </el-menu-item>
-        <el-menu-item
-          v-if="hasPermissionToEagleEye || isEagleEyeLocked"
-          id="menu-eagle-eye"
-          index="/eagle-eye"
-          :route="{ path: '/eagle-eye' }"
-          :class="classFor('/eagle-eye')"
-          :disabled="isEagleEyeLocked"
-        >
-          <i class="ri-search-eye-line"></i>
-          <template #title
-            ><app-i18n
-              code="entities.eagleEye.menu"
-            ></app-i18n
-          ></template>
-        </el-menu-item>
-        <el-menu-item
-          v-if="hasPermissionToReport || isReportLocked"
-          id="menu-reports"
-          index="/reports"
-          :route="{ path: '/reports' }"
-          :class="classFor('/reports')"
-          :disabled="isReportLocked"
-=======
         <el-tooltip
           :disabled="!isCollapsed"
           effect="dark"
@@ -215,7 +134,6 @@
           raw-content
           popper-class="custom-menu-tooltip"
           :content="i18n('entities.report.menu')"
->>>>>>> b7fc538f
         >
           <router-link
             v-if="hasPermissionToReport || isReportLocked"
@@ -235,19 +153,6 @@
         </el-tooltip>
 
         <!-- External links -->
-<<<<<<< HEAD
-        <el-divider
-          v-if="hasPermissionToSettings || isSettingsLocked"
-          class="border-gray-200"
-        />
-        <el-menu-item
-          v-if="hasPermissionToSettings || isSettingsLocked"
-          id="menu-settings"
-          index="/settings"
-          :route="{ path: '/settings' }"
-          :class="classFor('/settings')"
-          :disabled="isSettingsLocked"
-=======
         <el-divider class="border-gray-200" />
         <el-tooltip
           :disabled="!isCollapsed"
@@ -282,7 +187,6 @@
           raw-content
           popper-class="custom-menu-tooltip"
           :content="i18n('entities.conversation.menu')"
->>>>>>> b7fc538f
         >
           <router-link
             id="menu-conversations"
@@ -394,8 +298,6 @@
 
 import { RouterLink, useLink } from 'vue-router'
 
-import { RouterLink, useLink } from 'vue-router'
-
 const store = useStore()
 const { route } = useLink(RouterLink.props)
 const isCollapsed = computed(
