<template>
  <el-container>
    <app-menu></app-menu>
    <el-container :style="elMainStyle">
      <el-main id="main-page-wrapper" class="relative">
        <div
          :class="{
            'pt-16': showBanner
          }"
        >
          <banner
            v-if="showSampleDataAlert"
            variant="alert"
          >
            <div
              class="flex items-center justify-center grow text-sm"
            >
              This workspace is using sample data, before
              adding real data please
              <el-button
                class="btn btn--sm btn--primary ml-4"
                :loading="loading"
                @click="handleDeleteSampleDataClick"
              >
                Delete Sample Data
              </el-button>
            </div>
          </banner>
          <banner
            v-if="showIntegrationsErrorAlert"
            variant="alert"
          >
            <div
              class="flex items-center justify-center grow text-sm"
            >
              Currently you have integrations with
              connectivity issues
              <router-link
                :to="{ name: 'integration' }"
                class="btn btn--sm btn--primary ml-4"
              >
                Go to Integrations
              </router-link>
            </div>
          </banner>

          <banner
            v-if="showIntegrationsInProgressAlert"
            variant="info"
          >
            <div
              class="flex items-center justify-center grow text-sm"
            >
              <div
                v-loading="true"
                class="w-4 h-4 mr-2"
              ></div>
              <span class="font-semibold mr-1"
                >{{
                  integrationsInProgressToString
                }}
                integration{{
                  integrationsInProgress.length > 1
                    ? 's are'
                    : ' is'
                }}
                getting set up.</span
              >
              Sit back and relax. We will send you an email
              when it’s done.
            </div>
          </banner>
          <banner
            v-if="showTenantCreatingAlert"
            variant="info"
          >
            <div
              class="flex items-center justify-center grow text-sm"
            >
              <div
                v-loading="true"
                class="w-4 h-4 mr-2"
              ></div>
              <span class="font-semibold"
                >Finishing your workspace setup.</span
              >
              The data might take a few minutes until it is
              completely loaded.
            </div>
          </banner>
          <banner v-if="showPMFSurveyAlert" variant="info">
            <div
              class="flex items-center justify-center grow text-sm"
            >
              <div class="flex-1"></div>
              <div class="">
                Could you help us by answering a quick
                survey? 😄
                <button
                  data-tf-medium="snippet"
                  class="btn btn--sm btn--primary ml-4"
                  @click="toggleShowPmfSurvey()"
                >
                  Take survey
                </button>
              </div>
              <div class="flex-1">
                <div class="w-20 ml-auto">
                  <button @click="hidePmfAsk()">
                    <i
                      class="ri-close-line text-gray-700"
                    ></i>
                  </button>
                </div>
              </div>
            </div>
          </banner>
        </div>
        <router-view></router-view>
      </el-main>
    </el-container>
  </el-container>
  <!-- PMF Modal -->
  <div
    v-if="showPmfSurvey"
    class="relative z-10"
    aria-labelledby="modal-title"
    role="dialog"
    aria-modal="true"
  >
    <div
      class="fixed inset-0 bg-gray-500 bg-opacity-75 transition-opacity"
    ></div>

    <div class="fixed inset-0 z-10 overflow-y-auto">
      <div
        class="flex min-h-full items-center justify-center p-4 text-center sm:items-center sm:p-0"
      >
        <div
          class="relative transform overflow-hidden rounded-lg bg-white px-4 pt-5 pb-4 text-left shadow-xl transition-all sm:my-8 sm:w-full sm:max-w-sm sm:p-6 w-96"
          @click="(e) => e.stopPropagation()"
        >
          <button
            class="absolute right-3 top-3"
            @click="toggleShowPmfSurvey()"
          >
            <i class="ri-close-line text-gray-700"></i>
          </button>
          <div id="formbricks-pmf-container"></div>
        </div>
      </div>
    </div>
  </div>
</template>

<script>
import { useStore } from 'vuex'
import { TenantService } from '@/modules/tenant/tenant-service'
import { mapActions, mapGetters } from 'vuex'
import Banner from '@/shared/banner/banner.vue'
import identify from '@/shared/monitoring/identify'
import ConfirmDialog from '@/shared/dialog/confirm-dialog.js'
import config from '@/config'
import Message from '@/shared/message/message'

export default {
  name: 'AppLayout',

  components: {
    Banner
  },

  data() {
    return {
      fetchIntegrationTimer: null,
      loading: false,
      showPmfSurvey: false,
      hidePmfBanner: localStorage.getItem(
        `hidePmfBanner-${config.formbricks.pmfFormId}`
      )
    }
  },

  computed: {
    ...mapGetters({
      collapsed: 'layout/menuCollapsed',
      isMobile: 'layout/isMobile',
      currentUser: 'auth/currentUser',
      currentTenant: 'auth/currentTenant',
      integrationsInProgress: 'integration/inProgress',
      integrationsWithErrors: 'integration/withErrors',
      showSampleDataAlert: 'tenant/showSampleDataAlert',
      showIntegrationsErrorAlert:
        'tenant/showIntegrationsErrorAlert',
      showIntegrationsInProgressAlert:
        'tenant/showIntegrationsInProgressAlert',
      showTenantCreatingAlert:
        'tenant/showTenantCreatingAlert',
      showPMFSurveyAlert: 'tenant/showPMFSurveyAlert',
      showBanner: 'tenant/showBanner'
    }),
    integrationsInProgressToString() {
      const arr = this.integrationsInProgress.map(
        (i) => i.name
      )
      if (arr.length === 1) {
        return arr[0]
      } else if (arr.length === 2) {
        return `${arr[0]} and ${arr[1]}`
      } else {
        return (
          arr.slice(0, arr.length - 1).join(', ') +
          ', and ' +
          arr.slice(-1)
        )
      }
    },
<<<<<<< HEAD
=======
    shouldShowIntegrationsInProgressAlert() {
      return this.integrationsInProgress.length > 0
    },
    shouldShowIntegrationsErrorAlert() {
      return (
        this.integrationsWithErrors.length > 0 &&
        this.$route.name !== 'integration'
      )
    },
    shouldShowSampleDataAlert() {
      return this.currentTenant.hasSampleData
    },
    shouldShowPMFSurveyAlert() {
      const timestampSignup = new Date(
        this.currentUser.createdAt
      ).getTime()
      const timeStamp4WeeksAgo =
        new Date().getTime() - 4 * 7 * 24 * 60 * 60 * 1000
      const timeStamp2023 = new Date('2023-01-01').getTime()

      return (
        timestampSignup >= timeStamp2023 &&
        timestampSignup <= timeStamp4WeeksAgo &&
        config.formbricks.url &&
        config.formbricks.pmfFormId &&
        !this.hidePmfBanner
      )
    },
    shouldShowTenantCreatingAlert() {
      return (
        moment().diff(
          moment(this.currentTenant.createdAt),
          'minutes'
        ) <= 2
      )
    },
    computedBannerWrapperClass() {
      return {
        'pt-16':
          this.shouldShowSampleDataAlert ||
          this.shouldShowIntegrationsErrorAlert ||
          this.shouldShowIntegrationsInProgressAlert ||
          this.shouldShowTenantCreatingAlert ||
          this.shouldShowPMFSurveyAlert
      }
    },
>>>>>>> 5e37cd99
    elMainStyle() {
      if (this.isMobile && !this.collapsed) {
        return {
          display: 'none'
        }
      }

      return null
    }
  },

  watch: {
    // whenever question changes, this function will run
    showPmfSurvey(newValue) {
      if (newValue) {
        setTimeout(() => {
          window.formbricksPmf.init()
          window.formbricksPmf.reset()
        }, 10)
      }
    }
  },

  created() {
    if (this.isMobile) {
      this.collapseMenu()
    }
    this.fetchIntegrationTimer = setInterval(async () => {
      if (this.integrationsInProgress.length === 0)
        clearInterval(this.fetchIntegrationTimer)
    }, 30000)
  },

  async mounted() {
    const store = useStore()
    identify(this.currentUser)
    this.initPendo()
    // formbricks pmf
    if (
      config.formbricks.url &&
      config.formbricks.pmfFormId
    ) {
      window.formbricksPmf = {
        ...window.formbricksPmf,
        config: {
          formbricksUrl: config.formbricks.url,
          formId: config.formbricks.pmfFormId,
          containerId: 'formbricks-pmf-container',
          onFinished: () => this.hidePmfAsk(),
          contact: {
            name: 'Jonathan',
            position: 'Co-Founder',
            imgUrl:
              'https://avatars.githubusercontent.com/u/41432658?v=4'
          },
          customer: {
            id: store.getters['auth/currentUser'].id,
            name: store.getters['auth/currentUser']
              .fullName,
            email: store.getters['auth/currentUser'].email
          },
          style: {
            brandColor: '#e94f2e',
            headerBGColor: '#F9FAFB',
            boxBGColor: '#ffffff',
            textColor: '#140505',
            buttonHoverColor: '#F9FAFB'
          }
        }
      }
      require('@formbricks/pmf')
    }
  },

  unmounted() {
    clearInterval(this.fetchIntegrationTimer)
  },

  methods: {
    ...mapActions({
      collapseMenu: 'layout/collapseMenu'
    }),

    toggleShowPmfSurvey() {
      this.showPmfSurvey = !this.showPmfSurvey
      if (this.showPmfSurvey) {
        window.formbricksPmf.init()
        window.formbricksPmf.reset()
      }
    },

    hidePmfAsk() {
      this.hidePmfBanner = true
      localStorage.setItem(
        `hidePmfBanner-${config.typeformId}`,
        true
      )
    },

    initPendo() {
      // This function creates anonymous visitor IDs in Pendo unless you change the visitor id field to use your app's values
      // This function uses the placeholder 'ACCOUNT-UNIQUE-ID' value for account ID unless you change the account id field to use your app's values
      // Call this function in your authentication promise handler or callback when your visitor and account id values are available
      // Please use Strings, Numbers, or Bools for value types.
      window.pendo.initialize({
        visitor: {
          id: this.currentUser.id, // Required if user is logged in, default creates anonymous ID
          email: this.currentUser.email, // Recommended if using Pendo Feedback, or NPS Email
          full_name: this.currentUser.fullName // Recommended if using Pendo Feedback
          // role:         // Optional

          // You can add any additional visitor level key-values here,
          // as long as it's not one of the above reserved names.
        },

        account: {
          id: this.currentTenant.id, // Required if using Pendo Feedback, default uses the value 'ACCOUNT-UNIQUE-ID'
          name: this.currentTenant.name, // Optional
          is_paying: this.currentTenant.plan !== 'Essential' // Recommended if using Pendo Feedback
          // monthly_value:// Recommended if using Pendo Feedback
          // planLevel:    // Optional
          // planPrice:    // Optional
          // creationDate: // Optional

          // You can add any additional account level key-values here,
          // as long as it's not one of the above reserved names.
        }
      })
    },

    async handleDeleteSampleDataClick() {
      await ConfirmDialog({
        type: 'danger',
        title: 'Delete sample data',
        message:
          "Are you sure you want to proceed? You can't undo this action",
        confirmButtonText: 'Confirm',
        cancelButtonText: 'Cancel',
        icon: 'ri-delete-bin-line'
      })

      this.loading = true
      try {
        await TenantService.deleteSampleData(
          this.currentTenant.id
        )
        window.location.reload()
      } catch (e) {
        if (e.response.status === 403) {
          Message.error(
            'You do not have permission to delete sample data'
          )
          this.loading = false
        }
      }
    }
  }
}
</script>

<style></style><|MERGE_RESOLUTION|>--- conflicted
+++ resolved
@@ -215,55 +215,6 @@
         )
       }
     },
-<<<<<<< HEAD
-=======
-    shouldShowIntegrationsInProgressAlert() {
-      return this.integrationsInProgress.length > 0
-    },
-    shouldShowIntegrationsErrorAlert() {
-      return (
-        this.integrationsWithErrors.length > 0 &&
-        this.$route.name !== 'integration'
-      )
-    },
-    shouldShowSampleDataAlert() {
-      return this.currentTenant.hasSampleData
-    },
-    shouldShowPMFSurveyAlert() {
-      const timestampSignup = new Date(
-        this.currentUser.createdAt
-      ).getTime()
-      const timeStamp4WeeksAgo =
-        new Date().getTime() - 4 * 7 * 24 * 60 * 60 * 1000
-      const timeStamp2023 = new Date('2023-01-01').getTime()
-
-      return (
-        timestampSignup >= timeStamp2023 &&
-        timestampSignup <= timeStamp4WeeksAgo &&
-        config.formbricks.url &&
-        config.formbricks.pmfFormId &&
-        !this.hidePmfBanner
-      )
-    },
-    shouldShowTenantCreatingAlert() {
-      return (
-        moment().diff(
-          moment(this.currentTenant.createdAt),
-          'minutes'
-        ) <= 2
-      )
-    },
-    computedBannerWrapperClass() {
-      return {
-        'pt-16':
-          this.shouldShowSampleDataAlert ||
-          this.shouldShowIntegrationsErrorAlert ||
-          this.shouldShowIntegrationsInProgressAlert ||
-          this.shouldShowTenantCreatingAlert ||
-          this.shouldShowPMFSurveyAlert
-      }
-    },
->>>>>>> 5e37cd99
     elMainStyle() {
       if (this.isMobile && !this.collapsed) {
         return {
