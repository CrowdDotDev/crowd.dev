<template>
<<<<<<< HEAD
  <el-container v-if="currentTenant" class="flex-col">
    <app-lf-header />
    <el-container style="height: calc(100vh - 60px);">
      <!-- App menu -->
      <app-lf-menu />

      <el-container :style="elMainStyle" class="bg-white rounded-tl-2xl">
        <el-main id="main-page-wrapper" class="relative">
          <app-lf-banners />
          <router-view />
        </el-main>
      </el-container>
=======
  <el-container>
    <app-menu-v2 v-if="menuV2Enabled()" />
    <app-menu v-else />
    <el-container v-if="currentTenant" :style="elMainStyle">
      <el-main id="main-page-wrapper" class="relative">
        <div
          :class="{
            'pt-14': showBanner,
          }"
        >
          <banner
            v-if="showSampleDataAlert"
            variant="alert"
          >
            <div
              class="flex items-center justify-center grow text-sm"
            >
              This workspace is using sample data. Connect
              your first integration to start fetching real
              data
              <router-link :to="{ name: 'integration' }">
                <el-button
                  class="btn btn--sm btn--primary ml-4"
                  :loading="loading"
                >
                  Connect integration
                </el-button>
              </router-link>
            </div>
          </banner>
          <banner
            v-if="showIntegrationsErrorAlert"
            variant="alert"
          >
            <div
              class="flex items-center justify-center grow text-sm"
            >
              Currently you have integrations with
              connectivity issues
              <router-link
                :to="{ name: 'integration' }"
                class="btn btn--sm btn--primary ml-4"
              >
                Go to Integrations
              </router-link>
            </div>
          </banner>

          <banner
            v-if="showIntegrationsNoDataAlert"
            variant="alert"
          >
            <div
              class="flex items-center justify-center grow text-sm"
            >
              Currently you have integrations that are not
              receiving activities
              <router-link
                :to="{ name: 'integration' }"
                class="btn btn--sm btn--primary ml-4"
              >
                Go to Integrations
              </router-link>
            </div>
          </banner>

          <banner
            v-if="showIntegrationsInProgressAlert"
            variant="info"
          >
            <div
              class="flex items-center justify-center grow text-sm"
            >
              <div
                v-loading="true"
                class="w-4 h-4 mr-2"
              />
              <span class="font-semibold mr-1">{{
                integrationsInProgressToString
              }}
                integration{{
                  integrationsInProgress.length > 1
                    ? 's are'
                    : ' is'
                }}
                getting set up.</span>
              Sit back and relax. We will send you an email
              when it’s done.
            </div>
          </banner>

          <banner
            v-if="showIntegrationsNeedReconnectAlert"
            variant="alert"
          >
            <div
              class="flex items-center justify-center grow text-sm"
            >
              {{ integrationsNeedReconnectToString }} integration
              need{{ integrationsInProgress.length > 1 ? '' : 's' }} to be reconnected due to a change in their API.
              Please reconnect {{ integrationsInProgress.length > 1 ? 'them' : 'it' }} to continue receiving data.
              <router-link
                :to="{ name: 'integration' }"
                class="btn btn--sm btn--primary ml-4"
              >
                Go to Integrations
              </router-link>
            </div>
          </banner>
          <banner
            v-if="showOrganizationsAlertBanner"
            variant="alert"
          >
            <div
              class="flex items-center justify-center grow text-sm"
            >
              We're currently experiencing several issues with Organizations and are sorry for the inconvenience.
              You can expect major improvements by Tuesday, Aug 15th. 🚧
            </div>
          </banner>
        </div>
        <router-view />
      </el-main>
>>>>>>> c6ba5546
    </el-container>
  </el-container>
</template>

<script>
import { mapActions, mapGetters } from 'vuex';
<<<<<<< HEAD
import AppLfMenu from '@/modules/lf/layout/components/lf-menu.vue';
import AppLfBanners from '@/modules/lf/layout/components/lf-banners.vue';
import AppLfHeader from '@/modules/lf/layout/components/lf-header.vue';
=======
import Banner from '@/shared/banner/banner.vue';

import AppMenu from '@/modules/layout/components/menu.vue';
import AppMenuV2 from '@/modules/layout/components/menu-v2.vue';
import { FeatureFlag } from '@/utils/featureFlag';
>>>>>>> c6ba5546

export default {
  name: 'AppLayout',

  components: {
<<<<<<< HEAD
    AppLfMenu,
    AppLfBanners,
    AppLfHeader,
=======
    AppMenuV2,
    AppMenu,
    Banner,
  },

  data() {
    return {
      fetchIntegrationTimer: null,
      loading: false,
    };
>>>>>>> c6ba5546
  },

  computed: {
    ...mapGetters({
      currentUser: 'auth/currentUser',
      currentTenant: 'auth/currentTenant',
      menu: 'layout/menuCollapsed',
    }),
<<<<<<< HEAD
=======

    integrationsInProgressToString() {
      const arr = this.integrationsInProgress.map(
        (i) => i.name,
      );
      if (arr.length === 1) {
        return arr[0];
      } if (arr.length === 2) {
        return `${arr[0]} and ${arr[1]}`;
      }
      return (
        `${arr.slice(0, arr.length - 1).join(', ')
        }, and ${
          arr.slice(-1)}`
      );
    },
    integrationsNeedReconnectToString() {
      const arr = this.integrationsNeedReconnect.map(
        (i) => i.name,
      );
      if (arr.length === 1) {
        return arr[0];
      } if (arr.length === 2) {
        return `${arr[0]} and ${arr[1]}`;
      }
      return (
        `${arr.slice(0, arr.length - 1).join(', ')
        }, and ${
          arr.slice(-1)}`
      );
    },
    elMainStyle() {
      if (this.isMobile && !this.collapsed) {
        return {
          display: 'none',
        };
      }

      return null;
    },
>>>>>>> c6ba5546
  },

  watch: {
    menu: {
      handler(updatedValue) {
        const param = this.$route.query.menu === 'true' || false;

        if (updatedValue !== param) {
          this.$router.replace({ query: { ...this.$route.query, menu: updatedValue } });
        }
      },
    },
    '$route.query.menu': {
      immediate: true,
      deep: true,
      handler(updatedValue) {
        const param = updatedValue === 'true' || false;

        if (this.menu !== param) {
          this.toggleMenu();
        }
      },
    },
  },

  async mounted() {
    this.initPendo();
  },

  methods: {
    ...mapActions({
      toggleMenu: 'layout/toggleMenu',
    }),
<<<<<<< HEAD
=======
    menuV2Enabled() {
      return FeatureFlag.isFlagEnabled(
        FeatureFlag.flags.menuV2,
      );
    },

>>>>>>> c6ba5546
    initPendo() {
      // This function creates anonymous visitor IDs in Pendo unless you change the visitor id field to use your app's values
      // This function uses the placeholder 'ACCOUNT-UNIQUE-ID' value for account ID unless you change the account id field to use your app's values
      // Call this function in your authentication promise handler or callback when your visitor and account id values are available
      // Please use Strings, Numbers, or Bools for value types.
      window.pendo.initialize({
        visitor: {
          id: this.currentUser.id, // Required if user is logged in, default creates anonymous ID
          email: this.currentUser.email, // Recommended if using Pendo Feedback, or NPS Email
          full_name: this.currentUser.fullName, // Recommended if using Pendo Feedback
          // role:         // Optional

          // You can add any additional visitor level key-values here,
          // as long as it's not one of the above reserved names.
        },

        account: {
          id: this.currentTenant?.id, // Required if using Pendo Feedback, default uses the value 'ACCOUNT-UNIQUE-ID'
          name: this.currentTenant?.name, // Optional
          is_paying: this.currentTenant?.plan !== 'Essential', // Recommended if using Pendo Feedback
          // monthly_value:// Recommended if using Pendo Feedback
          // planLevel:    // Optional
          // planPrice:    // Optional
          // creationDate: // Optional

          // You can add any additional account level key-values here,
          // as long as it's not one of the above reserved names.
        },
      });
    },
  },
};
</script><|MERGE_RESOLUTION|>--- conflicted
+++ resolved
@@ -1,5 +1,4 @@
 <template>
-<<<<<<< HEAD
   <el-container v-if="currentTenant" class="flex-col">
     <app-lf-header />
     <el-container style="height: calc(100vh - 60px);">
@@ -12,169 +11,23 @@
           <router-view />
         </el-main>
       </el-container>
-=======
-  <el-container>
-    <app-menu-v2 v-if="menuV2Enabled()" />
-    <app-menu v-else />
-    <el-container v-if="currentTenant" :style="elMainStyle">
-      <el-main id="main-page-wrapper" class="relative">
-        <div
-          :class="{
-            'pt-14': showBanner,
-          }"
-        >
-          <banner
-            v-if="showSampleDataAlert"
-            variant="alert"
-          >
-            <div
-              class="flex items-center justify-center grow text-sm"
-            >
-              This workspace is using sample data. Connect
-              your first integration to start fetching real
-              data
-              <router-link :to="{ name: 'integration' }">
-                <el-button
-                  class="btn btn--sm btn--primary ml-4"
-                  :loading="loading"
-                >
-                  Connect integration
-                </el-button>
-              </router-link>
-            </div>
-          </banner>
-          <banner
-            v-if="showIntegrationsErrorAlert"
-            variant="alert"
-          >
-            <div
-              class="flex items-center justify-center grow text-sm"
-            >
-              Currently you have integrations with
-              connectivity issues
-              <router-link
-                :to="{ name: 'integration' }"
-                class="btn btn--sm btn--primary ml-4"
-              >
-                Go to Integrations
-              </router-link>
-            </div>
-          </banner>
-
-          <banner
-            v-if="showIntegrationsNoDataAlert"
-            variant="alert"
-          >
-            <div
-              class="flex items-center justify-center grow text-sm"
-            >
-              Currently you have integrations that are not
-              receiving activities
-              <router-link
-                :to="{ name: 'integration' }"
-                class="btn btn--sm btn--primary ml-4"
-              >
-                Go to Integrations
-              </router-link>
-            </div>
-          </banner>
-
-          <banner
-            v-if="showIntegrationsInProgressAlert"
-            variant="info"
-          >
-            <div
-              class="flex items-center justify-center grow text-sm"
-            >
-              <div
-                v-loading="true"
-                class="w-4 h-4 mr-2"
-              />
-              <span class="font-semibold mr-1">{{
-                integrationsInProgressToString
-              }}
-                integration{{
-                  integrationsInProgress.length > 1
-                    ? 's are'
-                    : ' is'
-                }}
-                getting set up.</span>
-              Sit back and relax. We will send you an email
-              when it’s done.
-            </div>
-          </banner>
-
-          <banner
-            v-if="showIntegrationsNeedReconnectAlert"
-            variant="alert"
-          >
-            <div
-              class="flex items-center justify-center grow text-sm"
-            >
-              {{ integrationsNeedReconnectToString }} integration
-              need{{ integrationsInProgress.length > 1 ? '' : 's' }} to be reconnected due to a change in their API.
-              Please reconnect {{ integrationsInProgress.length > 1 ? 'them' : 'it' }} to continue receiving data.
-              <router-link
-                :to="{ name: 'integration' }"
-                class="btn btn--sm btn--primary ml-4"
-              >
-                Go to Integrations
-              </router-link>
-            </div>
-          </banner>
-          <banner
-            v-if="showOrganizationsAlertBanner"
-            variant="alert"
-          >
-            <div
-              class="flex items-center justify-center grow text-sm"
-            >
-              We're currently experiencing several issues with Organizations and are sorry for the inconvenience.
-              You can expect major improvements by Tuesday, Aug 15th. 🚧
-            </div>
-          </banner>
-        </div>
-        <router-view />
-      </el-main>
->>>>>>> c6ba5546
     </el-container>
   </el-container>
 </template>
 
 <script>
 import { mapActions, mapGetters } from 'vuex';
-<<<<<<< HEAD
 import AppLfMenu from '@/modules/lf/layout/components/lf-menu.vue';
 import AppLfBanners from '@/modules/lf/layout/components/lf-banners.vue';
 import AppLfHeader from '@/modules/lf/layout/components/lf-header.vue';
-=======
-import Banner from '@/shared/banner/banner.vue';
-
-import AppMenu from '@/modules/layout/components/menu.vue';
-import AppMenuV2 from '@/modules/layout/components/menu-v2.vue';
-import { FeatureFlag } from '@/utils/featureFlag';
->>>>>>> c6ba5546
 
 export default {
   name: 'AppLayout',
 
   components: {
-<<<<<<< HEAD
     AppLfMenu,
     AppLfBanners,
     AppLfHeader,
-=======
-    AppMenuV2,
-    AppMenu,
-    Banner,
-  },
-
-  data() {
-    return {
-      fetchIntegrationTimer: null,
-      loading: false,
-    };
->>>>>>> c6ba5546
   },
 
   computed: {
@@ -183,49 +36,6 @@
       currentTenant: 'auth/currentTenant',
       menu: 'layout/menuCollapsed',
     }),
-<<<<<<< HEAD
-=======
-
-    integrationsInProgressToString() {
-      const arr = this.integrationsInProgress.map(
-        (i) => i.name,
-      );
-      if (arr.length === 1) {
-        return arr[0];
-      } if (arr.length === 2) {
-        return `${arr[0]} and ${arr[1]}`;
-      }
-      return (
-        `${arr.slice(0, arr.length - 1).join(', ')
-        }, and ${
-          arr.slice(-1)}`
-      );
-    },
-    integrationsNeedReconnectToString() {
-      const arr = this.integrationsNeedReconnect.map(
-        (i) => i.name,
-      );
-      if (arr.length === 1) {
-        return arr[0];
-      } if (arr.length === 2) {
-        return `${arr[0]} and ${arr[1]}`;
-      }
-      return (
-        `${arr.slice(0, arr.length - 1).join(', ')
-        }, and ${
-          arr.slice(-1)}`
-      );
-    },
-    elMainStyle() {
-      if (this.isMobile && !this.collapsed) {
-        return {
-          display: 'none',
-        };
-      }
-
-      return null;
-    },
->>>>>>> c6ba5546
   },
 
   watch: {
@@ -259,15 +69,6 @@
     ...mapActions({
       toggleMenu: 'layout/toggleMenu',
     }),
-<<<<<<< HEAD
-=======
-    menuV2Enabled() {
-      return FeatureFlag.isFlagEnabled(
-        FeatureFlag.flags.menuV2,
-      );
-    },
-
->>>>>>> c6ba5546
     initPendo() {
       // This function creates anonymous visitor IDs in Pendo unless you change the visitor id field to use your app's values
       // This function uses the placeholder 'ACCOUNT-UNIQUE-ID' value for account ID unless you change the account id field to use your app's values
@@ -275,9 +76,9 @@
       // Please use Strings, Numbers, or Bools for value types.
       window.pendo.initialize({
         visitor: {
-          id: this.currentUser.id, // Required if user is logged in, default creates anonymous ID
-          email: this.currentUser.email, // Recommended if using Pendo Feedback, or NPS Email
-          full_name: this.currentUser.fullName, // Recommended if using Pendo Feedback
+          id: this.currentUser?.id, // Required if user is logged in, default creates anonymous ID
+          email: this.currentUser?.email, // Recommended if using Pendo Feedback, or NPS Email
+          full_name: this.currentUser?.fullName, // Recommended if using Pendo Feedback
           // role:         // Optional
 
           // You can add any additional visitor level key-values here,
