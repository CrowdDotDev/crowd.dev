--- conflicted
+++ resolved
@@ -1,8 +1,7 @@
 <template>
-<<<<<<< HEAD
   <el-container v-if="currentTenant" class="flex-col">
     <app-lf-header />
-    <el-container style="height: calc(100vh - 60px);">
+    <el-container style="height: calc(100vh - 60px)">
       <!-- App menu -->
       <app-lf-menu />
 
@@ -12,151 +11,6 @@
           <router-view />
         </el-main>
       </el-container>
-=======
-  <el-container>
-    <app-menu />
-    <el-container v-if="currentTenant" :style="elMainStyle">
-      <el-main id="main-page-wrapper" class="relative">
-        <div
-          :class="{
-            'pt-14': showBanner,
-          }"
-        >
-          <banner
-            v-if="showSampleDataAlert"
-            variant="alert"
-          >
-            <div
-              class="flex items-center justify-center grow text-sm"
-            >
-              This workspace is using sample data. Connect
-              your first integration to start fetching real
-              data
-              <router-link :to="{ name: 'integration' }">
-                <el-button
-                  class="btn btn--sm btn--primary ml-4"
-                  :loading="loading"
-                >
-                  Connect integration
-                </el-button>
-              </router-link>
-            </div>
-          </banner>
-          <banner
-            v-if="showIntegrationsErrorAlert"
-            variant="alert"
-          >
-            <div
-              class="flex items-center justify-center grow text-sm"
-            >
-              Currently you have integrations with
-              connectivity issues
-              <router-link
-                :to="{ name: 'integration' }"
-                class="btn btn--sm btn--primary ml-4"
-              >
-                Go to Integrations
-              </router-link>
-            </div>
-          </banner>
-
-          <banner
-            v-if="showIntegrationsNoDataAlert"
-            variant="alert"
-          >
-            <div
-              class="flex items-center justify-center grow text-sm"
-            >
-              Currently you have integrations that are not
-              receiving activities
-              <router-link
-                :to="{ name: 'integration' }"
-                class="btn btn--sm btn--primary ml-4"
-              >
-                Go to Integrations
-              </router-link>
-            </div>
-          </banner>
-
-          <banner
-            v-if="showIntegrationsInProgressAlert"
-            variant="info"
-          >
-            <div
-              class="flex items-center justify-center grow text-sm"
-            >
-              <div
-                v-loading="true"
-                class="w-4 h-4 mr-2"
-              />
-              <span class="font-semibold mr-1">{{
-                integrationsInProgressToString
-              }}
-                integration{{
-                  integrationsInProgress.length > 1
-                    ? 's are'
-                    : ' is'
-                }}
-                getting set up.</span>
-              Sit back and relax. We will send you an email
-              when it’s done.
-            </div>
-          </banner>
-
-          <banner
-            v-if="showIntegrationsNeedReconnectAlert"
-            variant="alert"
-          >
-            <div
-              class="flex items-center justify-center grow text-sm"
-            >
-              {{ integrationsNeedReconnectToString }} integration
-              need{{ integrationsInProgress.length > 1 ? '' : 's' }} to be reconnected due to a change in their API.
-              Please reconnect {{ integrationsInProgress.length > 1 ? 'them' : 'it' }} to continue receiving data.
-              <router-link
-                :to="{ name: 'integration' }"
-                class="btn btn--sm btn--primary ml-4"
-              >
-                Go to Integrations
-              </router-link>
-            </div>
-          </banner>
-          <banner
-            v-if="showOrganizationsAlertBanner"
-            variant="alert"
-          >
-            <div
-              class="flex items-center justify-center grow text-sm"
-            >
-              We're currently experiencing several issues with Organizations and are sorry for the inconvenience.
-              You can expect major improvements by Tuesday, Aug 15th. 🚧
-            </div>
-          </banner>
-          <banner
-            v-if="showUpgradeEssentialBanner"
-            variant="alert"
-          >
-            <div
-              class="flex items-center justify-center grow text-sm"
-            >
-              <p>
-                crowd.dev's free plan ends on <span class="font-semibold"> January 1st, 2024</span>.
-                Your access to this workspace will be revoked after.
-              </p>
-              <router-link :to="{ name: 'settings', query: { activeTab: 'plans' } }">
-                <el-button
-                  class="btn btn--sm btn--primary ml-4"
-                  :loading="loading"
-                >
-                  Upgrade workspace
-                </el-button>
-              </router-link>
-            </div>
-          </banner>
-        </div>
-        <router-view />
-      </el-main>
->>>>>>> ee1fb0c0
     </el-container>
   </el-container>
 </template>
@@ -183,26 +37,7 @@
     ...mapGetters({
       currentUser: 'auth/currentUser',
       currentTenant: 'auth/currentTenant',
-<<<<<<< HEAD
       menu: 'layout/menuCollapsed',
-=======
-      integrationsInProgress: 'integration/inProgress',
-      integrationsWithErrors: 'integration/withErrors',
-      integrationsWithNoData: 'integration/withNoData',
-      integrationsNeedReconnect: 'integration/needsReconnect',
-      showSampleDataAlert: 'tenant/showSampleDataAlert',
-      showIntegrationsErrorAlert:
-        'tenant/showIntegrationsErrorAlert',
-      showIntegrationsNoDataAlert:
-        'tenant/showIntegrationsNoDataAlert',
-      showIntegrationsInProgressAlert:
-        'tenant/showIntegrationsInProgressAlert',
-      showIntegrationsNeedReconnectAlert:
-        'tenant/showIntegrationsNeedReconnectAlert',
-      showOrganizationsAlertBanner: 'tenant/showOrganizationsAlertBanner',
-      showUpgradeEssentialBanner: 'tenant/showUpgradeEssentialBanner',
-      showBanner: 'tenant/showBanner',
->>>>>>> ee1fb0c0
     }),
   },
 
@@ -212,7 +47,9 @@
         const param = this.$route.query.menu === 'true' || false;
 
         if (updatedValue !== param) {
-          this.$router.replace({ query: { ...this.$route.query, menu: updatedValue } });
+          this.$router.replace({
+            query: { ...this.$route.query, menu: updatedValue },
+          });
         }
       },
     },
