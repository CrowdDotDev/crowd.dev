--- conflicted
+++ resolved
@@ -209,15 +209,10 @@
       return {
         'pt-16':
           this.shouldShowSampleDataAlert ||
-<<<<<<< HEAD
           this.shouldShowIntegrationsErrorAlert ||
           this.shouldShowIntegrationsInProgressAlert ||
-          this.shouldShowTenantCreatingAlert
-=======
-          this.shouldShowIntegrationsAlert ||
           this.shouldShowTenantCreatingAlert ||
           this.shouldShowPMFSurveyAlert
->>>>>>> 9a877806
       }
     },
     elMainStyle() {
