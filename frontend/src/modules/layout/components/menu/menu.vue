<template>
  <aside
    class="l-menu"
    :class="isCollapsed ? 'w-16 min-w-16' : 'w-65 min-w-65'"
  >
    <lf-menu-link
      title="All project groups"
      icon="folders"
      :is-collapsed="isCollapsed"
      :to="{ path: '/project-groups' }"
    />
    <div class="px-3 py-4">
      <app-lf-menu-project-group-selection
        v-if="!isCollapsed"
      />
      <el-divider v-else class="!mt-1 !mb-0" />
    </div>
    <lf-menu-link
      title="Overview"
      icon="gauge-high"
      :is-collapsed="isCollapsed"
      :to="{ path: '/', query: { projectGroup: selectedProjectGroup?.id } }"
      :disabled="!selectedProjectGroup"
    />
    <lf-menu-link
      title="People"
      icon="user-group-simple"
      :is-collapsed="isCollapsed"
      :to="{ path: '/people', query: { projectGroup: selectedProjectGroup?.id } }"
      :disabled="!selectedProjectGroup"
      @click="onMembersClick"
    />
    <lf-menu-link
      title="Organizations"
      icon="building"
      :is-collapsed="isCollapsed"
      :to="{ path: '/organizations', query: { projectGroup: selectedProjectGroup?.id } }"
      :disabled="!selectedProjectGroup"
      @click="onOrganizationsClick"
    />
    <lf-menu-link
      title="Activities"
      icon="monitor-waveform"
      :is-collapsed="isCollapsed"
      :to="{ path: '/activities', query: { projectGroup: selectedProjectGroup?.id } }"
      :disabled="!selectedProjectGroup"
    />
    <div class="flex-grow" />
    <div class="flex justify-end pb-8">
      <div
        class="bg-gray-500 w-6 h-8 rounded-l flex items-center justify-center cursor-pointer"
        @click="toggleMenu()"
      >
        <lf-icon
          :name="`chevrons-${isCollapsed ? 'right' : 'left'}`"
          :size="16"
          class="text-white"
        />
      </div>
    </div>
    <lf-menu-link
      v-if="hasPermission(LfPermission.eagleEyeRead)"
      title="Community Lens"
      icon="eye"
      :is-collapsed="isCollapsed"
      :to="{ path: '/community-lens' }"
    />
    <template
      v-if="hasPermission(LfPermission.projectGroupCreate) || hasPermission(LfPermission.projectGroupEdit)"
<<<<<<< HEAD
      title="Admin panel"
      icon="gear"
      :is-collapsed="isCollapsed"
      :to="{ path: '/admin' }"
    />
=======
    >
      <div class="px-3 py-4">
        <div class="border-b border-gray-200" />
      </div>
      <lf-menu-link
        title="Admin panel"
        icon="settings-3-line"
        :is-collapsed="isCollapsed"
        :to="{ path: '/admin' }"
      />
    </template>
>>>>>>> dbd8270f
  </aside>
</template>

<script setup>
import { watch } from 'vue';
import { useActivityTypeStore } from '@/modules/activity/store/type';
import { useLfSegmentsStore } from '@/modules/lf/segments/store';
import { storeToRefs } from 'pinia';
import AppLfMenuProjectGroupSelection from '@/modules/lf/layout/components/lf-menu-project-group-selection.vue';
import { mapGetters } from '@/shared/vuex/vuex.helpers';
import { useStore } from 'vuex';
import { useActivityStore } from '@/modules/activity/store/pinia';
import { useMemberStore } from '@/modules/member/store/pinia';
import allMembers from '@/modules/member/config/saved-views/views/all-members';
import allOrganizations from '@/modules/organization/config/saved-views/views/all-organizations';
import { useOrganizationStore } from '@/modules/organization/store/pinia';
import usePermissions from '@/shared/modules/permissions/helpers/usePermissions';
import { LfPermission } from '@/shared/modules/permissions/types/Permissions';
import LfMenuLink from '@/modules/layout/components/menu/menu-link.vue';
import LfIcon from '@/ui-kit/icon/Icon.vue';

const store = useStore();

const { menuCollapsed: isCollapsed } = mapGetters('layout');

const { fetchActivityTypes } = useActivityTypeStore();
const { fetchActivityChannels } = useActivityStore();

const lsSegmentsStore = useLfSegmentsStore();
const { selectedProjectGroup } = storeToRefs(lsSegmentsStore);

const memberStore = useMemberStore();
const { filters: membersFilters } = storeToRefs(memberStore);

const organizationStore = useOrganizationStore();
const { filters: organizationFilters } = storeToRefs(organizationStore);

const { hasPermission } = usePermissions();

const onMembersClick = () => {
  membersFilters.value = allMembers.config;
};

const onOrganizationsClick = () => {
  organizationFilters.value = allOrganizations.config;
};

watch(
  selectedProjectGroup,
  (updatedProjectGroup) => {
    if (updatedProjectGroup) {
      fetchActivityTypes([selectedProjectGroup.value.id]);
      fetchActivityChannels([selectedProjectGroup.value.id]);
    }
  },
  { immediate: true, deep: true },
);

function toggleMenu() {
  store.dispatch('layout/toggleMenu');
}

</script>

<script>
export default {
  name: 'LfMenu',
};
</script><|MERGE_RESOLUTION|>--- conflicted
+++ resolved
@@ -67,25 +67,17 @@
     />
     <template
       v-if="hasPermission(LfPermission.projectGroupCreate) || hasPermission(LfPermission.projectGroupEdit)"
-<<<<<<< HEAD
-      title="Admin panel"
-      icon="gear"
-      :is-collapsed="isCollapsed"
-      :to="{ path: '/admin' }"
-    />
-=======
     >
       <div class="px-3 py-4">
         <div class="border-b border-gray-200" />
       </div>
       <lf-menu-link
         title="Admin panel"
-        icon="settings-3-line"
+        icon="gear"
         :is-collapsed="isCollapsed"
         :to="{ path: '/admin' }"
       />
     </template>
->>>>>>> dbd8270f
   </aside>
 </template>
 
