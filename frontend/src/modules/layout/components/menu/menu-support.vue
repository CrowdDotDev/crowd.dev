--- conflicted
+++ resolved
@@ -31,17 +31,10 @@
       </div>
     </template>
 
-<<<<<<< HEAD
     <div class="-mb- px-1">
-      <div class="pt-1 pb-2 px-4">
-        <p class="uppercase text-2xs font-semibold tracking-1 text-gray-400 leading-6">
-          Help & Support
-=======
-    <div class="-mb-">
       <div class="pt-1 pb-3 px-4">
         <p class="uppercase text-2xs font-semibold tracking-1 text-gray-400 leading-6 text-center">
           Resources & Support
->>>>>>> fa714f3d
         </p>
       </div>
       <div class="px-3 -mx-1 border-b border-gray-100 pb-4 mb-2">
@@ -67,11 +60,8 @@
 import { ref } from 'vue';
 import CrMenuLinks from '@/modules/layout/components/menu/menu-links.vue';
 import { supportMenu } from '@/modules/layout/config/menu';
-<<<<<<< HEAD
 import CrSystemStatus from '@/modules/layout/components/system-status/system-status.vue';
-=======
 import CrMenuSupportHelp from '@/modules/layout/components/menu/menu-support-help.vue';
->>>>>>> fa714f3d
 
 const props = defineProps<{
   collapsed: boolean
