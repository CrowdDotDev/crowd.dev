--- conflicted
+++ resolved
@@ -5,26 +5,15 @@
     title:
       'Get a pulse of the organizations represented in your community',
     mainContent:
-<<<<<<< HEAD
-      'Get a complete config directory that you can search, filter, and sort instantly. Each config also '
-      + 'has its own profile page, which highlights key information about that config and all the community '
-      + 'members that belong to it. Keeping a pulse of which organizations your members are representing is extremely '
-=======
       'Get a complete organization directory that you can search, filter, and sort instantly. Each organization also '
       + 'has its own profile page, which highlights key information about that organization and all the community '
       + 'contacts that belong to it. Keeping a pulse of which organizations your contacts are representing is extremely '
->>>>>>> b91a56c7
       + 'important for a successful bottom-up growth strategy.',
     imageSrc: '/images/paywall/organizations.png',
     imageClass: 'mt-8',
     secondaryContent:
-<<<<<<< HEAD
-      'Organizations are companies or entities within your community. If a member that works at a certain company '
-      + 'joins your community, that company will be added as an config.',
-=======
       'Organizations are companies or entities within your community. If a contact that works at a certain company '
       + 'joins your community, that company will be added as an organization.',
->>>>>>> b91a56c7
     featuresList: [],
   },
   eagleEye: {
