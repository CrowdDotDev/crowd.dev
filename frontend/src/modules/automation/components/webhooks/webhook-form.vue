<template>
  <app-drawer
    v-model="isDrawerOpenComputed"
    :title="isEditing ? 'Edit webhook' : 'Add webhook'"
    @close="doCancel"
  >
    <template #content>
      <el-form
        v-if="model"
        ref="form"
        label-position="top"
        :model="model"
        :rules="rules"
        class="form automation-form"
        @submit.prevent="doSubmit"
      >
        <div
          v-if="loadingIntegrations"
          v-loading="loadingIntegrations"
          class="app-page-spinner"
        ></div>
        <div v-else class="flex flex-col">
          <div class="flex flex-col gap-1 mb-6">
            <span
              class="text-base font-semibold text-brand-500"
              >Trigger</span
            >
            <span class="text-gray-500 text-2xs"
              >Define the event that triggers your
              webkook</span
            >
          </div>
          <el-form-item
            :label="fields.trigger.label"
            :prop="fields.trigger.name"
            :required="fields.trigger.required"
            class="w-full"
          >
            <el-select
              v-model="model.trigger"
              placeholder="Select option"
            >
              <el-option
                key="new_activity"
                value="new_activity"
                :label="
                  translate(
                    'entities.automation.triggers.new_activity'
                  )
                "
                @mouseleave="onSelectMouseLeave"
              />
              <el-option
                key="new_member"
                value="new_member"
                :label="
                  translate(
                    'entities.automation.triggers.new_member'
                  )
                "
                @mouseleave="onSelectMouseLeave"
              />
            </el-select>
          </el-form-item>
          <el-collapse
            v-if="model.trigger === 'new_activity'"
            v-model="newActivityFilters"
          >
            <el-collapse-item
              title="Filter options"
              name="activityFilters"
            >
              <div class="flex items-start gap-4 mb-2">
                <el-form-item
                  label="Matching activity platform(s)"
                  class="grow"
                >
                  <el-select
                    v-model="model.settings.platforms"
                    multiple
                    placeholder="Select option"
                  >
                    <el-option
                      v-for="platform of computedPlatformOptions"
                      :key="platform.value"
                      :value="platform.value"
                      :label="platform.label"
                      @mouseleave="onSelectMouseLeave"
                    />
                  </el-select>
                </el-form-item>
                <el-form-item
                  label="Matching activity type(s)"
                  class="grow"
                >
                  <el-select
                    v-model="model.settings.types"
                    multiple
                    placeholder="Select option"
                    :disabled="
                      model.settings.platforms.length === 0
                    "
                  >
                    <el-option
                      v-for="platform of computedActivityTypeOptions"
                      :key="platform.value"
                      :value="platform.value"
                      :label="platform.label"
                      @mouseleave="onSelectMouseLeave"
                    />
                  </el-select>
                </el-form-item>
              </div>
              <el-form-item label="Including keyword(s)">
                <app-keywords-input
                  v-model="model.settings.keywords"
                />
              </el-form-item>
              <el-checkbox
                v-model="
                  model.settings.teamMemberActivities
                "
                class="text-gray-900"
                label="Include activities from team members"
              ></el-checkbox>
            </el-collapse-item>
          </el-collapse>

          <el-collapse
            v-if="model.trigger === 'new_member'"
            v-model="newMemberFilters"
          >
            <el-collapse-item
              title="Filter options"
              name="memberFilters"
            >
              <el-form-item
                label="Matching member platform(s)"
                class="w-full"
              >
                <el-select
                  v-model="model.settings.platforms"
                  multiple
                  placeholder="Select option"
                >
                  <el-option
                    v-for="platform of computedPlatformOptions"
                    :key="platform.value"
                    :value="platform.value"
                    :label="platform.label"
                    @mouseleave="onSelectMouseLeave"
                  />
                </el-select>
              </el-form-item>
            </el-collapse-item>
          </el-collapse>

          <el-divider
            class="border-gray-200 mt-4 mb-6"
          ></el-divider>

          <div class="flex flex-col gap-1 mb-6">
            <span
              class="text-base font-semibold text-brand-500"
              >Action</span
            >
            <span class="text-gray-500 text-2xs"
              >Define the endpoint where the webhook payload
              should be sent to</span
            >
          </div>

          <el-form-item
            label="Webhook URL"
            required
            prop="settings.url"
          >
            <el-input
              v-model="model.settings.url"
              type="text"
              placholder="https://somewebhook.url"
            ></el-input>
          </el-form-item>
        </div>
      </el-form>
    </template>

    <template #footer>
      <div
        class="flex grow items-center"
        :class="
          isEditing && isDirty
            ? 'justify-between'
            : 'justify-end'
        "
      >
        <el-button
          v-if="isEditing && isDirty"
          class="btn btn-link btn-link--primary"
          @click="doReset"
          ><i class="ri-arrow-go-back-line"></i>
          <span>Reset changes</span></el-button
        >

        <div class="flex gap-4">
          <el-button
            :disabled="saveLoading"
            class="btn btn--md btn--bordered"
            @click="doCancel"
          >
            <app-i18n code="common.cancel"></app-i18n>
          </el-button>

          <el-button
            :disabled="saveLoading || !isFilled || !isDirty"
            class="btn btn--md btn--primary"
            @click="doSubmit"
          >
            {{ isEditing ? 'Update' : 'Add webhook' }}
          </el-button>
        </div>
      </div>
    </template>
  </app-drawer>
</template>

<script>
import { mapGetters, mapActions } from 'vuex'
import { AutomationModel } from '@/modules/automation/automation-model'
import { FormSchema } from '@/shared/form/form-schema'
import { i18n } from '@/i18n'
import activityTypesJson from '@/jsons/activity-types.json'
import UrlField from '@/shared/fields/url-field'
import isEqual from 'lodash/isEqual'
<<<<<<< HEAD
import { onSelectMouseLeave } from '@/utils/select'
=======
import { CrowdIntegrations } from '@/integrations/integrations-config'
>>>>>>> 5e46b6f0

const { fields } = AutomationModel
const formSchema = new FormSchema([
  fields.id,
  fields.type,
  fields.trigger,
  fields.status,
  fields.settings,
  new UrlField('settings.url', 'Webhook URL', {
    required: true
  })
])

export default {
  name: 'AppWebhookForm',
  props: {
    modelValue: {
      type: Object,
      default: () => {}
    },
    isDrawerOpen: {
      type: Boolean,
      default: () => false
    }
  },
  emits: ['cancel', 'success'],
  data() {
    return {
      rules: formSchema.rules(),
      newActivityFilters: 'activityFilters',
      newMemberFilters: 'memberFilters',
      loadingIntegrations: false,
      model: formSchema.initialValues(
        JSON.parse(JSON.stringify(this.modelValue))
      )
    }
  },

  computed: {
    isDrawerOpenComputed: {
      get() {
        return this.isDrawerOpen
      },
      set(value) {
        return value
      }
    },
    ...mapGetters({
      loading: 'automation/loading',
      integrationsActive: 'integration/active',
      integrationsCount: 'integration/count'
    }),
    fields() {
      return fields
    },
    isEditing() {
      return this.modelValue.id !== undefined
    },
    saveLoading() {
      return this.loading('submit')
    },
    isFilled() {
      return this.model.trigger && this.model.settings.url
    },
    isDirty() {
      return !isEqual(
        formSchema.initialValues(
          JSON.parse(JSON.stringify(this.modelValue))
        ),
        this.model
      )
    },
    computedPlatformOptions() {
      return this.integrationsActive.map((item) => {
        return {
          value: item.platform,
          label: CrowdIntegrations.getConfig(item.platform)
            .name
        }
      })
    },
    computedActivityTypeOptions() {
      if (
        !this.model.settings.platforms ||
        this.model.settings.platforms.length === 0
      ) {
        return []
      }

      return this.model.settings.platforms.reduce(
        (acc, platform) => {
          const platformActivityTypes =
            activityTypesJson[platform]
          acc.push(
            ...platformActivityTypes.map((activityType) => {
              return {
                value: activityType,
                label: i18n(
                  `entities.activity.${platform}.${activityType}`
                )
              }
            })
          )
          return acc
        },
        []
      )
    }
  },

  async created() {
    if (this.integrationsCount === 0) {
      this.loadingIntegrations = true
      await this.doFetchIntegrations()
      this.loadingIntegrations = false
    }
  },

  methods: {
    ...mapActions({
      doFetchIntegrations: 'integration/doFetch',
      doUpdate: 'automation/doUpdate',
      doCreate: 'automation/doCreate'
    }),
    translate(key) {
      return i18n(key)
    },
    async doSubmit() {
      try {
        await this.$refs.form.validate()
      } catch (error) {
        console.log(error)
        return
      }

      if (this.isEditing) {
        await this.doUpdate({
          id: this.model.id,
          values: formSchema.cast(this.model)
        })
      } else {
        await this.doCreate(formSchema.cast(this.model))
      }

      this.$emit('success')
    },
    doReset() {
      this.model = formSchema.initialValues(
        JSON.parse(JSON.stringify(this.modelValue))
      )
    },

    doCancel() {
      this.$emit('cancel')
    },

    onSelectMouseLeave
  }
}
</script>

<style lang="scss">
.automation-form {
  .el-collapse {
    @apply border-none bg-gray-50 rounded p-4;
    overflow: unset;

    .el-collapse-item {
      @apply bg-gray-50;
    }

    .el-collapse-item__header {
      @apply text-gray-600 bg-gray-50 text-xs flex flex-row-reverse justify-end leading-tight h-6 font-medium border-none;
      .el-collapse-item__arrow {
        margin: 0 8px 0 0;
      }
    }
    .el-collapse-item__content {
      @apply pb-0 pt-6 leading-none;
    }
    .el-collapse-item__wrap {
      @apply border-none leading-none bg-gray-50;
    }
  }
  .el-form-item {
    @apply mb-0;
  }
}
</style><|MERGE_RESOLUTION|>--- conflicted
+++ resolved
@@ -232,11 +232,8 @@
 import activityTypesJson from '@/jsons/activity-types.json'
 import UrlField from '@/shared/fields/url-field'
 import isEqual from 'lodash/isEqual'
-<<<<<<< HEAD
 import { onSelectMouseLeave } from '@/utils/select'
-=======
 import { CrowdIntegrations } from '@/integrations/integrations-config'
->>>>>>> 5e46b6f0
 
 const { fields } = AutomationModel
 const formSchema = new FormSchema([
