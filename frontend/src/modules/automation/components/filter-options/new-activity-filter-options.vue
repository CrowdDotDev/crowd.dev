--- conflicted
+++ resolved
@@ -116,23 +116,15 @@
 
 const { types } = storeToRefs(useActivityTypeStore());
 
-<<<<<<< HEAD
-const computedPlatformOptions = computed(() => CrowdIntegrations.enabledConfigs.map((item) => ({
+const computedPlatformOptions = computed(() => [...CrowdIntegrations.enabledConfigs.map((item) => ({
   value: item.platform,
   label: item.name,
-})));
-=======
-const computedPlatformOptions = computed(() => [...active.value.map((item) => ({
-  value: item.platform,
-  label: CrowdIntegrations.getConfig(item.platform)
-    .name,
 })),
 {
   value: 'twitter',
   label: 'Twitter',
 },
 ]);
->>>>>>> 768f7948
 
 const computedActivityTypeOptions = computed(() => {
   if (
