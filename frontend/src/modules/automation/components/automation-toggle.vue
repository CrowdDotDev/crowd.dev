<template>
  <div class="flex items-center">
    <el-switch
      :model-value="props.automation.state === 'active'"
      class="!grow-0 !ml-0"
      :disabled="!canEnable || !hasPermission(LfPermission.automationEdit)"
      :before-change="true"
      @change="handleChange"
    />
    <span class="ml-2 text-gray-900 text-sm">
      {{ props.automation.state === 'active' ? 'On' : 'Off' }}
    </span>
  </div>
</template>

<script setup>
import { computed, defineProps } from 'vue';
import { useStore } from 'vuex';
<<<<<<< HEAD
=======
import { useAutomationStore } from '@/modules/automation/store';
import { FeatureFlag } from '@/utils/featureFlag';
>>>>>>> 9bc680ee
import usePermissions from '@/shared/modules/permissions/helpers/usePermissions';
import { LfPermission } from '@/shared/modules/permissions/types/Permissions';
import { automationTypes } from '../config/automation-types';

const props = defineProps({
  automation: {
    type: Object,
    default: () => {},
  },
});

const store = useStore();

const { hasPermission } = usePermissions();

const { changePublishState } = useAutomationStore();

const canEnable = computed(() => {
  const { type } = props.automation;

  if (automationTypes[type]?.enableGuard) {
    return props.automation.state === 'active' || automationTypes[type]?.enableGuard(props.automation, store);
  }

  return true;
});

<<<<<<< HEAD
=======
const beforeChange = () => {
  if (props.automation.state === 'active') {
    return true;
  }

  const isFeatureEnabled = FeatureFlag.isFlagEnabled(
    FeatureFlag.flags.automations,
  );

  return isFeatureEnabled;
};

>>>>>>> 9bc680ee
const handleChange = (value) => {
  changePublishState(props.automation.id, value);
};

</script>

<script>
export default {
  name: 'AppAutomationToggle',
};
</script><|MERGE_RESOLUTION|>--- conflicted
+++ resolved
@@ -16,11 +16,6 @@
 <script setup>
 import { computed, defineProps } from 'vue';
 import { useStore } from 'vuex';
-<<<<<<< HEAD
-=======
-import { useAutomationStore } from '@/modules/automation/store';
-import { FeatureFlag } from '@/utils/featureFlag';
->>>>>>> 9bc680ee
 import usePermissions from '@/shared/modules/permissions/helpers/usePermissions';
 import { LfPermission } from '@/shared/modules/permissions/types/Permissions';
 import { automationTypes } from '../config/automation-types';
@@ -48,21 +43,6 @@
   return true;
 });
 
-<<<<<<< HEAD
-=======
-const beforeChange = () => {
-  if (props.automation.state === 'active') {
-    return true;
-  }
-
-  const isFeatureEnabled = FeatureFlag.isFlagEnabled(
-    FeatureFlag.flags.automations,
-  );
-
-  return isFeatureEnabled;
-};
-
->>>>>>> 9bc680ee
 const handleChange = (value) => {
   changePublishState(props.automation.id, value);
 };
