<template>
  <div class="pt-6">
    <div class="flex justify-between pb-6">
      <div class="flex items-center">
        <div class="flex text-xs text-gray-600">
          <div
            v-for="option in options"
            :key="option.value"
            class="h-8 border-solid border-gray-200 border-r border-y first:border-l flex items-center
       justify-center transition hover:bg-gray-50 cursor-pointer first:rounded-l-md last:rounded-r-md px-3 bg"
            :class="filter.type === option.value ? 'font-medium bg-gray-100 text-gray-900' : 'bg-white'"
            @click="changeAutomationFilter({ type: option.value })"
          >
            {{ option.label }}
          </div>
        </div>
        <p class="pl-4 text-xs leading-5 text-gray-500">
          {{ pluralize('automation', automations.length, true) }}
        </p>
      </div>
      <div>
        <el-popover
          trigger="click"
          placement="bottom-end"
          width="15rem"
          popper-class="!p-2"
        >
          <template #reference>
            <el-button class="btn btn--primary btn--sm flex items-center !py-2">
              Add automation
              <span class="ri-arrow-down-s-line text-base ml-2 flex items-center h-4" />
            </el-button>
          </template>

          <el-tooltip
            v-for="(automationType, key) of automationTypes"
            :key="key"
            :content="automationType.tooltip && automationType.tooltip(store)"
            :disabled="!(automationType.tooltip && automationType.tooltip(store))"
            placement="top"
          >
            <div

              class="popover-item h-auto mb-1 py-2 px-2.5"
              :class="{
                'hover:bg-white !cursor-default': !automationType.canCreate(store),
                'opacity-50': automationType.disabled && automationType.disabled(store),
              }"
              @click="createAutomation(key)"
            >
              <div class="flex">
                <div class="mt-0.5">
                  <img :alt="automationType.name" :src="automationType.icon" class="w-4 max-w-4">
                </div>
                <div class="pl-2">
                  <h6 class="text-xs leading-5 font-medium mb-0.5 text-gray-900">
                    {{ automationType.name }}
                    <sup v-if="plan(automationType)" class="text-brand-500">
                      {{ plan(automationType) }}
                    </sup>
                  </h6>
                  <p class="text-2xs leading-4.5 text-gray-500 text-left break-normal">
                    {{ automationType.description }}
                  </p>
                  <el-button
                    v-if="automationType.actionButton && automationType.actionButton(store)"
                    class="btn btn--bordered btn--sm !h-8 mt-3"
                    @click="automationType.actionButton(store).action()"
                  >
                    {{ automationType.actionButton(store).label }}
                  </el-button>
                </div>
              </div>
            </div>
          </el-tooltip>
        </el-popover>
      </div>
    </div>
    <component
      :is="automationTypes[filter.type].paywallComponent(store)"
      v-if="filter.type && filter.type !== 'all' && automationTypes[filter.type]?.paywallComponent
        && automationTypes[filter.type]?.paywallComponent(store)"
    />
    <div
      v-else-if="loadingAutomations"
      v-loading="loadingAutomations"
      class="app-page-spinner"
    />
    <app-automation-list-table
      v-else-if="automations.length > 0"
      class="pt-4"
      @open-executions-drawer="showAutomationExecutions = $event"
      @open-edit-automation-drawer="updateAutomation($event)"
    />

    <!-- Empty state for no automations configured -->
    <app-empty-state-cta
<<<<<<< HEAD
      v-else-if="filter.type === 'slack'"
      icon="ri-flow-chart"
      title="No Slack notifications yet"
      description="Send Slack notifications when a new activity happens, or a new contributor joins your community"
    />
    <app-empty-state-cta
      v-else-if="filter.type === 'webhook'"
      icon="ri-flow-chart"
      title="No Webhooks yet"
      description="Create webhook actions when a new activity happens, or a new contributor joins your community"
=======
      v-else-if="automationTypes[filter.type]?.emptyScreen"
      icon="ri-flow-chart"
      :title="automationTypes[filter.type]?.emptyScreen.title"
      :description="automationTypes[filter.type]?.emptyScreen.body"
>>>>>>> 70088659
    />
    <app-empty-state-cta
      v-else
      icon="ri-flow-chart"
      title="Start to automate manual tasks"
<<<<<<< HEAD
      description="Create webhook actions or send Slack notifications when a new activity happens, or a new contributor joins your community "
=======
      description="Create config actions or send Slack notifications when a new activity happens, or a new member joins your community "
>>>>>>> 70088659
    />

    <!-- Add/Edit Webhook form drawer -->
    <app-automation-form
      v-if="openAutomationForm"
      v-model="openAutomationForm"
      v-model:automation="editAutomation"
      :type="automationFormType"
    />

    <app-automation-executions v-model="showAutomationExecutions" />
  </div>
</template>

<script setup>
import {
  ref, onMounted, computed,
} from 'vue';
import { useAutomationStore } from '@/modules/automation/store';
import { storeToRefs } from 'pinia';
import pluralize from 'pluralize';
import AppAutomationForm from '@/modules/automation/components/automation-form.vue';
import AppAutomationListTable from '@/modules/automation/components/list/automation-list-table.vue';
import { mapGetters } from '@/shared/vuex/vuex.helpers';
import AppAutomationExecutions from '@/modules/automation/components/automation-executions.vue';
import { FeatureFlag } from '@/featureFlag';
import { getWorkflowMax, showWorkflowLimitDialog } from '@/modules/automation/automation-limit';
import { useActivityTypeStore } from '@/modules/activity/store/type';
import { ActivityTypeService } from '@/modules/activity/services/activity-type-service';

import { useStore } from 'vuex';
import config from '@/config';
import { automationTypes } from '../config/automation-types';

const options = ref([
  {
    label: 'All',
    value: 'all',
  },
  ...(Object.entries(automationTypes).map(([key, config]) => ({
    label: config.name,
    value: key,
  }))),
]);
const openAutomationForm = ref(false);
const automationFormType = ref(null);
const showAutomationExecutions = ref(null);
const editAutomation = ref(null);

const automationStore = useAutomationStore();
const {
  filter, loadingAutomations, automations,
} = storeToRefs(automationStore);
const { getAutomations, changeAutomationFilter } = automationStore;

const activityTypeStore = useActivityTypeStore();
const { setTypes } = activityTypeStore;

const { currentTenant } = mapGetters('auth');

const store = useStore();
const fetchIntegrations = () => store.dispatch('integration/doFetch');

/**
 * Check if tenant has feature flag enabled
 */
const canAddAutomation = () => {
  const isFeatureEnabled = FeatureFlag.isFlagEnabled(
    FeatureFlag.flags.automations,
  );

  if (!isFeatureEnabled) {
    const planWorkflowCountMax = getWorkflowMax(
      currentTenant.value.plan,
    );

    if(planWorkflowCountMax === 'unlimited'){
      return true;
    }

    showWorkflowLimitDialog({ planWorkflowCountMax });
  }

  return isFeatureEnabled;
};

// Executions drawer
const createAutomation = (type) => {
  if (!automationTypes[type].canCreate(store)) {
    return;
  }

  if (!canAddAutomation()) {
    return;
  }

  openAutomationForm.value = true;
  editAutomation.value = null;
  automationFormType.value = type;
};

const updateAutomation = (automation) => {
  openAutomationForm.value = true;
  automationFormType.value = automation.type;
  editAutomation.value = automation;
};

const plan = (type) => {
  if (type.plan && type.featureFlag && !FeatureFlag.isFlagEnabled(type.featureFlag)) {
    if (config.isCommunityVersion) {
      return 'Premium';
    }
    return type.plan;
  }
  return null;
};

<<<<<<< HEAD
onMounted(async () => {
=======
onMounted(() => {
  fetchIntegrations();
>>>>>>> 70088659
  getAutomations();

  const activityTypes = await ActivityTypeService.get();
  setTypes(activityTypes);
});

</script>

<script>
export default {
  name: 'AppAutomationListPage',
};
</script>

<style lang="scss">
.empty-list-icon {
  font-size: 160px;
  @apply leading-none text-gray-200;
}
</style><|MERGE_RESOLUTION|>--- conflicted
+++ resolved
@@ -95,33 +95,16 @@
 
     <!-- Empty state for no automations configured -->
     <app-empty-state-cta
-<<<<<<< HEAD
-      v-else-if="filter.type === 'slack'"
-      icon="ri-flow-chart"
-      title="No Slack notifications yet"
-      description="Send Slack notifications when a new activity happens, or a new contributor joins your community"
-    />
-    <app-empty-state-cta
-      v-else-if="filter.type === 'webhook'"
-      icon="ri-flow-chart"
-      title="No Webhooks yet"
-      description="Create webhook actions when a new activity happens, or a new contributor joins your community"
-=======
       v-else-if="automationTypes[filter.type]?.emptyScreen"
       icon="ri-flow-chart"
       :title="automationTypes[filter.type]?.emptyScreen.title"
       :description="automationTypes[filter.type]?.emptyScreen.body"
->>>>>>> 70088659
     />
     <app-empty-state-cta
       v-else
       icon="ri-flow-chart"
       title="Start to automate manual tasks"
-<<<<<<< HEAD
-      description="Create webhook actions or send Slack notifications when a new activity happens, or a new contributor joins your community "
-=======
-      description="Create config actions or send Slack notifications when a new activity happens, or a new member joins your community "
->>>>>>> 70088659
+      description="Create config actions or send Slack notifications when a new activity happens, or a new contributor joins your community "
     />
 
     <!-- Add/Edit Webhook form drawer -->
@@ -138,7 +121,7 @@
 
 <script setup>
 import {
-  ref, onMounted, computed,
+  ref, onMounted,
 } from 'vue';
 import { useAutomationStore } from '@/modules/automation/store';
 import { storeToRefs } from 'pinia';
@@ -151,7 +134,6 @@
 import { getWorkflowMax, showWorkflowLimitDialog } from '@/modules/automation/automation-limit';
 import { useActivityTypeStore } from '@/modules/activity/store/type';
 import { ActivityTypeService } from '@/modules/activity/services/activity-type-service';
-
 import { useStore } from 'vuex';
 import config from '@/config';
 import { automationTypes } from '../config/automation-types';
@@ -239,12 +221,8 @@
   return null;
 };
 
-<<<<<<< HEAD
 onMounted(async () => {
-=======
-onMounted(() => {
   fetchIntegrations();
->>>>>>> 70088659
   getAutomations();
 
   const activityTypes = await ActivityTypeService.get();
