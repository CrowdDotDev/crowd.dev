<template>
  <div
    @mouseenter="showEdit = true"
    @mouseleave="showEdit = true"
  >
    <div class="inline-flex items-center flex-wrap w-full">
      <span
        v-for="tag in computedTags"
        :key="tag.id"
        class="tag mr-2 my-1 text-xs"
        :class="tagClasses"
      >{{ getTagName(tag) }}</span>
      <el-button
        v-if="editable && showEdit"
        class="text-gray-300 hover:text-gray-600 btn btn-link text-2xs"
        :class="member.tags.length > 0 ? 'ml-2' : ''"
        :disabled="isEditLockedForSampleData"
        @click.prevent.stop="$emit('edit')"
      >
        Edit tags
      </el-button>
    </div>
  </div>
</template>

<script>
import { mapGetters } from 'vuex';
import { MemberPermissions } from '@/modules/member/member-permissions';

export default {
  name: 'AppTags',
  props: {
    member: {
      type: Object,
      default: () => {},
    },
    tagClasses: {
      type: String,
      default: '',
    },
    editable: {
      type: Boolean,
      default: true,
    },
    long: {
      type: Boolean,
      default: false,
    },
  },
  emits: ['tags-updated', 'edit'],
  data() {
    return {
      model: null,
      loading: false,
      showEdit: true,
    };
  },
  computed: {
    ...mapGetters({
      currentTenant: 'auth/currentTenant',
      currentUser: 'auth/currentUser',
    }),
    computedTags() {
      const max = this.long ? 8 : 3;
      const tags = this.member.tags || [];
      return tags.length <= max || this.long
        ? tags
        : tags.slice(0, 3).concat({
          id: 'more',
          name: `+${tags.length - 3}`,
        });
    },
    fields() {
      return fields;
    },
    isEditLockedForSampleData() {
      return new MemberPermissions(
        this.currentTenant,
        this.currentUser,
      ).editLockedForSampleData;
    },
  },

  methods: {
<<<<<<< HEAD
    ...mapActions({
      doUpdate: 'member/doUpdate',
    }),
    async doSubmit() {
      this.loading = true;
      await this.doUpdate({
        id: this.member.id,
        values: formSchema.cast(this.model),
        segments: this.member.segmentIds,
      });
      this.loading = false;
      this.editing = false;
      this.$emit('tags-updated');
    },
=======
>>>>>>> d94d73b5
    getTagName(tag) {
      if (!this.long) {
        return tag.name.length > 10
          ? `${tag.name.slice(0, 10)}...`
          : tag.name;
      }
      return tag.name;
    },
  },
};
</script>

<style lang="scss">
.tags-form {
  .el-select {
    @apply w-full;
  }
}
</style><|MERGE_RESOLUTION|>--- conflicted
+++ resolved
@@ -82,23 +82,6 @@
   },
 
   methods: {
-<<<<<<< HEAD
-    ...mapActions({
-      doUpdate: 'member/doUpdate',
-    }),
-    async doSubmit() {
-      this.loading = true;
-      await this.doUpdate({
-        id: this.member.id,
-        values: formSchema.cast(this.model),
-        segments: this.member.segmentIds,
-      });
-      this.loading = false;
-      this.editing = false;
-      this.$emit('tags-updated');
-    },
-=======
->>>>>>> d94d73b5
     getTagName(tag) {
       if (!this.long) {
         return tag.name.length > 10
