--- conflicted
+++ resolved
@@ -17,40 +17,9 @@
 /**
  * @returns if enrichment is enabled
  */
-<<<<<<< HEAD
 export const isEnrichmentFeatureEnabled = () => FeatureFlag.isFlagEnabled(
   FEATURE_FLAGS.memberEnrichment,
 );
-=======
-export const checkEnrichmentLimit = (
-  planEnrichmentCountMax,
-) => {
-  const isFeatureEnabled = FeatureFlag.isFlagEnabled(
-    FEATURE_FLAGS.memberEnrichment,
-  );
-
-  if (!isFeatureEnabled) {
-    ConfirmDialog({
-      vertical: true,
-      type: 'danger',
-      title: `You have reached the limit of ${formatNumber(
-        planEnrichmentCountMax,
-      )} enrichments per month on your current plan`,
-      message:
-        'Upgrade your plan in order to increase your quota of available contact enrichments.',
-      icon: 'ri-error-warning-line',
-      confirmButtonText: 'Upgrade plan',
-      showCancelButton: false,
-    }).then(() => {
-      router.push('/settings?activeTab=plans');
-    });
-
-    return true;
-  }
-
-  return false;
-};
->>>>>>> 9878ae51
 
 export const checkEnrichmentPlan = ({
   enrichmentCount,
