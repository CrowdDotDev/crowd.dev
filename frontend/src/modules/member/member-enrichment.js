--- conflicted
+++ resolved
@@ -17,15 +17,14 @@
  */
 export const getEnrichmentMax = (plan) => {
   if (
-<<<<<<< HEAD
     plan === Plans.values.enterprise
   ) {
     return 'unlimited';
-=======
+  }
+  if (
     plan === Plans.values.scale
   ) {
     return scaleEnrichmentMax;
->>>>>>> 4f21a859
   }
   if (
     plan === Plans.values.growth
