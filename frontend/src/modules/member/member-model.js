--- conflicted
+++ resolved
@@ -1,8 +1,4 @@
-<<<<<<< HEAD
 import moment from 'moment';
-import { i18n, init as i18nInit } from '@/i18n';
-=======
->>>>>>> 52bbd91d
 import { GenericModel } from '@/shared/model/generic-model';
 import DateTimeField from '@/shared/fields/date-time-field';
 import StringField from '@/shared/fields/string-field';
@@ -46,7 +42,6 @@
     'organizations',
     'Organizations',
   ),
-<<<<<<< HEAD
   joinedAt: new DateTimeField('joinedAt', 'Joined date', {
     filterable: true,
     formatter: (value) => {
@@ -56,11 +51,7 @@
       return moment(value).format('YYYY-MM-DD');
     },
   }),
-  bio: new StringField('bio', label('bio')),
-=======
-  joinedAt: new DateTimeField('joinedAt', 'Joined date'),
   bio: new StringField('bio', 'Bio'),
->>>>>>> 52bbd91d
   location: new StringField(
     'location',
     'Location',
