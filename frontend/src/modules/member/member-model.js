--- conflicted
+++ resolved
@@ -6,12 +6,6 @@
 import { TagField } from '@/modules/tag/tag-field';
 import { OrganizationField } from '@/modules/organization/organization-field';
 import StringArrayField from '@/shared/fields/string-array-field';
-<<<<<<< HEAD
-import BooleanField from '@/shared/fields/boolean-field';
-import GenericField from '@/shared/fields/generic-field';
-import MemberIdentitiesField from './member-identities-field';
-=======
->>>>>>> 3998d424
 import MemberEngagementLevelField from './member-engagement-level-field';
 
 function label(name) {
@@ -21,15 +15,10 @@
 i18nInit();
 
 const fields = {
-<<<<<<< HEAD
-  id: new IdField('id', label('id')),
-  jobTitle: new StringField('jobTitle', 'Job title'),
-=======
   tags: TagField.relationToMany('tags', label('tags'), {
     filterable: true,
   }),
   jobTitle: new StringField('jobTitle', label('jobTitle')),
->>>>>>> 3998d424
   username: new JsonField('username', label('username'), {
     nonEmpty: true,
     nonEmptyValues: true,
@@ -49,23 +38,13 @@
     'Full name',
   ),
   info: new JsonField('info', label('info')),
-<<<<<<< HEAD
-  tags: TagField.relationToMany('tags', 'Tags', {
-    filterable: true,
-  }),
-=======
->>>>>>> 3998d424
   emails: new StringArrayField('emails', 'Emails'),
   organizations: OrganizationField.relationToMany(
     'organizations',
     'Organizations',
   ),
-<<<<<<< HEAD
-  bio: new StringField('bio', 'Bio'),
-=======
   joinedAt: new DateTimeField('joinedAt', 'Joined date'),
   bio: new StringField('bio', label('bio')),
->>>>>>> 3998d424
   location: new StringField(
     'location',
     'Location',
@@ -75,17 +54,6 @@
     'score',
     'Engagement level',
   ),
-<<<<<<< HEAD
-  // This field is just for filtering/searching
-  search: new SearchField('search', label('search'), {
-    fields: ['displayName', 'emails'],
-  }),
-  lastEnriched: new BooleanField('lastEnriched', 'Enriched member', {
-    filterable: true,
-  }),
-  affiliations: new GenericField('affiliations', 'Affiliations'),
-=======
->>>>>>> 3998d424
 };
 
 export class MemberModel extends GenericModel {
