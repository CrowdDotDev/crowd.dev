--- conflicted
+++ resolved
@@ -93,24 +93,4 @@
     emit('update:modelValue', newModel);
   },
 });
-<<<<<<< HEAD
-=======
-
-const fetchOrganizationsFn = ({ query, limit }) => OrganizationService.listAutocomplete({
-  query,
-  limit,
-  segments: props.segments,
-})
-  .then((options) => options.filter((m) => m.id !== props.id))
-  .catch(() => []);
-
-const createOrganizationFn = (value) => OrganizationService.create({
-  name: value,
-})
-  .then((newOrganization) => ({
-    id: newOrganization.id,
-    label: newOrganization.displayName,
-  }))
-  .catch(() => null);
->>>>>>> 3c235931
 </script>