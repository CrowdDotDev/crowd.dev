--- conflicted
+++ resolved
@@ -141,10 +141,7 @@
 import { required } from '@vuelidate/validators';
 import useVuelidate from '@vuelidate/core';
 import moment from 'moment';
-<<<<<<< HEAD
-=======
 import { getSegmentName } from '@/utils/segments';
->>>>>>> 09074090
 import { Member } from '../../types/Member';
 
 interface MemberOrganizationForm {
