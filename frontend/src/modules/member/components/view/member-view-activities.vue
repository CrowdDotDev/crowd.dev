--- conflicted
+++ resolved
@@ -251,9 +251,6 @@
   }
   await fetchActivities()
 })
-<<<<<<< HEAD
-</script>
-=======
 </script>
 
 <style lang="scss">
@@ -265,12 +262,8 @@
     @apply max-w-full overflow-visible;
   }
 }
-.member-view-activities-search
-  .el-input-group__append
-  .el-select
-  .el-input
-  .el-input__wrapper {
+.member-view-activities-search .el-input-group__append,
+.el-select .el-input .el-input__wrapper {
   border-radius: 0 4px 4px 0 !important;
 }
-</style>
->>>>>>> 049f4cb2
+</style>