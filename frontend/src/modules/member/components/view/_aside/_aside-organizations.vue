<template>
  <div class="mt-10">
    <div class="flex items-center justify-between">
      <div class="font-medium text-black">
        Organizations
      </div>
<<<<<<< HEAD
      <router-link
        :to="{
          name: 'memberEdit',
          params: {
            id: member.id,
          },
          query: { projectGroup: selectedProjectGroup?.id },
        }"
        :class="{
          'pointer-events-none cursor-not-allowed':
            isEditLockedForSampleData,
        }"
=======
      <el-button
        class="btn btn-link btn-link--primary"
        :disabled="isEditLockedForSampleData"
        @click="isOrganizationDrawerOpen = true"
>>>>>>> 70088659
      >
        <i class="ri-pencil-line" /><span>Edit</span>
      </el-button>
    </div>

    <div
      v-if="member.organizations.length"
      class="flex flex-col gap-4 mt-6"
    >
      <router-link
        v-for="{
          id,
          logo,
          name,
          displayName,
          memberOrganizations,
        } of member.organizations"
        :key="id"
        :to="{
          name: 'organizationView',
          params: {
            id,
          },
          query: { projectGroup: selectedProjectGroup?.id },
        }"
        class="group hover:cursor-pointer"
      >
        <div
          class="flex justify-start gap-3"
          :class="{
            'items-center': !hasValues(memberOrganizations),
          }"
        >
          <div
            class="min-w-[24px] w-6 h-6 rounded-md border border-gray-200 p-1 flex items-center justify-center overflow-hidden"
            :class="{
              'bg-white': logo,
              'bg-gray-50': !logo,
            }"
          >
            <img
              v-if="logo"
              :src="logo"
              :alt="`${displayName || name} logo`"
            />
            <i
              v-else
              class="ri-community-line text-base text-gray-300"
            />
          </div>
          <div class="flex flex-col gap-1">
            <div
              class="text-xs text-gray-900 group-hover:text-brand-500 transition font-medium"
            >
              {{ displayName || name }}
            </div>
            <div v-if="hasValues(memberOrganizations)" class="text-gray-600 text-2xs">
              <span v-if="memberOrganizations.title">{{ memberOrganizations.title }}</span>
              <span v-if="memberOrganizations.dateStart || memberOrganizations.dateEnd">
                <span v-if="memberOrganizations.title" class="mx-1">•</span>
                <span>
                  {{ memberOrganizations.dateStart
                    ? moment(memberOrganizations.dateStart).utc().format('MMMM YYYY')
                    : 'Unkown' }}
                </span>
                <span class="mx-1 whitespace-nowrap">-></span>
                <span>
                  {{ memberOrganizations.dateEnd
                    ? moment(memberOrganizations.dateEnd).utc().format('MMMM YYYY')
                    : 'Present' }}
                </span>
              </span>
            </div>
          </div>
        </div>
      </router-link>
    </div>
    <div v-else class="text-gray-400 mt-6 text-sm">
      No organizations
    </div>
  </div>
  <app-member-form-organizations-drawer v-if="member && isOrganizationDrawerOpen" v-model="isOrganizationDrawerOpen" :member="member" />
</template>

<script setup lang="ts">
import { MemberPermissions } from '@/modules/member/member-permissions';
import { mapGetters } from '@/shared/vuex/vuex.helpers';
import { computed, ref } from 'vue';
import moment from 'moment';
<<<<<<< HEAD
import { storeToRefs } from 'pinia';
import { useLfSegmentsStore } from '@/modules/lf/segments/store';
=======
import AppMemberFormOrganizationsDrawer from '@/modules/member/components/form/member-form-organizations-drawer.vue';
import { Member } from '@/modules/member/types/Member';
>>>>>>> 70088659

defineProps<{
  member: Member
}>();

const lsSegmentsStore = useLfSegmentsStore();
const { selectedProjectGroup } = storeToRefs(lsSegmentsStore);

const { currentTenant, currentUser } = mapGetters('auth');

const isEditLockedForSampleData = computed(() => new MemberPermissions(
  currentTenant.value,
  currentUser.value,
).editLockedForSampleData);

const isOrganizationDrawerOpen = ref<boolean>(false);

const hasValues = (organizations) => Object.values(organizations || {}).some((v) => !!v);
</script><|MERGE_RESOLUTION|>--- conflicted
+++ resolved
@@ -4,25 +4,10 @@
       <div class="font-medium text-black">
         Organizations
       </div>
-<<<<<<< HEAD
-      <router-link
-        :to="{
-          name: 'memberEdit',
-          params: {
-            id: member.id,
-          },
-          query: { projectGroup: selectedProjectGroup?.id },
-        }"
-        :class="{
-          'pointer-events-none cursor-not-allowed':
-            isEditLockedForSampleData,
-        }"
-=======
       <el-button
         class="btn btn-link btn-link--primary"
         :disabled="isEditLockedForSampleData"
         @click="isOrganizationDrawerOpen = true"
->>>>>>> 70088659
       >
         <i class="ri-pencil-line" /><span>Edit</span>
       </el-button>
@@ -112,13 +97,10 @@
 import { mapGetters } from '@/shared/vuex/vuex.helpers';
 import { computed, ref } from 'vue';
 import moment from 'moment';
-<<<<<<< HEAD
+import AppMemberFormOrganizationsDrawer from '@/modules/member/components/form/member-form-organizations-drawer.vue';
+import { Member } from '@/modules/member/types/Member';
 import { storeToRefs } from 'pinia';
 import { useLfSegmentsStore } from '@/modules/lf/segments/store';
-=======
-import AppMemberFormOrganizationsDrawer from '@/modules/member/components/form/member-form-organizations-drawer.vue';
-import { Member } from '@/modules/member/types/Member';
->>>>>>> 70088659
 
 defineProps<{
   member: Member
