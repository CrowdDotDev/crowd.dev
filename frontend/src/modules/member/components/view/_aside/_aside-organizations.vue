<template>
  <div class="mt-10">
    <div class="flex items-center justify-between">
      <div class="font-medium text-black">
        Organizations
      </div>
      <el-button
        class="btn btn-link btn-link--primary"
        :disabled="isEditLockedForSampleData"
        @click="isOrganizationDrawerOpen = true"
      >
        <i class="ri-pencil-line" /><span>Edit</span>
      </el-button>
    </div>

    <div
      v-if="member.organizations.length"
      class="flex flex-col gap-4 mt-6"
    >
      <router-link
        v-for="{
          id,
          logo,
          name,
          displayName,
          memberOrganizations,
        } of member.organizations"
        :key="id"
        :to="{
          name: 'organizationView',
          params: {
            id,
          },
        }"
        class="group hover:cursor-pointer"
      >
        <div
          class="flex justify-start gap-3"
          :class="{
            'items-center': !hasValues(memberOrganizations),
          }"
        >
          <div
            class="min-w-[24px] w-6 h-6 rounded-md border border-gray-200 p-1 flex items-center justify-center overflow-hidden"
            :class="{
              'bg-white': logo,
              'bg-gray-50': !logo,
            }"
          >
            <img
              v-if="logo"
              :src="logo"
              :alt="`${displayName || name} logo`"
            />
            <i
              v-else
              class="ri-community-line text-base text-gray-300"
            />
          </div>
          <div class="flex flex-col gap-1">
            <div
              class="text-xs text-gray-900 group-hover:text-brand-500 transition font-medium"
            >
              {{ displayName || name }}
            </div>
            <div v-if="hasValues(memberOrganizations)" class="text-gray-600 text-2xs">
              <span v-if="memberOrganizations.title">{{ memberOrganizations.title }}</span>
              <span v-if="memberOrganizations.title" class="mx-1">•</span>
              <span>
                {{ memberOrganizations.dateStart
                  ? moment(memberOrganizations.dateStart).utc().format('MMMM YYYY')
                  : 'Unkown' }}
              </span>
              <span class="mx-1 whitespace-nowrap">-></span>
              <span>
                {{ memberOrganizations.dateEnd
                  ? moment(memberOrganizations.dateEnd).utc().format('MMMM YYYY')
                  : memberOrganizations.dateStart ? 'Present' : 'Unkown' }}
              </span>
            </div>
          </div>
        </div>
      </router-link>
    </div>
    <div v-else class="text-gray-400 mt-6 text-sm">
      No organizations
    </div>
  </div>
  <app-member-form-organizations-drawer v-if="member && isOrganizationDrawerOpen" v-model="isOrganizationDrawerOpen" :member="member" />
</template>

<script setup lang="ts">
import { MemberPermissions } from '@/modules/member/member-permissions';
import { mapGetters } from '@/shared/vuex/vuex.helpers';
import { computed, ref } from 'vue';
import moment from 'moment';
import AppMemberFormOrganizationsDrawer from '@/modules/member/components/form/member-form-organizations-drawer.vue';
import { Member } from '@/modules/member/types/Member';

defineProps<{
  member: Member
}>();

const { currentTenant, currentUser } = mapGetters('auth');

const isEditLockedForSampleData = computed(() => new MemberPermissions(
  currentTenant.value,
  currentUser.value,
).editLockedForSampleData);

<<<<<<< HEAD
const hasValues = (organizations: {
  title: string,
  dateEnd: string,
  dateStart: string
}) => Object.values(organizations || {});
=======
const isOrganizationDrawerOpen = ref<boolean>(false);

const hasValues = (organizations) => Object.values(organizations || {}).some((v) => !!v);
>>>>>>> 70088659
</script><|MERGE_RESOLUTION|>--- conflicted
+++ resolved
@@ -108,15 +108,11 @@
   currentUser.value,
 ).editLockedForSampleData);
 
-<<<<<<< HEAD
+const isOrganizationDrawerOpen = ref<boolean>(false);
+
 const hasValues = (organizations: {
   title: string,
   dateEnd: string,
   dateStart: string
 }) => Object.values(organizations || {});
-=======
-const isOrganizationDrawerOpen = ref<boolean>(false);
-
-const hasValues = (organizations) => Object.values(organizations || {}).some((v) => !!v);
->>>>>>> 70088659
 </script>