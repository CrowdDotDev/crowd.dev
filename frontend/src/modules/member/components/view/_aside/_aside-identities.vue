--- conflicted
+++ resolved
@@ -33,35 +33,24 @@
         <template #default="{ identities }">
           <app-aside-identities-extra
             :emails="identities.getEmails()"
-            @open-drawer="identitiesDrawer = true"
+            @open-drawer="emit('edit')"
           />
         </template>
       </app-identities-vertical-list-members>
     </div>
   </div>
-
-  <app-member-manage-identities-drawer
-    v-if="identitiesDrawer"
-    v-model="identitiesDrawer"
-    :member="member"
-  />
 </template>
 
 <script setup lang="ts">
 import {
-  computed, defineProps, ref,
+  computed, defineProps,
 } from 'vue';
 import { MemberPermissions } from '@/modules/member/member-permissions';
 import { mapGetters } from '@/shared/vuex/vuex.helpers';
-<<<<<<< HEAD
-import AppPlatformList from '@/shared/platform/platform-list.vue';
-=======
 import AppIdentitiesVerticalListMembers from '@/shared/modules/identities/components/identities-vertical-list-members.vue';
 import memberOrder from '@/shared/modules/identities/config/identitiesOrder/member';
 import { Member } from '@/modules/member/types/Member';
-import AppMemberManageIdentitiesDrawer from '../../member-manage-identities-drawer.vue';
 import AppAsideIdentitiesExtra from './_aside-identities-extra.vue';
->>>>>>> 31f906ec
 
 defineProps<{
   member: Member
