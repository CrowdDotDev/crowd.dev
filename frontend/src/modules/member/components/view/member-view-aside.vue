--- conflicted
+++ resolved
@@ -1,69 +1,17 @@
 <template>
-<<<<<<< HEAD
   <div class="flex flex-col gap-6">
     <!-- Member enrichment -->
     <app-member-enrichment
       v-if="!member.lastEnriched"
       :member="member"
     />
-    <!-- Member identities and attributes -->
-    <div class="panel">
+
+    <!-- Identities and Attributes -->
+    <div class="member-view-aside panel">
       <div>
         <div class="flex items-center justify-between">
           <div class="font-medium text-black">
             Identities
-=======
-  <div class="member-view-aside panel">
-    <div>
-      <div class="flex items-center justify-between">
-        <div class="font-medium text-black">Identities</div>
-        <el-button
-          class="btn btn-link btn-link--primary"
-          @click="identitiesDrawer = true"
-          ><i class="ri-pencil-line" /><span
-            >Edit</span
-          ></el-button
-        >
-      </div>
-      <div class="-mx-6 mt-6">
-        <a
-          v-for="platform of Object.keys(socialIdentities)"
-          :key="platform"
-          class="px-6 py-2 flex justify-between items-center relative"
-          :class="
-            member.attributes.url?.[platform] !==
-              undefined || platform === 'hackernews'
-              ? 'hover:bg-gray-50 transition-colors cursor-pointer'
-              : ''
-          "
-          :href="identityUrl(platform)"
-          target="_blank"
-        >
-          <div class="flex gap-3 items-center">
-            <app-platform :platform="platform" />
-            <div
-              v-if="
-                platform === 'linkedin' &&
-                socialIdentities[platform].includes(
-                  'private-'
-                )
-              "
-              class="text-gray-900 text-xs"
-            >
-              *********
-              <el-tooltip
-                placement="top"
-                content="Private profile"
-              >
-                <i
-                  class="ri-lock-line text-gray-400 ml-2"
-                ></i>
-              </el-tooltip>
-            </div>
-            <span v-else class="text-gray-900 text-xs">
-              {{ socialIdentities[platform] }}</span
-            >
->>>>>>> e7a01ba5
           </div>
           <el-button
             class="btn btn-link btn-link--primary"
@@ -86,16 +34,31 @@
                 ? 'hover:bg-gray-50 transition-colors cursor-pointer'
                 : ''
             "
-            :href="
-              platform === 'hackernews'
-                ? `https://news.ycombinator.com/user?id=${socialIdentities.hackernews}`
-                : member.attributes.url?.[platform]
-            "
+            :href="identityUrl(platform)"
             target="_blank"
           >
             <div class="flex gap-3 items-center">
               <app-platform :platform="platform" />
-              <span class="text-gray-900 text-xs">
+              <div
+                v-if="
+                  platform === 'linkedin' &&
+                  socialIdentities[platform].includes(
+                    'private-'
+                  )
+                "
+                class="text-gray-900 text-xs"
+              >
+                *********
+                <el-tooltip
+                  placement="top"
+                  content="Private profile"
+                >
+                  <i
+                    class="ri-lock-line text-gray-400 ml-2"
+                  ></i>
+                </el-tooltip>
+              </div>
+              <span v-else class="text-gray-900 text-xs">
                 {{ socialIdentities[platform] }}</span
               >
             </div>
