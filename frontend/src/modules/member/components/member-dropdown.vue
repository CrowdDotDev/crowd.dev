<template>
  <div>
    <el-dropdown
      v-if="!isReadOnly"
      trigger="click"
      placement="bottom-end"
      @command="handleCommand"
    >
      <button
        class="el-dropdown-link btn p-1.5 rounder-md hover:bg-gray-200 text-gray-600"
        type="button"
        @click.prevent.stop
      >
        <i class="text-xl ri-more-fill" />
      </button>
      <template #dropdown>
        <router-link
          :to="{
            name: 'memberEdit',
            params: {
              id: member.id,
            },
          }"
          :class="{
            'pointer-events-none cursor-not-allowed':
              isEditLockedForSampleData,
          }"
        >
          <el-dropdown-item
            class="h-10 mb-1"
            :disabled="isEditLockedForSampleData"
          >
            <i
              class="ri-pencil-line text-base mr-2"
            /><span class="text-xs">Edit contributor</span>
          </el-dropdown-item>
        </router-link>
        <el-tooltip
          placement="top"
          content="Contributor enrichment requires an associated GitHub profile or Email"
          :disabled="!isEnrichmentDisabled"
          popper-class="max-w-[260px]"
        >
          <span>
            <el-dropdown-item
              :command="{
                action: 'memberEnrich',
                member,
              }"
              class="h-10 mb-1"
              :disabled="
                isEnrichmentDisabled
                  || isEditLockedForSampleData
              "
            >
              <app-svg
                name="enrichment"
                class="max-w-[16px] h-4"
                color="#9CA3AF"
              />
              <span
                class="ml-2 text-xs"
                :class="{
                  'text-gray-400': isEnrichmentDisabled,
                }"
              >{{
                member.lastEnriched
                  ? 'Re-enrich contributor'
                  : 'Enrich contributor'
              }}</span>
            </el-dropdown-item>
          </span>
        </el-tooltip>
        <el-dropdown-item
          class="h-10"
          :command="{
            action: 'memberMerge',
            member: member,
          }"
          :disabled="isEditLockedForSampleData"
        >
          <i class="ri-group-line text-base mr-2" /><span
            class="text-xs"
          >Merge contributor</span>
        </el-dropdown-item>
        <el-dropdown-item
          v-if="!member.attributes.isTeamMember?.default"
          class="h-10"
          :command="{
            action: 'memberMarkAsTeamMember',
            member: member,
            value: true,
          }"
          :disabled="isEditLockedForSampleData"
        >
          <i
            class="ri-bookmark-line text-base mr-2"
          /><span class="text-xs">Mark as team contributor</span>
        </el-dropdown-item>
        <el-dropdown-item
          v-if="member.attributes.isTeamMember?.default"
          class="h-10"
          :command="{
            action: 'memberMarkAsTeamMember',
            member: member,
            value: false,
          }"
          :disabled="isEditLockedForSampleData"
        >
          <i
            class="ri-bookmark-2-line text-base mr-2"
          /><span class="text-xs">Unmark as team contributor</span>
        </el-dropdown-item>
        <el-dropdown-item
          v-if="!member.attributes.isBot?.default"
          class="h-10"
          :command="{
            action: 'memberMarkAsBot',
            member: member,
          }"
          :disabled="isEditLockedForSampleData"
        >
          <i class="ri-robot-line text-base mr-2" /><span
            class="text-xs"
          >Mark as bot</span>
        </el-dropdown-item>
        <el-dropdown-item
          v-if="member.attributes.isBot?.default"
          class="h-10"
          :command="{
            action: 'memberUnmarkAsBot',
            member: member,
          }"
          :disabled="isEditLockedForSampleData"
        >
          <i class="ri-robot-line text-base mr-2" /><span
            class="text-xs"
          >Unmark as bot</span>
        </el-dropdown-item>
        <el-divider class="border-gray-200" />
        <el-dropdown-item
          class="h-10"
          :command="{
            action: 'memberDelete',
            member: member,
          }"
          :disabled="isDeleteLockedForSampleData"
        >
          <i
            class="ri-delete-bin-line text-base mr-2"
            :class="{
              'text-red-500': !isDeleteLockedForSampleData,
            }"
          /><span
            class="text-xs"
            :class="{
              'text-red-500': !isDeleteLockedForSampleData,
            }"
          >Delete contributor</span>
        </el-dropdown-item>
      </template>
    </el-dropdown>
    <app-member-merge-dialog v-model="isMergeDialogOpen" />
  </div>
</template>

<script>
import { mapActions, mapGetters } from 'vuex';
import { mapActions as piniaMapActions } from 'pinia';
import { MemberService } from '@/modules/member/member-service';
import Message from '@/shared/message/message';
import { MemberPermissions } from '@/modules/member/member-permissions';
import ConfirmDialog from '@/shared/dialog/confirm-dialog';
import AppSvg from '@/shared/svg/svg.vue';
import AppMemberMergeDialog from '@/modules/member/components/member-merge-dialog.vue';
import { useMemberStore } from '@/modules/member/store/pinia';

export default {
  name: 'AppMemberDropdown',
  components: {
    AppMemberMergeDialog,
    AppSvg,
  },
  props: {
    member: {
      type: Object,
      default: () => {},
    },
  },
  data() {
    return {
      isMergeDialogOpen: null,
      isMergeLoading: false,
      pair: [],
    };
  },
  computed: {
    ...mapGetters({
      currentTenant: 'auth/currentTenant',
      currentUser: 'auth/currentUser',
    }),
    isReadOnly() {
      return (
        new MemberPermissions(
          this.currentTenant,
          this.currentUser,
        ).edit === false
      );
    },
    isEnrichmentDisabled() {
      return (
        !this.member.username?.github?.length
        && !this.member.emails?.length
      );
    },
    isEditLockedForSampleData() {
      return new MemberPermissions(
        this.currentTenant,
        this.currentUser,
      ).editLockedForSampleData;
    },
    isDeleteLockedForSampleData() {
      return new MemberPermissions(
        this.currentTenant,
        this.currentUser,
      ).destroyLockedForSampleData;
    },
  },
  methods: {
    ...mapActions({
      doFind: 'member/doFind',
      doDestroy: 'member/doDestroy',
      doEnrich: 'member/doEnrich',
    }),
    ...piniaMapActions(useMemberStore, ['fetchMembers']),
    async doDestroyWithConfirm(id) {
      try {
        await ConfirmDialog({
          type: 'danger',
          title: 'Delete contributor',
          message:
            "Are you sure you want to proceed? You can't undo this action",
          confirmButtonText: 'Confirm',
          cancelButtonText: 'Cancel',
          icon: 'ri-delete-bin-line',
        });

        await this.doDestroy(id);
        await this.fetchMembers({ reload: true });
      } catch (error) {
        // no
      }
      return null;
    },
    async handleCommand(command) {
      if (command.action === 'memberDelete') {
        await this.doDestroyWithConfirm(command.member.id);
      } else if (
        command.action === 'memberMarkAsTeamMember'
      ) {
        await MemberService.update(command.member.id, {
          attributes: {
            ...command.member.attributes,
            isTeamMember: {
              default: command.value,
            },
          },
        }, command.member.segmentIds);
        await this.fetchMembers({ reload: true });
<<<<<<< HEAD
        Message.success('Contributor updated successfully');
=======

        Message.success('Member updated successfully');

>>>>>>> c05098dd
        if (this.$route.name === 'member') {
          await this.fetchMembers({ reload: true });
        } else {
          this.doFind({ id: command.member.id });
        }
      } else if (command.action === 'memberMarkAsBot' || command.action === 'memberUnmarkAsBot') {
        await MemberService.update(command.member.id, {
          attributes: {
            ...command.member.attributes,
            isBot: {
              default: command.action === 'memberMarkAsBot',
            },
          },
        }, command.member.segmentIds);
        await this.fetchMembers({ reload: true });
        Message.success('Contributor updated successfully');
        if (this.$route.name === 'member') {
          await this.fetchMembers({ reload: true });
        } else {
          this.doFind({ id: command.member.id });
        }
      } else if (command.action === 'memberMerge') {
        this.isMergeDialogOpen = this.member;
      } else if (command.action === 'memberEnrich') {
<<<<<<< HEAD
        this.doEnrich(command.member.id, command.member.segmentIds);
      } else {
        return this.$router.push({
          name: command.action,
          params: { id: command.member.id },
        });
=======
        await this.doEnrich(command.member.id);
        await this.fetchMembers({ reload: true });
>>>>>>> c05098dd
      }

      return null;
    },
  },
};
</script>

<style lang="scss">
.el-dropdown__popper .el-dropdown__list {
  @apply p-2;
}

// Override divider margin
.el-divider--horizontal {
  @apply my-2;
}
</style><|MERGE_RESOLUTION|>--- conflicted
+++ resolved
@@ -267,13 +267,7 @@
           },
         }, command.member.segmentIds);
         await this.fetchMembers({ reload: true });
-<<<<<<< HEAD
         Message.success('Contributor updated successfully');
-=======
-
-        Message.success('Member updated successfully');
-
->>>>>>> c05098dd
         if (this.$route.name === 'member') {
           await this.fetchMembers({ reload: true });
         } else {
@@ -298,17 +292,8 @@
       } else if (command.action === 'memberMerge') {
         this.isMergeDialogOpen = this.member;
       } else if (command.action === 'memberEnrich') {
-<<<<<<< HEAD
-        this.doEnrich(command.member.id, command.member.segmentIds);
-      } else {
-        return this.$router.push({
-          name: command.action,
-          params: { id: command.member.id },
-        });
-=======
-        await this.doEnrich(command.member.id);
+        await this.doEnrich(command.member.id, command.member.segmentIds);
         await this.fetchMembers({ reload: true });
->>>>>>> c05098dd
       }
 
       return null;
