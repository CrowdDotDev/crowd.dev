--- conflicted
+++ resolved
@@ -267,13 +267,7 @@
           },
         }, command.member.segmentIds);
         await this.fetchMembers({ reload: true });
-<<<<<<< HEAD
         Message.success('Contributor updated successfully');
-=======
-
-        Message.success('Member updated successfully');
-
->>>>>>> 03c1c92b
         if (this.$route.name === 'member') {
           await this.fetchMembers({ reload: true });
         } else {
@@ -298,15 +292,9 @@
       } else if (command.action === 'memberMerge') {
         this.isMergeDialogOpen = this.member;
       } else if (command.action === 'memberEnrich') {
-<<<<<<< HEAD
         await this.doEnrich(command.member.id, command.member.segmentIds);
-=======
-        await this.doEnrich(command.member.id);
->>>>>>> 03c1c92b
         await this.fetchMembers({ reload: true });
       }
-
-      return null;
     },
   },
 };
