--- conflicted
+++ resolved
@@ -58,9 +58,6 @@
           width="220"
         >
           <template #default="scope">
-<<<<<<< HEAD
-            <app-member-organizations :member="scope.row" />
-=======
             <div
               v-if="
                 scope.row.organizations.length > 0 ||
@@ -89,7 +86,6 @@
         >
           <template #default="scope">
             {{ scope.row[column.name] }}
->>>>>>> 99f61623
           </template>
         </el-table-column>
         <el-table-column
