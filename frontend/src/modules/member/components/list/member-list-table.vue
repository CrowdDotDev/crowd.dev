<template>
  <div>
    <div
      v-if="loading"
      class="h-16 !relative !min-h-5 flex justify-center items-center"
    >
      <div class="animate-spin w-fit">
        <div class="custom-spinner" />
      </div>
    </div>
    <div v-else>
      <!-- Empty State -->
      <app-empty-state-cta
        v-if="!hasIntegrations && !hasMembers"
        icon="ri-contacts-line"
        title="No contacts yet"
        description="Please connect with one of our available data sources in order to start pulling data from a certain platform"
        cta-btn="Connect integrations"
        secondary-btn="Add contacts"
        @cta-click="onCtaClick"
        @secondary-click="onSecondaryBtnClick"
      />

      <app-empty-state-cta
        v-else-if="hasIntegrations && !hasMembers"
        icon="ri-contacts-line"
        title="No contacts yet"
        description="Please consider that the first contacts may take a couple of minutes to be displayed"
        :has-warning-icon="true"
      />

      <app-empty-state-cta
        v-else-if="hasMembers && !totalMembers"
        icon="ri-contacts-line"
        title="No contacts found"
        description="We couldn't find any results that match your search criteria, please try a different query"
      />

      <div v-else>
        <!-- Sorter -->
        <div class="mb-2">
          <app-pagination-sorter
            :page-size="Number(pagination.perPage)"
            :total="totalMembers"
            :current-page="pagination.page"
            :has-page-counter="false"
            :export="doExport"
            module="contact"
            position="top"
            @change-sorter="doChangePaginationPageSize"
          >
            <template #defaultFilters>
              <div>・</div>
              <cr-default-filters
                :config="memberSavedViews"
                :settings="filters.settings"
              />
            </template>
          </app-pagination-sorter>
        </div>

        <!-- Members list -->
        <div class="app-list-table panel">
          <transition name="el-fade-in">
            <div
              v-show="isScrollbarVisible"
              class="absolute z-20 top-0 left-0 w-full"
              @mouseover="onTableMouseover"
              @mouseleave="onTableMouseLeft"
            >
              <el-scrollbar
                id="custom-scrollbar"
                ref="scrollbarRef"
                height="10px"
                always
                @scroll="onCustomScrollbarScroll"
                @pointerdown="onScrollMousedown"
              >
                <div
                  :style="{
                    height: '10px',
                  }"
                />
              </el-scrollbar>
            </div>
          </transition>
          <app-member-list-toolbar
            @mouseover="onTableMouseover"
            @mouseleave="onTableMouseLeft"
          />
          <div
            class="-mx-6 -mt-6"
            @mouseover="onTableMouseover"
            @mouseleave="onTableMouseLeft"
          >
            <el-table
              id="members-table"
              ref="table"
              v-loading="loading"
              :data="members"
              :default-sort="defaultSort"
              row-key="id"
              border
              :row-class-name="rowClass"
              @sort-change="doChangeSort"
              @selection-change="selectedMembers = $event"
              @cell-mouse-enter="handleCellMouseEnter"
              @cell-mouse-leave="handleCellMouseLeave"
            >
              <el-table-column type="selection" width="75" fixed />

              <!-- Contacts -->
              <el-table-column
                label="Contact"
                prop="displayName"
                width="250"
                fixed
                class="-my-2"
                sortable="custom"
              >
                <template #default="scope">
                  <router-link
                    :to="{
                      name: 'memberView',
                      params: { id: scope.row.id },
                    }"
                    class="block"
                  >
                    <div class="flex items-center text-black">
                      <app-avatar :entity="scope.row" size="sm" class="mr-2" />
                      <span
                        class="font-semibold"
                        data-qa="members-name"
                        v-html="$sanitize(scope.row.displayName)"
                      />
                      <app-member-sentiment :member="scope.row" class="ml-2" />
                      <app-member-badge :member="scope.row" />
                    </div>
                  </router-link>
                </template>
              </el-table-column>

              <!-- Organization & Title -->
              <el-table-column label="Organization & Title" width="220">
                <template #header>
                  <div class="flex items-center">
                    <div class="mr-2">
                      Organization & Title
                    </div>
                    <el-tooltip content="Source: Enrichment & GitHub" placement="top" trigger="hover">
                      <app-svg name="source" class="h-3 w-3" />
                    </el-tooltip>
                  </div>
                </template>
                <template #default="scope">
                  <router-link
                    :to="{
                      name: 'memberView',
                      params: { id: scope.row.id },
                    }"
                    class="block"
                  >
                    <app-member-organizations
                      :member="scope.row"
                      :show-title="true"
                    />
                  </router-link>
                </template>
              </el-table-column>

              <!-- Identities -->
              <el-table-column label="Identities" width="280">
                <template #header>
                  <span>Identities</span>
                  <el-tooltip placement="top">
                    <template #content>
                      Identities can be profiles on social platforms, emails, phone numbers,<br>
                      or unique identifiers from internal sources (e.g. web app log-in email).
                    </template>
                    <i class="ri-information-line text-xs ml-1" />
                  </el-tooltip>
                </template>
                <template #default="scope">
                  <router-link
                    :to="{
                      name: 'memberView',
                      params: { id: scope.row.id },
                    }"
                    class="block"
                  >
                    <app-identities-horizontal-list-members
                      :member="scope.row"
                      :limit="5"
                    />
                  </router-link>
                </template>
              </el-table-column>

              <!-- Emails -->
              <el-table-column label="Emails" :width="emailsColumnWidth">
                <template #default="scope">
                  <router-link
                    :to="{
                      name: 'memberView',
                      params: { id: scope.row.id },
                    }"
                    class="block"
                  >
                    <app-member-list-emails :member="scope.row" />
                  </router-link>
                </template>
              </el-table-column>

              <!-- Engagement level -->
              <el-table-column
                label="Engagement Level"
                prop="score"
                width="210"
                sortable="custom"
              >
                <template #header>
                  <span>Engagement Level</span>
                  <el-tooltip placement="top">
                    <template #content>
                      Calculated based on the recency and importance of the activities<br>
                      a contact has performed in relation to all other contacts.
                      <br>E.g. a higher engagement level will be given to a contact who has written
                      <br>in your Slack yesterday vs. someone who did so three weeks ago.
                    </template>
                    <i class="ri-information-line text-xs ml-1" />
                  </el-tooltip>
                </template>
                <template #default="scope">
                  <router-link
                    :to="{
                      name: 'memberView',
                      params: { id: scope.row.id },
                    }"
                    class="block"
                  >
                    <app-member-engagement-level :member="scope.row" />
                  </router-link>
                </template>
              </el-table-column>

              <!-- # of Activities -->
              <el-table-column
                label="# of Activities"
                prop="activityCount"
                width="200"
                sortable="custom"
              >
                <template #default="scope">
                  <router-link
                    :to="{
                      name: 'memberView',
                      params: { id: scope.row.id },
                    }"
                    class="block !text-gray-500"
                  >
                    {{ formatNumber(scope.row.activityCount) }}
                  </router-link>
                </template>
              </el-table-column>

              <!-- Last activity -->
              <el-table-column
                label="Last activity"
                prop="lastActive"
                width="250"
                sortable="custom"
              >
                <template #default="scope">
                  <router-link
                    :to="{
                      name: 'memberView',
                      params: { id: scope.row.id },
                    }"
                    class="block !text-gray-500"
                  >
                    <app-member-last-activity
                      v-if="scope.row.lastActivity"
                      :member="scope.row"
                    />
                  </router-link>
                </template>
              </el-table-column>

              <!-- Joined Date -->
              <el-table-column
                label="Joined Date"
                width="200"
                prop="joinedAt"
                sortable
              >
                <template #default="scope">
                  <router-link
                    :to="{
                      name: 'memberView',
                      params: { id: scope.row.id },
                    }"
                    class="block"
                  >
                    <div
                      v-if="scope.row.joinedAt"
                      class="text-gray-900 text-sm"
                    >
                      {{ formatDateToTimeAgo(scope.row.joinedAt) }}
                    </div>
                    <span v-else class="text-gray-900">-</span>
                  </router-link>
                </template>
              </el-table-column>

              <!-- Location -->
              <el-table-column
                label="Location"
                width="200"
              >
                <template #header>
                  <div class="flex items-center">
                    <div class="mr-2">
                      Location
                    </div>
                    <el-tooltip content="Source: Enrichment & GitHub" placement="top" trigger="hover">
                      <app-svg name="source" class="h-3 w-3" />
                    </el-tooltip>
                  </div>
                </template>
                <template #default="scope">
                  <router-link
                    :to="{
                      name: 'memberView',
                      params: { id: scope.row.id },
                    }"
                    class="block"
                  >
                    <div
                      v-if="scope.row.attributes?.location?.default"
                      class="text-gray-900 text-sm"
                    >
                      {{ scope.row.attributes.location.default }}
                    </div>
                    <span v-else class="text-gray-900">-</span>
                  </router-link>
                </template>
              </el-table-column>

              <!-- Reach -->
              <el-table-column
                v-if="showReach"
                label="Reach"
                prop="reach"
                width="180"
                sortable="custom"
              >
                <template #header>
                  <div
                    :ref="(el) => setEnrichmentAttributesRef(el, `reach`)"
                    class="inline-flex"
                    @mouseover="() => onColumnHeaderMouseOver('reach')"
                    @mouseleave="closeEnrichmentPopover"
                  >
                    <span :class="{ 'text-purple-400': !isEnrichEnabled }">Reach</span>
                    <div class="inline-flex items-center ml-1 gap-2">
                      <el-tooltip placement="top">
                        <template #content>
                          Reach is the combined followers across social platforms (e.g. GitHub or Twitter).
                        </template>
                        <i class="ri-information-line text-xs" />
                      </el-tooltip>
                      <el-tooltip content="Source: GitHub" placement="top" trigger="hover" :disabled="!isEnrichEnabled">
                        <app-svg name="source" class="h-3 w-3" />
                      </el-tooltip>
                    </div>
                  </div>
                </template>
                <template #default="scope">
                  <router-link
                    :ref="(el) => setEnrichmentAttributesRef(el, `${scope.row.id}-reach`)"
                    :to="{
                      name: 'memberView',
                      params: { id: scope.row.id },
                    }"
                    class="block h-full !text-gray-500"
                  >
                    <app-member-reach
                      v-if="isEnrichEnabled"
                      :member="{
                        ...scope.row,
                        reach: scope.row.reach,
                      }"
                    />
                    <div v-else class="flex items-center h-full w-full pl-3">
                      <div class="blur-[6px] text-gray-900 select-none">
                        150
                      </div>
                    </div>
                  </router-link>
                </template>
              </el-table-column>

              <!-- Seniority Level -->
              <el-table-column
                label="Seniority Level"
                prop="seniorityLevel"
                width="200"
              >
                <template #header>
                  <div
                    :ref="(el) => setEnrichmentAttributesRef(el, `seniorityLevel`)"
                    class="flex items-center"
                    @mouseover="() => onColumnHeaderMouseOver('seniorityLevel')"
                    @mouseleave="closeEnrichmentPopover"
                  >
                    <div class="mr-2" :class="{ 'text-purple-400': !isEnrichEnabled }">
                      Seniority Level
                    </div>
                    <el-tooltip
                      content="Source: Enrichment"
                      placement="top"
                      trigger="hover"
                      :disabled="!isEnrichEnabled"
                    >
                      <app-svg name="source" class="h-3 w-3" />
                    </el-tooltip>
                  </div>
                </template>
                <template #default="scope">
                  <router-link
                    :ref="(el) => setEnrichmentAttributesRef(el, `${scope.row.id}-seniorityLevel`)"
                    :to="{
                      name: 'memberView',
                      params: { id: scope.row.id },
                    }"
                    class="block h-full"
                  >
                    <div v-if="isEnrichEnabled">
                      <div
                        v-if="scope.row.attributes?.seniorityLevel?.default"
                        class="text-gray-900 text-sm"
                      >
                        {{ scope.row.attributes.seniorityLevel.default }}
                      </div>
                      <span v-else class="text-gray-900">-</span>
                    </div>
                    <div v-else class="flex items-center h-full w-full pl-3">
                      <div class="blur-[6px] text-gray-900 select-none">
                        Senior
                      </div>
                    </div>
                  </router-link>
                </template>
              </el-table-column>

              <!-- Programming Languages -->
              <el-table-column
                label="Programming Languages"
                prop="programmingLanguages"
                width="250"
              >
                <template #header>
                  <div
                    :ref="(el) => setEnrichmentAttributesRef(el, `programmingLanguagess`)"
                    class="flex items-center"
                    @mouseover="() => onColumnHeaderMouseOver('programmingLanguagess')"
                    @mouseleave="closeEnrichmentPopover"
                  >
                    <div class="mr-2" :class="{ 'text-purple-400': !isEnrichEnabled }">
                      Programming Languages
                    </div>
                    <el-tooltip
                      content="Source: Enrichment"
                      placement="top"
                      trigger="hover"
                      :disabled="!isEnrichEnabled"
                    >
                      <app-svg name="source" class="h-3 w-3" />
                    </el-tooltip>
                  </div>
                </template>
                <template #default="scope">
                  <router-link
                    :ref="(el) => setEnrichmentAttributesRef(el, `${scope.row.id}-programmingLanguages`)"
                    :to="{
                      name: 'memberView',
                      params: { id: scope.row.id },
                    }"
                    class="block h-full"
                  >
                    <div v-if="isEnrichEnabled">
                      <app-shared-tag-list
                        v-if="scope.row.attributes.programmingLanguages?.default?.length"
                        :list="scope.row.attributes.programmingLanguages.default"
                        :slice-size="5"
                      >
                        <template #itemSlot="{ item }">
                          <span class="border border-gray-200 px-2.5 text-xs rounded-md h-6 text-gray-900 inline-flex break-keep">
                            {{ item }}
                          </span>
                        </template>
                      </app-shared-tag-list>
                      <span v-else class="text-gray-500">-</span>
                    </div>
                    <div v-else class="flex items-center h-full w-full pl-3">
                      <div class="blur-[6px] text-gray-900 select-none">
                        Javascript, Java
                      </div>
                    </div>
                  </router-link>
                </template>
              </el-table-column>

              <!-- Skills -->
              <el-table-column
                label="Skills"
                prop="skills"
                width="250"
              >
                <template #header>
                  <div
                    :ref="(el) => setEnrichmentAttributesRef(el, `skills`)"
                    class="flex items-center"
                    @mouseover="() => onColumnHeaderMouseOver('skills')"
                    @mouseleave="closeEnrichmentPopover"
                  >
                    <div class="mr-2" :class="{ 'text-purple-400': !isEnrichEnabled }">
                      Skills
                    </div>
                    <el-tooltip
                      content="Source: Enrichment"
                      placement="top"
                      trigger="hover"
                      :disabled="!isEnrichEnabled"
                    >
                      <app-svg name="source" class="h-3 w-3" />
                    </el-tooltip>
                  </div>
                </template>
                <template #default="scope">
                  <router-link
                    :ref="(el) => setEnrichmentAttributesRef(el, `${scope.row.id}-skills`)"
                    :to="{
                      name: 'memberView',
                      params: { id: scope.row.id },
                    }"
                    class="block h-full"
                  >
                    <div v-if="isEnrichEnabled">
                      <app-shared-tag-list
                        v-if="scope.row.attributes.skills?.default?.length"
                        :list="scope.row.attributes.skills.default"
                        :slice-size="5"
                      >
                        <template #itemSlot="{ item }">
                          <span class="border border-gray-200 px-2.5 text-xs rounded-md h-6 text-gray-900 inline-flex break-keep">
                            {{ item }}
                          </span>
                        </template>
                      </app-shared-tag-list>
                      <span v-else class="text-gray-500">-</span>
                    </div>
                    <div v-else class="flex items-center h-full w-full pl-3">
                      <div class="blur-[6px] text-gray-900 select-none">
                        Web development
                      </div>
                    </div>
                  </router-link>
                </template>
              </el-table-column>

              <!-- Tags -->
              <el-table-column
                :width="tagsColumnWidth"
                :label="translate('entities.member.fields.tag')"
              >
                <template #default="scope">
                  <router-link
                    :to="{
                      name: 'memberView',
                      params: { id: scope.row.id },
                    }"
                    class="block"
                  >
                    <app-tag-list :member="scope.row" @edit="handleEditTagsDialog(scope.row)" />
                  </router-link>
                </template>
              </el-table-column>

              <!-- Action button -->
              <el-table-column fixed="right">
                <template #default="scope">
                  <router-link
                    :to="{
                      name: 'memberView',
                      params: { id: scope.row.id },
                    }"
                    class="block w-full"
                  >
                    <div class="h-full flex items-center justify-center w-full">
                      <button
                        :id="`buttonRef-${scope.row.id}`"
                        :ref="(el) => setActionBtnsRef(el, scope.row.id)"
                        class="el-dropdown-link btn p-1.5 rounder-md hover:bg-gray-200 text-gray-600"
                        type="button"
                        @click.prevent.stop="() => onActionBtnClick(scope.row)"
                      >
                        <i
                          :id="`buttonRefIcon-${scope.row.id}`"
                          class="text-xl ri-more-fill"
                        />
                      </button>
                    </div>
                  </router-link>
                </template>
              </el-table-column>
            </el-table>

            <div v-if="!!totalMembers" class="mt-8 px-6">
              <app-pagination
                :total="totalMembers"
                :page-size="Number(pagination.perPage)"
                :current-page="pagination.page || 1"
                module="contact"
                @change-current-page="doChangePaginationCurrentPage"
                @change-page-size="doChangePaginationPageSize"
              />
            </div>
          </div>
        </div>
      </div>
    </div>
    <!-- Actions dropdown popover -->
    <el-popover
      placement="bottom-end"
      popper-class="popover-dropdown"
      :virtual-ref="actionBtnRefs[selectedActionMember?.id]"
      trigger="click"
      :visible="showMemberDropdownPopover"
      virtual-triggering
    >
      <div v-click-outside="onClickOutside">
        <app-member-dropdown-content
          v-if="selectedActionMember"
          :member="selectedActionMember"
          :hide-unmerge="true"
          @find-github="isFindGithubDrawerOpen = selectedActionMember"
          @merge="isMergeDialogOpen = selectedActionMember"
          @close-dropdown="closeDropdown"
        />
      </div>
    </el-popover>

    <!-- Enrichment popover -->
    <el-popover
      v-if="!isEnrichEnabled"
      placement="top"
      popper-class="!p-0 !mb-[-12px] !w-60"
      :virtual-ref="enrichmentRefs[selectedEnrichmentAttribute]"
      trigger="hover"
      :visible="showEnrichmentPopover"
      virtual-triggering
      @hide="onHide"
    >
      <cr-enrichment-sneak-peak-content id="popover-content" type="contact" @mouseleave="closeEnrichmentPopover" />
    </el-popover>

    <app-member-find-github-drawer
      v-if="isFindGithubDrawerOpen"
      v-model="isFindGithubDrawerOpen"
    />
    <app-member-merge-dialog v-model="isMergeDialogOpen" />
    <app-tag-popover v-model="isEditTagsDialogOpen" :member="editTagMember" @reload="fetchMembers({ reload: true })" />
  </div>
</template>

<script setup>
import { useStore } from 'vuex';
import { useRouter } from 'vue-router';
import {
  computed, onMounted, onUnmounted, ref, defineProps, watch,
} from 'vue';
import { ClickOutside as vClickOutside } from 'element-plus';
import { storeToRefs } from 'pinia';
import { i18n } from '@/i18n';
import AppMemberListToolbar from '@/modules/member/components/list/member-list-toolbar.vue';
import AppMemberOrganizations from '@/modules/member/components/member-organizations.vue';
import AppTagList from '@/modules/tag/components/tag-list.vue';
import { formatDateToTimeAgo } from '@/utils/date';
import { formatNumber } from '@/utils/number';
import { useMemberStore } from '@/modules/member/store/pinia';
import { MemberService } from '@/modules/member/member-service';
import AppMemberMergeDialog from '@/modules/member/components/member-merge-dialog.vue';
import AppTagPopover from '@/modules/tag/components/tag-popover.vue';
import AppPagination from '@/shared/pagination/pagination.vue';
import AppMemberFindGithubDrawer from '@/modules/member/components/member-find-github-drawer.vue';
import AppSharedTagList from '@/shared/tag/tag-list.vue';
import AppSvg from '@/shared/svg/svg.vue';
import CrEnrichmentSneakPeakContent from '@/shared/modules/enrichment/components/enrichment-sneak-peak-content.vue';
import { mapGetters } from '@/shared/vuex/vuex.helpers';
import Plans from '@/security/plans';
import AppIdentitiesHorizontalListMembers from '@/shared/modules/identities/components/identities-horizontal-list-members.vue';
<<<<<<< HEAD
import AppMemberListEmails from '@/modules/member/components/list/columns/member-list-emails.vue';
=======
import CrDefaultFilters from '@/shared/modules/default-filters/components/default-filters.vue';
>>>>>>> b653007b
import AppMemberBadge from '../member-badge.vue';
import AppMemberDropdownContent from '../member-dropdown-content.vue';
import AppMemberReach from '../member-reach.vue';
import AppMemberEngagementLevel from '../member-engagement-level.vue';
import AppMemberLastActivity from '../member-last-activity.vue';
import AppMemberSentiment from '../member-sentiment.vue';
import { memberSavedViews } from '../../config/saved-views/main';

const store = useStore();
const router = useRouter();
const table = ref(null);
const scrollbarRef = ref();
const tableBodyRef = ref();
const tableHeaderRef = ref();
const isScrollbarVisible = ref(false);
const isTableHovered = ref(false);
const isCursorDown = ref(false);

const isMergeDialogOpen = ref(null);
const isEditTagsDialogOpen = ref(false);
const editTagMember = ref(null);

const showMemberDropdownPopover = ref(false);
const actionBtnRefs = ref({});
const selectedActionMember = ref(null);

const showEnrichmentPopover = ref(false);
const enrichmentRefs = ref({});
const selectedEnrichmentAttribute = ref(null);

const isFindGithubDrawerOpen = ref(null);

const props = defineProps({
  hasIntegrations: {
    type: Boolean,
    default: () => false,
  },
  hasMembers: {
    type: Boolean,
    default: () => false,
  },
  isPageLoading: {
    type: Boolean,
    default: () => true,
  },
  pagination: {
    type: Object,
    default: () => ({
      page: 1,
      perPage: 20,
    }),
  },
});

const emit = defineEmits(['update:pagination']);

const memberStore = useMemberStore();
const {
  members, totalMembers, filters, selectedMembers, savedFilterBody,
} = storeToRefs(memberStore);

const { fetchMembers } = memberStore;

const { currentTenant } = mapGetters('auth');

const isEnrichEnabled = computed(() => currentTenant.value?.plan !== Plans.values.essential);

const defaultSort = computed(() => ({
  prop: 'lastActive',
  order: 'descending',
}));

const integrations = computed(
  () => store.getters['integration/activeList'] || {},
);

const showReach = computed(
  () => integrations.value.twitter?.status === 'done'
    || integrations.value.github?.status === 'done',
);

const loading = computed(
  () => props.isPageLoading,
);

const tagsColumnWidth = computed(() => {
  let maxTabWidth = 0;
  members.value.forEach((row) => {
    if (row.tags) {
      const tabWidth = row.tags
        .map((tag) => tag.name.length * 20)
        .reduce((a, b) => a + b, 0);

      if (tabWidth > maxTabWidth) {
        maxTabWidth = tabWidth;
      }
    }
  });

  return Math.min(maxTabWidth + 100, 500);
});

const emailsColumnWidth = computed(() => {
  let maxTabWidth = 0;

  members.value.forEach((row) => {
    const tabWidth = [...row.verifiedEmails, ...row.unverifiedEmails]
      .map((email) => (email ? email.length * 12 : 0))
      .reduce((a, b) => a + b, 0);

    if (tabWidth > maxTabWidth) {
      maxTabWidth = tabWidth > 300 ? 300 : tabWidth;
    }
  });

  return maxTabWidth;
});

const selectedRows = computed(() => selectedMembers.value);
const pagination = computed({
  get() {
    return props.pagination;
  },
  set(value) {
    emit('update:pagination', value);
  },
});

const tableWidth = ref(0);

document.onmouseup = () => {
  // As soon as mouse is released, set scrollbar visibility
  // according to wether the mouse is hovering the table or not
  isScrollbarVisible.value = isTableHovered.value;
  isCursorDown.value = false;
};

const setActionBtnsRef = (el, id) => {
  if (el) {
    actionBtnRefs.value[id] = el;
  }
};

const onActionBtnClick = (member) => {
  if (selectedActionMember.value?.id === member.id) {
    showMemberDropdownPopover.value = false;

    setTimeout(() => {
      selectedActionMember.value = null;
    }, 200);
  } else {
    showMemberDropdownPopover.value = true;
    selectedActionMember.value = member;
  }
};

const setEnrichmentAttributesRef = (el, id) => {
  if (el) {
    enrichmentRefs.value[id] = el;
  }
};

const handleCellMouseEnter = (row, column) => {
  const validValues = ['reach', 'seniorityLevel', 'programmingLanguages', 'skills'];

  if (validValues.includes(column.property)) {
    showEnrichmentPopover.value = true;
    selectedEnrichmentAttribute.value = `${row.id}-${column.property}`;
  }
};

const onColumnHeaderMouseOver = (id) => {
  showEnrichmentPopover.value = true;
  selectedEnrichmentAttribute.value = id;
};

const handleCellMouseLeave = (_row, column) => {
  const validValues = ['reach', 'seniorityLevel', 'programmingLanguages', 'skills'];

  if (!validValues.includes(column.property)) {
    closeEnrichmentPopover();
  }
};

const closeEnrichmentPopover = (ev) => {
  if (ev?.toElement?.id !== 'popover-content') {
    showEnrichmentPopover.value = false;

    setTimeout(() => {
      selectedEnrichmentAttribute.value = null;
    }, 100);
  }
};

const closeDropdown = () => {
  showMemberDropdownPopover.value = false;

  setTimeout(() => {
    selectedActionMember.value = null;
  }, 200);
};

const onClickOutside = (el) => {
  if (!el.target?.id.includes('buttonRef')) {
    closeDropdown();
  }
};

function handleEditTagsDialog(member) {
  isEditTagsDialogOpen.value = true;
  editTagMember.value = member;
}

function doChangeSort(sorter) {
  filters.value.order = {
    prop: sorter.prop,
    order: sorter.order,
  };
}

function doChangePaginationCurrentPage(currentPage) {
  emit('update:pagination', {
    ...pagination.value,
    page: currentPage,
  });
}

function doChangePaginationPageSize(pageSize) {
  emit('update:pagination', {
    page: 1,
    perPage: pageSize,
  });
}

function translate(key) {
  return i18n(key);
}

function rowClass({ row }) {
  const isSelected = selectedRows.value.find((r) => r.id === row.id) !== undefined;

  return isSelected ? 'is-selected' : '';
}

function onCtaClick() {
  router.push({
    path: '/integrations',
  });
}

function onSecondaryBtnClick() {
  router.push({
    name: 'memberCreate',
  });
}

// On custom scrollbar scroll, set the table scroll with the same value
const onCustomScrollbarScroll = ({ scrollLeft }) => {
  table.value.setScrollLeft(scrollLeft);
};

// On table body scroll, set the custom scrollbar scroll with the same value
const onTableBodyScroll = () => {
  scrollbarRef.value.setScrollLeft(tableBodyRef.value.scrollLeft);
};

// On table header scroll, set the custom scrollbar scroll with the same value
const onTableHeaderScroll = () => {
  scrollbarRef.value.setScrollLeft(tableHeaderRef.value.scrollLeft);
  table.value.setScrollLeft(tableHeaderRef.value.scrollLeft);
};

const onScrollMousedown = () => {
  isCursorDown.value = true;
};

const onTableMouseover = () => {
  isTableHovered.value = true;
  isScrollbarVisible.value = true;
};

const onTableMouseLeft = () => {
  isTableHovered.value = false;
  isScrollbarVisible.value = isCursorDown.value;
};

watch(table, (newValue) => {
  if (newValue) {
    tableWidth.value = table.value;
  }

  // Add scroll events to table, it's not possible to access it from 'el-table'
  // as the overflowed element is within it
  const tableBodyEl = document.querySelector(
    '#members-table .el-scrollbar__wrap',
  );
  const tableHeaderEl = document.querySelector(
    '#members-table .el-table__header-wrapper',
  );

  if (tableBodyEl) {
    tableBodyRef.value = tableBodyEl;
    tableBodyRef.value.addEventListener('scroll', onTableBodyScroll);
  }

  if (tableHeaderEl) {
    tableHeaderEl.style.overflow = 'auto';
    tableHeaderRef.value = tableHeaderEl;
    tableHeaderRef.value.addEventListener('scroll', onTableHeaderScroll);
  }
});

const doExport = () => MemberService.export({
  filter: savedFilterBody.value.filter,
  orderBy: savedFilterBody.value.orderBy,
  limit: totalMembers.value,
  offset: null,
});

onMounted(() => {
  if (store.state.integration.count === 0) {
    store.dispatch('integration/doFetch');
  }
});

// Remove listeners on unmount
onUnmounted(() => {
  tableBodyRef.value?.removeEventListener('scroll', onTableBodyScroll);
  tableHeaderRef.value?.removeEventListener('scroll', onTableHeaderScroll);
});
</script>

<script>
export default {
  name: 'AppMemberListTable',
};
</script>

<style lang="scss">
// Hide table header scrollbar
#members-table .el-table__header-wrapper {
  // IE, Edge and Firefox
  -ms-overflow-style: none;
  scrollbar-width: none;

  // Chrome, Safari and Opera
  &::-webkit-scrollbar {
    display: none;
  }
}
#members-table .el-table__cell:not(.el-table-column--selection) {
  padding: 0;
}

.el-table tbody .cell {
  display: block !important;
  @apply p-0;

  &,
  & > a {
    @apply h-full w-full flex items-center;
  }

  & > a {
    @apply px-2.5 py-2;
  }
}
.el-table__body {
  height: 1px;
}

.popover-dropdown {
  padding: 0.5rem !important;
  width: fit-content !important;
}
</style><|MERGE_RESOLUTION|>--- conflicted
+++ resolved
@@ -147,7 +147,11 @@
                     <div class="mr-2">
                       Organization & Title
                     </div>
-                    <el-tooltip content="Source: Enrichment & GitHub" placement="top" trigger="hover">
+                    <el-tooltip
+                      content="Source: Enrichment & GitHub"
+                      placement="top"
+                      trigger="hover"
+                    >
                       <app-svg name="source" class="h-3 w-3" />
                     </el-tooltip>
                   </div>
@@ -174,8 +178,10 @@
                   <span>Identities</span>
                   <el-tooltip placement="top">
                     <template #content>
-                      Identities can be profiles on social platforms, emails, phone numbers,<br>
-                      or unique identifiers from internal sources (e.g. web app log-in email).
+                      Identities can be profiles on social platforms, emails,
+                      phone numbers,<br />
+                      or unique identifiers from internal sources (e.g. web app
+                      log-in email).
                     </template>
                     <i class="ri-information-line text-xs ml-1" />
                   </el-tooltip>
@@ -222,10 +228,12 @@
                   <span>Engagement Level</span>
                   <el-tooltip placement="top">
                     <template #content>
-                      Calculated based on the recency and importance of the activities<br>
+                      Calculated based on the recency and importance of the
+                      activities<br />
                       a contact has performed in relation to all other contacts.
-                      <br>E.g. a higher engagement level will be given to a contact who has written
-                      <br>in your Slack yesterday vs. someone who did so three weeks ago.
+                      <br />E.g. a higher engagement level will be given to a
+                      contact who has written <br />in your Slack yesterday vs.
+                      someone who did so three weeks ago.
                     </template>
                     <i class="ri-information-line text-xs ml-1" />
                   </el-tooltip>
@@ -313,16 +321,17 @@
               </el-table-column>
 
               <!-- Location -->
-              <el-table-column
-                label="Location"
-                width="200"
-              >
+              <el-table-column label="Location" width="200">
                 <template #header>
                   <div class="flex items-center">
                     <div class="mr-2">
                       Location
                     </div>
-                    <el-tooltip content="Source: Enrichment & GitHub" placement="top" trigger="hover">
+                    <el-tooltip
+                      content="Source: Enrichment & GitHub"
+                      placement="top"
+                      trigger="hover"
+                    >
                       <app-svg name="source" class="h-3 w-3" />
                     </el-tooltip>
                   </div>
@@ -365,11 +374,17 @@
                     <div class="inline-flex items-center ml-1 gap-2">
                       <el-tooltip placement="top">
                         <template #content>
-                          Reach is the combined followers across social platforms (e.g. GitHub or Twitter).
+                          Reach is the combined followers across social
+                          platforms (e.g. GitHub or Twitter).
                         </template>
                         <i class="ri-information-line text-xs" />
                       </el-tooltip>
-                      <el-tooltip content="Source: GitHub" placement="top" trigger="hover" :disabled="!isEnrichEnabled">
+                      <el-tooltip
+                        content="Source: GitHub"
+                        placement="top"
+                        trigger="hover"
+                        :disabled="!isEnrichEnabled"
+                      >
                         <app-svg name="source" class="h-3 w-3" />
                       </el-tooltip>
                     </div>
@@ -377,7 +392,10 @@
                 </template>
                 <template #default="scope">
                   <router-link
-                    :ref="(el) => setEnrichmentAttributesRef(el, `${scope.row.id}-reach`)"
+                    :ref="
+                      (el) =>
+                        setEnrichmentAttributesRef(el, `${scope.row.id}-reach`)
+                    "
                     :to="{
                       name: 'memberView',
                       params: { id: scope.row.id },
@@ -408,12 +426,17 @@
               >
                 <template #header>
                   <div
-                    :ref="(el) => setEnrichmentAttributesRef(el, `seniorityLevel`)"
+                    :ref="
+                      (el) => setEnrichmentAttributesRef(el, `seniorityLevel`)
+                    "
                     class="flex items-center"
                     @mouseover="() => onColumnHeaderMouseOver('seniorityLevel')"
                     @mouseleave="closeEnrichmentPopover"
                   >
-                    <div class="mr-2" :class="{ 'text-purple-400': !isEnrichEnabled }">
+                    <div
+                      class="mr-2"
+                      :class="{ 'text-purple-400': !isEnrichEnabled }"
+                    >
                       Seniority Level
                     </div>
                     <el-tooltip
@@ -428,7 +451,13 @@
                 </template>
                 <template #default="scope">
                   <router-link
-                    :ref="(el) => setEnrichmentAttributesRef(el, `${scope.row.id}-seniorityLevel`)"
+                    :ref="
+                      (el) =>
+                        setEnrichmentAttributesRef(
+                          el,
+                          `${scope.row.id}-seniorityLevel`,
+                        )
+                    "
                     :to="{
                       name: 'memberView',
                       params: { id: scope.row.id },
@@ -461,12 +490,20 @@
               >
                 <template #header>
                   <div
-                    :ref="(el) => setEnrichmentAttributesRef(el, `programmingLanguagess`)"
+                    :ref="
+                      (el) =>
+                        setEnrichmentAttributesRef(el, `programmingLanguagess`)
+                    "
                     class="flex items-center"
-                    @mouseover="() => onColumnHeaderMouseOver('programmingLanguagess')"
+                    @mouseover="
+                      () => onColumnHeaderMouseOver('programmingLanguagess')
+                    "
                     @mouseleave="closeEnrichmentPopover"
                   >
-                    <div class="mr-2" :class="{ 'text-purple-400': !isEnrichEnabled }">
+                    <div
+                      class="mr-2"
+                      :class="{ 'text-purple-400': !isEnrichEnabled }"
+                    >
                       Programming Languages
                     </div>
                     <el-tooltip
@@ -481,7 +518,13 @@
                 </template>
                 <template #default="scope">
                   <router-link
-                    :ref="(el) => setEnrichmentAttributesRef(el, `${scope.row.id}-programmingLanguages`)"
+                    :ref="
+                      (el) =>
+                        setEnrichmentAttributesRef(
+                          el,
+                          `${scope.row.id}-programmingLanguages`,
+                        )
+                    "
                     :to="{
                       name: 'memberView',
                       params: { id: scope.row.id },
@@ -490,12 +533,19 @@
                   >
                     <div v-if="isEnrichEnabled">
                       <app-shared-tag-list
-                        v-if="scope.row.attributes.programmingLanguages?.default?.length"
-                        :list="scope.row.attributes.programmingLanguages.default"
+                        v-if="
+                          scope.row.attributes.programmingLanguages?.default
+                            ?.length
+                        "
+                        :list="
+                          scope.row.attributes.programmingLanguages.default
+                        "
                         :slice-size="5"
                       >
                         <template #itemSlot="{ item }">
-                          <span class="border border-gray-200 px-2.5 text-xs rounded-md h-6 text-gray-900 inline-flex break-keep">
+                          <span
+                            class="border border-gray-200 px-2.5 text-xs rounded-md h-6 text-gray-900 inline-flex break-keep"
+                          >
                             {{ item }}
                           </span>
                         </template>
@@ -512,11 +562,7 @@
               </el-table-column>
 
               <!-- Skills -->
-              <el-table-column
-                label="Skills"
-                prop="skills"
-                width="250"
-              >
+              <el-table-column label="Skills" prop="skills" width="250">
                 <template #header>
                   <div
                     :ref="(el) => setEnrichmentAttributesRef(el, `skills`)"
@@ -524,7 +570,10 @@
                     @mouseover="() => onColumnHeaderMouseOver('skills')"
                     @mouseleave="closeEnrichmentPopover"
                   >
-                    <div class="mr-2" :class="{ 'text-purple-400': !isEnrichEnabled }">
+                    <div
+                      class="mr-2"
+                      :class="{ 'text-purple-400': !isEnrichEnabled }"
+                    >
                       Skills
                     </div>
                     <el-tooltip
@@ -539,7 +588,10 @@
                 </template>
                 <template #default="scope">
                   <router-link
-                    :ref="(el) => setEnrichmentAttributesRef(el, `${scope.row.id}-skills`)"
+                    :ref="
+                      (el) =>
+                        setEnrichmentAttributesRef(el, `${scope.row.id}-skills`)
+                    "
                     :to="{
                       name: 'memberView',
                       params: { id: scope.row.id },
@@ -553,7 +605,9 @@
                         :slice-size="5"
                       >
                         <template #itemSlot="{ item }">
-                          <span class="border border-gray-200 px-2.5 text-xs rounded-md h-6 text-gray-900 inline-flex break-keep">
+                          <span
+                            class="border border-gray-200 px-2.5 text-xs rounded-md h-6 text-gray-900 inline-flex break-keep"
+                          >
                             {{ item }}
                           </span>
                         </template>
@@ -582,7 +636,10 @@
                     }"
                     class="block"
                   >
-                    <app-tag-list :member="scope.row" @edit="handleEditTagsDialog(scope.row)" />
+                    <app-tag-list
+                      :member="scope.row"
+                      @edit="handleEditTagsDialog(scope.row)"
+                    />
                   </router-link>
                 </template>
               </el-table-column>
@@ -662,7 +719,11 @@
       virtual-triggering
       @hide="onHide"
     >
-      <cr-enrichment-sneak-peak-content id="popover-content" type="contact" @mouseleave="closeEnrichmentPopover" />
+      <cr-enrichment-sneak-peak-content
+        id="popover-content"
+        type="contact"
+        @mouseleave="closeEnrichmentPopover"
+      />
     </el-popover>
 
     <app-member-find-github-drawer
@@ -670,7 +731,11 @@
       v-model="isFindGithubDrawerOpen"
     />
     <app-member-merge-dialog v-model="isMergeDialogOpen" />
-    <app-tag-popover v-model="isEditTagsDialogOpen" :member="editTagMember" @reload="fetchMembers({ reload: true })" />
+    <app-tag-popover
+      v-model="isEditTagsDialogOpen"
+      :member="editTagMember"
+      @reload="fetchMembers({ reload: true })"
+    />
   </div>
 </template>
 
@@ -700,11 +765,8 @@
 import { mapGetters } from '@/shared/vuex/vuex.helpers';
 import Plans from '@/security/plans';
 import AppIdentitiesHorizontalListMembers from '@/shared/modules/identities/components/identities-horizontal-list-members.vue';
-<<<<<<< HEAD
 import AppMemberListEmails from '@/modules/member/components/list/columns/member-list-emails.vue';
-=======
 import CrDefaultFilters from '@/shared/modules/default-filters/components/default-filters.vue';
->>>>>>> b653007b
 import AppMemberBadge from '../member-badge.vue';
 import AppMemberDropdownContent from '../member-dropdown-content.vue';
 import AppMemberReach from '../member-reach.vue';
@@ -770,7 +832,9 @@
 
 const { currentTenant } = mapGetters('auth');
 
-const isEnrichEnabled = computed(() => currentTenant.value?.plan !== Plans.values.essential);
+const isEnrichEnabled = computed(
+  () => currentTenant.value?.plan !== Plans.values.essential,
+);
 
 const defaultSort = computed(() => ({
   prop: 'lastActive',
@@ -786,9 +850,7 @@
     || integrations.value.github?.status === 'done',
 );
 
-const loading = computed(
-  () => props.isPageLoading,
-);
+const loading = computed(() => props.isPageLoading);
 
 const tagsColumnWidth = computed(() => {
   let maxTabWidth = 0;
@@ -868,7 +930,12 @@
 };
 
 const handleCellMouseEnter = (row, column) => {
-  const validValues = ['reach', 'seniorityLevel', 'programmingLanguages', 'skills'];
+  const validValues = [
+    'reach',
+    'seniorityLevel',
+    'programmingLanguages',
+    'skills',
+  ];
 
   if (validValues.includes(column.property)) {
     showEnrichmentPopover.value = true;
@@ -882,7 +949,12 @@
 };
 
 const handleCellMouseLeave = (_row, column) => {
-  const validValues = ['reach', 'seniorityLevel', 'programmingLanguages', 'skills'];
+  const validValues = [
+    'reach',
+    'seniorityLevel',
+    'programmingLanguages',
+    'skills',
+  ];
 
   if (!validValues.includes(column.property)) {
     closeEnrichmentPopover();
