--- conflicted
+++ resolved
@@ -304,12 +304,6 @@
                       <p class="text-small font-semibold mb-2 text-black">
                         Contributor
                       </p>
-<<<<<<< HEAD
-                      <p class="text-small text-gray-500 break-normal text-left">
-                        Someone who has contributed to a project by making changes or additions to its code.
-                        Contributions require that code was successfully merged into a repository.
-                      </p>
-=======
                       <p class="text-small text-gray-500 break-normal text-left mb-8">
                         Someone who has contributed to a project by making changes or additions to its code.
                         Contributions require that code was successfully merged into a repository.
@@ -320,7 +314,6 @@
                           Roles are automatically assigned based on data from connected integrations and individual activities on behalf of a project.
                         </p>
                       </div>
->>>>>>> b883fc6a
                     </div>
                   </el-popover>
                 </template>
@@ -333,11 +326,7 @@
                     }"
                     class="block"
                   >
-<<<<<<< HEAD
-                    <lf-contributor-details-projects-maintainer :maintainer-roles="scope.row.maintainerRoles" :show-projects="true" />
-=======
                     <lf-contributor-details-projects-maintainer :maintainer-roles="scope.row.maintainerRoles" />
->>>>>>> b883fc6a
                   </router-link>
                 </template>
               </el-table-column>
@@ -913,10 +902,7 @@
 import useContributorHelpers from '@/modules/contributor/helpers/contributor.helpers';
 import LfContributorDetailsProjectsMaintainer
   from '@/modules/contributor/components/details/overview/project/contributor-details-projects-maintainer.vue';
-<<<<<<< HEAD
-=======
 import LfIcon from '@/ui-kit/icon/Icon.vue';
->>>>>>> b883fc6a
 import AppMemberBadge from '../member-badge.vue';
 import AppMemberDropdownContent from '../member-dropdown-content.vue';
 import AppMemberReach from '../member-reach.vue';
