<template>
  <div>
    <div
      v-if="loading"
      class="h-16 !relative !min-h-5 flex justify-center items-center"
    >
      <div class="animate-spin w-fit">
        <div class="custom-spinner" />
      </div>
    </div>
    <div v-else>
      <!-- Empty State -->
      <app-empty-state-cta
        v-if="!hasIntegrations && !hasMembers"
        icon="ri-contacts-line"
        title="No community contributors yet"
        description="Please connect with one of our available data sources in order to start pulling data from a certain platform"
        secondary-btn="Add contributor"
        @secondary-click="onSecondaryBtnClick"
      />

      <app-empty-state-cta
        v-else-if="hasIntegrations && !hasMembers"
        icon="ri-contacts-line"
        title="No community contributors yet"
        description="Please consider that the first contributors may take a couple of minutes to be displayed"
        :has-warning-icon="true"
      />

      <app-empty-state-cta
        v-else-if="hasMembers && !totalMembers"
        icon="ri-contacts-line"
        title="No contributors found"
        description="We couldn't find any results that match your search criteria, please try a different query"
      />

      <div v-else>
        <!-- Sorter -->
        <div class="mb-2">
          <app-pagination-sorter
            :page-size="Number(pagination.perPage)"
            :total="totalMembers"
            :current-page="pagination.page"
            :has-page-counter="false"
            :export="doExport"
            module="member"
            position="top"
            @change-sorter="doChangePaginationPageSize"
          />
        </div>

        <!-- Members list -->
        <div class="app-list-table panel">
          <transition name="el-fade-in">
            <div
              v-show="isScrollbarVisible"
              class="absolute z-20 top-0 left-0 w-full"
              @mouseover="onTableMouseover"
              @mouseleave="onTableMouseLeft"
            >
              <el-scrollbar
                id="custom-scrollbar"
                ref="scrollbarRef"
                height="10px"
                always
                @scroll="onCustomScrollbarScroll"
                @pointerdown="onScrollMousedown"
              >
                <div
                  :style="{
                    height: '10px',
                  }"
                />
              </el-scrollbar>
            </div>
          </transition>
          <app-member-list-toolbar
            @mouseover="onTableMouseover"
            @mouseleave="onTableMouseLeft"
          />
          <div
            class="-mx-6 -mt-6"
            @mouseover="onTableMouseover"
            @mouseleave="onTableMouseLeft"
          >
            <el-table
              id="members-table"
              ref="table"
              v-loading="loading"
              :data="members"
              :default-sort="defaultSort"
              row-key="id"
              border
              :row-class-name="rowClass"
              @sort-change="doChangeSort"
              @selection-change="selectedMembers = $event"
            >
              <el-table-column type="selection" width="75" fixed />

              <el-table-column
                label="Contributor"
                prop="displayName"
                width="250"
                fixed
                class="-my-2"
                sortable="custom"
              >
                <template #default="scope">
                  <router-link
                    :to="{
                      name: 'memberView',
                      params: { id: scope.row.id },
                      query: { projectGroup: selectedProjectGroup?.id },
                    }"
                    class="block"
                  >
                    <div class="flex items-center text-black">
                      <app-avatar :entity="scope.row" size="sm" class="mr-2" />
                      <span
                        class="font-semibold"
                        data-qa="members-name"
                        v-html="$sanitize(scope.row.displayName)"
                      />
                      <app-member-sentiment :member="scope.row" class="ml-2" />
                      <app-member-badge :member="scope.row" />
                    </div>
                  </router-link>
                </template>
              </el-table-column>

              <el-table-column label="Organization & Title" width="220">
                <template #default="scope">
                  <router-link
                    :to="{
                      name: 'memberView',
                      params: { id: scope.row.id },
                      query: { projectGroup: selectedProjectGroup?.id },
                    }"
                    class="block"
                  >
                    <app-member-organizations
                      :member="scope.row"
                      :show-title="true"
                    />
                  </router-link>
                </template>
              </el-table-column>
              <el-table-column
                label="# of Activities"
                prop="activityCount"
                width="200"
                sortable="custom"
              >
                <template #default="scope">
                  <router-link
                    :to="{
                      name: 'memberView',
                      params: { id: scope.row.id },
                      query: { projectGroup: selectedProjectGroup?.id },
                    }"
                    class="block !text-gray-500"
                  >
                    {{ formatNumber(scope.row.activityCount) }}
                  </router-link>
                </template>
              </el-table-column>
              <el-table-column
                label="Engagement Level"
                prop="score"
                width="200"
                sortable="custom"
              >
                <template #default="scope">
                  <router-link
                    :to="{
                      name: 'memberView',
                      params: { id: scope.row.id },
                      query: { projectGroup: selectedProjectGroup?.id },
                    }"
                    class="block"
                  >
                    <app-member-engagement-level :member="scope.row" />
                  </router-link>
                </template>
              </el-table-column>
              <el-table-column
                label="Last activity"
                prop="lastActive"
                width="250"
                sortable="custom"
              >
                <template #default="scope">
                  <router-link
                    :to="{
                      name: 'memberView',
                      params: { id: scope.row.id },
                      query: { projectGroup: selectedProjectGroup?.id },
                    }"
                    class="block !text-gray-500"
                  >
                    <app-member-last-activity
                      v-if="scope.row.lastActivity"
                      :member="scope.row"
                    />
                  </router-link>
                </template>
              </el-table-column>
              <el-table-column
                v-if="showReach"
                label="Reach"
                prop="reach"
                width="150"
                sortable="custom"
              >
                <template #default="scope">
                  <router-link
                    :to="{
                      name: 'memberView',
                      params: { id: scope.row.id },
                      query: { projectGroup: selectedProjectGroup?.id },
                    }"
                    class="block !text-gray-500"
                  >
                    <app-member-reach
                      :member="{
                        ...scope.row,
                        reach: scope.row.reach,
                      }"
                    />
                  </router-link>
                </template>
              </el-table-column>

              <!-- Joined Date -->
              <el-table-column
                label="Joined Date"
                width="200"
                prop="joinedAt"
                sortable
              >
                <template #default="scope">
                  <router-link
                    :to="{
                      name: 'memberView',
                      params: { id: scope.row.id },
                      query: { projectGroup: selectedProjectGroup?.id },
                    }"
                    class="block"
                  >
                    <div
                      v-if="scope.row.joinedAt"
                      class="text-gray-900 text-sm"
                    >
                      {{ formatDateToTimeAgo(scope.row.joinedAt) }}
                    </div>
                    <span v-else class="text-gray-900">-</span>
                  </router-link>
                </template>
              </el-table-column>

              <!-- # of Open Source Contributions -->
              <el-table-column
                label="# of open source contributions"
                width="200"
                prop="numberOfOpenSourceContributions"
                sortable
              >
                <template #header>
                  <el-tooltip placement="top">
                    <template #content>
                      This refers to the total # of open source contributions a contributor did on GitHub.<br />
                      To receive this attribute you have to enrich your contributors.
                    </template>
                    # of open source contributions
                  </el-tooltip>
                </template>
                <template #default="scope">
                  <router-link
                    :to="{
                      name: 'memberView',
                      params: { id: scope.row.id },
                      query: { projectGroup: selectedProjectGroup?.id },
                    }"
                    class="block"
                  >
                    <div data-qa="member-oss-contributions" class="text-gray-900 text-sm member-oss-contributions">
                      {{
                        formatNumberToCompact(
                          scope.row.numberOfOpenSourceContributions,
                        )
                      }}
                    </div>
                  </router-link>
                </template>
              </el-table-column>

              <el-table-column label="Identities" width="240">
                <template #default="scope">
                  <router-link
                    :to="{
                      name: 'memberView',
                      params: { id: scope.row.id },
                      query: { projectGroup: selectedProjectGroup?.id },
                    }"
                    class="block"
                  >
                    <app-member-identities :username="scope.row.username" :member="scope.row" />
                  </router-link>
                </template>
              </el-table-column>

              <el-table-column label="Emails" :width="emailsColumnWidth">
                <template #default="scope">
                  <router-link
                    :to="{
                      name: 'memberView',
                      params: { id: scope.row.id },
                      query: { projectGroup: selectedProjectGroup?.id },
                    }"
                    class="block"
                  >
                    <div
                      v-if="scope.row.emails?.length && scope.row.emails?.some((e) => !!e)"
                      class="text-sm cursor-auto flex flex-wrap gap-1"
                    >
                      <el-tooltip
                        v-for="email of scope.row.emails.slice(0, 3)"
                        :key="email"
                        :disabled="!email"
                        popper-class="custom-identity-tooltip"
                        placement="top"
                      >
                        <template #content>
                          <span>Send email
                            <i
                              v-if="email"
                              class="ri-external-link-line text-gray-400"
                            /></span>
                        </template>
                        <div @click.prevent>
                          <a
                            target="_blank"
                            rel="noopener noreferrer"
                            class="badge--interactive"
                            :href="`mailto:${email}`"
                            @click.stop="trackEmailClick"
                          >{{ email }}</a>
                        </div>
                      </el-tooltip>
                      <el-popover
                        v-if="scope.row.emails?.length > 3"
                        placement="top"
                        :width="400"
                        trigger="hover"
                        popper-class="support-popover"
                      >
                        <template #reference>
                          <span
                            class="badge--interactive hover:text-gray-900"
                          >+{{ scope.row.emails.length - 3 }}</span>
                        </template>
                        <div class="flex flex-wrap gap-3 my-1">
                          <el-tooltip
                            v-for="email of scope.row.emails.slice(3)"
                            :key="email"
                            :disabled="!email"
                            popper-class="custom-identity-tooltip flex "
                            placement="top"
                          >
                            <template #content>
                              <span>Send email
                                <i
                                  v-if="email"
                                  class="ri-external-link-line text-gray-400"
                                /></span>
                            </template>
                            <div @click.prevent>
                              <a
                                target="_blank"
                                rel="noopener noreferrer"
                                class="badge--interactive"
                                :href="`mailto:${email}`"
                                @click.stop="trackEmailClick"
                              >{{ email }}</a>
                            </div>
                          </el-tooltip>
                        </div>
                      </el-popover>
                    </div>
                    <span v-else class="text-gray-500">-</span>
                  </router-link>
                </template>
              </el-table-column>

              <el-table-column
                :width="tagsColumnWidth"
                :label="translate('entities.member.fields.tag')"
              >
                <template #default="scope">
                  <router-link
                    :to="{
                      name: 'memberView',
                      params: { id: scope.row.id },
                      query: { projectGroup: selectedProjectGroup?.id },
                    }"
                    class="block"
                  >
                    <app-tag-list :member="scope.row" @edit="handleEditTagsDialog(scope.row)" />
                  </router-link>
                </template>
              </el-table-column>

              <el-table-column fixed="right">
                <template #default="scope">
                  <router-link
                    :to="{
                      name: 'memberView',
                      params: { id: scope.row.id },
                      query: { projectGroup: selectedProjectGroup?.id },
                    }"
                    class="block w-full"
                  >
                    <div class="h-full flex items-center justify-center w-full">
                      <button
                        :id="`buttonRef-${scope.row.id}`"
                        :ref="(el) => setActionBtnsRef(el, scope.row.id)"
                        class="el-dropdown-link btn p-1.5 rounder-md hover:bg-gray-200 text-gray-600"
                        type="button"
                        @click.prevent.stop="() => onActionBtnClick(scope.row)"
                      >
                        <i
                          :id="`buttonRefIcon-${scope.row.id}`"
                          class="text-xl ri-more-fill"
                        />
                      </button>
                    </div>
                  </router-link>
                </template>
              </el-table-column>
            </el-table>

            <div v-if="!!totalMembers" class="mt-8 px-6">
              <app-pagination
                :total="totalMembers"
                :page-size="Number(pagination.perPage)"
                :current-page="pagination.page || 1"
                module="member"
                @change-current-page="doChangePaginationCurrentPage"
                @change-page-size="doChangePaginationPageSize"
              />
            </div>
          </div>
        </div>
      </div>
    </div>
    <el-popover
      ref="memberDropdownPopover"
      placement="bottom-end"
      popper-class="popover-dropdown"
      :virtual-ref="actionBtnRefs[selectedActionMember?.id]"
      trigger="click"
      :visible="showMemberDropdownPopover"
      virtual-triggering
      @hide="onHide"
    >
      <div v-click-outside="onClickOutside">
        <app-member-dropdown-content
          v-if="selectedActionMember"
          :member="selectedActionMember"
          @merge="isMergeDialogOpen = selectedActionMember"
          @close-dropdown="closeDropdown"
        />
      </div>
    </el-popover>
    <app-member-merge-dialog v-model="isMergeDialogOpen" />
    <app-tag-popover v-model="isEditTagsDialogOpen" :member="editTagMember" @reload="fetchMembers({ reload: true })" />
  </div>
</template>

<script setup>
import { useStore } from 'vuex';
import {
  computed, onMounted, onUnmounted, ref, defineProps, watch,
} from 'vue';
import { ClickOutside as vClickOutside } from 'element-plus';
import { storeToRefs } from 'pinia';
import { i18n } from '@/i18n';
import AppMemberListToolbar from '@/modules/member/components/list/member-list-toolbar.vue';
import AppMemberOrganizations from '@/modules/member/components/member-organizations.vue';
import AppTagList from '@/modules/tag/components/tag-list.vue';
import { formatDateToTimeAgo } from '@/utils/date';
import { formatNumberToCompact, formatNumber } from '@/utils/number';
import { useMemberStore } from '@/modules/member/store/pinia';
import { MemberService } from '@/modules/member/member-service';
import { useLfSegmentsStore } from '@/modules/lf/segments/store';
import { getSegmentsFromProjectGroup } from '@/utils/segments';
import AppMemberMergeDialog from '@/modules/member/components/member-merge-dialog.vue';
import AppTagPopover from '@/modules/tag/components/tag-popover.vue';
import AppPagination from '@/shared/pagination/pagination.vue';
import AppMemberBadge from '../member-badge.vue';
import AppMemberDropdownContent from '../member-dropdown-content.vue';
import AppMemberIdentities from '../member-identities.vue';
import AppMemberReach from '../member-reach.vue';
import AppMemberEngagementLevel from '../member-engagement-level.vue';
import AppMemberLastActivity from '../member-last-activity.vue';
import AppMemberSentiment from '../member-sentiment.vue';

const store = useStore();
const table = ref(null);
const scrollbarRef = ref();
const tableBodyRef = ref();
const tableHeaderRef = ref();
const isScrollbarVisible = ref(false);
const isTableHovered = ref(false);
const isCursorDown = ref(false);

const isMergeDialogOpen = ref(null);
const isEditTagsDialogOpen = ref(false);
const editTagMember = ref(null);

const showMemberDropdownPopover = ref(false);
const memberDropdownPopover = ref(null);
const actionBtnRefs = ref({});
const selectedActionMember = ref(null);

const props = defineProps({
  hasIntegrations: {
    type: Boolean,
    default: () => false,
  },
  hasMembers: {
    type: Boolean,
    default: () => false,
  },
  isPageLoading: {
    type: Boolean,
    default: () => true,
  },
  pagination: {
    type: Object,
    default: () => ({
      page: 1,
      perPage: 20,
    }),
  },
});

const emit = defineEmits(['onAddMember', 'update:pagination']);

const memberStore = useMemberStore();
const {
  members, totalMembers, filters, selectedMembers, savedFilterBody,
} = storeToRefs(memberStore);
const { fetchMembers } = memberStore;

const lsSegmentsStore = useLfSegmentsStore();
const { selectedProjectGroup } = storeToRefs(lsSegmentsStore);

const defaultSort = computed(() => ({
  field: 'lastActive',
  order: 'descending',
}));

const integrations = computed(
  () => store.getters['integration/activeList'] || {},
);

const showReach = computed(
  () => integrations.value.twitter?.status === 'done'
    || integrations.value.github?.status === 'done',
);

const loading = computed(
  () => props.isPageLoading,
);

const tagsColumnWidth = computed(() => {
  let maxTabWidth = 0;
  members.value.forEach((row) => {
    if (row.tags) {
      const tabWidth = row.tags
        .map((tag) => tag.name.length * 20)
        .reduce((a, b) => a + b, 0);

      if (tabWidth > maxTabWidth) {
        maxTabWidth = tabWidth;
      }
    }
  });

  return Math.min(maxTabWidth + 100, 500);
});

const emailsColumnWidth = computed(() => {
  let maxTabWidth = 0;

  members.value.forEach((row) => {
    const tabWidth = row.emails
      .map((email) => (email ? email.length * 12 : 0))
      .reduce((a, b) => a + b, 0);

    if (tabWidth > maxTabWidth) {
      maxTabWidth = tabWidth > 400 ? 400 : tabWidth;
    }
  });

  return maxTabWidth;
});

const selectedRows = computed(() => selectedMembers.value);
const pagination = computed({
  get() {
    return props.pagination;
  },
  set(value) {
    emit('update:pagination', value);
  },
});

const tableWidth = ref(0);

document.onmouseup = () => {
  // As soon as mouse is released, set scrollbar visibility
  // according to wether the mouse is hovering the table or not
  isScrollbarVisible.value = isTableHovered.value;
  isCursorDown.value = false;
};

const setActionBtnsRef = (el, id) => {
  if (el) {
    actionBtnRefs.value[id] = el;
  }
};

const onActionBtnClick = (member) => {
  if (selectedActionMember.value?.id === member.id) {
    showMemberDropdownPopover.value = false;

    setTimeout(() => {
      selectedActionMember.value = null;
    }, 200);
  } else {
    showMemberDropdownPopover.value = true;
    selectedActionMember.value = member;
  }
};

const closeDropdown = () => {
  showMemberDropdownPopover.value = false;

  setTimeout(() => {
    selectedActionMember.value = null;
  }, 200);
};

const onClickOutside = (el) => {
  if (!el.target?.id.includes('buttonRef')) {
    closeDropdown();
  }
};

function handleEditTagsDialog(member) {
  isEditTagsDialogOpen.value = true;
  editTagMember.value = member;
}

function doChangeSort(sorter) {
  filters.value.order = {
    prop: sorter.prop,
    order: sorter.order,
  };
}

function doChangePaginationCurrentPage(currentPage) {
  emit('update:pagination', {
    ...pagination.value,
    page: currentPage,
  });
}

function doChangePaginationPageSize(pageSize) {
  emit('update:pagination', {
    page: 1,
    perPage: pageSize,
  });
}

function translate(key) {
  return i18n(key);
}

function rowClass({ row }) {
  const isSelected = selectedRows.value.find((r) => r.id === row.id) !== undefined;

  return isSelected ? 'is-selected' : '';
}

function onSecondaryBtnClick() {
  emit('onAddMember');
}

// On custom scrollbar scroll, set the table scroll with the same value
const onCustomScrollbarScroll = ({ scrollLeft }) => {
  table.value.setScrollLeft(scrollLeft);
};

// On table body scroll, set the custom scrollbar scroll with the same value
const onTableBodyScroll = () => {
  scrollbarRef.value.setScrollLeft(tableBodyRef.value.scrollLeft);
};

// On table header scroll, set the custom scrollbar scroll with the same value
const onTableHeaderScroll = () => {
  scrollbarRef.value.setScrollLeft(tableHeaderRef.value.scrollLeft);
  table.value.setScrollLeft(tableHeaderRef.value.scrollLeft);
};

const onScrollMousedown = () => {
  isCursorDown.value = true;
};

const onTableMouseover = () => {
  isTableHovered.value = true;
  isScrollbarVisible.value = true;
};

const onTableMouseLeft = () => {
  isTableHovered.value = false;
  isScrollbarVisible.value = isCursorDown.value;
};

const trackEmailClick = () => {
  window.analytics.track('Click Member Contact', {
    channel: 'Email',
  });
};

watch(table, (newValue) => {
  if (newValue) {
    tableWidth.value = table.value;
  }

  // Add scroll events to table, it's not possible to access it from 'el-table'
  // as the overflowed element is within it
  const tableBodyEl = document.querySelector(
    '#members-table .el-scrollbar__wrap',
  );
  const tableHeaderEl = document.querySelector(
    '#members-table .el-table__header-wrapper',
  );

  if (tableBodyEl) {
    tableBodyRef.value = tableBodyEl;
    tableBodyRef.value.addEventListener('scroll', onTableBodyScroll);
  }

  if (tableHeaderEl) {
    tableHeaderEl.style.overflow = 'auto';
    tableHeaderRef.value = tableHeaderEl;
    tableHeaderRef.value.addEventListener('scroll', onTableHeaderScroll);
  }
});

const doExport = () => MemberService.export({
  filter: savedFilterBody.value.filter,
  orderBy: savedFilterBody.value.orderBy,
  limit: 0,
  offset: null,
});

<<<<<<< HEAD
onMounted(async () => {
  await store.dispatch('integration/doFetch', getSegmentsFromProjectGroup(selectedProjectGroup.value));
=======
onMounted(() => {
  if (store.state.integration.count === 0) {
    store.dispatch('integration/doFetch');
  }
>>>>>>> c6ba5546
});

// Remove listeners on unmount
onUnmounted(() => {
  tableBodyRef.value?.removeEventListener('scroll', onTableBodyScroll);
  tableHeaderRef.value?.removeEventListener('scroll', onTableHeaderScroll);
});
</script>

<script>
export default {
  name: 'AppMemberListTable',
};
</script>

<style lang="scss">
// Hide table header scrollbar
#members-table .el-table__header-wrapper {
  // IE, Edge and Firefox
  -ms-overflow-style: none;
  scrollbar-width: none;

  // Chrome, Safari and Opera
  &::-webkit-scrollbar {
    display: none;
  }
}
#members-table .el-table__cell:not(.el-table-column--selection) {
  padding: 0;
}

.el-table tbody .cell {
  display: block !important;
  @apply p-0;

  &,
  & > a {
    @apply h-full w-full flex items-center;
  }

  & > a {
    @apply px-2.5 py-2;
  }
}
.el-table__body {
  height: 1px;
}

.popover-dropdown {
  padding: 0.5rem !important;
  width: fit-content !important;
}
</style><|MERGE_RESOLUTION|>--- conflicted
+++ resolved
@@ -768,15 +768,8 @@
   offset: null,
 });
 
-<<<<<<< HEAD
 onMounted(async () => {
   await store.dispatch('integration/doFetch', getSegmentsFromProjectGroup(selectedProjectGroup.value));
-=======
-onMounted(() => {
-  if (store.state.integration.count === 0) {
-    store.dispatch('integration/doFetch');
-  }
->>>>>>> c6ba5546
 });
 
 // Remove listeners on unmount
