--- conflicted
+++ resolved
@@ -24,38 +24,6 @@
           <i class="ri-lg ri-group-line mr-1" />
           Merge contributors
         </el-dropdown-item>
-<<<<<<< HEAD
-        <el-tooltip
-          placement="top"
-          content="Selected contributors lack an associated GitHub profile or Email"
-          :disabled="
-            elegibleEnrichmentMembersIds.length
-              || isEditLockedForSampleData
-          "
-          popper-class="max-w-[260px]"
-        >
-          <span>
-            <el-dropdown-item
-              :command="{ action: 'enrichMember' }"
-              :disabled="
-                !elegibleEnrichmentMembersIds.length
-                  || isEditLockedForSampleData
-              "
-              class="mb-1"
-            >
-              <app-svg
-                name="enrichment"
-                class="max-w-[16px] h-4"
-                color="#9CA3AF"
-              />
-              <span class="ml-2">{{
-                enrichmentLabel
-              }}</span>
-            </el-dropdown-item>
-          </span>
-        </el-tooltip>
-=======
->>>>>>> 9d161b3b
         <el-dropdown-item
           :command="{
             action: 'markAsTeamMember',
@@ -128,15 +96,6 @@
 import Message from '@/shared/message/message';
 import pluralize from 'pluralize';
 import { getExportMax, showExportDialog, showExportLimitDialog } from '@/modules/member/member-export-limit';
-<<<<<<< HEAD
-import {
-  checkEnrichmentLimit,
-  checkEnrichmentPlan,
-  getEnrichmentMax,
-  showEnrichmentLoadingMessage,
-} from '@/modules/member/member-enrichment';
-=======
->>>>>>> 9d161b3b
 import AppBulkEditAttributePopover from '@/modules/member/components/bulk/bulk-edit-attribute-popover.vue';
 import AppTagPopover from '@/modules/tag/components/tag-popover.vue';
 
@@ -170,40 +129,6 @@
   ).destroyLockedForSampleData
 ));
 
-<<<<<<< HEAD
-const elegibleEnrichmentMembersIds = computed(() => selectedMembers.value
-  .filter(
-    (r) => r.username?.github?.length || r.emails?.length,
-  )
-  .map((item) => item.id));
-
-const enrichedMembers = computed(() => selectedMembers.value.filter((r) => r.lastEnriched)
-  .length);
-
-const enrichmentLabel = computed(() => {
-  if (
-    enrichedMembers.value
-    && enrichedMembers.value
-    === elegibleEnrichmentMembersIds.value.length
-  ) {
-    return `Re-enrich ${pluralize(
-      'contributor',
-      selectedIds.value.length,
-      false,
-    )}`;
-  }
-
-  return `Enrich ${pluralize(
-    'contributor',
-    selectedIds.value.length,
-    false,
-  )}`;
-});
-
-const selectedIds = computed(() => selectedMembers.value.map((item) => item.id));
-
-=======
->>>>>>> 9d161b3b
 const markAsTeamMemberOptions = computed(() => {
   const isTeamView = filters.value.settings.teamMember === 'filter';
   const membersCopy = pluralize(
@@ -369,102 +294,6 @@
     await handleAddTags();
   } else if (command.action === 'destroyAll') {
     await doDestroyAllWithConfirm();
-<<<<<<< HEAD
-  } else if (command.action === 'enrichMember') {
-    const enrichments = elegibleEnrichmentMembersIds.value.length;
-    let doEnrich = false;
-    let reEnrichmentMessage = null;
-
-    if (enrichedMembers.value) {
-      reEnrichmentMessage = enrichedMembers.value === 1
-        ? 'You selected 1 contributor that was already enriched. If you proceed, this contributor will be re-enriched and counted towards your quota.'
-        : `You selected ${enrichedMembers.value} contributors that were already enriched. If you proceed,
-            these contributors will be re-enriched and counted towards your quota.`;
-    }
-
-    // All members are elegible for enrichment
-    if (enrichments === selectedIds.value.length) {
-      if (!enrichedMembers.value) {
-        doEnrich = true;
-      } else {
-        try {
-          await ConfirmDialog({
-            type: 'warning',
-            title: 'Some contributors were already enriched',
-            message: reEnrichmentMessage,
-            confirmButtonText: `Proceed with enrichment (${pluralize(
-              'contributor',
-              enrichments,
-              true,
-            )})`,
-            cancelButtonText: 'Cancel',
-            icon: 'ri-alert-line',
-          });
-
-          doEnrich = true;
-        } catch (error) {
-          console.error(error);
-        }
-      }
-    } else {
-      try {
-        await ConfirmDialog({
-          type: 'warning',
-          title:
-            'Some contributors lack an associated GitHub profile or Email',
-          message:
-            'Contributor enrichment requires an associated GitHub profile or Email. If you proceed, only the contributors who fulfill '
-            + 'this requirement will be enriched and counted towards your quota.',
-          confirmButtonText: `Proceed with enrichment (${pluralize(
-            'contributor',
-            enrichments,
-            true,
-          )})`,
-          highlightedInfo: reEnrichmentMessage,
-          cancelButtonText: 'Cancel',
-          icon: 'ri-alert-line',
-        });
-
-        doEnrich = true;
-      } catch (error) {
-        console.error(error);
-      }
-    }
-
-    if (doEnrich) {
-      const { memberEnrichmentCount } = currentTenant.value;
-      const planEnrichmentCountMax = getEnrichmentMax(
-        currentTenant.value.plan,
-      );
-
-      // Check if it is trying to enrich more members than
-      // the number available for the current tenant plan
-      if (
-        checkEnrichmentPlan({
-          enrichmentCount:
-            memberEnrichmentCount + elegibleEnrichmentMembersIds.value.length,
-          planEnrichmentCountMax,
-        })
-      ) {
-        return;
-      }
-
-      // Check if it has reached enrichment maximum
-      // If so, show dialog to upgrade plan
-      if (checkEnrichmentLimit(planEnrichmentCountMax)) {
-        return;
-      }
-
-      // Show enrichment loading message
-      showEnrichmentLoadingMessage({ isBulk: true });
-
-      await MemberService.enrichMemberBulk(elegibleEnrichmentMembersIds.value);
-      fetchMembers({ reload: true });
-
-      await getMemberCustomAttributes();
-    }
-=======
->>>>>>> 9d161b3b
   }
 };
 </script>
