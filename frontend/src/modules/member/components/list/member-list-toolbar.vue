<template>
  <div
    v-if="selectedMembers.length > 0"
    class="app-list-table-bulk-actions"
  >
    <span class="block text-sm font-semibold mr-4">
      {{ pluralize('contributor', selectedMembers.length, true) }}
      selected</span>
    <el-dropdown trigger="click" @command="handleCommand">
      <button type="button" class="btn btn--secondary btn--sm">
        <span class="mr-2">Actions</span>
        <i class="ri-xl ri-arrow-down-s-line" />
      </button>
      <template #dropdown>
        <el-dropdown-item :command="{ action: 'export' }">
          <i class="ri-lg ri-file-download-line mr-1" />
          Export to CSV
        </el-dropdown-item>
        <el-dropdown-item
          v-if="selectedMembers.length === 2"
          :command="{ action: 'mergeMembers' }"
          :disabled="isEditLockedForSampleData"
        >
          <i class="ri-lg ri-group-line mr-1" />
          Merge contributors
        </el-dropdown-item>
        <el-tooltip
          placement="top"
          content="Selected contributors lack an associated GitHub profile or Email"
          :disabled="
            elegibleEnrichmentMembersIds.length
              || isEditLockedForSampleData
          "
          popper-class="max-w-[260px]"
        >
          <span>
            <el-dropdown-item
              :command="{ action: 'enrichMember' }"
              :disabled="
                !elegibleEnrichmentMembersIds.length
                  || isEditLockedForSampleData
              "
              class="mb-1"
            >
              <app-svg
                name="enrichment"
                class="max-w-[16px] h-4"
                color="#9CA3AF"
              />
              <span class="ml-2">{{
                enrichmentLabel
              }}</span>
            </el-dropdown-item>
          </span>
        </el-tooltip>
        <el-dropdown-item
          :command="{
            action: 'markAsTeamMember',
            value: markAsTeamMemberOptions.value,
          }"
          :disabled="
            isReadOnly || isEditLockedForSampleData
          "
        >
          <i
            class="ri-lg mr-1"
            :class="markAsTeamMemberOptions.icon"
          />
          {{ markAsTeamMemberOptions.copy }}
        </el-dropdown-item>
        <el-dropdown-item
          :command="{ action: 'editTags' }"
          :disabled="isEditLockedForSampleData"
        >
          <i class="ri-lg ri-price-tag-3-line mr-1" />
          Edit tags
        </el-dropdown-item>
        <hr class="border-gray-200 my-1 mx-2" />
        <el-dropdown-item
          :command="{ action: 'destroyAll' }"
          :disabled="
            isReadOnly || isDeleteLockedForSampleData
          "
        >
          <div
            class="flex items-center"
            :class="{
              'text-red-500': !isDeleteLockedForSampleData,
            }"
          >
            <i class="ri-lg ri-delete-bin-line mr-2" />
            <app-i18n code="common.destroy" />
          </div>
        </el-dropdown-item>
      </template>
    </el-dropdown>

    <app-member-list-bulk-update-tags
      v-model="bulkTagsUpdateVisible"
      :selected-rows="selectedMembers"
    />
  </div>
</template>

<script setup>

import { computed, ref } from 'vue';
import { MemberPermissions } from '@/modules/member/member-permissions';
import { useMemberStore } from '@/modules/member/store/pinia';
import { storeToRefs } from 'pinia';
import { mapActions, mapGetters } from '@/shared/vuex/vuex.helpers';
import { MemberService } from '@/modules/member/member-service';
import ConfirmDialog from '@/shared/dialog/confirm-dialog';
import Message from '@/shared/message/message';
import pluralize from 'pluralize';
import { getExportMax, showExportDialog, showExportLimitDialog } from '@/modules/member/member-export-limit';
import {
  checkEnrichmentLimit,
  checkEnrichmentPlan,
  getEnrichmentMax,
  showEnrichmentLoadingMessage,
} from '@/modules/member/member-enrichment';
import AppMemberListBulkUpdateTags from '@/modules/member/components/list/member-list-bulk-update-tags.vue';
import AppSvg from '@/shared/svg/svg.vue';

const { currentUser, currentTenant } = mapGetters('auth');
const { doRefreshCurrentUser } = mapActions('auth');
const memberStore = useMemberStore();
const { selectedMembers, filters } = storeToRefs(memberStore);
const { fetchMembers, getMemberCustomAttributes } = memberStore;

const bulkTagsUpdateVisible = ref(false);

const isReadOnly = computed(() => (
  new MemberPermissions(
    currentTenant.value,
    currentUser.value,
  ).edit === false
));

const isEditLockedForSampleData = computed(() => (
  new MemberPermissions(
    currentTenant.value,
    currentUser.value,
  ).editLockedForSampleData
));

const isDeleteLockedForSampleData = computed(() => (
  new MemberPermissions(
    currentTenant.value,
    currentUser.value,
  ).destroyLockedForSampleData
));

const elegibleEnrichmentMembersIds = computed(() => selectedMembers.value
  .filter(
    (r) => r.username?.github?.length || r.emails?.length,
  )
  .map((item) => item.id));

const enrichedMembers = computed(() => selectedMembers.value.filter((r) => r.lastEnriched)
  .length);

const enrichmentLabel = computed(() => {
  if (
    enrichedMembers.value
    && enrichedMembers.value
    === elegibleEnrichmentMembersIds.value.length
  ) {
    return `Re-enrich ${pluralize(
      'contributor',
      selectedIds.value.length,
      false,
    )}`;
  }

  return `Enrich ${pluralize(
    'contributor',
    selectedIds.value.length,
    false,
  )}`;
});

const selectedIds = computed(() => selectedMembers.value.map((item) => item.id));

const markAsTeamMemberOptions = computed(() => {
  const isTeamView = filters.value.settings.teamMember === 'filter';
  const membersCopy = pluralize(
    'contributor',
    selectedMembers.value.length,
    false,
  );

  if (isTeamView) {
    return {
      icon: 'ri-bookmark-2-line',
      copy: `Unmark as team ${membersCopy}`,
      value: false,
    };
  }

  return {
    icon: 'ri-bookmark-line',
    copy: `Mark as team ${membersCopy}`,
    value: true,
  };
});

const handleMergeMembers = () => {
  const [firstMember, secondMember] = selectedMembers.value;
  return MemberService.merge(firstMember, secondMember)
    .then(() => {
      Message.success('Contributors merged successfuly');
      fetchMembers({ reload: true });
    })
    .catch(() => {
      Message.error('Error merging contributors');
    });
};

const doDestroyAllWithConfirm = () => ConfirmDialog({
  type: 'danger',
  title: 'Delete contributors',
  message:
        "Are you sure you want to proceed? You can't undo this action",
  confirmButtonText: 'Confirm',
  cancelButtonText: 'Cancel',
  icon: 'ri-delete-bin-line',
})
  .then(() => {
    const ids = selectedMembers.value.map((m) => m.id);
    return MemberService.destroyAll(ids);
  })
  .then(() => fetchMembers({ reload: true }));

const handleDoExport = async () => {
  const ids = selectedMembers.value.map((i) => i.id);

  const filter = {
    id: {
      in: ids,
    },
  };

  try {
    const tenantCsvExportCount = currentTenant.value.csvExportCount;
    const planExportCountMax = getExportMax(
      currentTenant.value.plan,
    );

    await showExportDialog({
      tenantCsvExportCount,
      planExportCountMax,
      badgeContent: pluralize('contributor', selectedMembers.value.length, true),
    });

    await MemberService.export({
      filter,
      orderBy: `${filters.value.order.prop}_${filters.value.order.order === 'descending' ? 'DESC' : 'ASC'}`,
      limit: 0,
      offset: null,
<<<<<<< HEAD
      buildFilter: false,
=======
>>>>>>> 3998d424
    });

    await doRefreshCurrentUser(null);

    Message.success(
      'CSV download link will be sent to your e-mail',
    );
  } catch (error) {
    console.error(error);

    if (error.response?.status === 403) {
      const planExportCountMax = getExportMax(
        currentTenant.value.plan,
      );

      showExportLimitDialog({ planExportCountMax });
    } else if (error !== 'cancel') {
      Message.error(
        'An error has occured while trying to export the CSV file. Please try again',
        {
          title: 'CSV Export failed',
        },
      );
    }
  }
};

const handleAddTags = async () => {
  bulkTagsUpdateVisible.value = true;
};

const doMarkAsTeamMember = (value) => {
  Promise.all(selectedMembers.value.map((member) => MemberService.update(member.id, {
    attributes: {
      ...member.attributes,
      isTeamMember: {
        default: value,
      },
    },
  }, member.segmentIds)))
    .then(() => {
      fetchMembers({ reload: true });
      Message.success(
        `Contributor${
          selectedMembers.value.length > 1 ? 's' : ''
        } updated successfully`,
      );
    });
};

const handleCommand = async (command) => {
  if (command.action === 'markAsTeamMember') {
    await doMarkAsTeamMember(command.value);
  } else if (command.action === 'export') {
    await handleDoExport();
  } else if (command.action === 'mergeMembers') {
    await handleMergeMembers();
  } else if (command.action === 'editTags') {
    await handleAddTags();
  } else if (command.action === 'destroyAll') {
    await doDestroyAllWithConfirm();
  } else if (command.action === 'enrichMember') {
    const enrichments = elegibleEnrichmentMembersIds.value.length;
    let doEnrich = false;
    let reEnrichmentMessage = null;

    if (enrichedMembers.value) {
      reEnrichmentMessage = enrichedMembers.value === 1
        ? 'You selected 1 contributor that was already enriched. If you proceed, this contributor will be re-enriched and counted towards your quota.'
        : `You selected ${enrichedMembers.value} contributors that were already enriched. If you proceed,
            these contributors will be re-enriched and counted towards your quota.`;
    }

    // All members are elegible for enrichment
    if (enrichments === selectedIds.value.length) {
      if (!enrichedMembers.value) {
        doEnrich = true;
      } else {
        try {
          await ConfirmDialog({
            type: 'warning',
            title: 'Some contributors were already enriched',
            message: reEnrichmentMessage,
            confirmButtonText: `Proceed with enrichment (${pluralize(
              'contributor',
              enrichments,
              true,
            )})`,
            cancelButtonText: 'Cancel',
            icon: 'ri-alert-line',
          });

          doEnrich = true;
        } catch (error) {
          console.error(error);
        }
      }
    } else {
      try {
        await ConfirmDialog({
          type: 'warning',
          title:
            'Some contributors lack an associated GitHub profile or Email',
          message:
            'Contributor enrichment requires an associated GitHub profile or Email. If you proceed, only the contributors who fulfill '
            + 'this requirement will be enriched and counted towards your quota.',
          confirmButtonText: `Proceed with enrichment (${pluralize(
            'contributor',
            enrichments,
            true,
          )})`,
          highlightedInfo: reEnrichmentMessage,
          cancelButtonText: 'Cancel',
          icon: 'ri-alert-line',
        });

        doEnrich = true;
      } catch (error) {
        console.error(error);
      }
    }

    if (doEnrich) {
      const { memberEnrichmentCount } = currentTenant.value;
      const planEnrichmentCountMax = getEnrichmentMax(
        currentTenant.value.plan,
      );

      // Check if it is trying to enrich more members than
      // the number available for the current tenant plan
      if (
        checkEnrichmentPlan({
          enrichmentCount:
            memberEnrichmentCount + elegibleEnrichmentMembersIds.value.length,
          planEnrichmentCountMax,
        })
      ) {
        return;
      }

      // Check if it has reached enrichment maximum
      // If so, show dialog to upgrade plan
      if (checkEnrichmentLimit(planEnrichmentCountMax)) {
        return;
      }

      // Show enrichment loading message
      showEnrichmentLoadingMessage({ isBulk: true });

      await MemberService.enrichMemberBulk(elegibleEnrichmentMembersIds.value);
      fetchMembers({ reload: true });

      await getMemberCustomAttributes();
    }
  }
};
</script>

<script>
export default {
  name: 'AppMemberListToolbar',
};
</script><|MERGE_RESOLUTION|>--- conflicted
+++ resolved
@@ -259,10 +259,6 @@
       orderBy: `${filters.value.order.prop}_${filters.value.order.order === 'descending' ? 'DESC' : 'ASC'}`,
       limit: 0,
       offset: null,
-<<<<<<< HEAD
-      buildFilter: false,
-=======
->>>>>>> 3998d424
     });
 
     await doRefreshCurrentUser(null);
