--- conflicted
+++ resolved
@@ -148,7 +148,6 @@
           "
           class="flex items-center justify-between h-12 border-b border-gray-200"
         >
-<<<<<<< HEAD
           <div class="flex items-center pr-4">
             <p class="text-2xs font-medium text-gray-500 pr-1">
               Location
@@ -162,13 +161,7 @@
               <app-svg name="source" class="h-3 w-3" />
             </el-tooltip>
           </div>
-          <p class="text-xs text-gray-900 text-right">
-=======
-          <p class="text-2xs font-medium text-gray-500 pr-4">
-            Location
-          </p>
           <p class="text-xs text-gray-900 text-right whitespace-normal">
->>>>>>> a9d82169
             {{ member.attributes.location?.default || '-' }}
           </p>
         </article>
@@ -190,7 +183,6 @@
           "
           class="flex items-center justify-between h-12 border-b border-gray-200"
         >
-<<<<<<< HEAD
           <div class="flex items-center pr-4">
             <p class="text-2xs font-medium text-gray-500 pr-1">
               Title
@@ -204,13 +196,7 @@
               <app-svg name="source" class="h-3 w-3" />
             </el-tooltip>
           </div>
-          <p class="text-xs text-gray-900 text-right">
-=======
-          <p class="text-2xs font-medium text-gray-500 pr-4">
-            Title
-          </p>
-          <p class="text-xs text-gray-900 text-right whitespace-normal">
->>>>>>> a9d82169
+          <p class="text-xs text-gray-900 text-right  whitespace-normal">
             {{ member.attributes.jobTitle?.default || '-' }}
           </p>
         </article>
