<template>
  <template v-if="identities.length > 1 && !props.hideUnmerge && hasPermission(LfPermission.memberEdit)">
    <button
      class="h-10 el-dropdown-menu__item w-full"
      type="button"
      @click="handleCommand({
        action: Actions.UNMERGE_IDENTITY,
        member,
      })"
    >
      <i class="ri-link-unlink-m text-base mr-2" /><span class="text-xs">Unmerge identity</span>
    </button>
    <el-divider class="border-gray-200" />
  </template>

  <router-link
    v-if="!props.hideEdit && hasPermission(LfPermission.memberEdit)"
    :to="{
      name: 'memberEdit',
      params: {
        id: member.id,
      },
    }"
  >
    <button
      class="h-10 el-dropdown-menu__item w-full mb-1"
      type="button"
    >
      <i class="ri-pencil-line text-base mr-2" />
      <span class="text-xs">Edit contributor</span>
    </button>
  </router-link>
  <button
    v-if="isFindGitHubFeatureEnabled"
    class="h-10 el-dropdown-menu__item w-full mb-1"
    type="button"
    :disabled="isFindingGitHubDisabled"
    @click="handleCommand({
      action: Actions.FIND_GITHUB,
      member,
    })"
  >
    <span
      class="max-w-[16px]"
      color="#9CA3AF"
    ><i class="ri-github-fill" /></span>
    <span class="ml-2 text-xs"> Find GitHub </span>
  </button>

  <button
    v-if="!props.hideMerge && hasPermission(LfPermission.mergeMembers)"
    class="h-10 el-dropdown-menu__item w-full"
    :disabled="!hasPermission(LfPermission.mergeMembers)"
    type="button"
    @click="
      handleCommand({
        action: Actions.MERGE_CONTACT,
        member,
      })
    "
  >
    <i class="ri-group-line text-base mr-2" /><span class="text-xs">Merge contributor</span>
  </button>

  <!-- Hubspot -->
  <!--  <button-->
  <!--    v-if="!isSyncingWithHubspot"-->
  <!--    class="h-10 el-dropdown-menu__item w-full"-->
  <!--    :disabled="isHubspotActionDisabled"-->
  <!--    type="button"-->
  <!--    @click="handleCommand({-->
  <!--      action: Actions.SYNC_HUBSPOT,-->
  <!--      member,-->
  <!--    })-->
  <!--    "-->
  <!--  >-->
  <!--    <app-svg name="hubspot" class="h-4 w-4 text-current" />-->
  <!--    <span-->
  <!--      class="text-xs pl-2"-->
  <!--    >Sync with HubSpot</span>-->
  <!--  </button>-->
  <!--  <button-->
  <!--    v-else-->
  <!--    class="h-10 el-dropdown-menu__item w-full"-->
  <!--    :disabled="isHubspotActionDisabled"-->
  <!--    type="button"-->
  <!--    @click="handleCommand({-->
  <!--      action: Actions.STOP_SYNC_HUBSPOT,-->
  <!--      member,-->
  <!--    })-->
  <!--    "-->
  <!--  >-->
  <!--    <app-svg name="hubspot" class="h-4 w-4 text-current" />-->
  <!--    <span-->
  <!--      class="text-xs pl-2"-->
  <!--    >Stop sync with HubSpot</span>-->
  <!--  </button>-->

  <template v-if="hasPermission(LfPermission.memberEdit)">
    <el-tooltip
      placement="top"
      content="Mark as team contact if they belong to your own organization"
      popper-class="max-w-[260px]"
    >
      <span>
        <button
          v-if="!member.attributes?.isTeamMember?.default"
          class="h-10 el-dropdown-menu__item w-full"
          type="button"
          @click="
            handleCommand({
              action: Actions.MARK_CONTACT_AS_TEAM_CONTACT,
              member,
              value: true,
            })
          "
        >
          <i class="ri-bookmark-line text-base mr-2" /><span class="text-xs">Mark as team contributor</span>
        </button>
      </span>
    </el-tooltip>
    <button
      v-if="member.attributes?.isTeamMember?.default"
      class="h-10 el-dropdown-menu__item w-full"
      type="button"
      @click="
        handleCommand({
          action: Actions.MARK_CONTACT_AS_TEAM_CONTACT,
          member,
          value: false,
        })
      "
    >
      <i class="ri-bookmark-2-line text-base mr-2" /><span class="text-xs">Unmark as team contributor</span>
    </button>
    <button
      v-if="!member.attributes.isBot?.default"
      class="h-10 el-dropdown-menu__item w-full"
      type="button"
      @click="
        handleCommand({
          action: Actions.MARK_CONTACT_AS_BOT,
          member,
        })
      "
    >
      <i class="ri-robot-line text-base mr-2" /><span class="text-xs">Mark as bot</span>
    </button>
    <button
      v-if="member.attributes.isBot?.default"
      class="h-10 el-dropdown-menu__item w-full"
      type="button"
      @click="
        handleCommand({
          action: Actions.UNMARK_CONTACT_AS_BOT,
          member,
        })
      "
    >
      <i class="ri-robot-line text-base mr-2" /><span class="text-xs">Unmark as bot</span>
    </button>
  </template>
  <template v-if="hasPermission(LfPermission.memberDestroy)">
    <el-divider class="border-gray-200" />
    <button
      class="h-10 el-dropdown-menu__item w-full"
      type="button"
      @click="
        handleCommand({
          action: Actions.DELETE_CONTACT,
          member,
        })
      "
    >
      <i
        class="ri-delete-bin-line text-base mr-2 text-red-500"
      /><span
        class="text-xs text-red-500"
      >Delete contributor</span>
    </button>
  </template>
</template>

<script setup lang="ts">
import { mapActions } from '@/shared/vuex/vuex.helpers';
import { MemberService } from '@/modules/member/member-service';
import Message from '@/shared/message/message';
import ConfirmDialog from '@/shared/dialog/confirm-dialog';
import { useMemberStore } from '@/modules/member/store/pinia';
import { HubspotApiService } from '@/integrations/hubspot/hubspot.api.service';
<<<<<<< HEAD
import { FEATURE_FLAGS, FeatureFlag } from '@/utils/featureFlag';
import { useStore } from 'vuex';
=======
import {
  FeatureFlag, FEATURE_FLAGS,
} from '@/utils/featureFlag';
>>>>>>> c158dc99
import { useRoute } from 'vue-router';
import { computed } from 'vue';
import { storeToRefs } from 'pinia';
import { useLfSegmentsStore } from '@/modules/lf/segments/store';
import usePermissions from '@/shared/modules/permissions/helpers/usePermissions';
import { LfPermission } from '@/shared/modules/permissions/types/Permissions';
import { Member } from '../types/Member';

enum Actions {
  DELETE_CONTACT = 'deleteContact',
  SYNC_HUBSPOT = 'syncHubspot',
  STOP_SYNC_HUBSPOT = 'stopSyncHubspot',
  MARK_CONTACT_AS_TEAM_CONTACT = 'markContactAsTeamContact',
  MARK_CONTACT_AS_BOT = 'markContactAsBot',
  UNMARK_CONTACT_AS_BOT = 'unmarkContactAsBot',
  MERGE_CONTACT = 'mergeContact',
  UNMERGE_IDENTITY = 'unmergeIdentity',
  FIND_GITHUB = 'findGithub'
}

const emit = defineEmits<{(e: 'merge'): void, (e: 'unmerge'): void, (e: 'closeDropdown'): void, (e: 'findGithub'): void }>();
const props = defineProps<{
  member: Member;
  hideMerge?: boolean;
  hideEdit?: boolean;
  hideUnmerge?: boolean;
}>();

const route = useRoute();

const { doFind } = mapActions('member');

const { selectedProjectGroup } = storeToRefs(useLfSegmentsStore());

const memberStore = useMemberStore();

const { hasPermission } = usePermissions();

// const isSyncingWithHubspot = computed(
//   () => props.member.attributes?.syncRemote?.hubspot || false,
// );

// const isHubspotConnected = computed(() => {
//   const hubspot = CrowdIntegrations.getMappedConfig('hubspot', store);
//   const enabledFor = hubspot.settings?.enabledFor || [];
//
//   return (
//     hubspot.status === 'done' && enabledFor.includes(HubspotEntity.MEMBERS)
//   );
// });
//
// const isHubspotDisabledForMember = computed(
//   () => (props.member.identities || []).filter((i) => i.type === 'email').length === 0,
// );

// const isHubspotActionDisabled = computed(() => !isHubspotConnected.value || isHubspotDisabledForMember.value);

const isFindingGitHubDisabled = computed(() => (
  !!props.member.username?.github
));

const isFindGitHubFeatureEnabled = computed(() => FeatureFlag.isFlagEnabled(
  FEATURE_FLAGS.findGitHub,
));

const doManualAction = async ({
  loadingMessage,
  actionFn,
  successMessage,
  errorMessage,
}: {
  loadingMessage?: string;
  successMessage?: string;
  errorMessage?: string;
  actionFn: Promise<any>;
}) => {
  emit('closeDropdown');

  if (loadingMessage) {
    Message.info(null, {
      title: loadingMessage,
    });
  }

  return actionFn
    .then(() => {
      if (successMessage) {
        Message.closeAll();
        Message.success(successMessage);
      }
      Promise.resolve();
    })
    .catch(() => {
      if (errorMessage) {
        Message.closeAll();
        Message.error(errorMessage);
      }
      Promise.reject();
    });
};

const handleCommand = async (command: {
  action: Actions;
  member: Member;
  value?: boolean;
}) => {
  // Delete contact
  if (command.action === Actions.DELETE_CONTACT) {
    ConfirmDialog({
      type: 'danger',
      title: 'Delete contributor',
      message: "Are you sure you want to proceed? You can't undo this action",
      confirmButtonText: 'Confirm',
      cancelButtonText: 'Cancel',
      icon: 'ri-delete-bin-line',
    }).then(() => {
      doManualAction({
        loadingMessage: 'Contributor is being deleted',
        successMessage: 'Contributor successfully deleted',
        errorMessage: 'Something went wrong',
        actionFn: MemberService.destroyAll([command.member.id]),
      }).then(() => {
        memberStore.fetchMembers({ reload: true });
      });
    });

    return;
  }

  // Sync with hubspot
  if (
    command.action === Actions.SYNC_HUBSPOT
    || command.action === Actions.STOP_SYNC_HUBSPOT
  ) {
    const isSyncing = command.action === Actions.SYNC_HUBSPOT;

    doManualAction({
      loadingMessage: isSyncing
        ? 'Contributor is being synced with Hubspot'
        : 'Contributor syncing with Hubspot is being stopped',
      successMessage: isSyncing
        ? 'Contributor is now syncing with HubSpot'
        : 'Contributor syncing stopped',
      errorMessage: 'Something went wrong',
      actionFn: isSyncing
        ? HubspotApiService.syncMember(command.member.id)
        : HubspotApiService.stopSyncMember(command.member.id),
    }).then(() => {
      if (route.name === 'member') {
        memberStore.fetchMembers({ reload: true });
      } else {
        doFind({
          id: command.member.id,
          segments: [selectedProjectGroup.value?.id],
        });
      }
    });

    return;
  }

  // Mark as team contact
  if (command.action === Actions.MARK_CONTACT_AS_TEAM_CONTACT) {
    doManualAction({
      loadingMessage: 'Contributor is being updated',
      successMessage: 'Contributor updated successfully',
      errorMessage: 'Something went wrong',
      actionFn: MemberService.update(command.member.id, {
        attributes: {
          ...command.member.attributes,
          isTeamMember: {
            default: command.value,
          },
        },
      }),
    }).then(() => {
      if (route.name === 'member') {
        memberStore.fetchMembers({ reload: true });
      } else {
        doFind({
          id: command.member.id,
          segments: [selectedProjectGroup.value?.id],
        });
      }
    });

    return;
  }

  // Mark as bot
  if (
    command.action === Actions.MARK_CONTACT_AS_BOT
    || command.action === Actions.UNMARK_CONTACT_AS_BOT
  ) {
    doManualAction({
      loadingMessage: 'Contributor is being updated',
      successMessage: 'Contributor updated successfully',
      errorMessage: 'Something went wrong',
      actionFn: MemberService.update(command.member.id, {
        attributes: {
          ...command.member.attributes,
          isBot: {
            default: command.action === Actions.MARK_CONTACT_AS_BOT,
          },
        },
      }),
    }).then(() => {
      if (route.name === 'member') {
        memberStore.fetchMembers({ reload: true });
      } else {
        doFind({
          id: command.member.id,
          segments: command.member.segments.map((s) => s.id),
        });
      }
    });

    return;
  }

  // Merge contact
  if (command.action === Actions.MERGE_CONTACT) {
    emit('closeDropdown');
    emit('merge');

    return;
  }

  // Merge contact
  if (command.action === Actions.UNMERGE_IDENTITY) {
    emit('closeDropdown');
    emit('unmerge');

    return;
  }

  if (command.action === Actions.FIND_GITHUB) {
    emit('closeDropdown');
    emit('findGithub');

    return;
  }

  emit('closeDropdown');
};

const identities = computed(() => (props.member.identities || []).filter((i) => i.type !== 'email'));
</script>

<style lang="scss" scoped>
.el-dropdown__popper .el-dropdown__list {
  @apply p-2;
}

// Override divider margin
.el-divider--horizontal {
  @apply my-2;
}

.el-dropdown-menu__item:disabled {
  @apply cursor-not-allowed text-gray-400;
}

.el-dropdown-menu__item:disabled:hover {
  @apply bg-white;
}
</style><|MERGE_RESOLUTION|>--- conflicted
+++ resolved
@@ -188,14 +188,7 @@
 import ConfirmDialog from '@/shared/dialog/confirm-dialog';
 import { useMemberStore } from '@/modules/member/store/pinia';
 import { HubspotApiService } from '@/integrations/hubspot/hubspot.api.service';
-<<<<<<< HEAD
 import { FEATURE_FLAGS, FeatureFlag } from '@/utils/featureFlag';
-import { useStore } from 'vuex';
-=======
-import {
-  FeatureFlag, FEATURE_FLAGS,
-} from '@/utils/featureFlag';
->>>>>>> c158dc99
 import { useRoute } from 'vue-router';
 import { computed } from 'vue';
 import { storeToRefs } from 'pinia';
