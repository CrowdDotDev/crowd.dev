<template>
  <router-link
    :to="{
      name: 'memberEdit',
      params: {
        id: member.id,
      },
    }"
    :class="{
      'pointer-events-none cursor-not-allowed': isEditLockedForSampleData,
    }"
  >
    <button
      class="h-10 el-dropdown-menu__item w-full mb-1"
      :disabled="isEditLockedForSampleData"
      type="button"
    >
      <i class="ri-pencil-line text-base mr-2" />
      <span class="text-xs">Edit contributor</span>
    </button>
  </router-link>
<<<<<<< HEAD
  <el-tooltip
    placement="top"
    content="
      Contributor enrichment requires an associated GitHub profile or Email
    "
    :disabled="!isEnrichmentDisabledForMember"
    popper-class="max-w-[260px]"
  >
    <span>
      <button
        class="h-10 el-dropdown-menu__item w-full mb-1"
        type="button"
        @click="
          handleCommand({
            action: Actions.ENRICH_CONTACT,
            member,
          })
        "
      >
        <app-svg name="enrichment" class="max-w-[16px] h-4" color="#9CA3AF" />
        <span
          class="ml-2 text-xs"
          :class="{
            'text-gray-400': isEnrichmentDisabledForMember,
          }"
        >{{
          member.lastEnriched
            ? 'Re-enrich contributor'
            : 'Enrich contributor'
        }}</span>
      </button>
    </span>
  </el-tooltip>
=======
>>>>>>> 9d161b3b
  <button
    v-if="isFindGitHubFeatureEnabled"
    class="h-10 el-dropdown-menu__item w-full mb-1"
    type="button"
    :disabled="isFindingGitHubDisabled"
    @click="handleCommand({
      action: Actions.FIND_GITHUB,
      member,
    })"
  >
    <span
      class="max-w-[16px]"
      color="#9CA3AF"
    ><i class="ri-github-fill" /></span>
    <span class="ml-2 text-xs"> Find GitHub </span>
  </button>
  <button
    class="h-10 el-dropdown-menu__item w-full"
    :disabled="isEditLockedForSampleData"
    type="button"
    @click="
      handleCommand({
        action: Actions.MERGE_CONTACT,
        member,
      })
    "
  >
    <i class="ri-group-line text-base mr-2" /><span class="text-xs">Merge contributor</span>
  </button>

  <!-- Hubspot -->
  <button
    v-if="!isSyncingWithHubspot"
    class="h-10 el-dropdown-menu__item w-full"
    :disabled="isHubspotActionDisabled"
    type="button"
    @click="handleCommand({
      action: Actions.SYNC_HUBSPOT,
      member,
    })
    "
  >
    <app-svg name="hubspot" class="h-4 w-4 text-current" />
    <span
      class="text-xs pl-2"
    >Sync with HubSpot</span>
  </button>
  <button
    v-else
    class="h-10 el-dropdown-menu__item w-full"
    :disabled="isHubspotActionDisabled"
    type="button"
    @click="handleCommand({
      action: Actions.STOP_SYNC_HUBSPOT,
      member,
    })
    "
  >
    <app-svg name="hubspot" class="h-4 w-4 text-current" />
    <span
      class="text-xs pl-2"
    >Stop sync with HubSpot</span>
  </button>

  <el-tooltip
    placement="top"
    content="Mark as team contact if they belong to your own organization"
    popper-class="max-w-[260px]"
  >
    <span>
      <button
        v-if="!member.attributes.isTeamMember?.default"
        class="h-10 el-dropdown-menu__item w-full"
        :disabled="isEditLockedForSampleData"
        type="button"
        @click="
          handleCommand({
            action: Actions.MARK_CONTACT_AS_TEAM_CONTACT,
            member,
            value: true,
          })
        "
      >
        <i class="ri-bookmark-line text-base mr-2" /><span class="text-xs">Mark as team contributor</span>
      </button>
    </span>
  </el-tooltip>
  <button
    v-if="member.attributes.isTeamMember?.default"
    class="h-10 el-dropdown-menu__item w-full"
    :disabled="isEditLockedForSampleData"
    type="button"
    @click="
      handleCommand({
        action: Actions.MARK_CONTACT_AS_TEAM_CONTACT,
        member,
        value: false,
      })
    "
  >
    <i class="ri-bookmark-2-line text-base mr-2" /><span class="text-xs">Unmark as team contributor</span>
  </button>
  <button
    v-if="!member.attributes.isBot?.default"
    class="h-10 el-dropdown-menu__item w-full"
    :disabled="isEditLockedForSampleData"
    type="button"
    @click="
      handleCommand({
        action: Actions.MARK_CONTACT_AS_BOT,
        member,
      })
    "
  >
    <i class="ri-robot-line text-base mr-2" /><span class="text-xs">Mark as bot</span>
  </button>
  <button
    v-if="member.attributes.isBot?.default"
    class="h-10 el-dropdown-menu__item w-full"
    :disabled="isEditLockedForSampleData"
    type="button"
    @click="
      handleCommand({
        action: Actions.UNMARK_CONTACT_AS_BOT,
        member,
      })
    "
  >
    <i class="ri-robot-line text-base mr-2" /><span class="text-xs">Unmark as bot</span>
  </button>
  <el-divider class="border-gray-200" />
  <button
    class="h-10 el-dropdown-menu__item w-full"
    :disabled="isDeleteLockedForSampleData"
    type="button"
    @click="
      handleCommand({
        action: Actions.DELETE_CONTACT,
        member,
      })
    "
  >
    <i
      class="ri-delete-bin-line text-base mr-2"
      :class="{
        'text-red-500': !isDeleteLockedForSampleData,
      }"
    /><span
      class="text-xs"
      :class="{
        'text-red-500': !isDeleteLockedForSampleData,
      }"
    >Delete contributor</span>
  </button>
</template>

<script setup lang="ts">
import { mapActions, mapGetters } from '@/shared/vuex/vuex.helpers';
import { MemberService } from '@/modules/member/member-service';
import Message from '@/shared/message/message';
import { MemberPermissions } from '@/modules/member/member-permissions';
import ConfirmDialog from '@/shared/dialog/confirm-dialog';
import AppSvg from '@/shared/svg/svg.vue';
import { useMemberStore } from '@/modules/member/store/pinia';
import { CrowdIntegrations } from '@/integrations/integrations-config';
import { HubspotEntity } from '@/integrations/hubspot/types/HubspotEntity';
import { HubspotApiService } from '@/integrations/hubspot/hubspot.api.service';
<<<<<<< HEAD
=======
import { FeatureFlag, FEATURE_FLAGS } from '@/utils/featureFlag';
>>>>>>> 9d161b3b
import { useStore } from 'vuex';
import { useRoute } from 'vue-router';
import { computed } from 'vue';
import { FEATURE_FLAGS, FeatureFlag } from '@/utils/featureFlag';
import { Member } from '../types/Member';

enum Actions {
  DELETE_CONTACT = 'deleteContact',
  SYNC_HUBSPOT = 'syncHubspot',
  STOP_SYNC_HUBSPOT = 'stopSyncHubspot',
  MARK_CONTACT_AS_TEAM_CONTACT = 'markContactAsTeamContact',
  MARK_CONTACT_AS_BOT = 'markContactAsBot',
  UNMARK_CONTACT_AS_BOT = 'unmarkContactAsBot',
  MERGE_CONTACT = 'mergeContact',
  FIND_GITHUB = 'findGithub'
}

const emit = defineEmits<{(e: 'merge'): void, (e: 'closeDropdown'): void, (e: 'findGithub'): void }>();
const props = defineProps<{
  member: Member;
}>();

const store = useStore();
const route = useRoute();

const { currentUser, currentTenant } = mapGetters('auth');
const { doFind } = mapActions('member');

const memberStore = useMemberStore();

const isEditLockedForSampleData = computed(
  () => new MemberPermissions(currentTenant.value, currentUser.value)
    .editLockedForSampleData,
);

const isDeleteLockedForSampleData = computed(
  () => new MemberPermissions(currentTenant.value, currentUser.value)
    .destroyLockedForSampleData,
);

<<<<<<< HEAD
const isEnrichmentDisabledForMember = computed(
  () => !props.member.username?.github?.length && !props.member.emails?.length,
);

const isSyncingWithHubspot = computed(() => props.member.attributes?.syncRemote?.hubspot || false);
=======
const isSyncingWithHubspot = computed(
  () => props.member.attributes?.syncRemote?.hubspot || false,
);
>>>>>>> 9d161b3b

const isHubspotConnected = computed(() => {
  const hubspot = CrowdIntegrations.getMappedConfig('hubspot', store);
  const enabledFor = hubspot.settings?.enabledFor || [];

  return (
    hubspot.status === 'done' && enabledFor.includes(HubspotEntity.MEMBERS)
  );
});

const isHubspotDisabledForMember = computed(
  () => props.member.emails.length === 0,
);

const isHubspotActionDisabled = computed(() => !isHubspotConnected.value || isHubspotDisabledForMember.value);

const isFindingGitHubDisabled = computed(() => (
  !!props.member.username?.github
));

const isFindGitHubFeatureEnabled = computed(() => FeatureFlag.isFlagEnabled(
  FEATURE_FLAGS.findGitHub,
));

const doManualAction = async ({
  loadingMessage,
  actionFn,
  successMessage,
  errorMessage,
}: {
  loadingMessage?: string;
  successMessage?: string;
  errorMessage?: string;
  actionFn: Promise<any>;
}) => {
  emit('closeDropdown');

  if (loadingMessage) {
    Message.info(null, {
      title: loadingMessage,
    });
  }

  return actionFn
    .then(() => {
      if (successMessage) {
        Message.closeAll();
        Message.success(successMessage);
      }
      Promise.resolve();
    })
    .catch(() => {
      if (errorMessage) {
        Message.closeAll();
        Message.error(errorMessage);
      }
      Promise.reject();
    });
};

const handleCommand = async (command: {
  action: Actions;
  member: Member;
  value?: boolean;
}) => {
  // Delete contact
  if (command.action === Actions.DELETE_CONTACT) {
    ConfirmDialog({
      type: 'danger',
      title: 'Delete contributor',
      message: "Are you sure you want to proceed? You can't undo this action",
      confirmButtonText: 'Confirm',
      cancelButtonText: 'Cancel',
      icon: 'ri-delete-bin-line',
    }).then(() => {
      doManualAction({
        loadingMessage: 'Contributor is being deleted',
        successMessage: 'Contributor successfully deleted',
        errorMessage: 'Something went wrong',
        actionFn: MemberService.destroyAll([command.member.id]),
      }).then(() => {
        memberStore.fetchMembers({ reload: true });
      });
    });

    return;
  }

  // Sync with hubspot
  if (
    command.action === Actions.SYNC_HUBSPOT
    || command.action === Actions.STOP_SYNC_HUBSPOT
  ) {
    const isSyncing = command.action === Actions.SYNC_HUBSPOT;

    doManualAction({
      loadingMessage: isSyncing
        ? 'Contributor is being synced with Hubspot'
        : 'Contributor syncing with Hubspot is being stopped',
      successMessage: isSyncing
        ? 'Contributor is now syncing with HubSpot'
        : 'Contributor syncing stopped',
      errorMessage: 'Something went wrong',
      actionFn: isSyncing
        ? HubspotApiService.syncMember(command.member.id)
        : HubspotApiService.stopSyncMember(command.member.id),
    }).then(() => {
      if (route.name === 'member') {
        memberStore.fetchMembers({ reload: true });
      } else {
        doFind(command.member.id);
      }
    });

    return;
  }

  // Mark as team contact
  if (command.action === Actions.MARK_CONTACT_AS_TEAM_CONTACT) {
    doManualAction({
      loadingMessage: 'Contributor is being updated',
      successMessage: 'Contributor updated successfully',
      errorMessage: 'Something went wrong',
      actionFn: MemberService.update(command.member.id, {
        attributes: {
          ...command.member.attributes,
          isTeamMember: {
            default: command.value,
          },
        },
      }, command.member.segmentIds),
    }).then(() => {
      if (route.name === 'member') {
        memberStore.fetchMembers({ reload: true });
      } else {
        doFind(command.member.id);
      }
    });

    return;
  }

  // Mark as bot
  if (
    command.action === Actions.MARK_CONTACT_AS_BOT
    || command.action === Actions.UNMARK_CONTACT_AS_BOT
  ) {
    doManualAction({
      loadingMessage: 'Contributor is being updated',
      successMessage: 'Contributor updated successfully',
      errorMessage: 'Something went wrong',
      actionFn: MemberService.update(command.member.id, {
        attributes: {
          ...command.member.attributes,
          isBot: {
            default: command.action === Actions.MARK_CONTACT_AS_BOT,
          },
        },
      }, command.member.segmentIds),
    }).then(() => {
      if (route.name === 'member') {
        memberStore.fetchMembers({ reload: true });
      } else {
        doFind(command.member.id);
      }
    });

    return;
  }

  // Merge contact
  if (command.action === Actions.MERGE_CONTACT) {
    emit('closeDropdown');
    emit('merge');

    return;
  }

<<<<<<< HEAD
  // Enrich contact
  if (command.action === Actions.ENRICH_CONTACT) {
    doManualAction({
      actionFn: doEnrich(command.member.id, command.member.segmentIds),
    }).then(() => {
      memberStore.fetchMembers({ reload: true });
    });

    return;
  }

=======
>>>>>>> 9d161b3b
  if (command.action === Actions.FIND_GITHUB) {
    emit('closeDropdown');
    emit('findGithub');

    return;
  }

  emit('closeDropdown');
};
</script>

<style lang="scss" scoped>
.el-dropdown__popper .el-dropdown__list {
  @apply p-2;
}

// Override divider margin
.el-divider--horizontal {
  @apply my-2;
}

.el-dropdown-menu__item:disabled {
  @apply cursor-not-allowed text-gray-400;
}

.el-dropdown-menu__item:disabled:hover {
  @apply bg-white;
}
</style><|MERGE_RESOLUTION|>--- conflicted
+++ resolved
@@ -19,42 +19,6 @@
       <span class="text-xs">Edit contributor</span>
     </button>
   </router-link>
-<<<<<<< HEAD
-  <el-tooltip
-    placement="top"
-    content="
-      Contributor enrichment requires an associated GitHub profile or Email
-    "
-    :disabled="!isEnrichmentDisabledForMember"
-    popper-class="max-w-[260px]"
-  >
-    <span>
-      <button
-        class="h-10 el-dropdown-menu__item w-full mb-1"
-        type="button"
-        @click="
-          handleCommand({
-            action: Actions.ENRICH_CONTACT,
-            member,
-          })
-        "
-      >
-        <app-svg name="enrichment" class="max-w-[16px] h-4" color="#9CA3AF" />
-        <span
-          class="ml-2 text-xs"
-          :class="{
-            'text-gray-400': isEnrichmentDisabledForMember,
-          }"
-        >{{
-          member.lastEnriched
-            ? 'Re-enrich contributor'
-            : 'Enrich contributor'
-        }}</span>
-      </button>
-    </span>
-  </el-tooltip>
-=======
->>>>>>> 9d161b3b
   <button
     v-if="isFindGitHubFeatureEnabled"
     class="h-10 el-dropdown-menu__item w-full mb-1"
@@ -222,14 +186,12 @@
 import { CrowdIntegrations } from '@/integrations/integrations-config';
 import { HubspotEntity } from '@/integrations/hubspot/types/HubspotEntity';
 import { HubspotApiService } from '@/integrations/hubspot/hubspot.api.service';
-<<<<<<< HEAD
-=======
-import { FeatureFlag, FEATURE_FLAGS } from '@/utils/featureFlag';
->>>>>>> 9d161b3b
+import {
+  FeatureFlag, FEATURE_FLAGS,
+} from '@/utils/featureFlag';
 import { useStore } from 'vuex';
 import { useRoute } from 'vue-router';
 import { computed } from 'vue';
-import { FEATURE_FLAGS, FeatureFlag } from '@/utils/featureFlag';
 import { Member } from '../types/Member';
 
 enum Actions {
@@ -266,17 +228,9 @@
     .destroyLockedForSampleData,
 );
 
-<<<<<<< HEAD
-const isEnrichmentDisabledForMember = computed(
-  () => !props.member.username?.github?.length && !props.member.emails?.length,
-);
-
-const isSyncingWithHubspot = computed(() => props.member.attributes?.syncRemote?.hubspot || false);
-=======
 const isSyncingWithHubspot = computed(
   () => props.member.attributes?.syncRemote?.hubspot || false,
 );
->>>>>>> 9d161b3b
 
 const isHubspotConnected = computed(() => {
   const hubspot = CrowdIntegrations.getMappedConfig('hubspot', store);
@@ -455,20 +409,6 @@
     return;
   }
 
-<<<<<<< HEAD
-  // Enrich contact
-  if (command.action === Actions.ENRICH_CONTACT) {
-    doManualAction({
-      actionFn: doEnrich(command.member.id, command.member.segmentIds),
-    }).then(() => {
-      memberStore.fetchMembers({ reload: true });
-    });
-
-    return;
-  }
-
-=======
->>>>>>> 9d161b3b
   if (command.action === Actions.FIND_GITHUB) {
     emit('closeDropdown');
     emit('findGithub');
