--- conflicted
+++ resolved
@@ -7,7 +7,9 @@
           class="w-5 h-5 enrichment-icon"
           color="#111827"
         />
-        <span class="text-gray-900 font-semibold text-sm">Contact enrichment</span>
+        <span class="text-gray-900 font-semibold text-sm"
+          >Contact enrichment</span
+        >
       </div>
       <el-tooltip placement="top" content="Learn more">
         <a
@@ -16,14 +18,14 @@
           href="https://docs.crowd.dev/docs/member-enrichment"
           target="_blank"
           rel="noopener noreferrer"
-        ><i class="ri-question-line text-lg" /></a>
+          ><i class="ri-question-line text-lg"
+        /></a>
       </el-tooltip>
     </div>
 
     <div class="mt-4 mb-5 text-2xs text-gray-600">
-      Get more insights about this contact by enriching it
-      with attributes such as emails, seniority, OSS
-      contributions and much more.
+      Get more insights about this contact by enriching it with attributes such
+      as emails, seniority, OSS contributions and much more.
     </div>
 
     <el-tooltip
@@ -36,13 +38,14 @@
         <el-button
           v-if="!isEnrichmentDisabled"
           class="btn btn--primary btn--full !h-8"
-          :disabled=" isEditLockedForSampleData"
+          :disabled="isEditLockedForSampleData"
           @click="onEnrichmentClick"
-        >Enrich member</el-button>
+          >Enrich member</el-button
+        >
         <el-button
-          v-else 
+          v-else
           class="btn btn--primary btn--full !h-8"
-          :disabled=" isEditLockedForSampleData"
+          :disabled="isEditLockedForSampleData"
           @click="onFindGithubClick"
         >
           <i class="ri-github-fill pr-2" /> Find GitHub
@@ -60,9 +63,7 @@
       </span>
     </el-tooltip>
 
-    <div
-      class="w-full text-center italic text-gray-500 text-3xs mt-2"
-    >
+    <div class="w-full text-center italic text-gray-500 text-3xs mt-2">
       * requires a GitHub profile or Email
     </div>
     <app-member-find-github-drawer
@@ -73,21 +74,14 @@
 </template>
 
 <script setup>
-<<<<<<< HEAD
-import { computed, defineProps, ref } from 'vue';
-=======
-import { computed, defineProps, onMounted } from 'vue';
->>>>>>> 6845ad57
-import {
-  mapActions,
-  mapGetters,
-} from '@/shared/vuex/vuex.helpers';
-import AppSvg from '@/shared/svg/svg.vue';
-import { isEnrichmentFeatureEnabled } from '@/modules/member/member-enrichment';
-import { useRouter } from 'vue-router';
-import { MemberPermissions } from '../member-permissions';
-import AppMemberFindGithubDrawer from './member-find-github-drawer.vue'
-import { FeatureFlag, FEATURE_FLAGS } from '@/featureFlag';
+import { computed, defineProps, onMounted, ref } from "vue";
+import { mapActions, mapGetters } from "@/shared/vuex/vuex.helpers";
+import AppSvg from "@/shared/svg/svg.vue";
+import { isEnrichmentFeatureEnabled } from "@/modules/member/member-enrichment";
+import { useRouter } from "vue-router";
+import { MemberPermissions } from "../member-permissions";
+import AppMemberFindGithubDrawer from "./member-find-github-drawer.vue";
+import { FeatureFlag, FEATURE_FLAGS } from "@/featureFlag";
 
 const router = useRouter();
 const props = defineProps({
@@ -97,27 +91,29 @@
   },
 });
 
-const { doEnrich } = mapActions('member');
-const { doRefreshCurrentUser } = mapActions('auth');
-const { currentTenant, currentUser } = mapGetters('auth');
+const { doEnrich } = mapActions("member");
+const { doRefreshCurrentUser } = mapActions("auth");
+const { currentTenant, currentUser } = mapGetters("auth");
 
 const isFindGitHubFeatureEnabled = FeatureFlag.isFlagEnabled(
-        FEATURE_FLAGS.findGitHub,
-    )
+  FEATURE_FLAGS.findGitHub
+);
 
 const isEnrichmentDisabled = computed(
-  () => !props.member.username?.github?.length
-    && !props.member.emails?.length,
+  () => !props.member.username?.github?.length && !props.member.emails?.length
 );
 
 const openFindGitHubDrawer = ref(false);
 
-const isEditLockedForSampleData = computed(() => new MemberPermissions(
-  currentTenant.value,
-  currentUser.value,
-).editLockedForSampleData);
+const isEditLockedForSampleData = computed(
+  () =>
+    new MemberPermissions(currentTenant.value, currentUser.value)
+      .editLockedForSampleData
+);
 
-const isEnrichmentActionDisabled = computed(() => isEnrichmentDisabled.value || isEditLockedForSampleData.value);
+const isEnrichmentActionDisabled = computed(
+  () => isEnrichmentDisabled.value || isEditLockedForSampleData.value
+);
 
 onMounted(() => {
   doRefreshCurrentUser({});
@@ -125,7 +121,7 @@
 
 const onEnrichmentClick = async () => {
   if (!isEnrichmentFeatureEnabled()) {
-    router.push('/settings?activeTab=plans');
+    router.push("/settings?activeTab=plans");
     return;
   }
   await doEnrich(props.member.id);
@@ -133,7 +129,7 @@
 
 const onFindGithubClick = () => {
   openFindGitHubDrawer.value = true;
-}
+};
 </script>
 
 <style lang="scss">
