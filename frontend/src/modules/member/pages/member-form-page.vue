<template>
  <app-page-wrapper
    v-if="selectedSegments"
    :container-class="'col-start-1 col-span-12'"
  >
    <div class="member-form-page">
      <el-button
        key="members"
        link
        :icon="ArrowPrevIcon"
        class="text-gray-600 btn-link--md btn-link--secondary p-0"
        @click="onCancel"
      >
        Contributors
      </el-button>
      <div class="flex items-center gap-4 mt-4 mb-6">
        <h4>
          {{ isEditPage ? 'Edit contributor' : 'New contributor' }}
        </h4>
        <div
          v-if="!isEditPage && selectedSegments.project && selectedSegments.subproject"
          class="badge badge--gray-light badge--xs"
        >
          {{ selectedSegments.subproject.name }} ({{ selectedSegments.project.name }})
        </div>
      </div>
      <el-container
        v-if="!isPageLoading"
        class="bg-white rounded-lg shadow shadow-black/15 flex-col"
      >
        <div v-if="!isEditPage" class="grid gap-x-12 grid-cols-3 bg-gray-50 p-6">
          <div class="col-span-2 col-start-2 relative">
            <app-lf-sub-projects-list-dropdown
              :selected-subproject="selectedSegments.subproject"
              :selected-subproject-parent="selectedSegments.project"
              @on-change="onChange"
            />
          </div>
        </div>
        <el-main class="p-6">
          <el-form
            ref="formRef"
            class="form"
            label-position="top"
            :rules="rules"
            :model="formModel"
          >
            <app-member-form-details
              v-model="formModel"
              :fields-value="computedFields"
              :segments="segments"
            />
            <el-divider
              class="!mb-6 !mt-8 !border-gray-200"
            />
            <app-member-form-identities
              v-model="formModel"
              :record="record"
            />
            <el-divider
              class="!mb-6 !mt-16 !border-gray-200"
            />
            <app-member-form-organizations
              v-model="formModel"
            />
            <el-divider
              class="!mb-6 !mt-16 !border-gray-200"
            />
            <app-member-form-attributes
              v-model="formModel"
              :attributes="computedAttributes"
              :record="record"
              @open-drawer="() => (isDrawerOpen = true)"
            />
            <div v-if="isEditPage">
              <el-divider
                class="!mb-6 !mt-16 !border-gray-200"
              />
              <app-lf-member-form-affiliations
                v-model="formModel"
                :record="record"
              />
            </div>
          </el-form>
        </el-main>
        <el-footer
          class="bg-gray-50 flex items-center p-6 h-fit rounded-b-lg"
          :class="
            isEditPage && hasFormChanged
              ? 'justify-between'
              : 'justify-end'
          "
        >
          <el-button
            v-if="isEditPage && hasFormChanged"
            class="btn btn-link btn-link--primary"
            :disabled="isFormSubmitting"
            @click="onReset"
          >
            <i class="ri-arrow-go-back-line" />
            <span>Reset changes</span>
          </el-button>
          <div class="flex gap-4">
            <el-button
              :disabled="isFormSubmitting"
              class="btn btn--md btn--secondary"
              @click="onCancel"
            >
              Cancel
            </el-button>
            <el-button
              :disabled="isSubmitBtnDisabled"
              :loading="isFormSubmitting"
              :loading-icon="LoaderIcon"
              class="btn btn--md btn--primary"
              @click="onSubmit"
            >
              {{
                isEditPage ? 'Update contributor' : 'Add contributor'
              }}
            </el-button>
          </div>
        </el-footer>
      </el-container>
      <el-container v-else>
        <div
          v-loading="isPageLoading"
          class="app-page-spinner w-full"
        />
      </el-container>
    </div>

    <!-- Manage Custom Attributes Drawer-->
    <app-member-global-attributes-drawer
      v-if="computedAttributes.length"
      v-model="isDrawerOpen"
    />
  </app-page-wrapper>
</template>

<script setup>
import {
  computed, h, onMounted, onUnmounted, reactive, ref, watch,
} from 'vue';
import { onBeforeRouteLeave, useRoute, useRouter } from 'vue-router';
import isEqual from 'lodash/isEqual';
import { useStore } from 'vuex';
import { storeToRefs } from 'pinia';
import AppMemberFormDetails from '@/modules/member/components/form/member-form-details.vue';
import AppMemberFormIdentities from '@/modules/member/components/form/member-form-identities.vue';
import AppMemberFormAttributes from '@/modules/member/components/form/member-form-attributes.vue';
import AppMemberGlobalAttributesDrawer from '@/modules/member/components/member-global-attributes-drawer.vue';
import AppMemberFormOrganizations from '@/modules/member/components/form/member-form-organizations.vue';
import { MemberModel } from '@/modules/member/member-model';
import { FormSchema } from '@/shared/form/form-schema';
import ConfirmDialog from '@/shared/dialog/confirm-dialog';
import getCustomAttributes from '@/shared/fields/get-custom-attributes';
import getAttributesModel from '@/shared/attributes/get-attributes-model';
import getParsedAttributes from '@/shared/attributes/get-parsed-attributes';
import { useMemberStore } from '@/modules/member/store/pinia';
<<<<<<< HEAD
import { storeToRefs } from 'pinia';
import { useLfSegmentsStore } from '@/modules/lf/segments/store';
import AppLfSubProjectsListDropdown from '@/modules/lf/segments/components/lf-sub-projects-list-dropdown.vue';
import AppLfMemberFormAffiliations from '@/modules/lf/member/components/form/lf-member-form-affiliations.vue';
=======
>>>>>>> fa7e44d4

const LoaderIcon = h(
  'i',
  {
    class: 'ri-loader-4-fill text-sm text-white',
  },
  [],
);
const ArrowPrevIcon = h(
  'i', // type
  {
    class: 'ri-arrow-left-s-line text-base leading-none',
  }, // props
  [],
);

const memberStore = useMemberStore();
const { customAttributes } = storeToRefs(memberStore);
const { getMemberCustomAttributes } = memberStore;

const router = useRouter();
const route = useRoute();
const store = useStore();

const lsSegmentsStore = useLfSegmentsStore();
const { selectedProjectGroup } = storeToRefs(lsSegmentsStore);

const { fields } = MemberModel;
const formSchema = computed(
  () => new FormSchema([
    fields.displayName,
    fields.name,
    fields.emails,
    fields.joinedAt,
    fields.tags,
    fields.username,
    fields.organizations,
    fields.attributes,
    fields.affiliations,
    ...getCustomAttributes({
      customAttributes: customAttributes.value,
      considerShowProperty: false,
    }),
  ]),
);

function filteredAttributes(attributes) {
  return Object.keys(attributes).reduce((acc, item) => {
    if (
      ![
        'emails',
        'workExperiences',
        'education',
        'certifications',
        'awards',
      ].includes(item)
    ) {
      acc[item] = attributes[item];
    }
    return acc;
  }, {});
}

function getInitialModel(r) {
  const attributes = getAttributesModel(r);

  return JSON.parse(
    JSON.stringify(
      formSchema.value.initialValues({
        displayName: r ? r.displayName : '',
        name: r ? r.name : '',
        emails: r ? r.emails?.filter((e) => !!e) || [] : [],
        joinedAt: r ? r.joinedAt : '',
        attributes: r
          ? filteredAttributes(r.attributes)
          : {},
        organizations: r ? r.organizations.map((o) => ({
          ...o,
          displayName: o.displayName || o.name,
          label: o.displayName || o.name,
        })) : [],
        ...attributes,
        tags: r ? r.tags : [],
        username: r ? r.username : {},
        platform: r
          ? r.username[Object.keys(r.username)[0]]
          : '',
        affiliations: r
          ? r.affiliations
          : [],
      }),
    ),
  );
}

const selectedSegments = computed(() => {
  if (!selectedProjectGroup.value) {
    return {
      project: null,
      subproject: null,
    };
  }

  let subproject;

  const project = selectedProjectGroup.value.projects.find(
    (p) => p.subprojects.some((sp) => {
      if (sp.id === route.query.subprojectId) {
        subproject = sp;
        return true;
      }

      return false;
    }),
  );

  return {
    project,
    subproject,
  };
});
const record = ref(null);
const formRef = ref(null);
const formModel = ref(getInitialModel());

const isPageLoading = ref(true);
const isFormSubmitting = ref(false);
const wasFormSubmittedSuccessfuly = ref(false);
const isDrawerOpen = ref(false);

const rules = reactive(formSchema.value.rules());

const computedFields = computed(() => fields);
const computedAttributes = computed(() => Object.values(customAttributes.value));

// UI Validations
const isEditPage = computed(() => !!route.params.id);
const isFormValid = computed(() => formSchema.value.isValidSync(formModel.value));

const segments = computed(() => {
  if (!isEditPage.value) {
    return selectedSegments.value.subproject ? [selectedSegments.value.subproject.id] : [];
  }

  return record.value.segments?.map((s) => s.id) || [];
});

const hasFormChanged = computed(() => {
  const initialModel = isEditPage.value
    ? getInitialModel(record.value)
    : getInitialModel();

  return !isEqual(initialModel, formModel.value);
});

const isSubmitBtnDisabled = computed(
  () => !isFormValid.value
    || isFormSubmitting.value
    || (isEditPage.value && !hasFormChanged.value),
);

const isLeaving = ref(false);

// Prevent lost data on route change
onBeforeRouteLeave((to) => {
  if (
    !isLeaving.value
    && hasFormChanged.value
    && !wasFormSubmittedSuccessfuly.value
    && to.fullPath !== '/500'
  ) {
    isLeaving.value = true;
    return ConfirmDialog({})
      .then(() => true)
      .catch(() => false);
  }

  return true;
});

onMounted(async () => {
  // Fetch custom attributes on mount
  await getMemberCustomAttributes();

  if (isEditPage.value) {
    const { id } = route.params;

    record.value = await store.dispatch('member/doFind', { id });
    isPageLoading.value = false;
    formModel.value = getInitialModel(record.value);
  } else {
    isPageLoading.value = false;
  }
});

// Prevent window reload when form has changes
const preventWindowReload = (e) => {
  if (hasFormChanged.value) {
    e.preventDefault();
    e.returnValue = '';
  }
};

window.addEventListener('beforeunload', preventWindowReload);

onUnmounted(() => {
  window.removeEventListener(
    'beforeunload',
    preventWindowReload,
  );
});

// Once form is submitted successfuly, update route
watch(
  wasFormSubmittedSuccessfuly,
  (isFormSubmittedSuccessfuly) => {
    if (isFormSubmittedSuccessfuly) {
      if (isEditPage.value) {
        return router.push({
          name: 'memberView',
          params: {
            id: record.value.id,
          },
        });
      }

      return router.push({ name: 'member' });
    }
    return null;
  },
);

async function onReset() {
  formModel.value = isEditPage.value
    ? getInitialModel(record.value)
    : getInitialModel();
}

async function onCancel() {
  router.push({ name: 'member' });
}

async function onSubmit() {
  const formattedAttributes = getParsedAttributes(
    computedAttributes.value,
    formModel.value,
  );

  // Remove any existent empty data
  const data = {

    ...formModel.value.displayName && {
      displayName: formModel.value.displayName,
    },
    ...formModel.value.emails && {
      emails: formModel.value.emails,
    },
    ...formModel.value.joinedAt && {
      joinedAt: formModel.value.joinedAt,
    },
    ...formModel.value.platform && {
      platform: formModel.value.platform,
    },
    ...formModel.value.tags.length && {
      tags: formModel.value.tags.map((t) => t.id),
    },
    ...formModel.value.organizations.length && {
      organizations: formModel.value.organizations.map(
        (o) => ({
          id: o.id,
          name: o.name,
          ...o.memberOrganizations?.title && {
            title: o.memberOrganizations?.title,
          },
          ...o.memberOrganizations?.dateStart && {
            startDate: o.memberOrganizations?.dateStart,
          },
          ...o.memberOrganizations?.dateEnd && {
            endDate: o.memberOrganizations?.dateEnd,
          },
        }),
      ).filter(
        (o) => !!o.id,
      ),
    },
    ...(Object.keys(formattedAttributes).length
      || formModel.value.attributes) && {
      attributes: {
        ...(Object.keys(formattedAttributes).length
          && formattedAttributes),
        ...(formModel.value.attributes.url && {
          url: formModel.value.attributes.url,
        }),
      },
    },
    ...Object.keys(formModel.value.username).length && {
      username: formModel.value.username,
    },
<<<<<<< HEAD
    affiliations: formModel.value.affiliations.map((affiliation) => ({
      memberId: affiliation.memberId,
      segmentId: affiliation.segmentId,
      organizationId: affiliation.organizationId,
      dateStart: affiliation.dateStart,
      dateEnd: affiliation.dateEnd,
    })),
=======

    manuallyCreated: true,
>>>>>>> fa7e44d4
  };

  let isRequestSuccessful = false;

  // Edit member
  if (isEditPage.value) {
    isFormSubmitting.value = true;

    isRequestSuccessful = await store.dispatch(
      'member/doUpdate',
      {
        id: record.value.id,
        values: data,
        segments: segments.value,
      },
    );
  } else {
    // Create new member
    isFormSubmitting.value = true;
    isRequestSuccessful = await store.dispatch(
      'member/doCreate',
      {
        data,
        segments: segments.value,
      },
    );
  }

  isFormSubmitting.value = false;

  if (isRequestSuccessful) {
    wasFormSubmittedSuccessfuly.value = true;
  }
}

const onChange = ({ subprojectId }) => {
  router.replace({
    name: 'memberCreate',
    query: {
      subprojectId,
    },
  });
};
</script>

<style lang="scss">
.member-form-page {
  .el-button [class*='el-icon'] + span {
    @apply ml-1;
  }

  .el-main {
    @apply max-h-fit;
  }

  // Personal Details form
  .personal-details-form {
    & .el-form-item {
      @apply mb-6;
    }

    & .app-tags-input {
      @apply w-full;
    }

    & .app-tags-input {
      & .el-input__wrapper {
        @apply gap-2 px-3;

        & .el-tag {
          @apply m-0 h-6 bg-gray-100 border-gray-200;
        }
      }
    }
  }

  .identities-form .el-form-item,
  .custom-attributes-form .el-form-item {
    @apply mb-0;
  }

  .el-form .el-form-item__content,
  .el-form--default.el-form--label-top
    .custom-attributes-form
    .el-form-item__content {
    @apply flex mb-0;
  }
}
</style><|MERGE_RESOLUTION|>--- conflicted
+++ resolved
@@ -158,13 +158,9 @@
 import getAttributesModel from '@/shared/attributes/get-attributes-model';
 import getParsedAttributes from '@/shared/attributes/get-parsed-attributes';
 import { useMemberStore } from '@/modules/member/store/pinia';
-<<<<<<< HEAD
-import { storeToRefs } from 'pinia';
 import { useLfSegmentsStore } from '@/modules/lf/segments/store';
 import AppLfSubProjectsListDropdown from '@/modules/lf/segments/components/lf-sub-projects-list-dropdown.vue';
 import AppLfMemberFormAffiliations from '@/modules/lf/member/components/form/lf-member-form-affiliations.vue';
-=======
->>>>>>> fa7e44d4
 
 const LoaderIcon = h(
   'i',
@@ -463,7 +459,6 @@
     ...Object.keys(formModel.value.username).length && {
       username: formModel.value.username,
     },
-<<<<<<< HEAD
     affiliations: formModel.value.affiliations.map((affiliation) => ({
       memberId: affiliation.memberId,
       segmentId: affiliation.segmentId,
@@ -471,10 +466,7 @@
       dateStart: affiliation.dateStart,
       dateEnd: affiliation.dateEnd,
     })),
-=======
-
     manuallyCreated: true,
->>>>>>> fa7e44d4
   };
 
   let isRequestSuccessful = false;
