--- conflicted
+++ resolved
@@ -139,14 +139,10 @@
 import getCustomAttributes from '@/shared/fields/get-custom-attributes';
 import getAttributesModel from '@/shared/attributes/get-attributes-model';
 import getParsedAttributes from '@/shared/attributes/get-parsed-attributes';
-<<<<<<< HEAD
 import { storeToRefs } from 'pinia';
 import { useLfSegmentsStore } from '@/modules/lf/segments/store';
+import { useMemberStore } from '@/modules/member/store/pinia';
 import AppLfSubProjectsListDropdown from '@/modules/lf/segments/components/lf-sub-projects-list-dropdown.vue';
-=======
-import { useMemberStore } from '@/modules/member/store/pinia';
-import { storeToRefs } from 'pinia';
->>>>>>> 5965e955
 
 const LoaderIcon = h(
   'i',
@@ -168,13 +164,11 @@
 const route = useRoute();
 const store = useStore();
 
-<<<<<<< HEAD
 const lsSegmentsStore = useLfSegmentsStore();
 const { selectedProjectGroup } = storeToRefs(lsSegmentsStore);
-=======
+
 const memberStore = useMemberStore();
 const { customAttributes } = storeToRefs(memberStore);
->>>>>>> 5965e955
 
 const { fields } = MemberModel;
 const formSchema = computed(
