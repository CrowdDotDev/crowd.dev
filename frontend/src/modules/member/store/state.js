--- conflicted
+++ resolved
@@ -1,142 +1,5 @@
 export default () => ({
   records: {},
-<<<<<<< HEAD
-  views: {
-    all: {
-      id: 'all',
-      label: 'All contributors',
-      columns: [],
-      initialFilter: INITIAL_VIEW_ALL_FILTER,
-      filter: JSON.parse(
-        JSON.stringify(INITIAL_VIEW_ALL_FILTER),
-      ),
-      pagination: {
-        currentPage: 1,
-        pageSize: INITIAL_PAGE_SIZE,
-      },
-      initialSorter: {
-        prop: 'lastActive',
-        order: 'descending',
-      },
-      sorter: {
-        prop: 'lastActive',
-        order: 'descending',
-      },
-      active: true,
-    },
-    'new-and-active': {
-      id: 'new-and-active',
-      label: 'New and active',
-      columns: [],
-      initialFilter: INITIAL_VIEW_RECENT_FILTER,
-      filter: JSON.parse(
-        JSON.stringify(INITIAL_VIEW_RECENT_FILTER),
-      ),
-      pagination: {
-        currentPage: 1,
-        pageSize: INITIAL_PAGE_SIZE,
-      },
-      initialSorter: {
-        prop: 'joinedAt',
-        order: 'descending',
-      },
-      sorter: {
-        prop: 'joinedAt',
-        order: 'descending',
-      },
-      active: false,
-    },
-    'slipping-away': {
-      id: 'slipping-away',
-      label: 'Slipping away',
-      columns: [],
-      initialFilter: INITIAL_VIEW_SLIPPING_AWAY_FILTER,
-      filter: JSON.parse(
-        JSON.stringify(INITIAL_VIEW_SLIPPING_AWAY_FILTER),
-      ),
-      pagination: {
-        currentPage: 1,
-        pageSize: INITIAL_PAGE_SIZE,
-      },
-      initialSorter: {
-        prop: 'lastActive',
-        order: 'descending',
-      },
-      sorter: {
-        prop: 'lastActive',
-        order: 'descending',
-      },
-      active: false,
-    },
-    'most-engaged': {
-      id: 'most-engaged',
-      label: 'Most engaged',
-      columns: [],
-      initialFilter: INITIAL_VIEW_ACTIVE_FILTER,
-      filter: JSON.parse(
-        JSON.stringify(INITIAL_VIEW_ACTIVE_FILTER),
-      ),
-      pagination: {
-        currentPage: 1,
-        pageSize: INITIAL_PAGE_SIZE,
-      },
-      initialSorter: {
-        prop: 'lastActive',
-        order: 'descending',
-      },
-      sorter: {
-        prop: 'score',
-        order: 'descending',
-      },
-      active: false,
-    },
-    influential: {
-      id: 'influential',
-      label: 'Influential',
-      initialFilter: INITIAL_VIEW_INFLUENTIAL_FILTER,
-      filter: JSON.parse(
-        JSON.stringify(INITIAL_VIEW_INFLUENTIAL_FILTER),
-      ),
-
-      pagination: {
-        currentPage: 1,
-        pageSize: INITIAL_PAGE_SIZE,
-      },
-      initialSorter: {
-        prop: 'reach',
-        order: 'descending',
-      },
-      sorter: {
-        prop: 'reach',
-        order: 'descending',
-      },
-      active: false,
-    },
-    team: {
-      id: 'team',
-      label: 'Team contributors',
-      columns: [],
-      initialFilter: INITIAL_VIEW_TEAM_MEMBERS_FILTER,
-      filter: JSON.parse(
-        JSON.stringify(INITIAL_VIEW_TEAM_MEMBERS_FILTER),
-      ),
-      pagination: {
-        currentPage: 1,
-        pageSize: INITIAL_PAGE_SIZE,
-      },
-      initialSorter: {
-        prop: 'lastActive',
-        order: 'descending',
-      },
-      sorter: {
-        prop: 'lastActive',
-        order: 'descending',
-      },
-      active: false,
-    },
-  },
-=======
->>>>>>> 3998d424
   customAttributes: {},
   list: {
     ids: [],
