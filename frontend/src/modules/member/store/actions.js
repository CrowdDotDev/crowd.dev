import pluralize from 'pluralize';
import { MemberService } from '@/modules/member/member-service';
import Errors from '@/shared/error/errors';
import { router } from '@/router';
import Message from '@/shared/message/message';
import { i18n } from '@/i18n';
import { FormSchema } from '@/shared/form/form-schema';
import sharedActions from '@/shared/store/actions';
import {
  getEnrichmentMax,
  checkEnrichmentLimit,
  showEnrichmentSuccessMessage,
  showEnrichmentLoadingMessage,
  checkEnrichmentPlan,
} from '@/modules/member/member-enrichment';
import {
  getExportMax,
  showExportLimitDialog,
  showExportDialog,
} from '@/modules/member/member-export-limit';
import { MemberModel } from '../member-model';

export default {
  ...sharedActions('member', MemberService),

  async doDestroyCustomAttributes({ commit, dispatch }, id) {
    try {
      const response = await MemberService.destroyCustomAttribute(id);

      dispatch('doFetchCustomAttributes');
    } catch (error) {
      Errors.handle(error);
    }
  },

  async doUpdateCustomAttributes({ commit, dispatch }, { id, data }) {
    try {
      const response = await MemberService.updateCustomAttribute(id, data);

      dispatch('doFetchCustomAttributes');
    } catch (error) {
      Errors.handle(error);
    }
  },

  async doFetchCustomAttributes({ commit }) {
    try {
      const response = await MemberService.fetchCustomAttributes();
    } catch (error) {
      Errors.handle(error);
    }
  },

  async doCreateCustomAttributes({ commit, dispatch }, values) {
    try {
      const response = await MemberService.createCustomAttributes(values);

      dispatch('doFetchCustomAttributes');

      return response;
    } catch (error) {
      if (error.response.status !== 500) {
        Errors.handle(error);
      }

      Message.error(i18n('entities.member.attributes.error'));
    }
    return null;
  },

  async doMerge({ commit }, { memberToKeep, memberToMerge }) {
    try {
      await MemberService.merge(memberToKeep, memberToMerge);

      Message.success(i18n('entities.member.merge.success'));
      router.push(`/members/${memberToKeep.id}`);
    } catch (error) {
      Errors.handle(error);
    }
  },

  async doBulkUpdateMembersTags(
    { commit },
    { members, tagsInCommon, tagsToSave },
  ) {
    const { fields } = MemberModel;
    const formSchema = new FormSchema([
      fields.username,
      fields.info,
      fields.tags,
      fields.emails,
    ]);

    try {
      const payload = members.reduce((acc, item) => {
        const memberToUpdate = { ...item };
        const tagsToKeep = item.tags.filter(
          (tag) => tagsInCommon.filter((t) => t.id === tag.id).length === 0
            && tagsToSave.filter((t) => t.id === tag.id).length === 0,
        );

        memberToUpdate.tags = [...tagsToKeep, ...tagsToSave];
        acc.push(
          formSchema.cast({
            id: memberToUpdate.id,
            tags: memberToUpdate.tags,
          }),
        );
        return acc;
      }, []);
      const updatedMembers = await MemberService.updateBulk(payload);
      Message.success('Tags updated successfully');
      commit('BULK_UPDATE_MEMBERS_TAGS_SUCCESS', updatedMembers);
    } catch (error) {
      Errors.handle(error);
      Message.error('There was an error updating tags');
    }
  },

<<<<<<< HEAD
  async doEnrich({ commit, dispatch, rootGetters }, id, segments) {
=======
  async doBulkUpdateMembersAttribute({ commit }, { members, attributesToSave }) {
    const { fields } = MemberModel;
    const formSchema = new FormSchema([
      fields.info,
      fields.joinedAt,
      fields.organizations,
      fields.attributes,
    ]);

    try {
      const payload = members.map((item) => {
        const memberToUpdate = { ...item };

        // 1. Update joinedAt
        if (attributesToSave.joinedAt) {
          memberToUpdate.joinedAt = attributesToSave.joinedAt;
        }

        // 2. Append Organizations
        if (attributesToSave.organizations) {
          const orgIdsInMember = memberToUpdate.organizations.map((org) => org.id);
          attributesToSave.organizations.forEach((org) => {
            // Only append if org is not already in member
            if (!orgIdsInMember.includes(org.id)) {
              memberToUpdate.organizations.push(org);
            }
          });
        }

        // 3. Update attributes
        if (attributesToSave.attributes) {
          Object.keys(attributesToSave.attributes).forEach((attributeName) => {
            const attributeValue = attributesToSave.attributes[attributeName];

            // If the attribute value is an array, then append the values and not overwrite them
            if (attributeValue && Array.isArray(attributeValue.default)) {
              memberToUpdate.attributes[attributeName] = memberToUpdate.attributes[attributeName] || { default: [] };

              // Get existing values of member attribute
              const existingValues = memberToUpdate.attributes[attributeName].default;

              // Append only the new values to the member attribute and not the existing ones
              const newValues = attributeValue.default.filter((value) => !existingValues.includes(value));
              memberToUpdate.attributes[attributeName].default.push(...newValues);
            } else if (attributeValue && typeof attributeValue.default !== 'undefined') {
              memberToUpdate.attributes[attributeName] = { default: attributeValue.default };
            }
          });
        }

        return formSchema.cast({
          id: memberToUpdate.id,
          joinedAt: memberToUpdate.joinedAt,
          organizations: memberToUpdate.organizations,
          attributes: memberToUpdate.attributes,
        });
      });

      const updatedMembers = await MemberService.updateBulk(payload);

      Message.success('Attribute updated successfully');

      commit('UPDATE_SUCCESS', updatedMembers);
    } catch (error) {
      Errors.handle(error);
      Message.error('There was an error updating attribute');
    }
  },

  async doEnrich({ commit, dispatch, rootGetters }, id) {
>>>>>>> 4d6705cf
    try {
      const currentTenant = rootGetters['auth/currentTenant'];

      const planEnrichmentCountMax = getEnrichmentMax(currentTenant.plan);

      // Check if it has reached enrichment maximum
      // If so, show dialog to upgrade plan
      if (checkEnrichmentLimit(planEnrichmentCountMax)) {
        return;
      }

      // Start member enrichment
      commit('UPDATE_STARTED');

      // Show enrichment loading message
      showEnrichmentLoadingMessage({ isBulk: false });

      const response = await MemberService.enrichMember(id, segments);

      commit('UPDATE_SUCCESS', response);

      await dispatch('auth/doRefreshCurrentUser', null, {
        root: true,
      });

      const updatedTenant = rootGetters['auth/currentTenant'];

      // Show enrichment success message
      showEnrichmentSuccessMessage({
        memberEnrichmentCount: updatedTenant.memberEnrichmentCount,
        planEnrichmentCountMax,
        plan: currentTenant.plan,
        isBulk: false,
      });

      if (router.currentRoute.value.name !== 'memberView') {
        router.push({
          name: 'memberView',
          params: {
            id,
          },
        });
      } else {
        await dispatch('doFind', { id });
      }
    } catch (error) {
      Message.closeAll();
      Errors.handle(error);

      commit('UPDATE_ERROR');
    }
  },
};<|MERGE_RESOLUTION|>--- conflicted
+++ resolved
@@ -117,9 +117,6 @@
     }
   },
 
-<<<<<<< HEAD
-  async doEnrich({ commit, dispatch, rootGetters }, id, segments) {
-=======
   async doBulkUpdateMembersAttribute({ commit }, { members, attributesToSave }) {
     const { fields } = MemberModel;
     const formSchema = new FormSchema([
@@ -189,8 +186,7 @@
     }
   },
 
-  async doEnrich({ commit, dispatch, rootGetters }, id) {
->>>>>>> 4d6705cf
+  async doEnrich({ commit, dispatch, rootGetters }, id, segments) {
     try {
       const currentTenant = rootGetters['auth/currentTenant'];
 
