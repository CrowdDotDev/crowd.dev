import pluralize from 'pluralize';
import { MemberService } from '@/modules/member/member-service';
import Errors from '@/shared/error/errors';
import { router } from '@/router';
import Message from '@/shared/message/message';
import { i18n } from '@/i18n';
import { FormSchema } from '@/shared/form/form-schema';
import sharedActions from '@/shared/store/actions';
import {
  getEnrichmentMax,
  checkEnrichmentLimit,
  showEnrichmentSuccessMessage,
  showEnrichmentLoadingMessage,
  checkEnrichmentPlan,
} from '@/modules/member/member-enrichment';
import {
  getExportMax,
  showExportLimitDialog,
  showExportDialog,
} from '@/modules/member/member-export-limit';
import { MemberModel } from '../member-model';

export default {
  ...sharedActions('member', MemberService),

<<<<<<< HEAD
  async doExport(
    {
      commit, rootGetters, dispatch,
    },
    {
      selected = false,
      customIds = [],
      customFilter = null,
      count = null,
      segments = [],
    } = {},
  ) {
    let filter;

    if (selected) {
      if (customIds.length === 0) {
        return;
      }

      filter = {
        id: {
          in: customIds,
        },
      };
    } else if (customFilter) {
      filter = customFilter;
    }

    try {
      commit('EXPORT_STARTED', filter);

      commit('EXPORT_SUCCESS');
      const currentTenant = rootGetters['auth/currentTenant'];

      const tenantCsvExportCount = currentTenant.csvExportCount;
      const planExportCountMax = getExportMax(currentTenant.plan);

      await showExportDialog({
        tenantCsvExportCount,
        planExportCountMax,
        badgeContent: pluralize('member', count, true),
      });

      await MemberService.export({
        filter,
        orderBy: 'lastActive_DESC',
        limit: 0,
        offset: null,
        segments,
        buildFilter: !selected && !customFilter, // build API payload if selected === false || !customFilter
      });

      await dispatch('auth/doRefreshCurrentUser', null, {
        root: true,
      });

      Message.success('CSV download link will be sent to your e-mail');
    } catch (error) {
      commit('EXPORT_ERROR');
      console.error(error);

      if (error.response?.status === 403) {
        const currentTenant = rootGetters['auth/currentTenant'];
        const planExportCountMax = getExportMax(currentTenant.plan);

        showExportLimitDialog({ planExportCountMax });
      } else if (error !== 'cancel') {
        Message.error(
          'An error has occured while trying to export the CSV file. Please try again',
          {
            title: 'CSV Export failed',
          },
        );
      }
    }
  },

  async doMarkAsTeamMember({ dispatch, getters }, value) {
    try {
      const { selectedRows } = getters;

      selectedRows.forEach((row) => {
        MemberService.update(row.id, {
          attributes: {
            ...row.attributes,
            isTeamMember: {
              default: value,
            },
          },
        });
      });

      dispatch('doFetch', {
        keepPagination: true,
      });

      Message.success(
        `Contributor${selectedRows.length > 1 ? 's' : ''} updated successfully`,
      );
    } catch (error) {
      Errors.handle(error);
    }
  },

=======
>>>>>>> 3998d424
  async doDestroyCustomAttributes({ commit, dispatch }, id) {
    try {
      const response = await MemberService.destroyCustomAttribute(id);

      dispatch('doFetchCustomAttributes');
    } catch (error) {
      Errors.handle(error);
    }
  },

  async doUpdateCustomAttributes({ commit, dispatch }, { id, data }) {
    try {
      const response = await MemberService.updateCustomAttribute(id, data);

      dispatch('doFetchCustomAttributes');
    } catch (error) {
      Errors.handle(error);
    }
  },

  async doFetchCustomAttributes({ commit }) {
    try {
      const response = await MemberService.fetchCustomAttributes();
    } catch (error) {
      Errors.handle(error);
    }
  },

  async doCreateCustomAttributes({ commit, dispatch }, values) {
    try {
      const response = await MemberService.createCustomAttributes(values);

      dispatch('doFetchCustomAttributes');

      return response;
    } catch (error) {
      if (error.response.status !== 500) {
        Errors.handle(error);
      }

      Message.error(i18n('entities.member.attributes.error'));
    }
    return null;
  },

  async doMerge({ commit }, { memberToKeep, memberToMerge }) {
    try {
      await MemberService.merge(memberToKeep, memberToMerge);

      Message.success(i18n('entities.member.merge.success'));
      router.push(`/members/${memberToKeep.id}`);
    } catch (error) {
      Errors.handle(error);
    }
  },

  async doBulkUpdateMembersTags(
    { commit },
    { members, tagsInCommon, tagsToSave },
  ) {
    const { fields } = MemberModel;
    const formSchema = new FormSchema([
      fields.username,
      fields.info,
      fields.tags,
      fields.emails,
    ]);

    try {
      const payload = members.reduce((acc, item) => {
        const memberToUpdate = { ...item };
        const tagsToKeep = item.tags.filter(
          (tag) => tagsInCommon.filter((t) => t.id === tag.id).length === 0
            && tagsToSave.filter((t) => t.id === tag.id).length === 0,
        );

        memberToUpdate.tags = [...tagsToKeep, ...tagsToSave];
        acc.push(
          formSchema.cast({
            id: memberToUpdate.id,
            tags: memberToUpdate.tags,
          }),
        );
        return acc;
      }, []);
      const updatedMembers = await MemberService.updateBulk(payload);
      commit('BULK_UPDATE_MEMBERS_TAGS_SUCCESS', updatedMembers);
    } catch (error) {
      Errors.handle(error);
    }
  },

  async doEnrich({ commit, dispatch, rootGetters }, id, segments) {
    try {
      const currentTenant = rootGetters['auth/currentTenant'];

      const planEnrichmentCountMax = getEnrichmentMax(currentTenant.plan);

      // Check if it has reached enrichment maximum
      // If so, show dialog to upgrade plan
      if (checkEnrichmentLimit(planEnrichmentCountMax)) {
        return;
      }

      // Start member enrichment
      commit('UPDATE_STARTED');

      // Show enrichment loading message
      showEnrichmentLoadingMessage({ isBulk: false });

      const response = await MemberService.enrichMember(id, segments);

      commit('UPDATE_SUCCESS', response);

      await dispatch('auth/doRefreshCurrentUser', null, {
        root: true,
      });

      const updatedTenant = rootGetters['auth/currentTenant'];

      // Show enrichment success message
      showEnrichmentSuccessMessage({
        memberEnrichmentCount: updatedTenant.memberEnrichmentCount,
        planEnrichmentCountMax,
        plan: currentTenant.plan,
        isBulk: false,
      });

      if (router.currentRoute.value.name !== 'memberView') {
        router.push({
          name: 'memberView',
          params: {
            id,
          },
        });
      } else {
        await dispatch('doFind', { id });
      }
    } catch (error) {
      Message.closeAll();
      Errors.handle(error);

      commit('UPDATE_ERROR');
    }
  },
};<|MERGE_RESOLUTION|>--- conflicted
+++ resolved
@@ -23,113 +23,6 @@
 export default {
   ...sharedActions('member', MemberService),
 
-<<<<<<< HEAD
-  async doExport(
-    {
-      commit, rootGetters, dispatch,
-    },
-    {
-      selected = false,
-      customIds = [],
-      customFilter = null,
-      count = null,
-      segments = [],
-    } = {},
-  ) {
-    let filter;
-
-    if (selected) {
-      if (customIds.length === 0) {
-        return;
-      }
-
-      filter = {
-        id: {
-          in: customIds,
-        },
-      };
-    } else if (customFilter) {
-      filter = customFilter;
-    }
-
-    try {
-      commit('EXPORT_STARTED', filter);
-
-      commit('EXPORT_SUCCESS');
-      const currentTenant = rootGetters['auth/currentTenant'];
-
-      const tenantCsvExportCount = currentTenant.csvExportCount;
-      const planExportCountMax = getExportMax(currentTenant.plan);
-
-      await showExportDialog({
-        tenantCsvExportCount,
-        planExportCountMax,
-        badgeContent: pluralize('member', count, true),
-      });
-
-      await MemberService.export({
-        filter,
-        orderBy: 'lastActive_DESC',
-        limit: 0,
-        offset: null,
-        segments,
-        buildFilter: !selected && !customFilter, // build API payload if selected === false || !customFilter
-      });
-
-      await dispatch('auth/doRefreshCurrentUser', null, {
-        root: true,
-      });
-
-      Message.success('CSV download link will be sent to your e-mail');
-    } catch (error) {
-      commit('EXPORT_ERROR');
-      console.error(error);
-
-      if (error.response?.status === 403) {
-        const currentTenant = rootGetters['auth/currentTenant'];
-        const planExportCountMax = getExportMax(currentTenant.plan);
-
-        showExportLimitDialog({ planExportCountMax });
-      } else if (error !== 'cancel') {
-        Message.error(
-          'An error has occured while trying to export the CSV file. Please try again',
-          {
-            title: 'CSV Export failed',
-          },
-        );
-      }
-    }
-  },
-
-  async doMarkAsTeamMember({ dispatch, getters }, value) {
-    try {
-      const { selectedRows } = getters;
-
-      selectedRows.forEach((row) => {
-        MemberService.update(row.id, {
-          attributes: {
-            ...row.attributes,
-            isTeamMember: {
-              default: value,
-            },
-          },
-        });
-      });
-
-      dispatch('doFetch', {
-        keepPagination: true,
-      });
-
-      Message.success(
-        `Contributor${selectedRows.length > 1 ? 's' : ''} updated successfully`,
-      );
-    } catch (error) {
-      Errors.handle(error);
-    }
-  },
-
-=======
->>>>>>> 3998d424
   async doDestroyCustomAttributes({ commit, dispatch }, id) {
     try {
       const response = await MemberService.destroyCustomAttribute(id);
