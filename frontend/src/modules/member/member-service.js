import authAxios from '@/shared/axios/auth-axios'
import AuthCurrentTenant from '@/modules/auth/auth-current-tenant'
import buildApiFilter from '@/shared/filter/helpers/build-api-payload'

export class MemberService {
  static async update(id, data) {
    const tenantId = AuthCurrentTenant.get()

    const response = await authAxios.put(
      `/tenant/${tenantId}/member/${id}`,
      data
    )

    return response.data
  }

  static async updateBulk(data) {
    const tenantId = AuthCurrentTenant.get()

    const response = await authAxios.patch(
      `/tenant/${tenantId}/member`,
      data
    )

    return response.data
  }

  static async destroyAll(ids) {
    const params = {
      ids
    }

    const tenantId = AuthCurrentTenant.get()

    const response = await authAxios.delete(
      `/tenant/${tenantId}/member`,
      {
        params
      }
    )

    return response.data
  }

  static async create(data) {
    const tenantId = AuthCurrentTenant.get()

    const response = await authAxios.post(
      `/tenant/${tenantId}/member`,
      data.data
    )

    return response.data
  }

  static async import(values, importHash) {
    const body = {
      data: values,
      importHash
    }

    const tenantId = AuthCurrentTenant.get()

    const response = await authAxios.post(
      `/tenant/${tenantId}/member/import`,
      body
    )

    return response.data
  }

  static async find(id) {
    const tenantId = AuthCurrentTenant.get()

    const response = await authAxios.get(
      `/tenant/${tenantId}/member/${id}`
    )

    return response.data
  }

<<<<<<< HEAD
  static async list(filter, orderBy, limit, offset) {
    const body = {
      filter: buildApiFilter(filter),
=======
  static async list(
    filter,
    orderBy,
    limit,
    offset,
    buildFilter = true
  ) {
    const body = {
      filter: buildFilter ? buildApiFilter(filter) : filter,
>>>>>>> 23667788
      orderBy,
      limit,
      offset
    }

    const tenantId = AuthCurrentTenant.get()

    const response = await authAxios.post(
      `/tenant/${tenantId}/member/query`,
      body
    )

    return response.data
  }

  static async listAutocomplete(query, limit) {
    const params = {
      query,
      limit
    }

    const tenantId = AuthCurrentTenant.get()

    const response = await authAxios.get(
      `/tenant/${tenantId}/member/autocomplete`,
      {
        params
      }
    )

    return response.data
  }

  static async merge(memberToKeep, memberToMerge) {
    const tenantId = AuthCurrentTenant.get()

    const response = await authAxios.put(
      `/tenant/${tenantId}/member/${memberToKeep.id}/merge`,
      {
        memberToMerge: memberToMerge.id
      }
    )

    return response.data
  }

  static async addToNoMerge(memberA, memberB) {
    const tenantId = AuthCurrentTenant.get()

    const response = await authAxios.put(
      `/tenant/${tenantId}/member/${memberA.id}/no-merge`,
      {
        memberToNotMerge: memberB.id
      }
    )

    return response.data
  }

  static async fetchMergeSuggestions() {
    const tenantId = AuthCurrentTenant.get()

    const response = await authAxios.get(
      `/tenant/${tenantId}/membersToMerge`
    )

    return response.data
  }

  static async fetchCustomAttributes() {
    const tenantId = AuthCurrentTenant.get()

    const response = await authAxios.get(
      `/tenant/${tenantId}/settings/members/attributes`
    )

    return response.data
  }

  static async createCustomAttributes(data) {
    const tenantId = AuthCurrentTenant.get()

    const response = await authAxios.post(
      `/tenant/${tenantId}/settings/members/attributes`,
      data
    )

    return response.data
  }

  static async destroyCustomAttribute(id) {
    const params = {
      ids: [id]
    }

    const tenantId = AuthCurrentTenant.get()

    const response = await authAxios.delete(
      `/tenant/${tenantId}/settings/members/attributes`,
      {
        params
      }
    )

    return response.data
  }

  static async updateCustomAttribute(id, data) {
    const tenantId = AuthCurrentTenant.get()

    const response = await authAxios.put(
      `/tenant/${tenantId}/settings/members/attributes/${id}`,
      data
    )

    return response.data
  }
}<|MERGE_RESOLUTION|>--- conflicted
+++ resolved
@@ -79,11 +79,6 @@
     return response.data
   }
 
-<<<<<<< HEAD
-  static async list(filter, orderBy, limit, offset) {
-    const body = {
-      filter: buildApiFilter(filter),
-=======
   static async list(
     filter,
     orderBy,
@@ -93,7 +88,6 @@
   ) {
     const body = {
       filter: buildFilter ? buildApiFilter(filter) : filter,
->>>>>>> 23667788
       orderBy,
       limit,
       offset
