--- conflicted
+++ resolved
@@ -54,14 +54,10 @@
 
     const response = await authAxios.post(
       `/tenant/${tenantId}/member`,
-<<<<<<< HEAD
       {
         ...data.data,
         segments,
       },
-=======
-      data.data,
->>>>>>> 3998d424
     );
 
     return response.data;
@@ -72,24 +68,14 @@
     orderBy,
     limit,
     offset,
-<<<<<<< HEAD
     segments = [],
-    buildFilter = true,
-  }) {
-    const body = {
-      filter: buildApiPayload({
-        customFilters: filter,
-        buildFilter,
-      }),
-      segments,
-=======
   }) {
     const body = {
       filter,
->>>>>>> 3998d424
       orderBy,
       limit,
       offset,
+      segments,
     };
 
     const tenantId = AuthCurrentTenant.get();
@@ -121,48 +107,6 @@
     return response.data;
   }
 
-<<<<<<< HEAD
-  static async list({
-    customFilters,
-    orderBy,
-    limit,
-    offset,
-    segments = [],
-    buildFilter = true,
-    countOnly = false,
-  }) {
-    const body = {
-      filter: buildApiPayload({
-        customFilters,
-        defaultFilters: DEFAULT_MEMBER_FILTERS,
-        buildFilter,
-      }),
-      segments,
-      orderBy,
-      limit,
-      offset,
-      countOnly,
-    };
-
-    const sampleTenant = AuthCurrentTenant.getSampleTenantData();
-    const tenantId = sampleTenant?.id || AuthCurrentTenant.get();
-
-    const response = await authAxios.post(
-      `/tenant/${tenantId}/member/query`,
-      body,
-      {
-        headers: {
-          'x-crowd-api-version': '1',
-          Authorization: sampleTenant?.token,
-        },
-      },
-    );
-
-    return response.data;
-  }
-
-=======
->>>>>>> 3998d424
   static async listMembers(
     body,
     countOnly = false,
