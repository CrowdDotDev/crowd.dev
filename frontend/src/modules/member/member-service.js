import authAxios from '@/shared/axios/auth-axios'
import AuthCurrentTenant from '@/modules/auth/auth-current-tenant'
import buildApiPayload from '@/shared/filter/helpers/build-api-payload'

export class MemberService {
  static async update(id, data) {
    const tenantId = AuthCurrentTenant.get()

    const response = await authAxios.put(
      `/tenant/${tenantId}/member/${id}`,
      data
    )

    return response.data
  }

  static async updateBulk(data) {
    const tenantId = AuthCurrentTenant.get()

    const response = await authAxios.patch(
      `/tenant/${tenantId}/member`,
      data
    )

    return response.data
  }

  static async destroyAll(ids) {
    const params = {
      ids
    }

    const tenantId = AuthCurrentTenant.get()

    const response = await authAxios.delete(
      `/tenant/${tenantId}/member`,
      {
        params
      }
    )

    return response.data
  }

  static async create(data) {
    const tenantId = AuthCurrentTenant.get()

    const response = await authAxios.post(
      `/tenant/${tenantId}/member`,
      data.data
    )

    return response.data
  }

  static async import(values, importHash) {
    const body = {
      data: values,
      importHash
    }

    const tenantId = AuthCurrentTenant.get()

    const response = await authAxios.post(
      `/tenant/${tenantId}/member/import`,
      body
    )

    return response.data
  }

  static async find(id) {
    const tenantId = AuthCurrentTenant.get()

    const response = await authAxios.get(
      `/tenant/${tenantId}/member/${id}`
    )

    return response.data
  }

  static async list(
    filter,
    orderBy,
    limit,
    offset,
    build = true
  ) {
    const body = {
<<<<<<< HEAD
      filter: build ? buildApiFilter(filter) : filter,
=======
      filter: build ? buildApiPayload(filter) : filter,
>>>>>>> 9798c444
      orderBy,
      limit,
      offset
    }

    const tenantId = AuthCurrentTenant.get()

    const response = await authAxios.post(
      `/tenant/${tenantId}/member/query`,
      body
    )

    return response.data
  }

  static async listAutocomplete(query, limit) {
    const params = {
      query,
      limit
    }

    const tenantId = AuthCurrentTenant.get()

    const response = await authAxios.get(
      `/tenant/${tenantId}/member/autocomplete`,
      {
        params
      }
    )

    return response.data
  }

  static async merge(memberToKeep, memberToMerge) {
    const tenantId = AuthCurrentTenant.get()

    const response = await authAxios.put(
      `/tenant/${tenantId}/member/${memberToKeep.id}/merge`,
      {
        memberToMerge: memberToMerge.id
      }
    )

    return response.data
  }

  static async addToNoMerge(memberA, memberB) {
    const tenantId = AuthCurrentTenant.get()

    const response = await authAxios.put(
      `/tenant/${tenantId}/member/${memberA.id}/no-merge`,
      {
        memberToNotMerge: memberB.id
      }
    )

    return response.data
  }

  static async fetchMergeSuggestions() {
    const tenantId = AuthCurrentTenant.get()

    const response = await authAxios.get(
      `/tenant/${tenantId}/membersToMerge`
    )

    return response.data
  }

  static async fetchCustomAttributes() {
    const tenantId = AuthCurrentTenant.get()

    const response = await authAxios.get(
      `/tenant/${tenantId}/settings/members/attributes`
    )

    return response.data
  }

  static async createCustomAttributes(data) {
    const tenantId = AuthCurrentTenant.get()

    const response = await authAxios.post(
      `/tenant/${tenantId}/settings/members/attributes`,
      data
    )

    return response.data
  }

  static async destroyCustomAttribute(id) {
    const params = {
      ids: [id]
    }

    const tenantId = AuthCurrentTenant.get()

    const response = await authAxios.delete(
      `/tenant/${tenantId}/settings/members/attributes`,
      {
        params
      }
    )

    return response.data
  }

  static async updateCustomAttribute(id, data) {
    const tenantId = AuthCurrentTenant.get()

    const response = await authAxios.put(
      `/tenant/${tenantId}/settings/members/attributes/${id}`,
      data
    )

    return response.data
  }
}<|MERGE_RESOLUTION|>--- conflicted
+++ resolved
@@ -79,19 +79,9 @@
     return response.data
   }
 
-  static async list(
-    filter,
-    orderBy,
-    limit,
-    offset,
-    build = true
-  ) {
+  static async list(filter, orderBy, limit, offset) {
     const body = {
-<<<<<<< HEAD
-      filter: build ? buildApiFilter(filter) : filter,
-=======
-      filter: build ? buildApiPayload(filter) : filter,
->>>>>>> 9798c444
+      filter: buildApiFilter(filter),
       orderBy,
       limit,
       offset
