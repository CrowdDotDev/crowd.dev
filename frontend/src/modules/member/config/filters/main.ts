--- conflicted
+++ resolved
@@ -12,11 +12,8 @@
 import lastActivityDate from './lastActivityDate/config';
 import reach from './reach/config';
 import tags from './tags/config';
-<<<<<<< HEAD
+import memberName from './memberName/config';
 import jobTitle from './jobTitle/config';
-=======
-import memberName from './memberName/config';
->>>>>>> 592bde78
 
 export const memberFilters: Record<string, FilterConfig> = {
   memberName,
