import { SavedView } from '@/shared/modules/saved-views/types/SavedViewsConfig';

const allMembers: SavedView = {
<<<<<<< HEAD
  id: 'all-members',
  name: 'All members',
  placement: 'member',
  visibility: 'tenant',
  config: {
=======
  id: 'all-contacts',
  label: 'All contacts',
  filter: {
>>>>>>> b91a56c7
    search: '',
    relation: 'and',
    order: {
      prop: 'lastActive',
      order: 'descending',
    },
    settings: {
      bot: 'exclude',
      teamMember: 'exclude',
      organization: 'exclude',
    },
  },
};

export default allMembers;<|MERGE_RESOLUTION|>--- conflicted
+++ resolved
@@ -1,17 +1,11 @@
 import { SavedView } from '@/shared/modules/saved-views/types/SavedViewsConfig';
 
 const allMembers: SavedView = {
-<<<<<<< HEAD
-  id: 'all-members',
-  name: 'All members',
+  id: 'all-contacts',
+  name: 'All contacts',
   placement: 'member',
   visibility: 'tenant',
   config: {
-=======
-  id: 'all-contacts',
-  label: 'All contacts',
-  filter: {
->>>>>>> b91a56c7
     search: '',
     relation: 'and',
     order: {
