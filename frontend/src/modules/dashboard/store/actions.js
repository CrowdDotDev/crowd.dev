--- conflicted
+++ resolved
@@ -47,12 +47,8 @@
   // Fetch trending conversations
   async getTrendingConversations({ commit, state }) {
     state.conversations.loading = true;
-<<<<<<< HEAD
-
-    const { platform, period, segments } = state.filters;
-=======
-    const { platform, period } = state.filters;
->>>>>>> 69c1ceeb
+
+    const { platform, period, segments } = state.filters;
 
     return ConversationService.query({
       filter: {
@@ -121,11 +117,8 @@
   // Fetch recent activities
   async getRecentActivities({ commit, state }) {
     state.activities.loading = true;
-<<<<<<< HEAD
-    const { platform, period, segments } = state.filters;
-=======
-    const { platform, period } = state.filters;
->>>>>>> 69c1ceeb
+
+    const { platform, period, segments } = state.filters;
 
     return ActivityService.query({
       filter: {
@@ -239,11 +232,8 @@
   // Fetch recent members
   async getRecentMembers({ commit, state }) {
     state.members.loadingRecent = true;
-<<<<<<< HEAD
-    const { platform, period, segments } = state.filters;
-=======
-    const { platform, period } = state.filters;
->>>>>>> 69c1ceeb
+
+    const { platform, period, segments } = state.filters;
 
     return MemberService.listMembers({
       filter: {
