import moment from 'moment';
import { MemberService } from '@/modules/member/member-service';
import { OrganizationService } from '@/modules/organization/organization-service';
import { ActivityService } from '@/modules/activity/activity-service';
import { ConversationService } from '@/modules/conversation/conversation-service';
import { DEFAULT_ACTIVITY_FILTERS } from '@/modules/activity/store/constants';
import { DEFAULT_ORGANIZATION_FILTERS } from '@/modules/organization/store/constants';
import { DEFAULT_MEMBER_FILTERS } from '@/modules/member/store/constants';
import { DashboardApiService } from '@/modules/dashboard/services/dashboard.api.service';

export default {
  async reset({ dispatch }) {
    dispatch('setFilters', {});
  },

  // Set new filters & fetch new data
  async setFilters(
    { commit, dispatch },
    { period, platform, segments },
  ) {
    commit('SET_FILTERS', {
      period,
      platform,
      segments,
    });
    dispatch('getChartData');
<<<<<<< HEAD
=======
    dispatch('getChartData');
    dispatch('getConversations');
    dispatch('getActivities');
>>>>>>> 64d62b44
    dispatch('getMembers');
    dispatch('getOrganizations');
    dispatch('getActivities');
    dispatch('getConversations');
  },
  // Fetch chart data
  getChartData({ state }) {
    state.chartData = null;
    const { platform, period, segments } = state.filters;
    const [segment] = segments.segments;
    return DashboardApiService.fetchChartData({
      period: period.label,
      platform: platform !== 'all' ? platform : undefined,
      segment,
    })
      .then((data) => {
        state.chartData = data;
        return Promise.resolve(data);
      });
  },

  // fetch conversations data
  async getConversations({ dispatch }) {
    dispatch('getRecentConversations');
    dispatch('getConversationCount');
  },
  // Fetch recent conversations
  async getRecentConversations({ commit, state }) {
    state.conversations.loading = true;

    const { platform, period, segments } = state.filters;

    return ConversationService.query({
      filter: {
        and: [
          {
            lastActive: {
              gte: moment()
                .utc()
                .startOf('day')
                .subtract(
                  period.value - 1,
                  period.granularity,
                )
                .toISOString(),
            },
          },
          {
            lastActive: {
              lte: moment()
                .utc()
                .toISOString(),
            },
          },
          ...(platform !== 'all'
            ? [
              {
                platform,
              },
            ]
            : []),
        ],
      },
      orderBy: 'lastActive_DESC',
      limit: 20,
      offset: 0,
      segments: segments.childSegments,
    })
      .then((data) => {
        commit('SET_RECENT_CONVERSATIONS', data);
        return Promise.resolve(data);
      })
      .finally(() => {
        state.conversations.loading = false;
      });
  },
  // fetch conversations total
  async getConversationCount({ state }) {
    const { segments } = state.filters;

    return ConversationService.query({
      filter: {},
      orderBy: '',
      limit: 1,
      offset: 0,
      segments: segments.childSegments,
      countOnly: true,
    })
      .then(({ count }) => {
        state.conversations.total = count;
        return Promise.resolve(count);
      })
      .finally(() => {
        state.conversations.loading = false;
      });
  },

  // fetch activities data
  async getActivities({ dispatch }) {
    dispatch('getActivitiesCount');
    dispatch('getRecentActivities');
  },
  // Fetch recent activities
  async getRecentActivities({ commit, state }) {
    state.activities.loading = true;

    const { platform, period, segments } = state.filters;
    return ActivityService.query({
      filter: {
        ...DEFAULT_ACTIVITY_FILTERS,
        and: [
          {
            timestamp: {
              gte: moment()
                .utc()
                .startOf('day')
                .subtract(
                  period.value - 1,
                  period.granularity,
                )
                .toISOString(),
            },
          },
          {
            timestamp: {
              lte: moment()
                .utc()
                .toISOString(),
            },
          },
          ...(platform !== 'all'
            ? [
              {
                platform: { in: [platform] },
              },
            ]
            : []),
        ],
      },
      orderBy: 'timestamp_DESC',
      limit: 20,
      offset: 0,
      segments: segments.childSegments,
    })
      .then((data) => {
        commit('SET_RECENT_ACTIVITIES', data);
        return Promise.resolve(data);
      })
      .finally(() => {
        state.activities.loading = false;
      });
  },

  // Fetch activities count
  async getActivitiesCount({ state }) {
    const { platform, segments } = state.filters;

    return ActivityService.query({
      filter: (platform === 'all'
        ? DEFAULT_ACTIVITY_FILTERS
        : {
          ...DEFAULT_ACTIVITY_FILTERS,
          and: [
            ...(platform !== 'all'
              ? [
                {
                  platform: { in: [platform] },
                },
              ]
              : []),
          ],
        }),
      orderBy: '',
      limit: 1,
      offset: 0,
      segments: segments.childSegments,
    }, true)
      .then(({ count }) => {
        state.activities.total = count;
        return Promise.resolve(count);
      })
      .finally(() => {
        state.activities.loading = false;
      });
  },

  // Fetch members
  async getMembers({ dispatch }) {
    dispatch('getMembersCount');
    dispatch('getActiveMembers');
    dispatch('getRecentMembers');
  },

  // Fetch active members
  async getActiveMembers({ commit, state }) {
    const { platform, period, segments } = state.filters;

    state.members.loadingActive = true;

    return MemberService.listActive({
      platform: platform !== 'all' ? [{ value: platform }] : [],
      isTeamMember: false,
      activityIsContribution: null,
      activityTimestampFrom: moment()
        .utc()
        .subtract(period.value - 1, period.granularity)
        .startOf('day')
        .toISOString(),
      activityTimestampTo: moment().utc().endOf('day'),
      orderBy: 'activityCount_DESC',
      offset: 0,
      limit: 5,
      segments: segments.segments,
    })
      .then((data) => {
        commit('SET_ACTIVE_MEMBERS', data);
        return Promise.resolve(data);
      })
      .finally(() => {
        state.members.loadingActive = false;
      });
  },

  // Fetch recent members
  async getRecentMembers({ commit, state }) {
    state.members.loadingRecent = true;

    const { platform, period, segments } = state.filters;

    return MemberService.listMembers({
      filter: {
        and: [
          ...DEFAULT_MEMBER_FILTERS,
          {
            joinedAt: {
              gte: moment()
                .utc()
                .startOf('day')
                .subtract(
                  period.value - 1,
                  period.granularity,
                )
                .toISOString(),
            },
          },
          ...(platform !== 'all'
            ? [
              {
                identities: {
                  contains: [platform],
                },
              },
            ]
            : []),
        ],
      },
      orderBy: 'joinedAt_DESC',
      limit: 5,
      offset: 0,
      segments: segments.segments,
    })
      .then((data) => {
        commit('SET_RECENT_MEMBERS', data);
        return Promise.resolve(data);
      })
      .finally(() => {
        state.members.loadingRecent = false;
      });
  },

  // Fetch members count
  async getMembersCount({ state }) {
    const { platform, segments } = state.filters;

    return MemberService.listMembers({
      filter: (platform === 'all' ? {
        and: DEFAULT_MEMBER_FILTERS,
      }
        : {
          and: [
            ...DEFAULT_MEMBER_FILTERS,
            ...(platform !== 'all'
              ? [
                {
                  identities: {
                    contains: [platform],
                  },
                },
              ]
              : []),
          ],
        }),
      orderBy: '',
      limit: 1,
      offset: 0,
      segments: segments.segments,
    }, true)
      .then(({ count }) => {
        state.members.total = count;
        return Promise.resolve(count);
      })
      .finally(() => {
        state.members.loadingRecent = false;
      });
  },

  // Fetch all organizations
  async getOrganizations({ dispatch }) {
    dispatch('getOrganizationsCount');
    dispatch('getActiveOrganizations');
    dispatch('getRecentOrganizations');
  },

  // Fetch active orgnizations
  async getActiveOrganizations({ commit, state }) {
    state.organizations.loadingActive = true;
    const { platform, period, segments } = state.filters;

    return OrganizationService.listActive({
      platform: platform !== 'all' ? [{ value: platform }] : [],
      isTeamOrganization: false,
      activityTimestampFrom: moment()
        .utc()
        .subtract(period.value - 1, period.granularity)
        .startOf('day')
        .toISOString(),
      activityTimestampTo: moment().utc().endOf('day'),
      orderBy: 'activityCount_DESC',
      offset: 0,
      limit: 5,
      segments: segments.segments,
    })
      .then((data) => {
        commit('SET_ACTIVE_ORGANIZATIONS', data);
        return Promise.resolve(data);
      })
      .finally(() => {
        state.organizations.loadingActive = false;
      });
  },

  // Fetch recent organizations
  async getRecentOrganizations({ commit, state }) {
    state.organizations.loadingRecent = true;
    const { platform, period, segments } = state.filters;

    return OrganizationService.query({
      filter: {
        and: [
          ...DEFAULT_ORGANIZATION_FILTERS,
          {
            joinedAt: {
              gte: moment()
                .utc()
                .startOf('day')
                .subtract(
                  period.value - 1,
                  period.granularity,
                )
                .toISOString(),
            },
          },
          ...(platform !== 'all'
            ? [
              {
                identities: {
                  contains: [platform],
                },
              },
            ]
            : []),
        ],
      },
      orderBy: 'createdAt_DESC',
      limit: 5,
      offset: 0,
      segments: segments.childSegments,
    })
      .then((data) => {
        commit('SET_RECENT_ORGANIZATIONS', data);
        return Promise.resolve(data);
      })
      .finally(() => {
        state.organizations.loadingRecent = false;
      });
  },

  // Fetch  organizations count
  async getOrganizationsCount({ state }) {
    const { platform, segments } = state.filters;

    return OrganizationService.query({
      filter: (platform === 'all' ? {
        and: DEFAULT_ORGANIZATION_FILTERS,
      }
        : {
          and: [
            ...DEFAULT_ORGANIZATION_FILTERS,
            ...(platform !== 'all'
              ? [
                {
                  identities: {
                    contains: [platform],
                  },
                },
              ]
              : []),
          ],
        }),
      limit: 1,
      offset: 0,
      segments: segments.childSegments,
    })
      .then(({ count }) => {
        state.organizations.total = count;
        return Promise.resolve(count);
      })
      .finally(() => {
        state.organizations.loadingRecent = false;
      });
  },
};<|MERGE_RESOLUTION|>--- conflicted
+++ resolved
@@ -24,16 +24,10 @@
       segments,
     });
     dispatch('getChartData');
-<<<<<<< HEAD
-=======
-    dispatch('getChartData');
     dispatch('getConversations');
     dispatch('getActivities');
->>>>>>> 64d62b44
     dispatch('getMembers');
     dispatch('getOrganizations');
-    dispatch('getActivities');
-    dispatch('getConversations');
   },
   // Fetch chart data
   getChartData({ state }) {
