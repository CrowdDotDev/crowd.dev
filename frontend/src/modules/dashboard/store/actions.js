import moment from 'moment';
import { MemberService } from '@/modules/member/member-service';
import { OrganizationService } from '@/modules/organization/organization-service';
import { ActivityService } from '@/modules/activity/activity-service';
import { ConversationService } from '@/modules/conversation/conversation-service';
import { DEFAULT_ACTIVITY_FILTERS } from '@/modules/activity/store/constants';
import { DEFAULT_ORGANIZATION_FILTERS } from '@/modules/organization/store/constants';
import { DEFAULT_MEMBER_FILTERS } from '@/modules/member/store/constants';
import { DashboardApiService } from '@/modules/dashboard/services/dashboard.api.service';

export default {
  async reset({ dispatch }) {
    dispatch('setFilters', {});
  },

  // Set new filters & fetch new data
  async setFilters(
    { commit, dispatch },
    { period, platform, segments },
  ) {
    commit('SET_FILTERS', {
      period,
      platform,
      segments,
    });
<<<<<<< HEAD
    dispatch('getDashboardData');
=======
    dispatch('getChartData');
>>>>>>> 43231f52
    dispatch('getConversations');
    dispatch('getActivities');
    dispatch('getMembers');
    dispatch('getOrganizations');
  },
<<<<<<< HEAD
  // Fetch cube data
  getDashboardData({ state }) {
    state.cubeData = null;
    const { platform, period, segments } = state.filters;
    const [segment] = segments.segments;
    return DashboardApiService.fetchDashboardData({
=======
  // Fetch chart data
  getChartData({ state }) {
    state.chartData = null;
    const { platform, period, segments } = state.filters;
    const [segment] = segments.segments;
    return DashboardApiService.fetchChartData({
>>>>>>> 43231f52
      period: period.label,
      platform: platform !== 'all' ? platform : undefined,
      segment,
    })
      .then((data) => {
        state.chartData = data;
        return Promise.resolve(data);
      });
  },

  // fetch conversations data
  async getConversations({ dispatch }) {
    dispatch('getRecentConversations');
    // dispatch('getConversationCount');
  },
  // Fetch recent conversations
  async getRecentConversations({ commit, state }) {
    state.conversations.loading = true;

    const { platform, period, segments } = state.filters;

    return ConversationService.query({
      filter: {
        and: [
          {
            lastActive: {
              gte: moment()
                .utc()
                .startOf('day')
                .subtract(
                  period.value - 1,
                  period.granularity,
                )
                .toISOString(),
            },
          },
          ...(platform !== 'all'
            ? [
              {
                platform,
              },
            ]
            : []),
        ],
      },
      orderBy: 'lastActive_DESC',
      limit: 5,
      offset: 0,
      segments: segments.childSegments,
    })
      .then((data) => {
        commit('SET_RECENT_CONVERSATIONS', data);
        return Promise.resolve(data);
      })
      .finally(() => {
        state.conversations.loading = false;
      });
  },
  // fetch conversations total
  async getConversationCount({ state }) {
    const { segments } = state.filters;

    return ConversationService.query({
      filter: {},
      orderBy: '',
      limit: 1,
      offset: 0,
      segments: segments.childSegments,
    })
      .then(({ count }) => {
        state.conversations.total = count;
        return Promise.resolve(count);
      })
      .finally(() => {
        state.conversations.loading = false;
      });
  },

  // fetch activities data
  async getActivities({ dispatch }) {
    dispatch('getActivitiesCount');
    dispatch('getRecentActivities');
  },
  // Fetch recent activities
  async getRecentActivities({ commit, state }) {
    state.activities.loading = true;

    const { platform, period, segments } = state.filters;

    return ActivityService.query({
      filter: {
        ...DEFAULT_ACTIVITY_FILTERS,
        and: [
          {
            timestamp: {
              gte: moment()
                .utc()
                .startOf('day')
                .subtract(
                  period.value - 1,
                  period.granularity,
                )
                .toISOString(),
            },
          },
          ...(platform !== 'all'
            ? [
              {
                platform: { in: [platform] },
              },
            ]
            : []),
        ],
      },
      orderBy: 'timestamp_DESC',
      limit: 20,
      offset: 0,
      segments: segments.childSegments,
    })
      .then((data) => {
        commit('SET_RECENT_ACTIVITIES', data);
        return Promise.resolve(data);
      })
      .finally(() => {
        state.activities.loading = false;
      });
  },

  // Fetch activities count
  async getActivitiesCount({ state }) {
    const { platform, segments } = state.filters;

    return ActivityService.query({
      filter: (platform === 'all'
        ? DEFAULT_ACTIVITY_FILTERS
        : {
          ...DEFAULT_ACTIVITY_FILTERS,
          and: [
            ...(platform !== 'all'
              ? [
                {
                  platform: { in: [platform] },
                },
              ]
              : []),
          ],
        }),
      orderBy: '',
      limit: 1,
      offset: 0,
      segments: segments.childSegments,
    })
      .then(({ count }) => {
        state.activities.total = count;
        return Promise.resolve(count);
      })
      .finally(() => {
        state.activities.loading = false;
      });
  },

  // Fetch members
  async getMembers({ dispatch }) {
    dispatch('getMembersCount');
    dispatch('getActiveMembers');
    dispatch('getRecentMembers');
  },

  // Fetch active members
  async getActiveMembers({ commit, state }) {
    const { platform, period, segments } = state.filters;

    state.members.loadingActive = true;

    return MemberService.listActive({
      platform: platform !== 'all' ? [{ value: platform }] : [],
      isTeamMember: false,
      activityIsContribution: null,
      activityTimestampFrom: moment()
        .utc()
        .subtract(period.value - 1, period.granularity)
        .startOf('day')
        .toISOString(),
      activityTimestampTo: moment().utc().endOf('day'),
      orderBy: 'activityCount_DESC',
      offset: 0,
      limit: 5,
      segments: segments.segments,
    })
      .then((data) => {
        commit('SET_ACTIVE_MEMBERS', data);
        return Promise.resolve(data);
      })
      .finally(() => {
        state.members.loadingActive = false;
      });
  },

  // Fetch recent members
  async getRecentMembers({ commit, state }) {
    state.members.loadingRecent = true;

    const { platform, period, segments } = state.filters;

    return MemberService.listMembers({
      filter: {
        and: [
          ...DEFAULT_MEMBER_FILTERS,
          {
            joinedAt: {
              gte: moment()
                .utc()
                .startOf('day')
                .subtract(
                  period.value - 1,
                  period.granularity,
                )
                .toISOString(),
            },
          },
          ...(platform !== 'all'
            ? [
              {
                identities: {
                  contains: [platform],
                },
              },
            ]
            : []),
        ],
      },
      orderBy: 'joinedAt_DESC',
      limit: 5,
      offset: 0,
      segments: segments.segments,
    })
      .then((data) => {
        commit('SET_RECENT_MEMBERS', data);
        return Promise.resolve(data);
      })
      .finally(() => {
        state.members.loadingRecent = false;
      });
  },

  // Fetch members count
  async getMembersCount({ state }) {
    const { platform, segments } = state.filters;

    return MemberService.listMembers({
      filter: (platform === 'all' ? {
        and: DEFAULT_MEMBER_FILTERS,
      }
        : {
          and: [
            ...DEFAULT_MEMBER_FILTERS,
            ...(platform !== 'all'
              ? [
                {
                  identities: {
                    contains: [platform],
                  },
                },
              ]
              : []),
          ],
        }),
      orderBy: '',
      limit: 1,
      offset: 0,
      segments: segments.segments,
    }, true)
      .then(({ count }) => {
        state.members.total = count;
        return Promise.resolve(count);
      })
      .finally(() => {
        state.members.loadingRecent = false;
      });
  },

  // Fetch all organizations
  async getOrganizations({ dispatch }) {
    dispatch('getOrganizationsCount');
    dispatch('getActiveOrganizations');
    dispatch('getRecentOrganizations');
  },

  // Fetch active orgnizations
  async getActiveOrganizations({ commit, state }) {
    state.organizations.loadingActive = true;
    const { platform, period, segments } = state.filters;

    return OrganizationService.listActive({
      platform: platform !== 'all' ? [{ value: platform }] : [],
      isTeamOrganization: false,
      activityTimestampFrom: moment()
        .utc()
        .subtract(period.value - 1, period.granularity)
        .startOf('day')
        .toISOString(),
      activityTimestampTo: moment().utc().endOf('day'),
      orderBy: 'activityCount_DESC',
      offset: 0,
      limit: 5,
      segments: segments.segments,
    })
      .then((data) => {
        commit('SET_ACTIVE_ORGANIZATIONS', data);
        return Promise.resolve(data);
      })
      .finally(() => {
        state.organizations.loadingActive = false;
      });
  },

  // Fetch recent organizations
  async getRecentOrganizations({ commit, state }) {
    state.organizations.loadingRecent = true;
    const { platform, period, segments } = state.filters;

    return OrganizationService.query({
      filter: {
        and: [
          ...DEFAULT_ORGANIZATION_FILTERS,
          {
            joinedAt: {
              gte: moment()
                .utc()
                .startOf('day')
                .subtract(
                  period.value - 1,
                  period.granularity,
                )
                .toISOString(),
            },
          },
          ...(platform !== 'all'
            ? [
              {
                identities: {
                  contains: [platform],
                },
              },
            ]
            : []),
        ],
      },
      orderBy: 'createdAt_DESC',
      limit: 5,
      offset: 0,
      segments: segments.childSegments,
    })
      .then((data) => {
        commit('SET_RECENT_ORGANIZATIONS', data);
        return Promise.resolve(data);
      })
      .finally(() => {
        state.organizations.loadingRecent = false;
      });
  },

  // Fetch  organizations count
  async getOrganizationsCount({ state }) {
    const { platform, segments } = state.filters;

    return OrganizationService.query({
      filter: (platform === 'all' ? {
        and: DEFAULT_ORGANIZATION_FILTERS,
      }
        : {
          and: [
            ...DEFAULT_ORGANIZATION_FILTERS,
            ...(platform !== 'all'
              ? [
                {
                  identities: {
                    contains: [platform],
                  },
                },
              ]
              : []),
          ],
        }),
      limit: 1,
      offset: 0,
      segments: segments.childSegments,
    })
      .then(({ count }) => {
        state.organizations.total = count;
        return Promise.resolve(count);
      })
      .finally(() => {
        state.organizations.loadingRecent = false;
      });
  },
};<|MERGE_RESOLUTION|>--- conflicted
+++ resolved
@@ -23,31 +23,19 @@
       platform,
       segments,
     });
-<<<<<<< HEAD
-    dispatch('getDashboardData');
-=======
     dispatch('getChartData');
->>>>>>> 43231f52
+    dispatch('getChartData');
     dispatch('getConversations');
     dispatch('getActivities');
     dispatch('getMembers');
     dispatch('getOrganizations');
   },
-<<<<<<< HEAD
-  // Fetch cube data
-  getDashboardData({ state }) {
-    state.cubeData = null;
-    const { platform, period, segments } = state.filters;
-    const [segment] = segments.segments;
-    return DashboardApiService.fetchDashboardData({
-=======
   // Fetch chart data
   getChartData({ state }) {
     state.chartData = null;
     const { platform, period, segments } = state.filters;
     const [segment] = segments.segments;
     return DashboardApiService.fetchChartData({
->>>>>>> 43231f52
       period: period.label,
       platform: platform !== 'all' ? platform : undefined,
       segment,
