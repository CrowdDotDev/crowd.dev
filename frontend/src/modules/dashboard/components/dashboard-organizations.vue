<template>
  <div class="widget panel !p-5" v-bind="$attrs">
    <!-- header -->
    <app-dashboard-widget-header
      title="Organizations"
      :total-loading="organizations.loadingRecent"
      :total="organizations.total"
      :route="{
        name: 'organization',
        query: filterQueryService().setQuery(allOrganizations.config),
      }"
      button-title="All organizations"
    />

    <div class="flex -mx-5 pt-7">
      <section class="px-5 w-1/2">
        <div class="flex">
          <div class="w-5/12">
            <!-- info -->
            <h6
              class="text-sm leading-5 font-semibold mb-1"
            >
              New organizations
            </h6>
            <app-dashboard-count
              :loading="!chartData"
              :current-total="chartData?.newOrganizations.total"
              :previous-total="chartData?.newOrganizations.previousPeriodTotal"
            />
          </div>
          <div class="w-7/12">
            <!-- Chart -->
            <div
              v-if="!chartData"
              v-loading="!chartData"
              class="app-page-spinner !relative chart-loading"
            />
            <lf-chart
              v-else-if="chartData?.newOrganizations.timeseries?.length"
              :config="lfxCharts.dashboardAreaChart"
              :data="mapData(chartData?.newOrganizations.timeseries)"
              :params="{ label: 'new organizations' }"
            />
          </div>
        </div>
        <div class="pt-8">
          <p
            class="text-2xs leading-5 font-semibold text-gray-400 pb-4 tracking-1 uppercase"
          >
            Most recent
          </p>
          <div v-if="organizations.loadingRecent">
            <app-dashboard-organization-item
              v-for="el in 3"
              :key="el"
              class="mb-4"
              :loading="true"
            />
          </div>
          <div v-else>
            <app-dashboard-organization-item
              v-for="organization of recentOrganizations"
              :key="organization.id"
              :show-badge="false"
              class="mb-4"
              :organization="organization"
            />
            <app-dashboard-empty-state
              v-if="recentOrganizations.length === 0"
              icon="building"
              class="pt-6 pb-5"
            >
              No new organizations during this period
            </app-dashboard-empty-state>
            <div
              v-if="recentOrganizations.length >= 5"
              class="pt-3"
            >
              <router-link
                :to="{
                  name: 'organization',
                  query: filterQueryService().setQuery({
                    ...allOrganizations.config,
                    joinedDate: {
                      value: periodRange,
                      operator: 'between',
                    },
                    projectGroup: selectedProjectGroup?.id,
                  }),
                }"
                class="text-sm leading-5 font-medium hover:underline"
              >
                View more
              </router-link>
            </div>
          </div>
        </div>
      </section>

      <section class="px-5 w-1/2">
        <div class="flex">
          <div class="w-5/12">
            <div class="flex items-center gap-2 mb-1">
              <h6
                class="text-sm leading-5 font-semibold"
              >
                Active <span>organizations</span>
                <el-tooltip
                  placement="top"
                  content="Organizations whose people engaged in at least one activity during the selected time period."
                  popper-class="max-w-[260px]"
                >
                  <lf-icon name="circle-info" :size="14" class="ml-1" />
                </el-tooltip>
              </h6>
            </div>
            <!-- info -->
            <app-dashboard-count
              :loading="!chartData"
              :current-total="chartData?.activeOrganizations.total"
              :previous-total="chartData?.activeOrganizations.previousPeriodTotal"
            />
          </div>
          <div class="w-7/12">
            <!-- Chart -->
            <div
              v-if="!chartData"
              v-loading="!chartData"
              class="app-page-spinner !relative chart-loading"
            />
            <lf-chart
              v-else-if="chartData?.activeOrganizations.timeseries?.length"
              :config="lfxCharts.dashboardAreaChart"
              :data="mapData(chartData?.activeOrganizations.timeseries)"
              :params="{ label: 'active organizations' }"
            />
          </div>
        </div>
        <div class="pt-8">
          <p
            class="text-2xs leading-5 font-semibold text-gray-400 pb-4 tracking-1 uppercase"
          >
            Most active
          </p>
          <div v-if="organizations.loadingActive">
            <app-dashboard-organization-item
              v-for="el in 3"
              :key="el"
              class="mb-4"
              :loading="true"
            />
          </div>
          <div v-else>
            <app-dashboard-organization-item
              v-for="organization of activeOrganizations"
              :key="organization.id"
              class="mb-4"
              :organization="organization"
            />
            <app-dashboard-empty-state
              v-if="activeOrganizations.length === 0"
              icon="building"
              class="pt-6 pb-5"
            >
              No active organizations during this period
            </app-dashboard-empty-state>
            <div
              v-if="activeOrganizations.length >= 5"
              class="pt-3"
            >
              <router-link
                :to="{
                  name: 'organization',
                  query: filterQueryService().setQuery({
                    ...allOrganizations.config,
                    lastActivityDate: {
                      value: periodRange,
                      operator: 'between',
                    },
                    projectGroup: selectedProjectGroup?.id,
                  }),
                }"
                class="text-sm leading-5 font-medium hover:underline"
              >
                View more
              </router-link>
            </div>
          </div>
        </div>
      </section>
    </div>
  </div>
</template>

<script lang="ts" setup>
import moment from 'moment';
import AppDashboardOrganizationItem from '@/modules/dashboard/components/organization/dashboard-organization-item.vue';
import AppDashboardCount from '@/modules/dashboard/components/dashboard-count.vue';
import AppDashboardEmptyState from '@/modules/dashboard/components/dashboard-empty-state.vue';
import AppDashboardWidgetHeader from '@/modules/dashboard/components/dashboard-widget-header.vue';
import allOrganizations from '@/modules/organization/config/saved-views/views/all-organizations';
import { filterQueryService } from '@/shared/modules/filters/services/filter-query.service';
import { computed } from 'vue';
import { mapGetters } from '@/shared/vuex/vuex.helpers';
<<<<<<< HEAD
import LfIcon from '@/ui-kit/icon/Icon.vue';
=======
import { lfxCharts } from '@/config/charts';
import LfChart from '@/ui-kit/chart/Chart.vue';
>>>>>>> dbd8270f

const {
  chartData, organizations, period, activeOrganizations, recentOrganizations,
} = mapGetters('dashboard');

const mapData = (data: any[]) => data.map((item) => ({
  label: item.date,
  value: item.count,
}));

const periodRange = computed(() => [
  moment()
    .utc()
    .subtract(period.value - 1, 'day')
    .format('YYYY-MM-DD'),
  moment()
    .utc()
    .format('YYYY-MM-DD'),
]);
</script>

<script lang="ts">
export default {
  name: 'AppDashboardOrganizations',
};
</script>

<style lang="scss" scoped>
.chart-loading {
  @apply flex items-center justify-center;
  height: 112px;
}
.app-page-spinner {
  min-height: initial;
}
</style><|MERGE_RESOLUTION|>--- conflicted
+++ resolved
@@ -202,12 +202,9 @@
 import { filterQueryService } from '@/shared/modules/filters/services/filter-query.service';
 import { computed } from 'vue';
 import { mapGetters } from '@/shared/vuex/vuex.helpers';
-<<<<<<< HEAD
-import LfIcon from '@/ui-kit/icon/Icon.vue';
-=======
 import { lfxCharts } from '@/config/charts';
 import LfChart from '@/ui-kit/chart/Chart.vue';
->>>>>>> dbd8270f
+import LfIcon from '@/ui-kit/icon/Icon.vue';
 
 const {
   chartData, organizations, period, activeOrganizations, recentOrganizations,
