<template>
  <article
    v-if="loading || !activity"
    class="py-5 border-gray-200 relative"
  >
    <div class="flex">
      <div class="pr-3">
        <app-loading
          height="32px"
          width="32px"
          radius="50%"
        />
      </div>
      <div class="flex-grow w-full pt-2.5">
        <app-loading
          height="12px"
          width="320px"
          class="mb-3"
        />
        <app-loading height="12px" width="280px" />
      </div>
    </div>
  </article>
  <article v-else class="py-5 border-gray-200 relative">
    <div class="flex">
      <!-- avatar -->
      <div class="pr-3">
        <router-link
          :to="{
            name: 'memberView',
            params: { id: activity.member.id },
          }"
          target="_blank"
        >
          <app-avatar :entity="activity.member" size="xs" />
        </router-link>
      </div>
      <div class="flex-grow w-full">
        <!-- Name -->
        <div class="flex justify-between w-full">
          <div>
            <app-member-display-name
              class="flex items-center pb-0.5"
              custom-class="text-2xs leading-4 block text-gray-600"
              :member="activity.member"
              with-link
            />
            <div class="flex items-center">
              <div v-if="platform">
                <el-tooltip
                  effect="dark"
                  :content="platform.name"
                  placement="top"
                >
                  <img
                    :alt="platform.name"
                    class="w-4 h-4"
                    :src="platform.image"
                  />
                </el-tooltip>
              </div>
              <i
                v-else
                class="ri-radar-line text-base text-gray-400"
              />
              <p class="flex text-2xs leading-4 pl-2">
                <app-activity-message
                  :activity="activity"
                />
                <span
                  class="whitespace-nowrap text-gray-500"
                ><span class="mx-1">·</span>{{ timeAgo }}</span>
                <span class="mx-1">·</span>
                <app-activity-sentiment
                  :sentiment="activity.sentiment.sentiment"
                />
              </p>
            </div>
          </div>
          <div>
            <app-activity-dropdown :activity="activity" />
          </div>
        </div>
        <!-- Content -->
        <div v-if="activity.title || activity.body" class="pt-4">
          <app-activity-content
            :activity="activity"
            :display-body="false"
            :display-title="false"
          />
          <app-activity-content
            class="text-xs bg-gray-50 rounded-lg p-4"
            :activity="activity"
            :show-more="true"
            :display-thread="false"
          >
<<<<<<< HEAD
            <template v-if="isGitPlatform" #details>
              <div v-if="activity.attributes">
                <app-activity-content-footer
                  :source-id="activity.sourceId"
                  :changes="activity.attributes.lines"
                  changes-copy="line"
                  :insertions="activity.attributes.insertions"
                  :deletions="activity.attributes.deletions"
                />
              </div>
            </template>

            <template v-if="isGitPlatform" #sideLink>
              <div v-if="activity.url">
                <a
                  :href="activity.url"
                  class="text-2xs text-gray-600 font-medium flex items-center"
                  target="_blank"
                  rel="noopener noreferrer"
                ><i
                   class="ri-lg ri-external-link-line mr-1"
                 />
                  <span class="block">Open on {{ platform.name }}</span></a>
              </div>
            </template>
            <template v-else #bottomLink>
              <div v-if="activity.url" class="pt-6">
                <a
                  :href="activity.url"
                  class="text-2xs text-gray-600 font-medium flex items-center"
                  target="_blank"
                  rel="noopener noreferrer"
                ><i
                   class="ri-lg ri-external-link-line mr-1"
                 />
                  <span class="block">Open on {{ platform.name }}</span></a>
              </div>
            </template>
=======
            <div v-if="activity.url" class="pt-6">
              <a
                :href="activity.url"
                class="text-2xs text-gray-600 font-medium flex items-center"
                target="_blank"
                rel="noopener noreferrer"
              ><i
                 class="ri-lg ri-external-link-line mr-1"
               />
                <span class="block">Open on {{ platform?.name || 'platform' }}</span></a>
            </div>
>>>>>>> 0a2b5aab
          </app-activity-content>
        </div>
      </div>
    </div>
  </article>
</template>

<script>
import { formatDateToTimeAgo } from '@/utils/date';
import { CrowdIntegrations } from '@/integrations/integrations-config';
import AppAvatar from '@/shared/avatar/avatar.vue';
import AppActivityDropdown from '@/modules/activity/components/activity-dropdown.vue';
import AppLoading from '@/shared/loading/loading-placeholder.vue';
import AppActivityContent from '@/modules/activity/components/activity-content.vue';
import AppActivityMessage from '@/modules/activity/components/activity-message.vue';
import AppMemberDisplayName from '@/modules/member/components/member-display-name.vue';
import AppActivitySentiment from '@/modules/activity/components/activity-sentiment.vue';
import AppActivityContentFooter from '@/modules/activity/components/activity-content-footer.vue';

export default {
  name: 'AppDashboardActivityItem',
  components: {
    AppActivitySentiment,
    AppMemberDisplayName,
    AppActivityMessage,
    AppActivityContent,
    AppLoading,
    AppActivityDropdown,
    AppAvatar,
    AppActivityContentFooter,
  },
  props: {
    activity: {
      type: Object,
      required: false,
      default: () => ({}),
    },
    loading: {
      type: Boolean,
      required: false,
      default: false,
    },
  },
  computed: {
    platform() {
      return CrowdIntegrations.getConfig(
        this.activity.platform,
      );
    },
    timeAgo() {
      return formatDateToTimeAgo(this.activity.timestamp);
    },
    isGitPlatform() {
      return this.activity.platform === 'git';
    },
  },
};
</script><|MERGE_RESOLUTION|>--- conflicted
+++ resolved
@@ -94,7 +94,6 @@
             :show-more="true"
             :display-thread="false"
           >
-<<<<<<< HEAD
             <template v-if="isGitPlatform" #details>
               <div v-if="activity.attributes">
                 <app-activity-content-footer
@@ -117,7 +116,7 @@
                 ><i
                    class="ri-lg ri-external-link-line mr-1"
                  />
-                  <span class="block">Open on {{ platform.name }}</span></a>
+                  <span class="block">Open on {{ platform?.name || 'platform' }}</span></a>
               </div>
             </template>
             <template v-else #bottomLink>
@@ -130,22 +129,9 @@
                 ><i
                    class="ri-lg ri-external-link-line mr-1"
                  />
-                  <span class="block">Open on {{ platform.name }}</span></a>
+                  <span class="block">Open on {{ platform?.name || 'platform' }}</span></a>
               </div>
             </template>
-=======
-            <div v-if="activity.url" class="pt-6">
-              <a
-                :href="activity.url"
-                class="text-2xs text-gray-600 font-medium flex items-center"
-                target="_blank"
-                rel="noopener noreferrer"
-              ><i
-                 class="ri-lg ri-external-link-line mr-1"
-               />
-                <span class="block">Open on {{ platform?.name || 'platform' }}</span></a>
-            </div>
->>>>>>> 0a2b5aab
           </app-activity-content>
         </div>
       </div>
