--- conflicted
+++ resolved
@@ -38,13 +38,8 @@
             />
             <app-dashboard-widget-chart
               v-else
-<<<<<<< HEAD
               :data="chartData?.newMembers.timeseries"
-              :datasets="datasets('new contributors')"
-=======
-              :data="cube?.newMembers.timeseries"
               :datasets="datasets('new people')"
->>>>>>> ab5fa33c
             />
           </div>
         </div>
@@ -217,6 +212,8 @@
 </template>
 
 <script lang="ts" setup>
+import { computed } from 'vue';
+import moment from 'moment';
 import { formatDateToTimeAgo } from '@/utils/date';
 import AppDashboardEmptyState from '@/modules/dashboard/components/dashboard-empty-state.vue';
 import AppDashboardWidgetHeader from '@/modules/dashboard/components/dashboard-widget-header.vue';
@@ -226,8 +223,6 @@
 import { filterQueryService } from '@/shared/modules/filters/services/filter-query.service';
 import allMembers from '@/modules/member/config/saved-views/views/all-members';
 import { CrowdIntegrations } from '@/integrations/integrations-config';
-import { computed } from 'vue';
-import moment from 'moment';
 import { mapGetters } from '@/shared/vuex/vuex.helpers';
 
 const {
