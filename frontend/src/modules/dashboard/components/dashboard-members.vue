--- conflicted
+++ resolved
@@ -5,16 +5,11 @@
       title="Contributors"
       :total-loading="members.loadingRecent"
       :total="members.total"
-<<<<<<< HEAD
-      :route="{ name: 'member' }"
-      button-title="All contributors"
-=======
       :route="{
         name: 'member',
         query: filterQueryService().setQuery(allMembers.filter),
       }"
-      button-title="All members"
->>>>>>> 69c1ceeb
+      button-title="All contributors"
       report-name="Members report"
     />
 
