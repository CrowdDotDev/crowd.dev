--- conflicted
+++ resolved
@@ -87,12 +87,9 @@
     ...mapGetters('dashboard', ['period', 'platform']),
     ...mapGetters('auth', {
       currentTenant: 'currentTenant'
-<<<<<<< HEAD
-=======
     }),
     ...mapGetters('integration', {
       activeIntegrations: 'activeList'
->>>>>>> 8bec2e3d
     }),
     getPlatformName() {
       if (this.platform.length) {
