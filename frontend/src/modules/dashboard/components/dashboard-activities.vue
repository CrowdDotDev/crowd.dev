<template>
  <div class="widget panel !p-6">
    <!-- header -->
    <app-dashboard-widget-header
      title="Activities"
      :total-loading="activities.loading"
      :total="activities.total"
      :route="{
        name: 'activity',
        hash: '#activity',
        query: filterQueryService().setQuery(allActivitiesFilter),
      }"
      button-title="All activities"
    />

    <div class="pt-6 flex -mx-5 pb-12">
      <section class="px-5 w-1/2">
        <div class="flex">
          <div class="w-5/12">
            <!-- info -->
            <h6
              class="text-sm leading-5 font-semibold mb-1"
            >
              New activities
            </h6>
            <app-dashboard-count
              :loading="!chartData"
              :current-total="chartData?.activity.total"
              :previous-total="chartData?.activity.previousPeriodTotal"
            />
          </div>
          <div class="w-7/12">
            <div
              v-if="!chartData"
              v-loading="!chartData"
              class="app-page-spinner h-16 !relative !min-h-5 chart-loading"
            />
<<<<<<< HEAD
            <lf-chart
              v-else-if="cube?.activity.timeseries?.length"
              :config="lfxCharts.dashboardAreaChart"
              :data="mapData(cube?.activity.timeseries)"
              :params="{ label: 'new activities' }"
=======
            <app-dashboard-widget-chart
              v-else
              :datasets="datasets"
              :data="chartData?.activity.timeseries"
>>>>>>> 43231f52
            />
          </div>
        </div>
        <div class="pt-10">
          <app-dashboard-activity-sentiment />
        </div>
      </section>
      <section class="px-5 w-1/2">
        <h6 class="text-sm leading-5 font-semibold mb-4">
          Top activities by type
        </h6>
        <app-dashboard-activity-types />
      </section>
    </div>

    <div class="dashboard-tabs">
      <el-tabs v-model="tab">
        <el-tab-pane
          label="Recent conversations"
          name="recentConversations"
        >
          <app-dashboard-conversation-list />
        </el-tab-pane>
        <el-tab-pane
          label="Recent activities"
          name="recentActivities"
        >
          <app-dashboard-activity-list />
        </el-tab-pane>
      </el-tabs>
    </div>
  </div>
</template>

<script lang="ts" setup>
import AppDashboardActivityTypes from '@/modules/dashboard/components/activity/dashboard-activity-types.vue';
import AppDashboardWidgetHeader from '@/modules/dashboard/components/dashboard-widget-header.vue';
import AppDashboardConversationList from '@/modules/dashboard/components/conversations/dashboard-conversation-list.vue';
import AppDashboardActivityList from '@/modules/dashboard/components/activity/dashboard-activity-list.vue';
import AppDashboardActivitySentiment from '@/modules/dashboard/components/activity/dashboard-activity-sentiment.vue';
import AppDashboardCount from '@/modules/dashboard/components/dashboard-count.vue';
import { filterQueryService } from '@/shared/modules/filters/services/filter-query.service';
import { ref } from 'vue';
import { mapGetters } from '@/shared/vuex/vuex.helpers';
<<<<<<< HEAD
import { DashboardCubeData } from '@/modules/dashboard/types/DashboardCubeData';
import { lfxCharts } from '@/config/charts';
import LfChart from '@/ui-kit/chart/Chart.vue';
=======
>>>>>>> 43231f52

const {
  chartData, activities,
} = mapGetters('dashboard');

<<<<<<< HEAD
const cube = computed<DashboardCubeData>(() => cubeData.value);

const mapData = (data: any[]) => data.map((item) => ({
  label: item.date,
  value: item.count,
}));
=======
const tab = ref('recentConversations');
>>>>>>> 43231f52

const tab = ref('recentConversations');

const allActivitiesFilter = ({
  search: '',
  relation: 'and',
  order: {
    prop: 'timestamp',
    order: 'descending',
  },
});
</script>

<script lang="ts">
export default {
  name: 'AppDashboardActivities',
};
</script>

<style lang="scss">
.chart-loading {
  @apply flex items-center justify-center;
  height: 112px;
}
.app-page-spinner {
  min-height: initial;
}
.dashboard-tabs {
  .el-tabs__content {
    @apply -mx-6 #{!important};
  }
}
</style><|MERGE_RESOLUTION|>--- conflicted
+++ resolved
@@ -35,18 +35,11 @@
               v-loading="!chartData"
               class="app-page-spinner h-16 !relative !min-h-5 chart-loading"
             />
-<<<<<<< HEAD
             <lf-chart
-              v-else-if="cube?.activity.timeseries?.length"
+              v-else-if="chartData?.activity.timeseries?.length"
               :config="lfxCharts.dashboardAreaChart"
-              :data="mapData(cube?.activity.timeseries)"
+              :data="mapData(chartData?.activity.timeseries)"
               :params="{ label: 'new activities' }"
-=======
-            <app-dashboard-widget-chart
-              v-else
-              :datasets="datasets"
-              :data="chartData?.activity.timeseries"
->>>>>>> 43231f52
             />
           </div>
         </div>
@@ -91,27 +84,18 @@
 import { filterQueryService } from '@/shared/modules/filters/services/filter-query.service';
 import { ref } from 'vue';
 import { mapGetters } from '@/shared/vuex/vuex.helpers';
-<<<<<<< HEAD
-import { DashboardCubeData } from '@/modules/dashboard/types/DashboardCubeData';
 import { lfxCharts } from '@/config/charts';
 import LfChart from '@/ui-kit/chart/Chart.vue';
-=======
->>>>>>> 43231f52
 
 const {
   chartData, activities,
 } = mapGetters('dashboard');
 
-<<<<<<< HEAD
-const cube = computed<DashboardCubeData>(() => cubeData.value);
 
 const mapData = (data: any[]) => data.map((item) => ({
   label: item.date,
   value: item.count,
 }));
-=======
-const tab = ref('recentConversations');
->>>>>>> 43231f52
 
 const tab = ref('recentConversations');
 
