<template>
  <article
    v-if="loading || !organization"
    class="flex items-center"
  >
    <app-loading height="20px" width="20px" radius="50%" />
    <div class="flex-grow pl-4">
      <app-loading
        height="12px"
        width="120px"
      />
    </div>
  </article>
  <article v-else class="flex">
    <router-link
      :to="{
        name: 'organizationView',
        params: { id: props.organization.id },
      }"
      class="flex items-center justify-between group hover:cursor-pointer w-full"
    >
      <div class="flex items-center">
        <app-avatar
          :entity="entity"
          size="xxs"
          class="mr-4"
        />
        <h6
          class="text-xs leading-5 font-medium text-gray-900 hover:text-brand-500 transition"
        >
          {{ config.displayName || config.name }}
        </h6>
      </div>
      <div>
        <p class="text-2xs leading-4.5 !text-gray-400">
<<<<<<< HEAD
          {{ config.memberCount }} member{{
            config.memberCount > 1 ? 's' : ''
=======
          {{ organization.memberCount }} contact{{
            organization.memberCount > 1 ? 's' : ''
>>>>>>> b91a56c7
          }}
        </p>
      </div>
    </router-link>
  </article>
</template>

<script setup>
import { defineProps, computed } from 'vue';
import AppAvatar from '@/shared/avatar/avatar.vue';
import AppLoading from '@/shared/loading/loading-placeholder.vue';

const props = defineProps({
  organization: {
    type: Object,
    required: false,
    default: () => ({}),
  },
  loading: {
    type: Boolean,
    required: false,
    default: false,
  },
});

const entity = computed(() => ({
  avatar: props.organization.logo,
  displayName: props.organization.displayName.replace('@', ''),
}));
</script>

<script>
export default {
  name: 'AppDashboardOrganizationItem',
};
</script><|MERGE_RESOLUTION|>--- conflicted
+++ resolved
@@ -28,18 +28,13 @@
         <h6
           class="text-xs leading-5 font-medium text-gray-900 hover:text-brand-500 transition"
         >
-          {{ config.displayName || config.name }}
+          {{ organization.displayName || organization.name }}
         </h6>
       </div>
       <div>
         <p class="text-2xs leading-4.5 !text-gray-400">
-<<<<<<< HEAD
-          {{ config.memberCount }} member{{
-            config.memberCount > 1 ? 's' : ''
-=======
           {{ organization.memberCount }} contact{{
             organization.memberCount > 1 ? 's' : ''
->>>>>>> b91a56c7
           }}
         </p>
       </div>
