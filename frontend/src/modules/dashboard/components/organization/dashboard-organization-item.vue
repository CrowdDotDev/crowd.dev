<template>
  <article
    v-if="loading || !organization"
    class="flex items-center"
  >
    <app-loading height="20px" width="20px" radius="50%" />
    <div class="flex-grow pl-4">
      <app-loading
        height="12px"
        width="120px"
      />
    </div>
  </article>
  <article v-else class="flex">
    <router-link
      :to="{
        name: 'organizationView',
        params: { id: props.organization.id },
        query: {
          projectGroup: selectedProjectGroup?.id,
          segmentId: segments.segments?.[0],
        },
      }"
      class="flex items-center justify-between group hover:cursor-pointer w-full"
    >
      <div class="flex items-center">
        <app-avatar
          :entity="entity"
          entity-name="organization"
          size="xxs"
          class="mr-4"
        />
<<<<<<< HEAD
        <div class="flex items-center gap-1">
          <h6
            class="text-xs leading-5 font-medium text-gray-900 hover:text-brand-500 transition"
          >
            {{ organization.displayName || organization.name }}
          </h6>
          <lf-organization-lf-member-tag
            :organization="organization"
            :only-show-icon="true"
            icon-font-size="text-sm"
          />
        </div>
=======
        <h6
          class="text-xs leading-5 font-medium text-gray-900 hover:text-primary-500 transition"
        >
          {{ organization.displayName || organization.name }}
        </h6>
>>>>>>> 85a389a4
      </div>
      <div>
        <p class="text-2xs leading-4.5 !text-gray-400">
          {{ organization.memberCount }} contributor{{
            organization.memberCount > 1 ? 's' : ''
          }}
        </p>
      </div>
    </router-link>
  </article>
</template>

<script setup>
import { computed } from 'vue';
import AppAvatar from '@/shared/avatar/avatar.vue';
import AppLoading from '@/shared/loading/loading-placeholder.vue';
import { storeToRefs } from 'pinia';
import { useLfSegmentsStore } from '@/modules/lf/segments/store';
import { mapGetters } from '@/shared/vuex/vuex.helpers';
import LfOrganizationLfMemberTag from '@/modules/organization/components/lf-member/organization-lf-member-tag.vue';

const props = defineProps({
  organization: {
    type: Object,
    required: false,
    default: () => ({}),
  },
  loading: {
    type: Boolean,
    required: false,
    default: false,
  },
});

const lsSegmentsStore = useLfSegmentsStore();
const { selectedProjectGroup } = storeToRefs(lsSegmentsStore);

const { segments } = mapGetters('dashboard');

const entity = computed(() => ({
  ...props.organization,
  avatar: props.organization.logo,
  displayName: props.organization.displayName.replace('@', ''),
}));
</script>

<script>
export default {
  name: 'AppDashboardOrganizationItem',
};
</script><|MERGE_RESOLUTION|>--- conflicted
+++ resolved
@@ -30,10 +30,9 @@
           size="xxs"
           class="mr-4"
         />
-<<<<<<< HEAD
         <div class="flex items-center gap-1">
           <h6
-            class="text-xs leading-5 font-medium text-gray-900 hover:text-brand-500 transition"
+            class="text-xs leading-5 font-medium text-gray-900 hover:text-primary-500 transition"
           >
             {{ organization.displayName || organization.name }}
           </h6>
@@ -43,13 +42,6 @@
             icon-font-size="text-sm"
           />
         </div>
-=======
-        <h6
-          class="text-xs leading-5 font-medium text-gray-900 hover:text-primary-500 transition"
-        >
-          {{ organization.displayName || organization.name }}
-        </h6>
->>>>>>> 85a389a4
       </div>
       <div>
         <p class="text-2xs leading-4.5 !text-gray-400">
