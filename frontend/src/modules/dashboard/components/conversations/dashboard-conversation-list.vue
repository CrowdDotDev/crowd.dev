<template>
  <div>
    <div v-if="conversations.loading">
      <app-dashboard-conversation-item
        v-for="(el, ci) of new Array(2)"
        :key="el"
        :class="{
          'border-b': ci < trendingConversations.length - 1,
        }"
        :loading="true"
        @conversation-destroyed="refreshConversations"
      />
    </div>
    <div v-else>
      <app-dashboard-conversation-item
        v-for="(conversation, ci) of trendingConversations"
        :key="conversation.id"
        :class="{
          'border-b': ci < trendingConversations.length - 1,
        }"
        :conversation="conversation"
        @details="conversationId = conversation.id"
        @conversation-destroyed="refreshConversations"
      />

      <app-dashboard-empty-state
        v-if="trendingConversations.length === 0"
        icon-class="ri-question-answer-line"
        class="pt-20 pb-17"
      >
        No conversations during this period
      </app-dashboard-empty-state>
    </div>

    <div class="pt-3 pb-2 flex justify-center">
      <router-link
        :to="{
          name: 'activity',
          hash: '#conversation',
<<<<<<< HEAD
          query: { projectGroup: selectedProjectGroup?.id },
=======
          query: filterQueryService().setQuery(allConversationsFilter),
>>>>>>> 69c1ceeb
        }"
        class="text-red font-medium text-center text-xs leading-5 hover:underline"
      >
        All conversations
      </router-link>
    </div>
  </div>

  <app-conversation-drawer
    :expand="conversationId != null"
    :conversation-id="conversationId"
    @close="conversationId = null"
  />
</template>

<script>
import { mapGetters } from 'vuex';
import AppDashboardEmptyState from '@/modules/dashboard/components/dashboard-empty-state.vue';
import AppDashboardConversationItem from '@/modules/dashboard/components/conversations/dashboard-conversation-item.vue';
import AppConversationDrawer from '@/modules/conversation/components/conversation-drawer.vue';
<<<<<<< HEAD
import { storeToRefs } from 'pinia';
import { useLfSegmentsStore } from '@/modules/lf/segments/store';
=======
import { filterQueryService } from '@/shared/modules/filters/services/filter-query.service';
import moment from 'moment';
>>>>>>> 69c1ceeb

export default {
  name: 'AppDashboardConversationList',
  components: {
    AppDashboardEmptyState,
    AppConversationDrawer,
    AppDashboardConversationItem,
  },
  data() {
    return {
      conversationId: null,
      filterQueryService,
    };
  },
  computed: {
    ...mapGetters('dashboard', [
      'trendingConversations',
      'conversations',
    ]),
<<<<<<< HEAD
    selectedProjectGroup() {
      const lsSegmentsStore = useLfSegmentsStore();

      return storeToRefs(lsSegmentsStore).selectedProjectGroup.value;
=======
    allConversationsFilter() {
      return {
        search: '',
        relation: 'and',
        order: {
          prop: 'activityCount',
          order: 'descending',
        },
        lastActivityDate: {
          operator: 'gt',
          value: moment().utc().subtract(6, 'day').format('YYYY-MM-DD'),
          include: true,
        },
      };
>>>>>>> 69c1ceeb
    },
  },
  methods: {
    refreshConversations() {
      this.$store.dispatch(
        'dashboard/getTrendingConversations',
      );
    },
  },
};
</script><|MERGE_RESOLUTION|>--- conflicted
+++ resolved
@@ -37,11 +37,10 @@
         :to="{
           name: 'activity',
           hash: '#conversation',
-<<<<<<< HEAD
-          query: { projectGroup: selectedProjectGroup?.id },
-=======
-          query: filterQueryService().setQuery(allConversationsFilter),
->>>>>>> 69c1ceeb
+          query: {
+            ...filterQueryService().setQuery(allConversationsFilter),
+            projectGroup: selectedProjectGroup?.id,
+          },
         }"
         class="text-red font-medium text-center text-xs leading-5 hover:underline"
       >
@@ -62,13 +61,10 @@
 import AppDashboardEmptyState from '@/modules/dashboard/components/dashboard-empty-state.vue';
 import AppDashboardConversationItem from '@/modules/dashboard/components/conversations/dashboard-conversation-item.vue';
 import AppConversationDrawer from '@/modules/conversation/components/conversation-drawer.vue';
-<<<<<<< HEAD
 import { storeToRefs } from 'pinia';
 import { useLfSegmentsStore } from '@/modules/lf/segments/store';
-=======
 import { filterQueryService } from '@/shared/modules/filters/services/filter-query.service';
 import moment from 'moment';
->>>>>>> 69c1ceeb
 
 export default {
   name: 'AppDashboardConversationList',
@@ -88,12 +84,11 @@
       'trendingConversations',
       'conversations',
     ]),
-<<<<<<< HEAD
     selectedProjectGroup() {
       const lsSegmentsStore = useLfSegmentsStore();
 
       return storeToRefs(lsSegmentsStore).selectedProjectGroup.value;
-=======
+    },
     allConversationsFilter() {
       return {
         search: '',
@@ -108,7 +103,6 @@
           include: true,
         },
       };
->>>>>>> 69c1ceeb
     },
   },
   methods: {
