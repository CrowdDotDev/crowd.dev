<template>
  <article
    v-if="loading || !conversation"
    class="py-5 border-gray-200 px-6"
  >
    <div class="flex relative">
      <div>
        <app-loading
          height="32px"
          width="32px"
          radius="50%"
        />
      </div>
      <div class="flex-grow pl-3 pt-2.5">
        <app-loading
          height="12px"
          width="320px"
          class="mb-3"
        />
        <app-loading height="12px" width="280px" />
        <div class="pt-6">
          <app-conversation-reply :loading="true" />
        </div>
      </div>
    </div>
  </article>
  <article
    v-else
    class="py-6 border-gray-200 hover:bg-gray-50 px-6 cursor-pointer"
    @click="openConversation()"
  >
    <div class="flex relative">
      <div>
        <app-avatar :entity="member" size="xs" />
      </div>
      <div class="flex-grow pl-3">
        <!--header -->
        <div class="flex justify-between">
          <div>
            <app-member-display-name
              :member="member"
              class="flex items-center mb-0.5"
              custom-class="text-2xs leading-4 font-medium"
            />
            <div class="flex items-center">
              <div class="pr-2">
                <el-tooltip
                  v-if="platform"
                  effect="dark"
                  :content="platform.name"
                  placement="top"
                >
                  <img
                    :alt="platform.name"
                    class="w-4 h-4"
                    :src="platform.image"
                  />
                </el-tooltip>
                <i
                  v-else
                  class="ri-radar-line text-base text-gray-400"
                />
              </div>
              <div class="flex-grow">
                <app-activity-header
                  :activity="conversation.conversationStarter"
                  class="flex items-center text-xs"
                >
<<<<<<< HEAD
                  <!-- channel -->
=======
>>>>>>> d029d5b4
                  <p
                    class="text-red text-xs"
                    @click.stop
                  >
                    <app-activity-message
                      :activity="conversatoin.conversationStarter"
                      type="channel"
                    />
                  </p>
                </app-activity-header>
              </div>
            </div>
          </div>
          <div @click.stop>
            <app-conversation-dropdown
              :publish-enabled="false"
              :conversation="conversation"
              @conversation-destroyed="$emit('conversation-destroyed')"
            />
          </div>
        </div>
        <!-- body -->
        <div class="pt-4">
          <app-activity-content
            class="text-xs"
            title-classes="text-sm font-medium"
            :activity="conversation.conversationStarter"
            :show-more="true"
          />
          <div class="pt-4 flex">
            <div
              v-if="conversation.activityCount.length > 3"
              class="text-xs pb-4 h-6 flex items-center px-3 rounded-3xl border border-gray-200 text-gray-500"
            >
              {{ conversation.activityCount.length - 3 }}
              more
              {{
                conversation.activityCount.length > 4
                  ? 'replies'
                  : 'reply'
              }}
            </div>
          </div>

          <!-- replies -->
          <app-conversation-reply
            v-for="(reply, ri) in conversation.lastReplies"
            :key="reply.id"
            :activity="reply"
          >
            <template #underAvatar>
              <div
                v-if="
                  ri < conversation.lastReplies.length - 1
                "
                class="h-4 w-0.5 bg-gray-200 my-2"
              />
            </template>
          </app-conversation-reply>
        </div>
      </div>
    </div>
    <div class="flex flex-wrap justify-between items-center pt-10 gap-2">
      <app-conversation-item-footer :conversation="conversation" />
    </div>
  </article>
</template>

<script>
import { CrowdIntegrations } from '@/integrations/integrations-config';
import AppAvatar from '@/shared/avatar/avatar.vue';
import AppConversationDropdown from '@/modules/conversation/components/conversation-dropdown.vue';
import AppLoading from '@/shared/loading/loading-placeholder.vue';
import AppActivityContent from '@/modules/activity/components/activity-content.vue';
import AppConversationReply from '@/modules/conversation/components/conversation-reply.vue';
<<<<<<< HEAD
import AppActivityHeader from '@/modules/activity/components/activity-header.vue';
=======
>>>>>>> d029d5b4
import AppMemberDisplayName from '@/modules/member/components/member-display-name.vue';
import AppActivityMessage from '@/modules/activity/components/activity-message.vue';
import AppConversationItemFooter from '@/modules/conversation/components/conversation-item-footer.vue';
import AppActivityHeader from '@/modules/activity/components/activity-header.vue';

export default {
  name: 'AppDashboardConversationItem',
  components: {
    AppActivityMessage,
    AppMemberDisplayName,
    AppConversationReply,
    AppActivityContent,
    AppLoading,
    AppConversationDropdown,
    AppAvatar,
    AppConversationItemFooter,
    AppActivityHeader,
  },
  props: {
    conversation: {
      type: Object,
      required: false,
      default: () => ({}),
    },
    loading: {
      type: Boolean,
      required: false,
      default: false,
    },
  },
  emits: ['details', 'conversation-destroyed'],
  computed: {
    platform() {
      return CrowdIntegrations.getConfig(
        this.conversation.conversationStarter?.platform,
      );
    },
    member() {
      return this.conversation.conversationStarter.member;
    },
    url() {
      return (
        this.conversation.url
        || this.conversation.conversationStarter.url
      );
    },
  },
  methods: {
    openConversation() {
      this.$emit('details', this.conversation.id);
    },
  },
};
</script><|MERGE_RESOLUTION|>--- conflicted
+++ resolved
@@ -66,10 +66,7 @@
                   :activity="conversation.conversationStarter"
                   class="flex items-center text-xs"
                 >
-<<<<<<< HEAD
                   <!-- channel -->
-=======
->>>>>>> d029d5b4
                   <p
                     class="text-red text-xs"
                     @click.stop
@@ -145,14 +142,10 @@
 import AppLoading from '@/shared/loading/loading-placeholder.vue';
 import AppActivityContent from '@/modules/activity/components/activity-content.vue';
 import AppConversationReply from '@/modules/conversation/components/conversation-reply.vue';
-<<<<<<< HEAD
 import AppActivityHeader from '@/modules/activity/components/activity-header.vue';
-=======
->>>>>>> d029d5b4
 import AppMemberDisplayName from '@/modules/member/components/member-display-name.vue';
 import AppActivityMessage from '@/modules/activity/components/activity-message.vue';
 import AppConversationItemFooter from '@/modules/conversation/components/conversation-item-footer.vue';
-import AppActivityHeader from '@/modules/activity/components/activity-header.vue';
 
 export default {
   name: 'AppDashboardConversationItem',
