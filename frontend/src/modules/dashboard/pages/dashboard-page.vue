<template>
  <div v-if="currentTenant && cubejsToken" class="flex -m-5">
    <div
      class="flex-grow overflow-auto"
      :style="{
        height: showBanner
          ? 'calc(100vh - 3.5rem)'
          : '100vh',
      }"
      @scroll="handleScroll($event)"
    >
      <div class="flex justify-center">
        <div class="home-content px-8">
          <div
            class="py-8 -mx-4 px-4 sticky -top-6 bg-gray-50 z-20"
          >
            <app-lf-page-header
              :text-class="{
                'leading-8 font-semibold transition-all duration-100': true,
                'text-xl': !scrolled,
                'text-base': scrolled,
              }"
            />
          </div>

          <div
            class="mb-8 -mx-4 px-4 sticky top-12 bg-gray-50 z-20"
          >
            <app-dashboard-filters class="block" />
          </div>

          <div
            v-if="!loadingCubeToken"
            v-loading="!loadingCubeToken"
            class="app-page-spinner h-16 !relative !min-h-5"
          />
          <div v-else>
            <app-dashboard-members class="mb-8" />
            <app-dashboard-organizations class="mb-8" />
            <app-dashboard-activities class="mb-8" />
          </div>
        </div>
      </div>
    </div>
    <aside
      v-if="selectedProjectGroup"
      class="border-l border-gray-200 overflow-auto px-5 py-6"
      :style="{
        height: showBanner
          ? 'calc(100vh - 3.5rem)'
          : '100vh',
      }"
    >
      <app-dashboard-project-group />
    </aside>
  </div>
</template>

<script setup>
import {
<<<<<<< HEAD
  onMounted, onBeforeUnmount, ref, watch,
=======
  onMounted, onBeforeUnmount, ref, computed,
>>>>>>> 8c7ac390
} from 'vue';
import { useStore } from 'vuex';
import {
  mapGetters,
  mapActions,
} from '@/shared/vuex/vuex.helpers';
import AppDashboardActivities from '@/modules/dashboard/components/dashboard-activities.vue';
import AppDashboardMembers from '@/modules/dashboard/components/dashboard-members.vue';
import AppDashboardOrganizations from '@/modules/dashboard/components/dashboard-organizations.vue';
import AppDashboardFilters from '@/modules/dashboard/components/dashboard-filters.vue';
import AppLfPageHeader from '@/modules/lf/layout/components/lf-page-header.vue';
import AppDashboardProjectGroup from '@/modules/dashboard/components/dashboard-project-group.vue';
import { storeToRefs } from 'pinia';
import { useLfSegmentsStore } from '@/modules/lf/segments/store';

const { currentTenant } = mapGetters('auth');
<<<<<<< HEAD
const { cubejsToken } = mapGetters('widget');
const { doFetch } = mapActions('report');
const { reset } = mapActions('dashboard');
const { getCubeToken } = mapActions('widget');
const { showBanner } = mapGetters('tenant');
=======
const { showBanner } = mapGetters('tenant');
const { cubejsApi } = mapGetters('widget');
const { doFetch } = mapActions('report');
const { reset } = mapActions('dashboard');
const { getCubeToken } = mapActions('widget');
>>>>>>> 8c7ac390

const store = useStore();

const lsSegmentsStore = useLfSegmentsStore();
const { selectedProjectGroup } = storeToRefs(lsSegmentsStore);

const storeUnsubscribe = ref(null);
const scrolled = ref(false);

const loadingCubeToken = computed(() => !!cubejsApi.value);

const handleScroll = (event) => {
  scrolled.value = event.target.scrollTop > 20;
};

onMounted(() => {
  window.analytics.page('Dashboard');

  if (!cubejsApi.value) {
    getCubeToken();
  }

  if (currentTenant.value) {
    doFetch({});
  }

  storeUnsubscribe.value = store.subscribeAction(
    (action) => {
      if (action.type === 'auth/doSelectTenant') {
        doFetch({});
        reset({});
      }
    },
  );
});

onBeforeUnmount(() => {
  storeUnsubscribe.value();
});

watch(selectedProjectGroup, (updatedProjectGroup, previousProjectGroup) => {
  if (updatedProjectGroup?.id !== previousProjectGroup?.id) {
    getCubeToken();
  }
}, {
  deep: true,
  immediate: true,
});
</script>

<style lang="scss" scoped>
aside {
  width: 16.25rem;
  min-width: 16.25rem;
}
.home-content {
  max-width: 60rem;
  width: 100%;
}
</style><|MERGE_RESOLUTION|>--- conflicted
+++ resolved
@@ -1,5 +1,5 @@
 <template>
-  <div v-if="currentTenant && cubejsToken" class="flex -m-5">
+  <div v-if="currentTenant" class="flex -m-5">
     <div
       class="flex-grow overflow-auto"
       :style="{
@@ -58,11 +58,7 @@
 
 <script setup>
 import {
-<<<<<<< HEAD
-  onMounted, onBeforeUnmount, ref, watch,
-=======
-  onMounted, onBeforeUnmount, ref, computed,
->>>>>>> 8c7ac390
+  onMounted, onBeforeUnmount, ref, watch, computed,
 } from 'vue';
 import { useStore } from 'vuex';
 import {
@@ -79,19 +75,11 @@
 import { useLfSegmentsStore } from '@/modules/lf/segments/store';
 
 const { currentTenant } = mapGetters('auth');
-<<<<<<< HEAD
-const { cubejsToken } = mapGetters('widget');
-const { doFetch } = mapActions('report');
-const { reset } = mapActions('dashboard');
-const { getCubeToken } = mapActions('widget');
-const { showBanner } = mapGetters('tenant');
-=======
 const { showBanner } = mapGetters('tenant');
 const { cubejsApi } = mapGetters('widget');
 const { doFetch } = mapActions('report');
 const { reset } = mapActions('dashboard');
 const { getCubeToken } = mapActions('widget');
->>>>>>> 8c7ac390
 
 const store = useStore();
 
@@ -109,10 +97,6 @@
 
 onMounted(() => {
   window.analytics.page('Dashboard');
-
-  if (!cubejsApi.value) {
-    getCubeToken();
-  }
 
   if (currentTenant.value) {
     doFetch({});
