--- conflicted
+++ resolved
@@ -7,8 +7,7 @@
       <div class="flex justify-center">
         <div class="home-content px-8">
           <div
-<<<<<<< HEAD
-            class="py-8 -mx-4 px-4 sticky -top-6 bg-white z-20"
+            class="py-8 -mx-4 px-4 sticky -top-6 bg-white z-20 flex items-center justify-between"
           >
             <app-lf-page-header
               :text-class="{
@@ -17,20 +16,10 @@
                 'text-base': scrolled,
               }"
             />
-=======
-            class="py-8 -mx-4 px-4 sticky -top-6 bg-gray-50 z-20 flex items-center justify-between"
-          >
-            <h4
-              class="leading-8 font-semibold transition-all duration-100"
-              :class="scrolled ? 'text-base' : 'text-xl'"
-            >
-              {{ currentTenant?.name }} team overview
-            </h4>
             <div class=" text-sm flex items-center gap-2">
               <i class="text-gray-500 ri-time-line text-base" />
               <span class="text-gray-500">Data on this page is refreshed every 15 min.</span>
             </div>
->>>>>>> e0a198b3
           </div>
 
           <div
