--- conflicted
+++ resolved
@@ -2,11 +2,7 @@
 import { AuthService } from '@/modules/auth/services/auth.service';
 
 export class DashboardApiService {
-<<<<<<< HEAD
-  static async fetchDashboardData({ period, platform, segment }) {
-=======
   static async fetchChartData({ period, platform, segment }) {
->>>>>>> 43231f52
     const tenantId = AuthService.getTenantId();
 
     const response = await authAxios.get(
