import authAxios from '@/shared/axios/auth-axios';
import { AuthToken } from '@/modules/auth/auth-token';
import AuthCurrentTenant from '@/modules/auth/auth-current-tenant';
import AuthInvitationToken from '@/modules/auth/auth-invitation-token';
import { tenantSubdomain } from '@/modules/tenant/tenant-subdomain';
import { Auth0Service } from '@/shared/services/auth0.service';

export class AuthService {
  static sendEmailVerification() {
    return authAxios
      .post('/auth/send-email-address-verification-email', {
        tenantId: tenantSubdomain.isSubdomain
          ? AuthCurrentTenant.get()
          : undefined,
        excludeSegments: true,
      })
      .then((response) => response.data);
  }

<<<<<<< HEAD
  static sendPasswordResetEmail(email) {
    return authAxios
      .post('/auth/send-password-reset-email', {
        email,
        tenantId: tenantSubdomain.isSubdomain
          ? AuthCurrentTenant.get()
          : undefined,
        excludeSegments: true,
      })
      .then((response) => response.data);
  }

=======
>>>>>>> d94d73b5
  static registerWithEmailAndPassword(
    email,
    password,
    acceptedTermsAndPrivacy,
    data = {},
  ) {
    const invitationToken = AuthInvitationToken.get();

    return authAxios
      .post('/auth/sign-up', {
        email,
        password,
        invitationToken,
        ...data,
        acceptedTermsAndPrivacy,
        tenantId: tenantSubdomain.isSubdomain
          ? AuthCurrentTenant.get()
          : undefined,
        excludeSegments: true,
      })
      .then((response) => {
        AuthInvitationToken.clear();

        return response.data;
      });
  }

  static sendPasswordResetEmail(email) {
    return authAxios
      .post('/auth/send-password-reset-email', {
        email,
        tenantId: tenantSubdomain.isSubdomain
          ? AuthCurrentTenant.get()
          : undefined,
      })
      .then((response) => response.data);
  }

  static signinWithEmailAndPassword(email, password) {
    const invitationToken = AuthInvitationToken.get();

    return authAxios
      .post('/auth/sign-in', {
        email,
        password,
        invitationToken,
        tenantId: tenantSubdomain.isSubdomain
          ? AuthCurrentTenant.get()
          : undefined,
        excludeSegments: true,
      })
      .then((response) => {
        AuthInvitationToken.clear();

        return response.data;
      });
  }

  static ssoGetToken(idToken) {
    const invitationToken = AuthInvitationToken.get();

    return authAxios
      .post('/auth/sso/callback', {
        idToken,
        invitationToken,
        tenantId: tenantSubdomain.isSubdomain
          ? AuthCurrentTenant.get()
          : undefined,
      })
      .then((response) => {
        console.log(response);
        AuthInvitationToken.clear();

        return response.data;
      });
  }

  static fetchMe() {
    return authAxios.get('/auth/me', {
      params: {
        excludeSegments: true,
      },
    }).then((response) => response.data);
  }

  static signout() {
    AuthToken.set(null, false);
    Auth0Service.logout();
  }

  static updateProfile(data) {
    return authAxios
      .put('/auth/profile', {
        ...data,
        excludeSegments: true,
      })
      .then((response) => response.data);
  }

  static changePassword(oldPassword, newPassword) {
    const body = {
      oldPassword,
      newPassword,
      excludeSegments: true,
    };

    return authAxios
      .put('/auth/change-password', body)
      .then((response) => response.data);
  }

  static passwordReset(token, password) {
    return authAxios
      .put('/auth/password-reset', {
        token,
        password,
        tenantId: tenantSubdomain.isSubdomain
          ? AuthCurrentTenant.get()
          : undefined,
        excludeSegments: true,
      })
      .then((response) => response.data);
  }

  static verifyEmail(token) {
    return authAxios
      .put('/auth/verify-email', {
        token,
        tenantId: tenantSubdomain.isSubdomain
          ? AuthCurrentTenant.get()
          : undefined,
        excludeSegments: true,
      })
      .then((response) => response.data);
  }

  static socialOnboard() {
    const invitationToken = AuthInvitationToken.get();

    return authAxios
      .post('/auth/social/onboard', {
        invitationToken,
        tenantId: tenantSubdomain.isSubdomain
          ? AuthCurrentTenant.get()
          : undefined,
        excludeSegments: true,
      })
      .then((response) => {
        AuthInvitationToken.clear();
        return response.data;
      });
  }

  static isSocialOnboardRequested() {
    const urlParams = new URLSearchParams(
      window.location.search,
    );

    return Boolean(urlParams.get('social'));
  }
}<|MERGE_RESOLUTION|>--- conflicted
+++ resolved
@@ -17,21 +17,6 @@
       .then((response) => response.data);
   }
 
-<<<<<<< HEAD
-  static sendPasswordResetEmail(email) {
-    return authAxios
-      .post('/auth/send-password-reset-email', {
-        email,
-        tenantId: tenantSubdomain.isSubdomain
-          ? AuthCurrentTenant.get()
-          : undefined,
-        excludeSegments: true,
-      })
-      .then((response) => response.data);
-  }
-
-=======
->>>>>>> d94d73b5
   static registerWithEmailAndPassword(
     email,
     password,
