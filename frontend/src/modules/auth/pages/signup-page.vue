--- conflicted
+++ resolved
@@ -219,28 +219,8 @@
         </div>
         <div class="flex-grow border-b border-gray-200" />
       </div>
-<<<<<<< HEAD
       <div class="pt-6 pb-16">
         <cr-auth-oauth />
-=======
-      <div class="flex flex-col pt-6 pb-16 gap-6">
-        <a
-          id="googleSignup"
-          :href="socialOauthLink('google')"
-          class="btn btn--secondary btn--lg w-full"
-        >
-          <app-svg name="google" class="h-5 w-5" />
-          <span class="pl-3 text-gray-600">Sign up with Google</span>
-        </a>
-        <a
-          id="githubSignup"
-          :href="socialOauthLink('github')"
-          class="btn btn--secondary btn--lg w-full"
-        >
-          <i class="ri-github-fill text-lg !text-gray-600" />
-          <span class="pl-3 text-gray-600">Sign up with GitHub</span>
-        </a>
->>>>>>> 6a610bd9
       </div>
       <div class="flex justify-center">
         <p class="text-sm leading-5 text-center">
@@ -260,14 +240,13 @@
 import config from '@/config';
 import { passwordConfirmRules } from '@/modules/auth/auth-helpers';
 import AppI18n from '@/shared/i18n/i18n.vue';
-import AppSvg from '@/shared/svg/svg.vue';
-import CrAuthOauth from "@/modules/auth/components/oauth.vue";
+import CrAuthOauth from '@/modules/auth/components/oauth.vue';
 
 const { fields } = UserModel;
 
 export default {
   name: 'AppSignupPage',
-  components: { CrAuthOauth, AppSvg, AppI18n },
+  components: { CrAuthOauth, AppI18n },
   data() {
     return {
       rules: {
