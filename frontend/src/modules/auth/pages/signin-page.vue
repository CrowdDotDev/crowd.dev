--- conflicted
+++ resolved
@@ -117,28 +117,8 @@
         </div>
         <div class="flex-grow border-b border-gray-200" />
       </div>
-<<<<<<< HEAD
       <div class="pt-6 pb-16">
         <cr-auth-oauth />
-=======
-      <div class="flex flex-col pt-6 pb-16 gap-6">
-        <a
-          id="googleLogin"
-          :href="socialOauthLink('google')"
-          class="btn btn--secondary btn--lg w-full"
-        >
-          <app-svg name="google" class="h-5 w-5" />
-          <span class="pl-3 text-gray-600">Sign in with Google</span>
-        </a>
-        <a
-          id="githubLogin"
-          :href="socialOauthLink('github')"
-          class="btn btn--secondary btn--lg w-full"
-        >
-          <i class="ri-github-fill text-lg !text-gray-600" />
-          <span class="pl-1 text-gray-600">Sign in with GitHub</span>
-        </a>
->>>>>>> 6a610bd9
       </div>
       <div class="flex justify-center">
         <p class="text-sm leading-5 text-center">
@@ -160,14 +140,13 @@
 import Message from '@/shared/message/message';
 import config from '@/config';
 import AppI18n from '@/shared/i18n/i18n.vue';
-import AppSvg from '@/shared/svg/svg.vue';
-import CrAuthOauth from "@/modules/auth/components/oauth.vue";
+import CrAuthOauth from '@/modules/auth/components/oauth.vue';
 
 const { fields } = UserModel;
 
 export default {
   name: 'AppSigninPage',
-  components: { CrAuthOauth, AppSvg, AppI18n },
+  components: { CrAuthOauth, AppI18n },
   data() {
     return {
       rules: {
