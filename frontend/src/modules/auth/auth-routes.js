import Layout from '@/modules/layout/components/layout.vue';
import AuthLayout from '@/modules/auth/layouts/auth-layout.vue';

const SignupPage = () => import('@/modules/auth/pages/signup-page.vue');

const SigninPage = () => import('@/modules/auth/pages/signin-page.vue');

const ForgotPasswordPage = () => import('@/modules/auth/pages/forgot-password-page.vue');

const EmailUnverifiedPage = () => import('@/modules/auth/pages/email-unverified-page.vue');

const ProfileFormPage = () => import('@/modules/auth/pages/profile-form-page.vue');
const PasswordResetPage = () => import('@/modules/auth/pages/password-reset-page.vue');
const VerifyEmailPage = () => import('@/modules/auth/pages/verify-email-page.vue');
const InvitationPage = () => import('@/modules/auth/pages/invitation-page.vue');
const EmptyPermissionsPage = () => import('@/modules/auth/pages/empty-permissions-page.vue');
const AuthCallback = () => import('@/modules/auth/pages/callback.vue');
const AuthLogout = () => import('@/modules/auth/pages/logout.vue');

export default [
  {
    name: 'auth',
    path: '/auth',
    component: AuthLayout,
    redirect: '/auth/signup',
    children: [
      {
        name: 'signup',
        path: 'signup',
        component: SignupPage,
        meta: {
          unauth: true,
          title: 'Sign up',
        },
      },
      {
        name: 'signin',
        path: 'signin',
        component: SigninPage,
        meta: {
          unauth: true,
          title: 'Sign in',
        },
      },
      {
        name: 'forgotPassword',
        path: 'forgot-password',
        component: ForgotPasswordPage,
        meta: {
          unauth: true,
          title: 'Forgot Password',
        },
      },
      {
        name: 'passwordReset',
        path: 'password-reset',
        component: PasswordResetPage,
      },
      {
        name: 'emailUnverified',
        path: 'email-unverified',
        component: EmailUnverifiedPage,
<<<<<<< HEAD
        meta: { title: 'Verify Email' },
=======
        meta: {
          auth: true,
          emailAlreadyVerified: true,
          title: 'Verify Email',
        },
>>>>>>> 8063c4d9
      },
      {
        name: 'verifyEmail',
        path: 'verify-email',
        component: VerifyEmailPage,
        meta: {
          title: 'Signup',
        },
      },
      {
        name: 'emptyPermissions',
        path: 'empty-permissions',
        component: EmptyPermissionsPage,
        meta: {
          auth: true,
          notEmptyPermissions: true,
        },
      },
      {
        name: 'invitation',
        path: 'invitation',
        component: InvitationPage,
        meta: {
          title: 'Invitation',
        },
      },
    ],
  },
  {
    name: '',
    path: '',
    component: Layout,
    meta: {
      auth: true,
      title: 'Profile Settings',
    },
    children: [
      {
        name: 'editProfile',
        path: '/auth/edit-profile',
        component: ProfileFormPage,
        meta: { auth: true },
      },
    ],
  },
  {
    name: 'callback',
    path: '/auth/callback',
    component: AuthCallback,
    meta: { title: 'Logging you in...' },
  },
  {
    name: 'logout',
    path: '/auth/logout',
    component: AuthLogout,
    meta: { title: 'Logging out...' },
  },
];<|MERGE_RESOLUTION|>--- conflicted
+++ resolved
@@ -60,15 +60,9 @@
         name: 'emailUnverified',
         path: 'email-unverified',
         component: EmailUnverifiedPage,
-<<<<<<< HEAD
-        meta: { title: 'Verify Email' },
-=======
         meta: {
-          auth: true,
-          emailAlreadyVerified: true,
           title: 'Verify Email',
         },
->>>>>>> 8063c4d9
       },
       {
         name: 'verifyEmail',
