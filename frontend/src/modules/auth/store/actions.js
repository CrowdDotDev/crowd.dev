--- conflicted
+++ resolved
@@ -86,51 +86,6 @@
       });
   },
 
-  doRegisterEmailAndPassword(
-<<<<<<< HEAD
-    { commit, dispatch },
-    {
-      email, password, username, data = {},
-=======
-    { commit },
-    {
-      email, password, data = {}, acceptedTermsAndPrivacy,
->>>>>>> d94d73b5
-    },
-  ) {
-    return Auth0Service.signup({
-      email,
-      password,
-<<<<<<< HEAD
-      username,
-      firstName: data.firstName,
-      lastName: data.lastName,
-    })
-      .then(() => {
-=======
-      acceptedTermsAndPrivacy,
-      data,
-    )
-      .then((token) => {
-        AuthToken.set(token, true);
-        connectSocket(token);
-        return AuthService.fetchMe();
-      })
-      .then((currentUser) => {
->>>>>>> d94d73b5
-        commit('AUTH_SUCCESS', {
-          currentUser: {
-            email,
-          },
-        });
-        router.push({ name: 'emailUnverified' });
-      })
-      .catch((error) => {
-        Message.error(typeof error.description === 'string' ? error.description : error.original.response.body.message);
-        commit('AUTH_ERROR');
-      });
-  },
-
   doSigninWithEmailAndPassword(
     { commit },
     { email, password, rememberMe },
