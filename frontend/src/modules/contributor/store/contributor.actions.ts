import { useLfSegmentsStore } from '@/modules/lf/segments/store';
import { storeToRefs } from 'pinia';
import { ContributorApiService } from '@/modules/contributor/services/contributor.api.service';
<<<<<<< HEAD
import { Contributor, ContributorIdentity } from '@/modules/contributor/types/Contributor';
import { ContributorIdentitiesApiService } from '@/modules/contributor/services/contributor.identities.api.service';
=======
import { Contributor } from '@/modules/contributor/types/Contributor';
import { MergeActionsService } from '@/shared/modules/merge/services/merge-actions.service';
import { MergeAction } from '@/shared/modules/merge/types/MemberActions';
>>>>>>> 363009ef

export default {
  getContributor(id: string): Promise<Contributor> {
    const { selectedProjectGroup } = storeToRefs(useLfSegmentsStore());
<<<<<<< HEAD
    this.getContributorIdentities(id);
    return ContributorApiService.find(id, [selectedProjectGroup.value?.id as string])
      .then((contributor) => {
        this.contributor = {
          ...this.contributor,
          ...contributor,
        };
=======

    return ContributorApiService.find(id, [selectedProjectGroup.value?.id as string])
      .then((contributor) => {
        this.contributor = contributor;
        this.getContributorMergeActions(id);
>>>>>>> 363009ef
        return Promise.resolve(contributor);
      });
  },
  getContributorMergeActions(id: string): Promise<MergeAction[]> {
    return MergeActionsService.list(id)
      .then((mergeActions) => {
        this.contributor = {
          ...this.contributor,
          // eslint-disable-next-line no-nested-ternary
          activitySycning: mergeActions.length > 0 ? mergeActions[0] : null,
        };
        return Promise.resolve(mergeActions);
      });
  },
  updateContributor(id: string, data: Partial<Contributor>) {
    const { selectedProjectGroup } = storeToRefs(useLfSegmentsStore());
    return ContributorApiService.update(id, data, [selectedProjectGroup.value?.id as string])
      .then((contributor) => {
        this.contributor = {
          ...this.contributor,
          ...contributor,
        };
        return Promise.resolve(contributor);
      });
  },

  /** IDENTITIES * */
  setIdentities(identities: ContributorIdentity[]) {
    this.contributor = {
      ...this.contributor,
      identities,
    };
    return Promise.resolve(identities);
  },
  getContributorIdentities(id: string) {
    const { selectedProjectGroup } = storeToRefs(useLfSegmentsStore());
    return ContributorIdentitiesApiService.list(id, [selectedProjectGroup.value?.id as string])
      .then(this.setIdentities);
  },
  createContributorIdentities(memberId: string, identities: ContributorIdentity[]): Promise<ContributorIdentity[]> {
    return ContributorIdentitiesApiService.createMultiple(memberId, identities)
      .then(this.setIdentities);
  },
  updateContributorIdentity(memberId: string, id: string, identity: Partial<ContributorIdentity>): Promise<ContributorIdentity[]> {
    return ContributorIdentitiesApiService.update(memberId, id, identity)
      .then(this.setIdentities);
  },
  deleteContributorIdentity(memberId: string, id: string): Promise<ContributorIdentity[]> {
    return ContributorIdentitiesApiService.delete(memberId, id)
      .then(this.setIdentities);
  },
};<|MERGE_RESOLUTION|>--- conflicted
+++ resolved
@@ -1,33 +1,23 @@
 import { useLfSegmentsStore } from '@/modules/lf/segments/store';
 import { storeToRefs } from 'pinia';
 import { ContributorApiService } from '@/modules/contributor/services/contributor.api.service';
-<<<<<<< HEAD
 import { Contributor, ContributorIdentity } from '@/modules/contributor/types/Contributor';
 import { ContributorIdentitiesApiService } from '@/modules/contributor/services/contributor.identities.api.service';
-=======
-import { Contributor } from '@/modules/contributor/types/Contributor';
 import { MergeActionsService } from '@/shared/modules/merge/services/merge-actions.service';
 import { MergeAction } from '@/shared/modules/merge/types/MemberActions';
->>>>>>> 363009ef
 
 export default {
   getContributor(id: string): Promise<Contributor> {
     const { selectedProjectGroup } = storeToRefs(useLfSegmentsStore());
-<<<<<<< HEAD
     this.getContributorIdentities(id);
+
     return ContributorApiService.find(id, [selectedProjectGroup.value?.id as string])
       .then((contributor) => {
         this.contributor = {
           ...this.contributor,
           ...contributor,
         };
-=======
-
-    return ContributorApiService.find(id, [selectedProjectGroup.value?.id as string])
-      .then((contributor) => {
-        this.contributor = contributor;
         this.getContributorMergeActions(id);
->>>>>>> 363009ef
         return Promise.resolve(contributor);
       });
   },
