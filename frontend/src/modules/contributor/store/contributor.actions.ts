--- conflicted
+++ resolved
@@ -7,22 +7,16 @@
 import { MergeAction } from '@/shared/modules/merge/types/MemberActions';
 import { MemberOrganization, Organization } from '@/modules/organization/types/Organization';
 import { ContributorOrganizationsApiService } from '@/modules/contributor/services/contributor.organizations.api.service';
-<<<<<<< HEAD
 import { ContributorAffiliationsApiService } from '@/modules/contributor/services/contributor.affiliations.api.service';
-=======
 import { ContributorAttributesApiService } from '@/modules/contributor/services/contributor.attributes.api.service';
->>>>>>> bbbdb11c
 
 export default {
   getContributor(id: string): Promise<Contributor> {
     const { selectedProjectGroup } = storeToRefs(useLfSegmentsStore());
     this.getContributorIdentities(id);
     this.getContributorOrganizations(id);
-<<<<<<< HEAD
+    this.getContributorAttributes(id);
     this.getContributorAffiliations(id);
-=======
-    this.getContributorAttributes(id);
->>>>>>> bbbdb11c
 
     return ContributorApiService.find(id, [selectedProjectGroup.value?.id as string])
       .then((contributor) => {
@@ -109,8 +103,7 @@
       .then(this.setOrganizations);
   },
 
-<<<<<<< HEAD
-  /** Organizations * */
+  /** Affiliations * */
   setAffiliations(affiliations: ContributorAffiliation[]) {
     this.contributor = {
       ...this.contributor,
@@ -127,7 +120,8 @@
   updateContributorAffiliations(memberId: string, affiliations: Partial<ContributorAffiliation>[]): Promise<ContributorAffiliation[]> {
     return ContributorAffiliationsApiService.updateMultiple(memberId, affiliations)
       .then(this.setAffiliations);
-=======
+  },
+
   /** Attributes * */
   setAttributes(attributes: any) {
     this.contributor = {
@@ -144,6 +138,5 @@
   updateContributorAttributes(memberId: string, attributes: any): Promise<Organization[]> {
     return ContributorAttributesApiService.update(memberId, attributes)
       .then(this.setAttributes);
->>>>>>> bbbdb11c
   },
 };