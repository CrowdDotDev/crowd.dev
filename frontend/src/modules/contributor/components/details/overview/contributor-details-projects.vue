--- conflicted
+++ resolved
@@ -89,13 +89,8 @@
                 <lf-dropdown-item @click="viewActivity(project.id)">
                   <lf-icon-old name="eye-line" />View activity
                 </lf-dropdown-item>
-<<<<<<< HEAD
-                <lf-dropdown-item @click="isAffilationEditOpen = true">
+                <lf-dropdown-item v-if="hasPermission(LfPermission.memberEdit)" @click="isAffilationEditOpen = true">
                   <lf-icon-old name="pencil-line" />Edit affiliation
-=======
-                <lf-dropdown-item v-if="hasPermission(LfPermission.memberEdit)" @click="isAffilationEditOpen = true">
-                  <lf-icon name="pencil-line" />Edit affiliation
->>>>>>> dbd8270f
                 </lf-dropdown-item>
                 <lf-dropdown-item
                   @click="setReportDataModal({
@@ -104,7 +99,7 @@
                     attribute: project,
                   })"
                 >
-                  <lf-icon name="feedback-line" class="!text-red-500" />Report issue
+                  <lf-icon-old name="feedback-line" class="!text-red-500" />Report issue
                 </lf-dropdown-item>
               </lf-dropdown>
             </lf-table-cell>
