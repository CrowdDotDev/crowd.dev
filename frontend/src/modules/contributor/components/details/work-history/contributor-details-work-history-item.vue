<template>
  <article
    @mouseover="hovered = true"
    @mouseleave="hovered = false"
  >
    <div class="flex">
      <lf-avatar
        :name="props.organization.displayName"
        :src="props.organization.logo"
        :size="24"
        class="!rounded-md border border-gray-200 min-w-6"
        img-class="!object-contain"
      >
        <template #placeholder>
          <div class="w-full h-full bg-gray-50 flex items-center justify-center">
            <lf-icon-old name="community-line" :size="16" class="text-gray-400" />
          </div>
        </template>
      </lf-avatar>

      <div class="pl-3 flex flex-auto flex-col overflow-hidden">
        <router-link
          :to="{
            name: 'organizationView',
            params: {
              id: props.organization.id,
            },
            query: {
              projectGroup: selectedProjectGroup?.id,
            },
          }"
          class="font-semibold text-medium leading-6 mb-1 truncate text-black hover:text-primary-500 transition block w-full overflow-hidden"
        >
          {{ props.organization.displayName }}
        </router-link>

        <div v-if="props.organization?.memberOrganizations?.title" class="text-small text-gray-500 mb-1.5 flex items-center gap-1.5">
          <lf-svg name="id-card" class="h-4 w-4 text-gray-400" />
          <p class="truncate" style="max-width: 30ch">
            {{ props.organization?.memberOrganizations?.title }}
          </p>
        </div>
        <p class="text-small text-gray-500 mb-1.5 flex items-center">
          <lf-icon-old name="calendar-line" :size="16" class="mr-1.5 text-gray-400" />
          {{ getDateRange(props.organization?.memberOrganizations?.dateStart, props.organization?.memberOrganizations?.dateEnd) }}
        </p>
      </div>

      <lf-dropdown v-if="hovered" placement="bottom-end" width="14.5rem">
        <template #trigger>
          <lf-button type="secondary-ghost" size="small" :icon-only="true">
            <lf-icon name="ellipsis" />
          </lf-button>
        </template>

<<<<<<< HEAD
        <lf-dropdown-item @click="emit('edit')">
          <lf-icon-old name="pencil-line" />Edit work experience
        </lf-dropdown-item>
        <lf-dropdown-separator />
        <lf-dropdown-item type="danger" @click="removeWorkHistory">
          <lf-icon-old name="delete-bin-6-line" />Delete work experience
=======
        <lf-dropdown-item v-if="hasPermission(LfPermission.memberEdit)" @click="emit('edit')">
          <lf-icon name="pencil-line" />Edit work experience
        </lf-dropdown-item>
        <lf-dropdown-item
          @click="setReportDataModal({
            contributor: props.contributor,
            type: ReportDataType.WORK_EXPERIENCE,
            attribute: props.organization,
          })"
        >
          <lf-icon name="feedback-line" class="!text-red-500" />Report issue
>>>>>>> dbd8270f
        </lf-dropdown-item>
        <template v-if="hasPermission(LfPermission.memberEdit)">
          <lf-dropdown-separator />
          <lf-dropdown-item type="danger" @click="removeWorkHistory">
            <lf-icon name="delete-bin-6-line" />Delete work experience
          </lf-dropdown-item>
        </template>
      </lf-dropdown>
    </div>
  </article>
</template>

<script setup lang="ts">
import LfIconOld from '@/ui-kit/icon/IconOld.vue';
import { Contributor } from '@/modules/contributor/types/Contributor';
import LfSvg from '@/shared/svg/svg.vue';
import LfAvatar from '@/ui-kit/avatar/Avatar.vue';
import { Organization } from '@/modules/organization/types/Organization';
import moment from 'moment';
import { storeToRefs } from 'pinia';
import { useLfSegmentsStore } from '@/modules/lf/segments/store';
import LfButton from '@/ui-kit/button/Button.vue';
import LfDropdown from '@/ui-kit/dropdown/Dropdown.vue';
import LfDropdownItem from '@/ui-kit/dropdown/DropdownItem.vue';
import LfDropdownSeparator from '@/ui-kit/dropdown/DropdownSeparator.vue';
import { ref } from 'vue';
import { useContributorStore } from '@/modules/contributor/store/contributor.store';
import Message from '@/shared/message/message';
import ConfirmDialog from '@/shared/dialog/confirm-dialog';
import { EventType, FeatureEventKey } from '@/shared/modules/monitoring/types/event';
import useProductTracking from '@/shared/modules/monitoring/useProductTracking';
<<<<<<< HEAD
import LfIcon from '@/ui-kit/icon/Icon.vue';
=======
import usePermissions from '@/shared/modules/permissions/helpers/usePermissions';
import { LfPermission } from '@/shared/modules/permissions/types/Permissions';
import { useSharedStore } from '@/shared/pinia/shared.store';
import { ReportDataType } from '@/shared/modules/report-issue/constants/report-data-type.enum';
>>>>>>> dbd8270f

const props = defineProps<{
  organization: Organization,
  contributor: Contributor
}>();

const emit = defineEmits<{(e:'edit'): void}>();

const { selectedProjectGroup } = storeToRefs(useLfSegmentsStore());
const { deleteContributorOrganization } = useContributorStore();
const { trackEvent } = useProductTracking();

const { hasPermission } = usePermissions();
const { setReportDataModal } = useSharedStore();

const hovered = ref<boolean>(false);

const getDateRange = (dateStart?: string, dateEnd?: string) => {
  const start = dateStart
    ? moment(dateStart).utc().format('MMMM YYYY')
    : 'Unknown';
  const endDefault = dateStart ? 'Present' : 'Unknown';
  const end = dateEnd
    ? moment(dateEnd).utc().format('MMMM YYYY')
    : endDefault;
  if (start === end) {
    return start;
  }
  return `${start} → ${end}`;
};

const removeWorkHistory = () => {
  ConfirmDialog({
    type: 'danger',
    title: 'Delete work experience',
    message: "Are you sure you want to proceed? You can't undo this action",
    confirmButtonText: 'Confirm',
    cancelButtonText: 'Cancel',
    icon: 'fa-light fa-trash-can',
  }).then(() => {
    trackEvent({
      key: FeatureEventKey.DELETE_WORK_EXPERIENCE,
      type: EventType.FEATURE,
      properties: {
      },
    });

    deleteContributorOrganization(props.contributor.id, props.organization.memberOrganizations.id)
      .then(() => {
        Message.success('Work experience deleted successfully');
      })
      .catch(() => {
        Message.error('Something went wrong while deleting an work experience');
      });
  });
};
</script>

<script lang="ts">
export default {
  name: 'LfContributorDetailsWorkHistoryItem',
};
</script><|MERGE_RESOLUTION|>--- conflicted
+++ resolved
@@ -53,16 +53,8 @@
           </lf-button>
         </template>
 
-<<<<<<< HEAD
-        <lf-dropdown-item @click="emit('edit')">
+        <lf-dropdown-item v-if="hasPermission(LfPermission.memberEdit)" @click="emit('edit')">
           <lf-icon-old name="pencil-line" />Edit work experience
-        </lf-dropdown-item>
-        <lf-dropdown-separator />
-        <lf-dropdown-item type="danger" @click="removeWorkHistory">
-          <lf-icon-old name="delete-bin-6-line" />Delete work experience
-=======
-        <lf-dropdown-item v-if="hasPermission(LfPermission.memberEdit)" @click="emit('edit')">
-          <lf-icon name="pencil-line" />Edit work experience
         </lf-dropdown-item>
         <lf-dropdown-item
           @click="setReportDataModal({
@@ -71,13 +63,12 @@
             attribute: props.organization,
           })"
         >
-          <lf-icon name="feedback-line" class="!text-red-500" />Report issue
->>>>>>> dbd8270f
+          <lf-icon-old name="feedback-line" class="!text-red-500" />Report issue
         </lf-dropdown-item>
         <template v-if="hasPermission(LfPermission.memberEdit)">
           <lf-dropdown-separator />
           <lf-dropdown-item type="danger" @click="removeWorkHistory">
-            <lf-icon name="delete-bin-6-line" />Delete work experience
+            <lf-icon-old name="delete-bin-6-line" />Delete work experience
           </lf-dropdown-item>
         </template>
       </lf-dropdown>
@@ -104,14 +95,11 @@
 import ConfirmDialog from '@/shared/dialog/confirm-dialog';
 import { EventType, FeatureEventKey } from '@/shared/modules/monitoring/types/event';
 import useProductTracking from '@/shared/modules/monitoring/useProductTracking';
-<<<<<<< HEAD
-import LfIcon from '@/ui-kit/icon/Icon.vue';
-=======
 import usePermissions from '@/shared/modules/permissions/helpers/usePermissions';
 import { LfPermission } from '@/shared/modules/permissions/types/Permissions';
 import { useSharedStore } from '@/shared/pinia/shared.store';
 import { ReportDataType } from '@/shared/modules/report-issue/constants/report-data-type.enum';
->>>>>>> dbd8270f
+import LfIcon from '@/ui-kit/icon/Icon.vue';
 
 const props = defineProps<{
   organization: Organization,
