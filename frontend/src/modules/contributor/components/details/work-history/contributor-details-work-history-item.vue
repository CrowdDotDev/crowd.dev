<template>
  <article
    :class="`${props.index === 0 ? 'first-item' : ''}`"
    @mouseover="hovered = true"
    @mouseleave="hovered = false"
  >
    <div class="flex min-h-7 relative">
      <div class="flex flex-auto flex-col overflow-hidden">
        <div v-if="props.organization?.memberOrganizations?.title" class="text-small text-gray-900 mb-1.5 flex items-center gap-1.5">
          <lf-svg name="id-card" class="h-4 w-4 text-gray-400" />
          <p class="truncate" style="max-width: 26ch">
            {{ props.organization?.memberOrganizations?.title }}
          </p>
        </div>
        <p class="text-small text-gray-500 mb-1.5 flex items-center">
          <lf-icon-old name="calendar-line" :size="16" class="mr-1.5 text-gray-400" />
          {{ getDateRange(props.organization?.memberOrganizations?.dateStart, props.organization?.memberOrganizations?.dateEnd) }}
        </p>
      </div>

<<<<<<< HEAD
      <lf-dropdown v-show="hovered || isGroupHover" placement="bottom-end" width="14.5rem">
=======
      <lf-dropdown v-show="hovered || isGroupHover" class="work-history-item-dropdown self-start" placement="bottom-end" width="14.5rem">
>>>>>>> 280c8a9e
        <template #trigger>
          <lf-button type="secondary-ghost" size="small" :icon-only="true">
            <lf-icon name="ellipsis" />
          </lf-button>
        </template>

        <lf-dropdown-item v-if="hasPermission(LfPermission.memberEdit)" @click="emit('edit')">
          <lf-icon-old name="pencil-line" />Edit work experience
        </lf-dropdown-item>
        <lf-dropdown-item
          @click="setReportDataModal({
            contributor: props.contributor,
            type: ReportDataType.WORK_EXPERIENCE,
            attribute: props.organization,
          })"
        >
          <lf-icon-old name="feedback-line" class="!text-red-500" />Report issue
        </lf-dropdown-item>
        <template v-if="hasPermission(LfPermission.memberEdit)">
          <lf-dropdown-separator />
          <lf-dropdown-item type="danger" @click="removeWorkHistory">
            <lf-icon-old name="delete-bin-6-line" />Delete work experience
          </lf-dropdown-item>
        </template>
      </lf-dropdown>
    </div>
  </article>
</template>

<script setup lang="ts">
import LfIconOld from '@/ui-kit/icon/IconOld.vue';
import { Contributor } from '@/modules/contributor/types/Contributor';
import LfSvg from '@/shared/svg/svg.vue';
import { Organization } from '@/modules/organization/types/Organization';
import moment from 'moment';
import LfButton from '@/ui-kit/button/Button.vue';
import LfDropdown from '@/ui-kit/dropdown/Dropdown.vue';
import LfDropdownItem from '@/ui-kit/dropdown/DropdownItem.vue';
import LfDropdownSeparator from '@/ui-kit/dropdown/DropdownSeparator.vue';
import { ref } from 'vue';
import { useContributorStore } from '@/modules/contributor/store/contributor.store';
import Message from '@/shared/message/message';
import ConfirmDialog from '@/shared/dialog/confirm-dialog';
import { EventType, FeatureEventKey } from '@/shared/modules/monitoring/types/event';
import useProductTracking from '@/shared/modules/monitoring/useProductTracking';
import usePermissions from '@/shared/modules/permissions/helpers/usePermissions';
import { LfPermission } from '@/shared/modules/permissions/types/Permissions';
import { useSharedStore } from '@/shared/pinia/shared.store';
import { ReportDataType } from '@/shared/modules/report-issue/constants/report-data-type.enum';
import LfIcon from '@/ui-kit/icon/Icon.vue';

const props = defineProps<{
  organization: Organization,
  contributor: Contributor,
  isGroupHover: boolean,
  index: number,
}>();

const emit = defineEmits<{(e:'edit'): void}>();

const { deleteContributorOrganization } = useContributorStore();
const { trackEvent } = useProductTracking();

const { hasPermission } = usePermissions();
const { setReportDataModal } = useSharedStore();

const hovered = ref<boolean>(false);

const getDateRange = (dateStart?: string, dateEnd?: string) => {
  const start = dateStart
    ? moment(dateStart).utc().format('MMMM YYYY')
    : 'Unknown';
  const endDefault = dateStart ? 'Present' : 'Unknown';
  const end = dateEnd
    ? moment(dateEnd).utc().format('MMMM YYYY')
    : endDefault;
  if (start === end) {
    return start;
  }
  return `${start} → ${end}`;
};

const removeWorkHistory = () => {
  ConfirmDialog({
    type: 'danger',
    title: 'Delete work experience',
    message: "Are you sure you want to proceed? You can't undo this action",
    confirmButtonText: 'Confirm',
    cancelButtonText: 'Cancel',
    icon: 'fa-light fa-trash-can',
  }).then(() => {
    trackEvent({
      key: FeatureEventKey.DELETE_WORK_EXPERIENCE,
      type: EventType.FEATURE,
      properties: {
      },
    });

    deleteContributorOrganization(props.contributor.id, props.organization.memberOrganizations.id)
      .then(() => {
        Message.success('Work experience deleted successfully');
      })
      .catch(() => {
        Message.error('Something went wrong while deleting an work experience');
      });
  });
};
</script>

<script lang="ts">
export default {
  name: 'LfContributorDetailsWorkHistoryItem',
};
</script>

<style scoped>
.first-item .work-history-item-dropdown {
  margin-top: -28px;
}
</style><|MERGE_RESOLUTION|>--- conflicted
+++ resolved
@@ -18,11 +18,7 @@
         </p>
       </div>
 
-<<<<<<< HEAD
-      <lf-dropdown v-show="hovered || isGroupHover" placement="bottom-end" width="14.5rem">
-=======
       <lf-dropdown v-show="hovered || isGroupHover" class="work-history-item-dropdown self-start" placement="bottom-end" width="14.5rem">
->>>>>>> 280c8a9e
         <template #trigger>
           <lf-button type="secondary-ghost" size="small" :icon-only="true">
             <lf-icon name="ellipsis" />
