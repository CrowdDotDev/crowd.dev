--- conflicted
+++ resolved
@@ -34,20 +34,12 @@
       />
     </div>
 
-<<<<<<< HEAD
+
     <div v-else-if="!masked" class="pt-2 flex flex-col items-center">
       <lf-icon name="fingerprint-fill" :size="40" class="text-gray-300" />
       <p class="text-center pt-3 text-medium text-gray-400">
         No identities
       </p>
-=======
-      <div v-if="identityList.length === 0" class="pt-2 flex flex-col items-center">
-        <lf-icon name="fingerprint" :size="40" class="text-gray-300" />
-        <p class="text-center pt-3 text-medium text-gray-400">
-          No identities
-        </p>
-      </div>
->>>>>>> 2deba489
     </div>
 
     <div v-else>
