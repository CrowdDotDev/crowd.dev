--- conflicted
+++ resolved
@@ -11,11 +11,7 @@
         @mouseout="hovered = false"
       >
         <div class="flex items-center">
-<<<<<<< HEAD
-          <lf-back :to="{ path: '/contributors' }" class="mr-2" @mouseover.stop @mouseout.stop>
-=======
-          <lf-back :to="{ path: '/people' }" class="mr-2">
->>>>>>> b670125a
+          <lf-back :to="{ path: '/people' }" class="mr-2" @mouseover.stop @mouseout.stop>
             <lf-button type="secondary-ghost" :icon-only="true">
               <lf-icon name="arrow-left-s-line" />
             </lf-button>
