--- conflicted
+++ resolved
@@ -65,13 +65,7 @@
               {{
                 integration.premium === true && !hasIntegration
                   ? "Upgrade Plan"
-<<<<<<< HEAD
-                  : integration.platform === "zapier"
-                    ? "Learn how to connect"
-                    : "Connect"
-=======
                   : "Connect"
->>>>>>> e00e2a59
               }}
             </el-button>
             <el-button
