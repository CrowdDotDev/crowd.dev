--- conflicted
+++ resolved
@@ -15,11 +15,7 @@
       >
         <div
           v-loading="true"
-<<<<<<< HEAD
-          class="app-page-spinner h-4 w-4 mr-2 !min-h-fit"
-=======
-          class="app-page-spinner !relative !min-h-4 h-4 !w-4 mr-2"
->>>>>>> 8bec2e3d
+          class="app-page-spinner !relative !min-h-4 h-4 !w-4 mr-2 !min-h-fit"
         ></div>
 
         <span class="text-xs text-gray-900 mr-2"
