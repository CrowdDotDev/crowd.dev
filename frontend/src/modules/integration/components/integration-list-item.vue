<template>
  <div class="h-full" :class="computedClass">
    <div class="flex items-center justify-between">
      <img
        :alt="integration.name"
        :src="integration.image"
        class="h-6 mb-4"
      />
      <span v-if="isDone" class="badge badge--green"
        >Connected</span
      >
      <div
        v-else-if="isConnected"
        class="flex items-center"
      >
        <div
          v-loading="true"
<<<<<<< HEAD
          class="app-page-spinner !relative !min-h-4 h-4 !w-4 mr-2"
=======
          class="app-page-spinner !relative !min-h-4 h-4 !w-4 mr-2 !min-h-fit"
>>>>>>> 4a854e07
        ></div>

        <span class="text-xs text-gray-900 mr-2"
          >In progress</span
        >
        <el-tooltip
          content="Fetching first activities from an integration might take a few minutes"
          placement="top"
        >
          <i class="ri-question-line text-gray-400"></i>
        </el-tooltip>
      </div>
    </div>
    <div>
      <span class="block font-semibold leading-none mb-2">{{
        integration.name
      }}</span>
      <span class="block mb-6 text-xs text-gray-500">{{
        integration.description
      }}</span>
      <app-integration-connect :integration="integration">
        <template
          #default="{
            connect,
            connected,
            settings,
            hasSettings
          }"
        >
          <div class="flex items-center justify-between">
            <a
              v-if="!connected"
              class="btn btn--secondary btn--md"
              @click="connect"
              >Connect</a
            >
            <el-button
              v-else
              class="btn btn-brand btn-brand--bordered btn--md"
              :loading="loadingDisconnect"
              @click="handleDisconnect"
              >Disconnect</el-button
            >
            <el-button
              v-if="connected && hasSettings"
              class="btn btn--transparent btn--md"
              @click="settings"
              ><i class="ri-settings-2-line mr-2"></i
              >Settings</el-button
            >
          </div>
        </template>
      </app-integration-connect>
    </div>
  </div>
</template>

<script>
export default {
  name: 'AppIntegrationListItem'
}
</script>
<script setup>
import { useStore } from 'vuex'
import { defineProps, computed, ref } from 'vue'
import AppIntegrationConnect from '@/modules/integration/components/integration-connect'

const store = useStore()
const props = defineProps({
  integration: {
    type: Object,
    default: () => {}
  },
  onboard: {
    type: Object,
    default: () => {}
  }
})

const computedClass = computed(() => {
  return {
    panel: !props.onboard,
    'integration-custom':
      props.integration.platform === 'custom'
  }
})

const isConnected = computed(() => {
  return props.integration.status !== undefined
})

const isDone = computed(() => {
  return props.integration.status === 'done'
})

const loadingDisconnect = ref(false)

const handleDisconnect = async () => {
  loadingDisconnect.value = true
  await store.dispatch(
    'integration/doDestroy',
    props.integration.id
  )
  loadingDisconnect.value = false
}

const fetchIntegrationInProgress = async () => {
  if (
    props.integration.status &&
    props.integration.status === 'in-progress'
  ) {
    await store.dispatch(
      'integration/doFind',
      props.integration.id
    )
  } else {
    clearInterval(integrationInProgressInterval)
  }
}

const integrationInProgressInterval = setInterval(
  fetchIntegrationInProgress,
  10000
)
</script>
<style lang="scss">
.integration-custom {
  background: linear-gradient(
      117.72deg,
      #fdedea 0%,
      rgba(253, 237, 234, 0) 100%
    ),
    #ffffff;
}
</style><|MERGE_RESOLUTION|>--- conflicted
+++ resolved
@@ -15,11 +15,7 @@
       >
         <div
           v-loading="true"
-<<<<<<< HEAD
-          class="app-page-spinner !relative !min-h-4 h-4 !w-4 mr-2"
-=======
           class="app-page-spinner !relative !min-h-4 h-4 !w-4 mr-2 !min-h-fit"
->>>>>>> 4a854e07
         ></div>
 
         <span class="text-xs text-gray-900 mr-2"
