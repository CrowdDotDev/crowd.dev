--- conflicted
+++ resolved
@@ -86,20 +86,11 @@
     const tenantId = AuthCurrentTenant.get();
 
     // Calling connect devto function in the backend.
-<<<<<<< HEAD
-    const response = await authAxios.post(
-      `/tenant/${tenantId}/devto-connect`,
-      {
-        users,
-        organizations,
-        ...getSegments(),
-      },
-    );
-=======
     const response = await authAxios.post(`/tenant/${tenantId}/devto-connect`, {
       users,
       organizations,
       apiKey,
+      ...getSegments(),
     });
 
     return response.data;
@@ -111,9 +102,9 @@
     const response = await authAxios.get(`/tenant/${tenantId}/devto-validate`, {
       params: {
         apiKey,
-      },
-    });
->>>>>>> 5e824503
+        ...getSegments(),
+      },
+    });
 
     return response.data;
   }
@@ -232,22 +223,13 @@
   static async devtoValidateUser(username, apiKey) {
     const tenantId = AuthCurrentTenant.get();
 
-<<<<<<< HEAD
-    const response = await authAxios.get(
-      `/tenant/${tenantId}/devto-validate`,
-      {
-        params: {
-          username,
-          ...getSegments(),
-        },
-=======
     const response = await authAxios.get(`/tenant/${tenantId}/devto-validate`, {
       params: {
         username,
         apiKey,
->>>>>>> 5e824503
-      },
-    );
+        ...getSegments(),
+      },
+    });
 
     return response.data;
   }
@@ -255,22 +237,13 @@
   static async devtoValidateOrganization(organization, apiKey) {
     const tenantId = AuthCurrentTenant.get();
 
-<<<<<<< HEAD
-    const response = await authAxios.get(
-      `/tenant/${tenantId}/devto-validate`,
-      {
-        params: {
-          organization,
-          ...getSegments(),
-        },
-=======
     const response = await authAxios.get(`/tenant/${tenantId}/devto-validate`, {
       params: {
         organization,
         apiKey,
->>>>>>> 5e824503
-      },
-    );
+        ...getSegments(),
+      },
+    });
 
     return response.data;
   }
