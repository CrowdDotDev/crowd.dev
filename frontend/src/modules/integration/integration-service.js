import authAxios from '@/shared/axios/auth-axios';
import AuthCurrentTenant from '@/modules/auth/auth-current-tenant';
import { router } from '@/router';

const getSegments = () => ({ segments: [router.currentRoute.value.params.id] });

export class IntegrationService {
  static async update(id, data) {
    const body = {
      data,
      ...getSegments(),
    };

    const tenantId = AuthCurrentTenant.get();

    const response = await authAxios.put(
      `/tenant/${tenantId}/integration/${id}`,
      body,
    );

    return response.data;
  }

  static async destroyAll(ids) {
    const params = {
      ids,
      ...getSegments(),
    };

    const tenantId = AuthCurrentTenant.get();

    const response = await authAxios.delete(`/tenant/${tenantId}/integration`, {
      params,
    });

    return response.data;
  }

  static async create(data) {
    const body = {
      data,
      ...getSegments(),
    };

    const tenantId = AuthCurrentTenant.get();

    const response = await authAxios.post(
      `/tenant/${tenantId}/integration`,
      body,
    );

    return response.data;
  }

  static async find(id) {
    const tenantId = AuthCurrentTenant.get();

    const response = await authAxios.get(
      `/tenant/${tenantId}/integration/${id}`,
      {
        params: getSegments(),
      },
    );

    return response.data;
  }

  static async list(filter, orderBy, limit, offset) {
    const params = {
      filter,
      orderBy,
      limit,
      offset,
      ...getSegments(),
    };

    const tenantId = AuthCurrentTenant.get();

    const response = await authAxios.get(`/tenant/${tenantId}/integration`, {
      params,
    });

    return response.data;
  }

  static async listAutocomplete(query, limit) {
    const params = {
      query,
      limit,
      ...getSegments(),
    };

    const tenantId = AuthCurrentTenant.get();

    const response = await authAxios.get(
      `/tenant/${tenantId}/integration/autocomplete`,
      {
        params,
      },
    );

    return response.data;
  }

  static async devtoConnect(users, organizations) {
    // Getting the tenant_id
    const tenantId = AuthCurrentTenant.get();

    // Calling connect devto function in the backend.
<<<<<<< HEAD
    const response = await authAxios.post(
      `/tenant/${tenantId}/devto-connect`,
      {
        users,
        organizations,
        ...getSegments(),
      },
    );
=======
    const response = await authAxios.post(`/tenant/${tenantId}/devto-connect`, {
      users,
      organizations,
    });
>>>>>>> 3e053691

    return response.data;
  }

  static async hackerNewsConnect(keywords, urls) {
    // Getting the tenant_id
    const tenantId = AuthCurrentTenant.get();

    // Calling connect devto function in the backend.
    const response = await authAxios.post(
      `/tenant/${tenantId}/hackernews-connect`,
      {
        keywords,
        urls,
        ...getSegments(),
      },
    );

    return response.data;
  }

  static async githubConnect(code, installId, setupAction) {
    // Ask backend to connect to GitHub through Oauth.
    // Install_id is the GitHub app installation id.
    const body = {
      installId,
      setupAction,
      ...getSegments(),
    };
    // Getting the tenant_id
    const tenantId = AuthCurrentTenant.get();
    // Calling the authenticate function in the backend.
    const response = await authAxios.put(
      `/authenticate/${tenantId}/${code}`,
      body,
    );
    return response.data;
  }

  static async redditOnboard(subreddits) {
    // Ask backend to connect to GitHub through Oauth.
    // Install_id is the GitHub app installation id.
    const body = {
      subreddits,
      ...getSegments(),
    };
    // Getting the tenant_id
    const tenantId = AuthCurrentTenant.get();
    // Calling the authenticate function in the backend.
    const response = await authAxios.put(`/reddit-onboard/${tenantId}`, body);
    return response.data;
  }

  static async linkedinConnect() {
    const tenantId = AuthCurrentTenant.get();
<<<<<<< HEAD
    const response = await authAxios.put(
      `/linkedin-connect/${tenantId}`,
      getSegments(),
    );
=======
    const response = await authAxios.put(`/linkedin-connect/${tenantId}`);
>>>>>>> 3e053691

    return response.data;
  }

  static async linkedinOnboard(organizationId) {
    const body = {
      organizationId,
      ...getSegments(),
    };

    const tenantId = AuthCurrentTenant.get();

    const response = await authAxios.post(
      `/linkedin-onboard/${tenantId}`,
      body,
    );

    return response.data;
  }

  static async discordConnect(guildId) {
    // Getting the tenant_id
    const tenantId = AuthCurrentTenant.get();
    // Calling the authenticate function in the backend.
    const response = await authAxios.put(
      `/discord-authenticate/${tenantId}/${guildId}`,
      getSegments(),
    );
    return response.data;
  }

  static async devtoValidateUser(username) {
    const tenantId = AuthCurrentTenant.get();

<<<<<<< HEAD
    const response = await authAxios.get(
      `/tenant/${tenantId}/devto-validate`,
      {
        params: {
          username,
          ...getSegments(),
        },
=======
    const response = await authAxios.get(`/tenant/${tenantId}/devto-validate`, {
      params: {
        username,
>>>>>>> 3e053691
      },
    });

    return response.data;
  }

  static async devtoValidateOrganization(organization) {
    const tenantId = AuthCurrentTenant.get();

<<<<<<< HEAD
    const response = await authAxios.get(
      `/tenant/${tenantId}/devto-validate`,
      {
        params: {
          organization,
          ...getSegments(),
        },
=======
    const response = await authAxios.get(`/tenant/${tenantId}/devto-validate`, {
      params: {
        organization,
>>>>>>> 3e053691
      },
    });

    return response.data;
  }

  static async redditValidate(subreddit) {
    const tenantId = AuthCurrentTenant.get();

    const response = await authAxios.get(
      `/tenant/${tenantId}/reddit-validate`,
      {
        params: {
          subreddit,
          ...getSegments(),
        },
      },
    );

    return response.data;
  }

  static async stackOverflowValidate(tag) {
    const tenantId = AuthCurrentTenant.get();

    const response = await authAxios.get(
      `/tenant/${tenantId}/stackoverflow-validate`,
      {
        params: {
          tag,
          ...getSegments(),
        },
      },
    );

    return response.data;
  }

  static async stackOverflowVolume(keywords) {
    const tenantId = AuthCurrentTenant.get();

    const response = await authAxios.get(
      `/tenant/${tenantId}/stackoverflow-volume`,
      {
        params: {
          keywords,
          ...getSegments(),
        },
      },
    );

    return response.data.total;
  }

  static async stackOverflowOnboard(tags, keywords) {
    // Getting the tenant_id
    const tenantId = AuthCurrentTenant.get();
    // Calling the authenticate function in the backend.
    const response = await authAxios.post(
      `/tenant/${tenantId}/stackoverflow-connect`,
      {
        tags,
        keywords,
        ...getSegments(),
      },
    );

    return response.data;
  }

  static async gitConnect(remotes) {
    const tenantId = AuthCurrentTenant.get();

    const response = await authAxios.put(`/tenant/${tenantId}/git-connect`, {
      remotes,
    });

    return response.data;
  }

  static async discourseValidateAPI(forumHostname, apiKey) {
    const tenantId = AuthCurrentTenant.get();

    const response = await authAxios.post(
      `/tenant/${tenantId}/discourse-validate`,
      {
        forumHostname,
        apiKey,
        apiUsername: 'system',
      },
    );

    return response.status === 200;
  }

  static async discourseConnect(forumHostname, apiKey, webhookSecret) {
    const tenantId = AuthCurrentTenant.get();

    const response = await authAxios.post(
      `/tenant/${tenantId}/discourse-connect`,
      {
<<<<<<< HEAD
        remotes,
        ...getSegments(),
=======
        forumHostname,
        apiKey,
        apiUsername: 'system',
        webhookSecret,
>>>>>>> 3e053691
      },
    );

    return response.data;
  }

  static async discourseSoftConnect(forumHostname, apiKey, webhookSecret) {
    const tenantId = AuthCurrentTenant.get();

    const response = await authAxios.post(
      `/tenant/${tenantId}/discourse-soft-connect`,
      {
        forumHostname,
        apiKey,
        apiUsername: 'system',
        webhookSecret,
      },
    );

    return response.data.id;
  }

  static async discourseVerifyWebhook(integrationId) {
    const tenantId = AuthCurrentTenant.get();

    const response = await authAxios.post(
      `/tenant/${tenantId}/discourse-test-webhook`,
      {
        integrationId,
      },
    );

    return response.data.isWebhooksReceived;
  }
}<|MERGE_RESOLUTION|>--- conflicted
+++ resolved
@@ -107,7 +107,6 @@
     const tenantId = AuthCurrentTenant.get();
 
     // Calling connect devto function in the backend.
-<<<<<<< HEAD
     const response = await authAxios.post(
       `/tenant/${tenantId}/devto-connect`,
       {
@@ -116,12 +115,6 @@
         ...getSegments(),
       },
     );
-=======
-    const response = await authAxios.post(`/tenant/${tenantId}/devto-connect`, {
-      users,
-      organizations,
-    });
->>>>>>> 3e053691
 
     return response.data;
   }
@@ -177,14 +170,10 @@
 
   static async linkedinConnect() {
     const tenantId = AuthCurrentTenant.get();
-<<<<<<< HEAD
     const response = await authAxios.put(
       `/linkedin-connect/${tenantId}`,
       getSegments(),
     );
-=======
-    const response = await authAxios.put(`/linkedin-connect/${tenantId}`);
->>>>>>> 3e053691
 
     return response.data;
   }
@@ -219,7 +208,6 @@
   static async devtoValidateUser(username) {
     const tenantId = AuthCurrentTenant.get();
 
-<<<<<<< HEAD
     const response = await authAxios.get(
       `/tenant/${tenantId}/devto-validate`,
       {
@@ -227,13 +215,8 @@
           username,
           ...getSegments(),
         },
-=======
-    const response = await authAxios.get(`/tenant/${tenantId}/devto-validate`, {
-      params: {
-        username,
->>>>>>> 3e053691
-      },
-    });
+      },
+    );
 
     return response.data;
   }
@@ -241,7 +224,6 @@
   static async devtoValidateOrganization(organization) {
     const tenantId = AuthCurrentTenant.get();
 
-<<<<<<< HEAD
     const response = await authAxios.get(
       `/tenant/${tenantId}/devto-validate`,
       {
@@ -249,13 +231,8 @@
           organization,
           ...getSegments(),
         },
-=======
-    const response = await authAxios.get(`/tenant/${tenantId}/devto-validate`, {
-      params: {
-        organization,
->>>>>>> 3e053691
-      },
-    });
+      },
+    );
 
     return response.data;
   }
@@ -343,6 +320,7 @@
         forumHostname,
         apiKey,
         apiUsername: 'system',
+        ...getSegments(),
       },
     );
 
@@ -355,15 +333,11 @@
     const response = await authAxios.post(
       `/tenant/${tenantId}/discourse-connect`,
       {
-<<<<<<< HEAD
-        remotes,
-        ...getSegments(),
-=======
         forumHostname,
         apiKey,
         apiUsername: 'system',
         webhookSecret,
->>>>>>> 3e053691
+        ...getSegments(),
       },
     );
 
