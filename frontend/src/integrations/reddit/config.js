import RedditConnect from './components/reddit-connect'
import RedditActivityMessage from '@/integrations/reddit/components/activity/reddit-activity-message'
import RedditActivityContent from '@/integrations/reddit/components/activity/reddit-activity-content'

export default {
  enabled: true,
  name: 'Reddit',
  backgroundColor: '#ffd8ca',
  borderColor: '#ffd8ca',
  description:
<<<<<<< HEAD
    "We're currently working on this integration.",
  image: '/images/integrations/reddit.svg'
=======
    'Connect Reddit to sync posts and comments from selected subreddits.',
  image: '/images/reddit.svg',
  connectComponent: RedditConnect,
  activityMessage: RedditActivityMessage,
  activityContent: RedditActivityContent
>>>>>>> 1b9a9c15
}<|MERGE_RESOLUTION|>--- conflicted
+++ resolved
@@ -8,14 +8,9 @@
   backgroundColor: '#ffd8ca',
   borderColor: '#ffd8ca',
   description:
-<<<<<<< HEAD
-    "We're currently working on this integration.",
-  image: '/images/integrations/reddit.svg'
-=======
     'Connect Reddit to sync posts and comments from selected subreddits.',
-  image: '/images/reddit.svg',
+  image: '/images/integrations/reddit.svg',
   connectComponent: RedditConnect,
   activityMessage: RedditActivityMessage,
   activityContent: RedditActivityContent
->>>>>>> 1b9a9c15
 }