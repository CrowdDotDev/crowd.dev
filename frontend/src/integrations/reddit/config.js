--- conflicted
+++ resolved
@@ -11,11 +11,7 @@
   connectComponent: RedditConnect,
   url: (username) => `https://reddit.com/user/${username}`,
   chartColor: '#FF4500',
-<<<<<<< HEAD
-  asLink: true,
-=======
   showProfileLink: true,
->>>>>>> 3f6084e9
   activityDisplay: {
     showLinkToUrl: true,
   },
