import DiscordConnect from './components/discord-connect.vue';

export default {
  enabled: true,
  name: 'Discord',
  backgroundColor: '#dee0fc',
  borderColor: '#dee0fc',
  description:
    'Connect Discord to sync messages, threads, forum channels, and new joiners.',
  image:
    'https://cdn-icons-png.flaticon.com/512/5968/5968756.png',
  connectComponent: DiscordConnect,
<<<<<<< HEAD
  chartColor: '#6875FF',
=======
  url: (username) => `https://discord.com/${username}`,
>>>>>>> 87ee7055
};<|MERGE_RESOLUTION|>--- conflicted
+++ resolved
@@ -10,9 +10,6 @@
   image:
     'https://cdn-icons-png.flaticon.com/512/5968/5968756.png',
   connectComponent: DiscordConnect,
-<<<<<<< HEAD
+  url: (username) => `https://discord.com/${username}`,
   chartColor: '#6875FF',
-=======
-  url: (username) => `https://discord.com/${username}`,
->>>>>>> 87ee7055
 };