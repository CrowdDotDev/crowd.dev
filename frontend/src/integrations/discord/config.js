--- conflicted
+++ resolved
@@ -12,11 +12,7 @@
   connectComponent: DiscordConnect,
   url: (username) => `https://discord.com/${username}`,
   chartColor: '#6875FF',
-<<<<<<< HEAD
-  asLink: false,
-=======
   showProfileLink: false,
->>>>>>> 3f6084e9
   activityDisplay: {
     showLinkToUrl: true,
   },
