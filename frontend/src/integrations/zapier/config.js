import ZapierConnect from './components/zapier-connect.vue';

export default {
  enabled: true,
  name: 'Zapier',
  backgroundColor: '#FFFFFF',
  borderColor: '#FFFFFF',
  description: 'Use Zapier to connect crowd.dev with 5,000+ apps.',
  image:
    'https://www.seekpng.com/png/full/67-672759_zapiers-new-cli-tool-for-creating-apps-zapier.png',
  connectComponent: ZapierConnect,
  url: () => null,
  chartColor: '#FF9676',
<<<<<<< HEAD
  asLink: true,
=======
  showProfileLink: true,
>>>>>>> 3f6084e9
  activityDisplay: {
    showLinkToUrl: true,
  },
  conversationDisplay: {
    replyContent: (conversation) => ({
      icon: 'ri-reply-line',
      copy: 'reply',
      number: conversation.activityCount - 1,
    }),
  },
};<|MERGE_RESOLUTION|>--- conflicted
+++ resolved
@@ -11,11 +11,7 @@
   connectComponent: ZapierConnect,
   url: () => null,
   chartColor: '#FF9676',
-<<<<<<< HEAD
-  asLink: true,
-=======
   showProfileLink: true,
->>>>>>> 3f6084e9
   activityDisplay: {
     showLinkToUrl: true,
   },
