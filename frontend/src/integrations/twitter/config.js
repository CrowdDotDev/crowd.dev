--- conflicted
+++ resolved
@@ -10,9 +10,6 @@
   image:
     'https://cdn-icons-png.flaticon.com/512/733/733579.png',
   connectComponent: TwitterConnect,
-<<<<<<< HEAD
+  url: (username) => `https://twitter.com/${username}`,
   chartColor: '#1D9BF0',
-=======
-  url: (username) => `https://twitter.com/${username}`,
->>>>>>> 87ee7055
 };