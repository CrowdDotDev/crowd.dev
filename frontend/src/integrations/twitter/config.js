import TwitterConnect from './components/twitter-connect.vue';

export default {
  enabled: true,
  name: 'Twitter',
  backgroundColor: '#d2ebfc',
  borderColor: '#d2ebfc',
  description:
    'Connect Twitter to sync profile information, followers, and relevant tweets.',
  image:
    'https://cdn-icons-png.flaticon.com/512/733/733579.png',
  connectComponent: TwitterConnect,
  url: (username) => `https://twitter.com/${username}`,
  chartColor: '#1D9BF0',
<<<<<<< HEAD
  asLink: true,
=======
  showProfileLink: true,
>>>>>>> 3f6084e9
  activityDisplay: {
    showLinkToUrl: true,
  },
  conversationDisplay: {
    replyContent: (conversation) => ({
      icon: 'ri-reply-line',
      copy: 'reply',
      number: conversation.activityCount - 1,
    }),
  },
};<|MERGE_RESOLUTION|>--- conflicted
+++ resolved
@@ -12,11 +12,7 @@
   connectComponent: TwitterConnect,
   url: (username) => `https://twitter.com/${username}`,
   chartColor: '#1D9BF0',
-<<<<<<< HEAD
-  asLink: true,
-=======
   showProfileLink: true,
->>>>>>> 3f6084e9
   activityDisplay: {
     showLinkToUrl: true,
   },
