--- conflicted
+++ resolved
@@ -12,11 +12,7 @@
   connectComponent: DevtoConnect,
   url: (username) => `https://dev.to/${username}`,
   chartColor: '#9CA3AF',
-<<<<<<< HEAD
-  asLink: true,
-=======
   showProfileLink: true,
->>>>>>> 3f6084e9
   activityDisplay: {
     showLinkToUrl: true,
   },
