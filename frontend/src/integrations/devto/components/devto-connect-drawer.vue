--- conflicted
+++ resolved
@@ -81,12 +81,8 @@
               </el-input>
               <el-button
                 v-if="!isLastOrganization"
-<<<<<<< HEAD
+                :disabled="!isAPIConnectionValid"
                 class="btn btn-link btn-link--md btn-link--primary w-10 h-10"
-=======
-                class="btn btn--md btn--transparent w-10 h-10"
-                :disabled="!isAPIConnectionValid"
->>>>>>> 5e824503
                 @click="removeOrganization(org.id)"
               >
                 <i class="ri-delete-bin-line text-lg text-black" />
@@ -105,17 +101,11 @@
             + Add organization link
           </el-button>
           <span class="text-sm font-medium mt-8">Track user articles</span>
-<<<<<<< HEAD
           <span
             class="text-2xs font-light mb-2 text-gray-600"
           >
             Monitor articles from individual users, such as
             team contributors or community advocates
-=======
-          <span class="text-2xs font-light mb-2 text-gray-600">
-            Monitor articles from individual users, such as team contacts or
-            community advocates
->>>>>>> 5e824503
           </span>
           <el-form-item
             v-for="user in users"
@@ -148,12 +138,8 @@
               </el-input>
               <el-button
                 v-if="!isLastUser"
-<<<<<<< HEAD
+                :disabled="!isAPIConnectionValid"
                 class="btn btn-link btn-link--md btn-link--primary w-10 h-10"
-=======
-                class="btn btn--md btn--transparent w-10 h-10"
-                :disabled="!isAPIConnectionValid"
->>>>>>> 5e824503
                 @click="removeUser(user.id)"
               >
                 <i class="ri-delete-bin-line text-lg text-black" />
