--- conflicted
+++ resolved
@@ -28,12 +28,8 @@
       reddit,
       linkedin,
       zapier,
-<<<<<<< HEAD
+      crunchbase,
       ...(!config.hasPremiumModules && { make })
-=======
-      make,
-      crunchbase
->>>>>>> 6beabc48
     }
   }
 
