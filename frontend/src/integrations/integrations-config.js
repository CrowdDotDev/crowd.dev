--- conflicted
+++ resolved
@@ -15,11 +15,8 @@
 import git from './git';
 import facebook from './facebook';
 import n8n from './n8n';
-<<<<<<< HEAD
+import groupsio from './groupsio';
 import youtube from './youtube';
-=======
-import groupsio from './groupsio';
->>>>>>> 592bde78
 
 class IntegrationsConfig {
   get integrations() {
