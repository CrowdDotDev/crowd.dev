import github from './github';
import discord from './discord';
import slack from './slack';
import twitter from './twitter';
import devto from './devto';
import hackernews from './hackernews';
<<<<<<< HEAD
import discourse from './discourse';
=======
import hubspot from './hubspot';
// import discourse from './discourse'
>>>>>>> 73d23c92
import stackoverflow from './stackoverflow';
import reddit from './reddit';
import linkedin from './linkedin';
import zapier from './zapier';
import crunchbase from './crunchbase';
import make from './make';
import git from './git';
import facebook from './facebook';

class IntegrationsConfig {
  get integrations() {
    return {
      github,
      discord,
      slack,
      twitter,
      devto,
      hackernews,
      reddit,
      linkedin,
      stackoverflow,
      zapier,
      git,
      crunchbase,
<<<<<<< HEAD
      discourse,
=======
      hubspot,
>>>>>>> 73d23c92
      make,
      facebook,
    };
  }

  getConfig(platform) {
    return this.integrations[platform];
  }

  get configs() {
    return Object.entries(this.integrations).map(
      ([key, config]) => ({
        ...config,
        platform: key,
      }),
    );
  }

  get enabledConfigs() {
    return this.configs.filter((config) => config.enabled);
  }

  mapper(integration, store) {
    return {
      ...integration,
      ...store.getters['integration/findByPlatform'](
        integration.platform,
      ),
    };
  }

  getMappedConfig(platform, store) {
    return this.mapper(
      {
        ...this.getConfig(platform),
        platform,
      },
      store,
    );
  }

  mappedConfigs(store) {
    return this.configs
      .map((i) => this.mapper(i, store))
      .filter((i) => !i.hideAsIntegration);
  }

  mappedEnabledConfigs(store) {
    return this.enabledConfigs
      .map((i) => this.mapper(i, store))
      .filter((i) => !i.hideAsIntegration);
  }
}

export const CrowdIntegrations = new IntegrationsConfig();<|MERGE_RESOLUTION|>--- conflicted
+++ resolved
@@ -4,12 +4,8 @@
 import twitter from './twitter';
 import devto from './devto';
 import hackernews from './hackernews';
-<<<<<<< HEAD
 import discourse from './discourse';
-=======
 import hubspot from './hubspot';
-// import discourse from './discourse'
->>>>>>> 73d23c92
 import stackoverflow from './stackoverflow';
 import reddit from './reddit';
 import linkedin from './linkedin';
@@ -34,11 +30,8 @@
       zapier,
       git,
       crunchbase,
-<<<<<<< HEAD
       discourse,
-=======
       hubspot,
->>>>>>> 73d23c92
       make,
       facebook,
     };
