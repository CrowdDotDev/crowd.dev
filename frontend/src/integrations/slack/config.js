import SlackConnect from './components/slack-connect.vue';

export default {
  enabled: true,
  name: 'Slack',
  backgroundColor: '#FFFFFF',
  borderColor: '#E5E7EB',
  description:
    'Connect Slack to sync messages, threads, and new joiners.',
  image:
    'https://cdn-icons-png.flaticon.com/512/3800/3800024.png',
  connectComponent: SlackConnect,
  url: (username) => `https://slack.com/${username}`,
  chartColor: '#E41756',
<<<<<<< HEAD
  asLink: false,
=======
  showProfileLink: false,
>>>>>>> 3f6084e9
  activityDisplay: {
    showLinkToUrl: true,
  },
  conversationDisplay: {
    replyContent: (conversation) => ({
      icon: 'ri-reply-line',
      copy: 'reply',
      number: conversation.activityCount - 1,
    }),
  },
};<|MERGE_RESOLUTION|>--- conflicted
+++ resolved
@@ -12,11 +12,7 @@
   connectComponent: SlackConnect,
   url: (username) => `https://slack.com/${username}`,
   chartColor: '#E41756',
-<<<<<<< HEAD
-  asLink: false,
-=======
   showProfileLink: false,
->>>>>>> 3f6084e9
   activityDisplay: {
     showLinkToUrl: true,
   },
