import SlackConnect from './components/slack-connect.vue';

export default {
  enabled: true,
  name: 'Slack',
  backgroundColor: '#FFFFFF',
  borderColor: '#E5E7EB',
  description:
    'Connect Slack to sync messages, threads, and new joiners.',
  image:
    'https://cdn-icons-png.flaticon.com/512/3800/3800024.png',
  connectComponent: SlackConnect,
<<<<<<< HEAD
  chartColor: '#E41756',
=======
  url: (username) => `https://slack.com/${username}`,
>>>>>>> 87ee7055
};<|MERGE_RESOLUTION|>--- conflicted
+++ resolved
@@ -10,9 +10,6 @@
   image:
     'https://cdn-icons-png.flaticon.com/512/3800/3800024.png',
   connectComponent: SlackConnect,
-<<<<<<< HEAD
+  url: (username) => `https://slack.com/${username}`,
   chartColor: '#E41756',
-=======
-  url: (username) => `https://slack.com/${username}`,
->>>>>>> 87ee7055
 };