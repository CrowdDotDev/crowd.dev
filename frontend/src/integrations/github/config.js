import GithubConnect from './components/github-connect.vue';

export default {
  enabled: true,
  name: 'GitHub',
  backgroundColor: '#E5E7EB',
  borderColor: '#E5E7EB',
  description:
    'Connect GitHub to sync profile information, stars, forks, pull requests, issues, and discussions.',
  image:
    'https://cdn-icons-png.flaticon.com/512/25/25231.png',
  connectComponent: GithubConnect,
<<<<<<< HEAD
  chartColor: '#111827',
=======
  url: (username) => `https://github.com/${username}`,
>>>>>>> 87ee7055
};<|MERGE_RESOLUTION|>--- conflicted
+++ resolved
@@ -10,9 +10,6 @@
   image:
     'https://cdn-icons-png.flaticon.com/512/25/25231.png',
   connectComponent: GithubConnect,
-<<<<<<< HEAD
+  url: (username) => `https://github.com/${username}`,
   chartColor: '#111827',
-=======
-  url: (username) => `https://github.com/${username}`,
->>>>>>> 87ee7055
 };