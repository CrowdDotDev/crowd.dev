#nprogress .bar {
  background: #e94f2e !important;
}

body {
  @apply bg-gray-50;
}

.el-main {
  max-height: 100vh;
}

.el-header .el-dropdown-link-body {
  cursor: pointer;
  height: 60px;
  display: flex;
  flex-wrap: nowrap;
  justify-content: center;
  align-items: center;
}

.el-header .el-dropdown-link-text {
  display: flex;
  flex-direction: column;
  align-items: flex-start;
}

.el-header .i18n-select {
  margin-right: 24px;
}

.el-menu-item .el-menu-tooltip__trigger {
  width: 58px;
  left: 2px;
  display: flex;
  align-items: center;
  justify-content: center;
  margin-left: -12px;
}

.el-popper__arrow {
  display: none;
}

.el-popper.is-dark {
  @apply font-medium h-6 px-1.5 bg-gray-900 border-none rounded-md flex items-center;
}

.w-100 {
  width: 100%;
}

hr {
  @apply border-t;
  border-color: #e9e9e9;
}

@media (max-width: 576px) {
  .hide-xs {
    display: none;
  }
}

.app-content-page {
  @apply mt-5 p-6 bg-white overflow-y-hidden rounded;
  border: 1px solid #e9e9e9;
}

.app-content-title {
  margin-top: 0;
  margin-bottom: 16px;
  font-size: 1.5em;
  color: rgba(0, 0, 0, 0.85);
  font-weight: 500;
}

.el-loading-mask {
  @apply bg-transparent;

  .el-loading-spinner {
    @apply relative flex items-center justify-center h-full top-auto mt-auto;

    .circular {
      @apply h-6 w-6;
    }

    .path {
      stroke: #E94F2E;
    }
  }
}

.app-page-spinner {
  display: flex;
  justify-content: center;
  align-items: center;
  min-height: 10rem;

<<<<<<< HEAD
  .el-loading-mask {
    @apply bg-transparent;
  }
  .el-loading-spinner {
    @apply relative flex items-center justify-center h-full top-auto mt-auto;
    .circular {
      @apply w-10 h-10;
    }
  }
}

.el-loading-spinner .path {
  stroke: #e94f2e;
}
=======
  .el-loading-spinner .circular {
    @apply w-10 h-10;
  }
}

>>>>>>> 828f215e

.app-divider {
  display: table;
  white-space: nowrap;
  text-align: center;
  background: transparent;
  font-weight: 500;
  color: rgba(0, 0, 0, 0.85);
  font-size: 16px;
  margin: 16px 0;

  display: block;
  height: 1px;
  width: 100%;
  margin: 24px 0;
  clear: both;

  position: relative;
  top: -0.06em;

  font-size: 14px;
  line-height: 1.5;
  color: rgba(0, 0, 0, 0.65);
  box-sizing: border-box;
  margin: 0;
  padding: 0;
  list-style: none;
  background: #e8e8e8;
}

.app-avatar {
  border: 1px solid #fff;
  font-size: 14px;
  color: rgba(0, 0, 0, 0.65);
  box-sizing: border-box;
  margin: 0;
  padding: 0;
  list-style: none;
  display: inline-block;
  text-align: center;
  background: #ccc;
  color: #fff;
  white-space: nowrap;
  position: relative;
  overflow: hidden;
  vertical-align: middle;
  width: 40px;
  height: 40px;
  line-height: 40px;
  border-radius: 50%;
}

.app-avatar > * {
  line-height: 32px;
  margin-left: 1px;
}

.app-avatar.app-avatar-sm {
  width: 24px;
  height: 24px;
  line-height: 24px;
  border-radius: 50%;
}

.app-avatar.app-avatar-sm > * {
  line-height: 24px;
}

.app-avatar img {
  width: 100%;
  height: 100%;
  display: block;
}

.container,
.container-fluid {
  @apply flex flex-1 mx-auto relative;
  max-width: 800px;

  @screen lg {
    @apply px-8;
  }
}

.container-fluid {
  @apply max-w-full;
}

.el-row {
  flex-wrap: wrap;
}<|MERGE_RESOLUTION|>--- conflicted
+++ resolved
@@ -96,7 +96,6 @@
   align-items: center;
   min-height: 10rem;
 
-<<<<<<< HEAD
   .el-loading-mask {
     @apply bg-transparent;
   }
@@ -111,13 +110,6 @@
 .el-loading-spinner .path {
   stroke: #e94f2e;
 }
-=======
-  .el-loading-spinner .circular {
-    @apply w-10 h-10;
-  }
-}
-
->>>>>>> 828f215e
 
 .app-divider {
   display: table;
