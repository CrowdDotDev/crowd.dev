--- conflicted
+++ resolved
@@ -31,11 +31,8 @@
 import { FeatureFlag } from '@/utils/featureFlag';
 import config from '@/config';
 import { AuthToken } from '@/modules/auth/auth-token';
-<<<<<<< HEAD
 import { Auth0Service } from '@/shared/services/auth0.service';
-=======
 import identify from '@/shared/monitoring/identify';
->>>>>>> fe08f866
 
 export default {
   name: 'App',
@@ -47,11 +44,8 @@
   computed: {
     ...mapGetters({
       currentTenant: 'auth/currentTenant',
-<<<<<<< HEAD
       isAuthenticated: 'auth/isAuthenticated',
-=======
       currentUser: 'auth/currentUser',
->>>>>>> fe08f866
     }),
     ...mapState({
       featureFlag: (state) => state.tenant.featureFlag,
@@ -70,26 +64,12 @@
   },
 
   watch: {
-<<<<<<< HEAD
     isAuthenticated: {
       async handler(value) {
         if (value) {
           try {
             const user = await Auth0Service.getUser();
             const lfxHeader = document.getElementById('lfx-header');
-=======
-    currentUser: {
-      handler(user, oldUser) {
-        if (user?.id && user.id !== oldUser?.id) {
-          identify(user);
-        }
-      },
-    },
-  },
-
-  async created() {
-    await this.doInit();
->>>>>>> fe08f866
 
             if (lfxHeader) {
               lfxHeader.authuser = user;
@@ -97,6 +77,13 @@
           } catch (e) {
             console.error(e);
           }
+        }
+      },
+    },
+    currentUser: {
+      handler(user, oldUser) {
+        if (user?.id && user.id !== oldUser?.id) {
+          identify(user);
         }
       },
     },
