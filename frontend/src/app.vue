--- conflicted
+++ resolved
@@ -52,8 +52,6 @@
     },
   },
 
-<<<<<<< HEAD
-=======
   watch: {
     currentUser: {
       handler(user, oldUser) {
@@ -64,14 +62,6 @@
     },
   },
 
-  beforeCreate() {
-    this.$router.beforeEach((to, from, next) => {
-      document.title = `crowd.dev${to.meta.title ? ` | ${to.meta.title}` : ''}`;
-      next();
-    });
-  },
-
->>>>>>> f528cc98
   async created() {
     await this.doInit();
 
