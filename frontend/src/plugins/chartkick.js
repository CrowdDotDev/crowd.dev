import { v4 as uuid } from 'uuid';
import Chartkick from 'chartkick';
import {
  Chart,
  LineElement,
  BarElement,
  PointElement,
  BarController,
  LineController,
  ArcElement,
  PieController,
  CategoryScale,
  LinearScale,
  LogarithmicScale,
  RadialLinearScale,
  TimeScale,
  TimeSeriesScale,
  Legend,
  Title,
  Tooltip,
  SubTitle,
<<<<<<< HEAD
  Filler
} from 'chart.js'
import 'chartjs-adapter-moment'
import { h } from 'vue'
import annotationPlugin from 'chartjs-plugin-annotation'
import {
  backgroundChartPlugin,
  verticalTodayBlockPlugin,
  verticalHoverLinePlugin,
  updateTicksLabelsPositionPlugin
} from './chartkick-custom-plugins'
=======
  Filler,
} from 'chart.js';
import 'chartjs-adapter-moment';
import { h } from 'vue';

/**
 * This plugin is responsible for doing a couple of different things:
 * - Initializing chart.js (the package that we're using to render charts)
 * - Initializing chartkick (a package that we're using to easily create customized charts based on chart.js)
 * - Creating global components like <line-chart> or <pie-chart> to enhance developer experience and code quality
 */

const verticalTodayLine = {
  id: 'verticalTodayLine',
  beforeDraw(chart, _args, options) {
    // eslint-disable-next-line no-underscore-dangle
    const chartType = chart.config?._config?.type;
    const xScaleType = chart.scales?.x?.type;

    // Only add vertical lines to line and bar charts
    // Only add vertical lines to time scaled x axis
    if (
      (chartType === 'line' || chartType === 'bar')
      && xScaleType === 'time'
    ) {
      const {
        ctx,
        data,
        chartArea: { top, bottom },
        scales: { x },
      } = chart;

      const penultimatePoint = data.labels[data.labels.length - 2];
      const lastPoint = data.labels[data.labels.length - 1];

      // Logic to add vertical line to the
      // penultimate data point
      ctx.save();

      // Draw vertical line
      ctx.strokeStyle = 'rgb(200,200,200)';
      ctx.lineWidth = 0.5;
      ctx.strokeRect(
        x.getPixelForValue(penultimatePoint),
        top,
        0,
        bottom - options.bottomMargin,
      );

      // Logic to add vertical rect
      // between penultimate and last data point
      const rectWidth = x.getPixelForValue(lastPoint)
        - x.getPixelForValue(penultimatePoint);

      // Draw vertical rect
      ctx.fillStyle = 'rgb(200,200,200, 0.1)';
      ctx.fillRect(
        x.getPixelForValue(penultimatePoint),
        top,
        rectWidth,
        bottom - options.bottomMargin,
      );

      ctx.restore();
    }
  },
};

const tooltipAnnotationLine = {
  id: 'tooltipAnnotationLine',
  beforeDraw: (chart) => {
    // eslint-disable-next-line no-underscore-dangle
    if (chart.tooltip?._active?.length) {
      const {
        ctx, data, tooltip, chartArea,
      } = chart;
      // eslint-disable-next-line no-underscore-dangle
      const activeElement = tooltip._active[0];

      ctx.save();

      ctx.beginPath();
      ctx.moveTo(activeElement.element.x, chartArea.top);
      ctx.lineTo(activeElement.element.x, chartArea.bottom);

      ctx.lineWidth = 32;

      // If tooltip is hovered after the last two data points
      // the highlight rect should be greyed out as well
      const isAfterPenultimatePoint = activeElement.index >= data.labels.length - 2;

      ctx.strokeStyle = isAfterPenultimatePoint
        ? 'rgba(100,100,100, 0.05)'
        : 'rgba(233,79,46, 0.05)';

      ctx.stroke();
      ctx.restore();
    }
  },
};
>>>>>>> b075ab66

Chart.register(
  LineElement,
  BarElement,
  PointElement,
  BarController,
  LineController,
  ArcElement,
  PieController,
  CategoryScale,
  LinearScale,
  LogarithmicScale,
  RadialLinearScale,
  TimeScale,
  TimeSeriesScale,
  Legend,
  Title,
  Tooltip,
  SubTitle,
  Filler,
<<<<<<< HEAD
  verticalTodayBlockPlugin,
  verticalHoverLinePlugin,
  updateTicksLabelsPositionPlugin,
  backgroundChartPlugin,
  annotationPlugin
)
=======
  tooltipAnnotationLine,
  verticalTodayLine,
);
>>>>>>> b075ab66

const createComponent = (app, tagName, ChartType) => {
  const chartProps = [
    'bytes',
    'code',
    'colors',
    'curve',
    'decimal',
    'discrete',
    'donut',
    'download',
    'empty',
    'label',
    'messages',
    'points',
    'prefix',
    'refresh',
    'stacked',
    'suffix',
    'thousands',
    'title',
    'xtitle',
    'ytitle',
    'zeros',
  ];
  app.component(tagName, {
    props: {
      data: {
        type: Array,
        default: () => [],
      },
      id: {
        type: String,
        default: () => uuid(),
      },
      width: {
        type: String,
        default: null,
      },
      height: {
        type: String,
        default: null,
      },
      dataset: {
        type: Object,
        default: undefined,
      },
      library: {
        type: Object,
        default: undefined,
      },
      loading: {
        type: String,
        default: undefined,
      },
      precision: {
        type: String,
        default: undefined,
      },
      round: {
        type: String,
        default: undefined,
      },
      min: {
        type: String,
        default: undefined,
      },
      max: {
        type: String,
        default: undefined,
      },
      xmax: {
        type: String,
        default: undefined,
      },
      xmin: {
        type: String,
        default: undefined,
      },
      legend: {
        type: Boolean,
        default: true,
      },
      ...chartProps.reduce((acc, item) => {
        acc[item] = {
          type: [String, Number, Boolean, Array],
          default: null,
        };
        return acc;
      }, {}),
    },
    data() {
      return {
        chartId: null,
      };
    },
    computed: {
      chartStyle() {
        // hack to watch data and options
        // eslint-disable-next-line no-unused-expressions
        this.data;
        // eslint-disable-next-line no-unused-expressions
        this.chartOptions;

        return {
          height: this.height || '300px',
          lineHeight: this.height || '300px',
          width: this.width || '100%',
          textAlign: 'center',
          color: '#999',
          fontSize: '14px',
          fontFamily:
            "'Lucida Grande', 'Lucida Sans Unicode', Verdana, Arial, Helvetica, sans-serif",
        };
      },
      chartOptions() {
        const options = {};
        const props = Object.keys(this.$props);
        for (let i = 0; i < props.length; i += 1) {
          const prop = props[i];
          if (this[prop] !== undefined) {
            options[prop] = this[prop];
          }
        }
        return options;
      },
    },
    created() {
      this.chartId = this.chartId || this.id;
    },
    mounted() {
      this.updateChart();
    },
    updated() {
      this.updateChart();
    },
    beforeUnmount() {
      if (this.chart) {
        this.chart.destroy();
      }
    },
    methods: {
      updateChart() {
        if (this.data !== null) {
          if (this.chart) {
            this.chart.updateData(
              this.data,
              this.chartOptions,
            );
          } else {
            this.chart = new ChartType(
              this.chartId,
              this.data,
              this.chartOptions,
            );
          }
        } else if (this.chart) {
          this.chart.destroy();
          this.chart = null;
          this.$el.innerText = 'Loading...';
        }
      },
    },
    render() {
      // check if undefined so works with empty string
      const loading = this.chartOptions.loading !== undefined
        ? this.chartOptions.loading
        : 'Loading...';

      // h() accepts VNodes,
      // but limit to string since it may be used by Chartkick.js
      if (typeof loading !== 'string') {
        throw new Error('loading must be a string');
      }

      return h(
        'div',
        {
          id: this.chartId,
          style: this.chartStyle,
        },
        [loading],
      );
    },
  });
};

Chartkick.install = (app) => {
  Chartkick.addAdapter(Chart);
  createComponent(app, 'line-chart', Chartkick.LineChart);
  createComponent(app, 'pie-chart', Chartkick.PieChart);
  createComponent(
    app,
    'column-chart',
    Chartkick.ColumnChart,
  );
  createComponent(app, 'bar-chart', Chartkick.BarChart);
  createComponent(app, 'area-chart', Chartkick.AreaChart);
  createComponent(
    app,
    'scatter-chart',
    Chartkick.ScatterChart,
  );
  createComponent(app, 'geo-chart', Chartkick.GeoChart);
  createComponent(app, 'timeline', Chartkick.Timeline);
};

export default Chartkick;<|MERGE_RESOLUTION|>--- conflicted
+++ resolved
@@ -19,120 +19,17 @@
   Title,
   Tooltip,
   SubTitle,
-<<<<<<< HEAD
-  Filler
-} from 'chart.js'
-import 'chartjs-adapter-moment'
-import { h } from 'vue'
-import annotationPlugin from 'chartjs-plugin-annotation'
+  Filler,
+} from 'chart.js';
+import 'chartjs-adapter-moment';
+import { h } from 'vue';
+import annotationPlugin from 'chartjs-plugin-annotation';
 import {
   backgroundChartPlugin,
   verticalTodayBlockPlugin,
   verticalHoverLinePlugin,
-  updateTicksLabelsPositionPlugin
-} from './chartkick-custom-plugins'
-=======
-  Filler,
-} from 'chart.js';
-import 'chartjs-adapter-moment';
-import { h } from 'vue';
-
-/**
- * This plugin is responsible for doing a couple of different things:
- * - Initializing chart.js (the package that we're using to render charts)
- * - Initializing chartkick (a package that we're using to easily create customized charts based on chart.js)
- * - Creating global components like <line-chart> or <pie-chart> to enhance developer experience and code quality
- */
-
-const verticalTodayLine = {
-  id: 'verticalTodayLine',
-  beforeDraw(chart, _args, options) {
-    // eslint-disable-next-line no-underscore-dangle
-    const chartType = chart.config?._config?.type;
-    const xScaleType = chart.scales?.x?.type;
-
-    // Only add vertical lines to line and bar charts
-    // Only add vertical lines to time scaled x axis
-    if (
-      (chartType === 'line' || chartType === 'bar')
-      && xScaleType === 'time'
-    ) {
-      const {
-        ctx,
-        data,
-        chartArea: { top, bottom },
-        scales: { x },
-      } = chart;
-
-      const penultimatePoint = data.labels[data.labels.length - 2];
-      const lastPoint = data.labels[data.labels.length - 1];
-
-      // Logic to add vertical line to the
-      // penultimate data point
-      ctx.save();
-
-      // Draw vertical line
-      ctx.strokeStyle = 'rgb(200,200,200)';
-      ctx.lineWidth = 0.5;
-      ctx.strokeRect(
-        x.getPixelForValue(penultimatePoint),
-        top,
-        0,
-        bottom - options.bottomMargin,
-      );
-
-      // Logic to add vertical rect
-      // between penultimate and last data point
-      const rectWidth = x.getPixelForValue(lastPoint)
-        - x.getPixelForValue(penultimatePoint);
-
-      // Draw vertical rect
-      ctx.fillStyle = 'rgb(200,200,200, 0.1)';
-      ctx.fillRect(
-        x.getPixelForValue(penultimatePoint),
-        top,
-        rectWidth,
-        bottom - options.bottomMargin,
-      );
-
-      ctx.restore();
-    }
-  },
-};
-
-const tooltipAnnotationLine = {
-  id: 'tooltipAnnotationLine',
-  beforeDraw: (chart) => {
-    // eslint-disable-next-line no-underscore-dangle
-    if (chart.tooltip?._active?.length) {
-      const {
-        ctx, data, tooltip, chartArea,
-      } = chart;
-      // eslint-disable-next-line no-underscore-dangle
-      const activeElement = tooltip._active[0];
-
-      ctx.save();
-
-      ctx.beginPath();
-      ctx.moveTo(activeElement.element.x, chartArea.top);
-      ctx.lineTo(activeElement.element.x, chartArea.bottom);
-
-      ctx.lineWidth = 32;
-
-      // If tooltip is hovered after the last two data points
-      // the highlight rect should be greyed out as well
-      const isAfterPenultimatePoint = activeElement.index >= data.labels.length - 2;
-
-      ctx.strokeStyle = isAfterPenultimatePoint
-        ? 'rgba(100,100,100, 0.05)'
-        : 'rgba(233,79,46, 0.05)';
-
-      ctx.stroke();
-      ctx.restore();
-    }
-  },
-};
->>>>>>> b075ab66
+  updateTicksLabelsPositionPlugin,
+} from './chartkick-custom-plugins';
 
 Chart.register(
   LineElement,
@@ -153,18 +50,12 @@
   Tooltip,
   SubTitle,
   Filler,
-<<<<<<< HEAD
   verticalTodayBlockPlugin,
   verticalHoverLinePlugin,
   updateTicksLabelsPositionPlugin,
   backgroundChartPlugin,
-  annotationPlugin
-)
-=======
-  tooltipAnnotationLine,
-  verticalTodayLine,
+  annotationPlugin,
 );
->>>>>>> b075ab66
 
 const createComponent = (app, tagName, ChartType) => {
   const chartProps = [
