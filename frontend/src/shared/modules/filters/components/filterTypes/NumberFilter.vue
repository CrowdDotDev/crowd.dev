--- conflicted
+++ resolved
@@ -128,12 +128,6 @@
 });
 
 onMounted(() => {
-<<<<<<< HEAD
-  form.value = {
-    ...defaultForm,
-    ...form.value,
-  };
-=======
   if (props.forceOperator && props.forceOperator.length > 0) {
     form.value = {
       ...defaultForm,
@@ -146,7 +140,6 @@
       ...form.value,
     };
   }
->>>>>>> a111ebb1
 });
 </script>
 
