--- conflicted
+++ resolved
@@ -21,11 +21,7 @@
   value: boolean | string,
 }>();
 
-<<<<<<< HEAD
-const emit = defineEmits<{(e: 'update:modelValue', value: boolean): void}>();
-=======
-const emit = defineEmits<{(e: 'update:modelValue', value: boolean | string)}>();
->>>>>>> a665aef0
+const emit = defineEmits<{(e: 'update:modelValue', value: boolean | string): void}>();
 
 const selected = computed(() => props.modelValue === props.value);
 
