/* eslint-disable no-unused-vars */
import { BaseFilterConfig, FilterConfigType } from '@/shared/modules/filters/types/FilterConfig';

export interface MultiSelectAsyncFilterOption {
  label: string;
  value: string;
<<<<<<< HEAD
  description?: string;
  logo?: string;
=======
  prefix?: string;
>>>>>>> d9c8f502
}
export interface MultiSelectAsyncFilterOptions {
  hideIncludeSwitch?: boolean;
  remoteMethod: (query: string) => Promise<MultiSelectAsyncFilterOption[]>
  remotePopulateItems: (values: string[]) => Promise<MultiSelectAsyncFilterOption[]>
}

export interface MultiSelectAsyncFilterValue {
  value: string[],
  include: boolean,
}

export interface MultiSelectAsyncFilterConfig extends BaseFilterConfig {
  type: FilterConfigType.MULTISELECT_ASYNC;
  options: MultiSelectAsyncFilterOptions;
  itemLabelRenderer: (value: MultiSelectAsyncFilterValue, options: MultiSelectAsyncFilterOptions, data: any) => string;
  apiFilterRenderer: (value: MultiSelectAsyncFilterValue) => any[];
}<|MERGE_RESOLUTION|>--- conflicted
+++ resolved
@@ -4,12 +4,8 @@
 export interface MultiSelectAsyncFilterOption {
   label: string;
   value: string;
-<<<<<<< HEAD
+  prefix?: string;
   description?: string;
-  logo?: string;
-=======
-  prefix?: string;
->>>>>>> d9c8f502
 }
 export interface MultiSelectAsyncFilterOptions {
   hideIncludeSwitch?: boolean;
