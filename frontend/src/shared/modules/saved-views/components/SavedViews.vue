--- conflicted
+++ resolved
@@ -37,13 +37,8 @@
         />
       </el-tabs>
     </div>
-<<<<<<< HEAD
-    <div v-if="hasChanged" class="border-b-2 border-[#e4e7ed] flex-grow flex justify-end -mb-px">
-      <el-button class="btn btn-link btn-link--md btn-link--primary inset-y-0" @click="reset()">
-=======
     <div class="border-b-2 border-[#e4e7ed] flex-grow flex justify-end -mb-px pb-1">
       <el-button v-if="hasChanged" class="btn btn-brand btn-brand--transparent btn--sm !leading-5 !h-8 mr-2" @click="reset()">
->>>>>>> c6ba5546
         Reset view
       </el-button>
       <el-dropdown v-if="hasChanged" placement="bottom-end">
