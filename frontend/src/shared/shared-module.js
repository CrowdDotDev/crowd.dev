import I18n from '@/shared/i18n/i18n.vue'
import I18nFlags from '@/shared/i18n/i18n-flags.vue'
import I18nSelect from '@/shared/i18n/i18n-select.vue'
import ImageUpload from '@/shared/form/image-upload.vue'
import FileUpload from '@/shared/form/file-upload.vue'
import ImageCarousel from '@/shared/view/image-carousel.vue'
import ViewItemText from '@/shared/view/view-item-text.vue'
import ViewItemImage from '@/shared/view/view-item-image.vue'
import ViewItemFile from '@/shared/view/view-item-file.vue'
import ViewItemCustom from '@/shared/view/view-item-custom.vue'
import ListItemImage from '@/shared/list/list-item-image.vue'
import ListItemFile from '@/shared/list/list-item-file.vue'
import NumberRangeInput from '@/shared/form/number-range-input.vue'
import AutocompleteOneInput from '@/shared/form/autocomplete-one-input.vue'
import AutocompleteManyInput from '@/shared/form/autocomplete-many-input.vue'
import KeywordsInput from '@/shared/form/keywords-input.vue'
import ViewItemRelationToOne from '@/shared/view/view-item-relation-to-one.vue'
import ViewItemRelationToMany from '@/shared/view/view-item-relation-to-many.vue'
import ListItemRelationToOne from '@/shared/list/list-item-relation-to-one.vue'
import ListItemRelationToMany from '@/shared/list/list-item-relation-to-many.vue'
import FilterPreview from '@/shared/filter/filter-preview.vue'
import FilterDropdown from '@/shared/filter/components/filter-dropdown.vue'
import FilterSearch from '@/shared/filter/components/type/filter-type-search'
import FilterList from '@/shared/filter/components/filter-list.vue'
import FilterTypeSelect from '@/shared/filter/components/type/filter-type-select'
import FilterTypeSelectMulti from '@/shared/filter/components/type/filter-type-select-multi'
import FilterTypeSelectGroup from '@/shared/filter/components/type/filter-type-select-group'
import FilterTypeSelectAsync from '@/shared/filter/components/type/filter-type-select-async'
import FilterTypeKeywords from '@/shared/filter/components/type/filter-type-keywords'
import FilterTypeBoolean from '@/shared/filter/components/type/filter-type-boolean'
import FilterTypeNumber from '@/shared/filter/components/type/filter-type-number'
import FilterTypeString from '@/shared/filter/components/type/filter-type-string'
import FilterTypeDate from '@/shared/filter/components/type/filter-type-date'
import FilterToggle from '@/shared/filter/filter-toggle.vue'
import Avatar from '@/shared/avatar/avatar.vue'
import SquaredAvatar from '@/shared/avatar/squared-avatar.vue'
import Alert from '@/shared/alert/alert.vue'
import Teleport from '@/shared/teleport/teleport.vue'
import Popover from '@/shared/popover/popover.vue'
import Pagination from '@/shared/pagination/pagination.vue'
import PaginationSorter from '@/shared/pagination/pagination-sorter.vue'
import InlineSelectInput from '@/shared/form/inline-select-input'
import Dialog from '@/shared/dialog/dialog'
import EmptyStateCta from '@/shared/empty-state/empty-state-cta'
import EmptyState from '@/shared/empty-state/empty-state'
<<<<<<< HEAD
import Platform from '@/shared/platform/platform'
=======
import Drawer from '@/shared/drawer/drawer'
>>>>>>> 4ab32e28

/**
 * All shared components are globally registered, so there's no need to import them from other components
 */
export default {
  components: {
    'app-i18n': I18n,
    'app-i18n-flags': I18nFlags,
    'app-i18n-select': I18nSelect,
    'app-image-upload': ImageUpload,
    'app-file-upload': FileUpload,
    'app-image-carousel': ImageCarousel,
    'app-view-item-text': ViewItemText,
    'app-view-item-image': ViewItemImage,
    'app-view-item-file': ViewItemFile,
    'app-view-item-custom': ViewItemCustom,
    'app-list-item-image': ListItemImage,
    'app-list-item-file': ListItemFile,
    'app-number-range-input': NumberRangeInput,
    'app-autocomplete-one-input': AutocompleteOneInput,
    'app-autocomplete-many-input': AutocompleteManyInput,
    'app-view-item-relation-to-one': ViewItemRelationToOne,
    'app-view-item-relation-to-many':
      ViewItemRelationToMany,
    'app-list-item-relation-to-one': ListItemRelationToOne,
    'app-list-item-relation-to-many':
      ListItemRelationToMany,
    'app-filter-preview': FilterPreview,
    'app-filter-list': FilterList,
    'app-filter-type-select': FilterTypeSelect,
    'app-filter-type-select-multi': FilterTypeSelectMulti,
    'app-filter-type-select-group': FilterTypeSelectGroup,
    'app-filter-type-keywords': FilterTypeKeywords,
    'app-filter-type-select-async': FilterTypeSelectAsync,
    'app-filter-type-boolean': FilterTypeBoolean,
    'app-filter-type-number': FilterTypeNumber,
    'app-filter-type-string': FilterTypeString,
    'app-filter-type-date': FilterTypeDate,
    'app-filter-search': FilterSearch,
    'app-filter-dropdown': FilterDropdown,
    'app-filter-toggle': FilterToggle,
    'app-avatar': Avatar,
    'app-squared-avatar': SquaredAvatar,
    'app-alert': Alert,
    'app-keywords-input': KeywordsInput,
    'app-teleport': Teleport,
    'app-popover': Popover,
    'app-pagination': Pagination,
    'app-pagination-sorter': PaginationSorter,
    'app-inline-select-input': InlineSelectInput,
    'app-dialog': Dialog,
    'app-empty-state-cta': EmptyStateCta,
    'app-empty-state': EmptyState,
<<<<<<< HEAD
    'app-platform': Platform
=======
    'app-drawer': Drawer
>>>>>>> 4ab32e28
  }
}<|MERGE_RESOLUTION|>--- conflicted
+++ resolved
@@ -43,11 +43,8 @@
 import Dialog from '@/shared/dialog/dialog'
 import EmptyStateCta from '@/shared/empty-state/empty-state-cta'
 import EmptyState from '@/shared/empty-state/empty-state'
-<<<<<<< HEAD
 import Platform from '@/shared/platform/platform'
-=======
 import Drawer from '@/shared/drawer/drawer'
->>>>>>> 4ab32e28
 
 /**
  * All shared components are globally registered, so there's no need to import them from other components
@@ -101,10 +98,7 @@
     'app-dialog': Dialog,
     'app-empty-state-cta': EmptyStateCta,
     'app-empty-state': EmptyState,
-<<<<<<< HEAD
-    'app-platform': Platform
-=======
+    'app-platform': Platform,
     'app-drawer': Drawer
->>>>>>> 4ab32e28
   }
 }