--- conflicted
+++ resolved
@@ -130,13 +130,6 @@
   ) {
     return 'bg-gray-100 border border-gray-200'
   } else if (platform === 'discord') {
-<<<<<<< HEAD
-    return 'btn--discord cursor-auto hover:cursor-auto'
-  } else if (platform === 'slack') {
-    return 'btn--slack cursor-auto hover:cursor-auto bg-white border border-gray-200'
-  } else if (platform === 'hackernews') {
-    return 'btn--hackernews cursor-auto hover:cursor-auto bg-white'
-=======
     return 'btn--discord'
   } else if (
     platform === 'slack' ||
@@ -145,7 +138,9 @@
     return 'bg-white border border-gray-200'
   } else if (platform === 'crunchbase') {
     return 'btn--crunchbase'
->>>>>>> 6beabc48
+  }
+  else if (platform === 'hackernews') {
+    return 'btn--hackernews cursor-auto bg-white'
   }
 }
 </script>
