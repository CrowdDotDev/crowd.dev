// Only add as default filter if custom filters do not have the same attribute as well
// Scenarios where default filters are overriden by the same filter in the UI
const buildDefaultAttributeBlock = ({
  customFilters,
  defaultFilters,
}) => {
  const filters = JSON.stringify(customFilters || {});

  return defaultFilters.filter((filter) => {
    const defaultName = Object.keys(filter)[0];

    return !filters.includes(defaultName);
  });
};

function buildAttributeBlock(attribute) {
  let rule = {};

  if (attribute.name === 'platform') {
    return {
      or: attribute.value.map((a) => ({
        platform: a.value,
      })),
    };
  }

  if (attribute.name === 'sentiment') {
    return attribute.value.reduce(
      (obj, a) => {
        obj.or.push({
          sentiment: a.range,
        });

        return obj;
      },
      { or: [] },
    );
  }

  if (attribute.name === 'averageSentiment') {
    return attribute.value.reduce(
      (obj, a) => {
        obj.or.push({
          averageSentiment: a.range,
        });

        return obj;
      },
      { or: [] },
    );
  }

  if (attribute.name === 'type' && attribute.value) {
    return {
      and: [
        {
          [attribute.value.type]: attribute.value.key,
        },
        {
          type: attribute.value.value,
        },
      ],
    };
  }

  if (attribute.name === 'activityTypes') {
    return {
      activityTypes: {
        overlap: [
          `${attribute.value.key}:${attribute.value.value}`,
        ],
      },
    };
<<<<<<< HEAD
  } if (attribute.name === 'channel') {
    return {
      channel: attribute.value?.value,
    };
  } if (attribute.name === 'search') {
=======
  }

  if (attribute.name === 'search') {
>>>>>>> b702d42b
    return {
      or: attribute.fields.map((f) => {
        if (f === 'emails') {
          return {
            [f]: {
              contains: [attribute.value],
            },
          };
        }

        return {
          [f]: {
            textContains: attribute.value,
          },
        };
      }),
    };
  }

  if (attribute.name === 'keywords') {
    // Eagle eye query
    const keywords = attribute.value.filter((k) => k[0] !== '"' && k[k.length - 1] !== '"');
    const exactKeywords = attribute.value
      .filter((k) => k[0] === '"' && k[k.length - 1] === '"')
      .map((k) => k.replace('"', '').replace('"', ''));

    const query = {};

    if (keywords.length > 0) {
      query.keywords = { overlap: keywords };
    }

    if (exactKeywords.length > 0) {
      query.exactKeywords = { overlap: exactKeywords };
    }
    return query;
  }

  if (attribute.operator === 'notContains') {
    return {
      not: {
        [attribute.custom
          ? `attributes.${attribute.name}.default`
          : attribute.name]: {
          textContains: attribute.value,
        },
      },
    };
  }

  if (attribute.name === 'activeOn') {
    rule = {
      contains: attribute.value.reduce((acc, option) => {
        acc.push(option.value);

        return acc;
      }, []),
    };
  } else if (attribute.name === 'lastEnriched') {
    rule = attribute.value ? { ne: null } : { eq: null };
  } else if (attribute.name === 'score') {
    rule = {
      in: attribute.value.reduce((acc, option) => {
        option.value.forEach((value) => {
          if (!acc.includes(value)) {
            acc.push(value);
          }
        });
        return acc;
      }, []),
    };
  } else if (attribute.operator === 'between') {
    const bottomLimit = attribute.value[0];
    const topLimit = attribute.value[1];

    rule = {
      // Range from ... to
      ...(!!(topLimit && bottomLimit) && {
        between: attribute.value,
      }),
      // Range from ...
      ...(!!(bottomLimit && !topLimit) && {
        gte: bottomLimit,
      }),
      // Range ... to
      ...(!!(!bottomLimit && topLimit) && {
        lte: topLimit,
      }),
    };
  } else if (attribute.operator === null) {
    rule = Array.isArray(attribute.value)
      ? attribute.value.map((o) => o.id || o.value)
      : attribute.value;
  } else {
    rule = {
      [attribute.operator]: Array.isArray(attribute.value)
        ? attribute.value.map((o) => o.id || o.value || o)
        : attribute.value,
    };
  }

  return {
    [attribute.custom
      ? `attributes.${attribute.name}.default`
      : attribute.name]: rule,
  };
}

export default ({
  customFilters = {},
  defaultFilters = [],
  defaultRootFilters = [],
  buildFilter = false,
}) => {
  let customAttributes = !buildFilter
    ? customFilters || {}
    : {};

  // Parse filters into API format
  if (buildFilter && Object.keys(customFilters).length) {
    const hasAttributes = Object.keys(
      customFilters.attributes,
    ).length;

    if (!hasAttributes) {
      customAttributes = {};
    } else {
      // Separate hidden from visible attributes
      // Distinguished by show property
      const hiddenAttributes = [];
      const visibleAttributes = Object.values(
        customFilters.attributes,
      ).reduce((acc, item) => {
        const filter = buildAttributeBlock(item);
        const attribute = item.include === false ? { not: filter } : filter;
        if (
          Array.isArray(item.value)
            ? item.value.length > 0
            : item.value !== ''
              && item.value !== null
              && item.value !== {}
        ) {
          if (item.show === false) {
            hiddenAttributes.push(attribute);
          } else {
            acc.push(attribute);
          }
        }

        return acc;
      }, []);

      // Hidden properties should always be inside an AND operator
      // so that are always taken into account
      // Visible attributes should be inside the operator defined in the UI
      if (hiddenAttributes.length) {
        customAttributes = {
          and: [
            ...hiddenAttributes,
            {
              ...(visibleAttributes.length && {
                [customFilters.operator]: visibleAttributes,
              }),
            },
          ],
        };
      } else if (visibleAttributes.length) {
        customAttributes = {
          [customFilters.operator]: visibleAttributes,
        };
      }
    }
  }

  let payload = customAttributes;

  // Default filters should always be inside an AND operator
  // so that they are always taken into account
  // All other filters should handle their operators on their own
  if (defaultFilters.length) {
    payload = {
      and: [
        ...buildDefaultAttributeBlock({
          customFilters,
          defaultFilters,
        }),
        customAttributes,
      ],
    };
  }

  // Default root filters can be added diretly in the filter payload
  // without being inside an operator
  if (defaultRootFilters.length) {
    Object.assign(payload, ...defaultRootFilters);
  }

  return payload;
};<|MERGE_RESOLUTION|>--- conflicted
+++ resolved
@@ -71,17 +71,15 @@
         ],
       },
     };
-<<<<<<< HEAD
-  } if (attribute.name === 'channel') {
+  }
+
+  if (attribute.name === 'channel') {
     return {
       channel: attribute.value?.value,
     };
-  } if (attribute.name === 'search') {
-=======
   }
 
   if (attribute.name === 'search') {
->>>>>>> b702d42b
     return {
       or: attribute.fields.map((f) => {
         if (f === 'emails') {
