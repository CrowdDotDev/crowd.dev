import { attributesAreDifferent } from '@/shared/filter/helpers/different-util'
import { router } from '@/router'
import Errors from '@/shared/error/errors'
import Message from '@/shared/message/message'
import { i18n } from '@/i18n'

export default (moduleService = null) => {
  const asyncActions = moduleService
    ? {
        async doFetch(
          { commit, getters, state },
          { keepPagination = false }
        ) {
          try {
            commit('FETCH_STARTED', { keepPagination })

            const response = await moduleService.list(
              state.filter,
              getters.orderBy,
              getters.limit,
              getters.offset
            )

            commit('FETCH_SUCCESS', {
              rows: response.rows,
              count: response.count
            })
          } catch (error) {
            Errors.handle(error)
            commit('FETCH_ERROR')
          }
        },

        async doFind({ commit }, id) {
          try {
            commit('FIND_STARTED')
            const record = await moduleService.find(id)
            commit('FIND_SUCCESS', record)
            return record
          } catch (error) {
            Errors.handle(error)
            commit('FIND_ERROR')
            router.push('/members')
          }
        },

        async doDestroy({ commit, dispatch }, id) {
          try {
            commit('DESTROY_STARTED')

            await moduleService.destroyAll([id])

            commit('DESTROY_SUCCESS')

            Message.success(
              i18n('entities.member.destroy.success')
            )

            router.push('/members')

            dispatch('doFetch', {
              keepPagination: true
            })
          } catch (error) {
            Errors.handle(error)
            commit('DESTROY_ERROR')
          }
        },

        async doDestroyAll({ commit, dispatch }, ids) {
          try {
            commit('DESTROY_ALL_STARTED')

            await moduleService.destroyAll(ids)

            commit('DESTROY_ALL_SUCCESS')

            dispatch(`member/doUnselectAll`, null, {
              root: true
            })

            Message.success(
              i18n('entities.member.destroyAll.success')
            )

            router.push('/members')

            dispatch('doFetch', {
              keepPagination: true
            })
          } catch (error) {
            Errors.handle(error)
            commit('DESTROY_ALL_ERROR')
          }
        },

        async doCreate({ commit }, values) {
          try {
            commit('CREATE_STARTED')
            const response = await moduleService.create(
              values
            )
            commit('CREATE_SUCCESS', response)

<<<<<<< HEAD
            return true
=======
            Message.success(
              i18n('entities.member.create.success')
            )

            return response
>>>>>>> ebef7021
          } catch (error) {
            Message.error(
              i18n('entities.member.create.error')
            )

            Errors.handle(error)
            commit('CREATE_ERROR')

            return false
          }
        },

        async doUpdate({ commit }, { id, values }) {
          try {
            commit('UPDATE_STARTED')

            const response = await moduleService.update(
              id,
              values
            )

            commit('UPDATE_SUCCESS', response)
            Message.success(
              i18n('entities.member.update.success')
            )

            return response
          } catch (error) {
            Message.error(
              i18n('entities.member.update.error')
            )

            Errors.handle(error)
            commit('UPDATE_ERROR')

            return false
          }
        }
      }
    : {}

  return {
    ...asyncActions,
    doUnselectAll({ commit }) {
      commit('UNSELECT_ALL')
    },

    doMountTable({ commit }, table) {
      commit('TABLE_MOUNTED', table)
    },

    doReset({ commit, state, dispatch }) {
      commit('RESETED')
      return dispatch('doFetch', {
        filter: state.filter
      })
    },

    doResetActiveView({
      commit,
      state,
      dispatch,
      getters
    }) {
      const activeView = getters.activeView
      commit('FILTER_CHANGED', activeView.filter)
      commit('SORTER_CHANGED', activeView.sorter)
      return dispatch('doFetch', {
        filter: state.filter,
        keepPagination: false
      })
    },

    doChangePagination(
      { commit, state, dispatch },
      pagination
    ) {
      commit('PAGINATION_CHANGED', pagination)
      const filter = state.filter
      dispatch('doFetch', {
        filter,
        keepPagination: true
      })
    },

    doChangePaginationPageSize(
      { commit, state, dispatch },
      pageSize
    ) {
      commit('PAGINATION_PAGE_SIZE_CHANGED', pageSize)
      const filter = state.filter
      dispatch('doFetch', {
        filter,
        keepPagination: true
      })
    },

    doChangePaginationCurrentPage(
      { commit, state, dispatch },
      currentPage
    ) {
      commit('PAGINATION_CURRENT_PAGE_CHANGED', currentPage)
      const filter = state.filter
      dispatch('doFetch', {
        filter,
        keepPagination: true
      })
    },

    doChangeSort({ commit, state, dispatch }, sorter) {
      commit('SORTER_CHANGED', sorter)
      const filter = state.filter
      dispatch('doFetch', {
        filter,
        keepPagination: true
      })
    },

    doChangeActiveView(
      { commit, dispatch, getters, state },
      activeView
    ) {
      commit('ACTIVE_VIEW_CHANGED', activeView)
      commit('FILTER_CHANGED', getters.activeView.filter)
      commit('SORTER_CHANGED', getters.activeView.sorter)

      const params = new URLSearchParams(
        window.location.search
      )
      if (params.get('activeTab') !== activeView) {
        router.push({
          name: router.currentRoute.name,
          query: {
            activeTab:
              activeView === state.views[0].id
                ? undefined
                : activeView
          }
        })
      }

      return dispatch('doFetch', {
        keepPagination: false
      })
    },

    addFilterAttribute({ commit, dispatch }, attribute) {
      let shouldFetch = Array.isArray(attribute.value)
        ? attribute.value.length > 0
        : attribute.value !== null

      commit('FILTER_ATTRIBUTE_ADDED', attribute)

      if (shouldFetch) {
        dispatch('doFetch', {
          keepPagination: false
        })
      }
    },

    updateFilterAttribute(
      { commit, dispatch, state },
      attribute
    ) {
      let shouldFetch = attributesAreDifferent(
        state.filter.attributes[attribute.name],
        attribute
      )

      commit('FILTER_ATTRIBUTE_CHANGED', attribute)

      if (shouldFetch) {
        dispatch('doFetch', {
          keepPagination: false
        })
      }
    },

    destroyFilterAttribute(
      { commit, dispatch },
      attribute
    ) {
      let shouldFetch = Array.isArray(attribute.value)
        ? attribute.value.length > 0
        : attribute.value !== null

      commit('FILTER_ATTRIBUTE_DESTROYED', attribute)

      if (shouldFetch) {
        dispatch('doFetch', {
          keepPagination: false
        })
      }
    },

    resetFilterAttribute({ commit, dispatch }, attribute) {
      commit('FILTER_ATTRIBUTE_RESETED', attribute)
      dispatch('doFetch', {
        keepPagination: false
      })
    },

    updateFilterOperator({ commit, dispatch }, operator) {
      commit('FILTER_OPERATOR_UPDATED', operator)
      dispatch('doFetch', {
        keepPagination: false
      })
    }
  }
}<|MERGE_RESOLUTION|>--- conflicted
+++ resolved
@@ -102,15 +102,11 @@
             )
             commit('CREATE_SUCCESS', response)
 
-<<<<<<< HEAD
-            return true
-=======
             Message.success(
               i18n('entities.member.create.success')
             )
 
             return response
->>>>>>> ebef7021
           } catch (error) {
             Message.error(
               i18n('entities.member.create.error')
