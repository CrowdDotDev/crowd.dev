import { ElMessageBox } from 'element-plus'
import { h } from 'vue'

export default ({
  type = 'warning',
  title = 'Unsaved changes',
  message = 'Are you sure you want to leave this page? Unsaved changes will be lost',
  showCancelButton = true,
  showClose = false,
  customClass = 'confirm-dialog',
  cancelButtonText = 'Stay on this page',
  cancelButtonClass = 'btn btn--md btn--bordered',
  confirmButtonText = 'Discard',
  confirmButtonClass = 'btn btn--md btn--primary',
<<<<<<< HEAD
  iconClass = 'ri-error-warning-line'
=======
  icon = 'ri-error-warning-line'
>>>>>>> e69d8f9b
}) => {
  let iconColorClass = 'text-yellow-600'
  let iconBgColorClass = 'bg-yellow-100'

  if (type === 'danger') {
    iconColorClass = 'text-red-600'
    iconBgColorClass = 'bg-red-100'
  } else if (type === 'info') {
    iconColorClass = 'text-gray-500'
    iconBgColorClass = 'bg-gray-100'
  }

  const MessageWithWarnignIcon = h(
    'div', // type
    {
      class: 'flex'
    }, // props
    [
      h(
        'span', // type
        {
          class: `rounded-full ${iconBgColorClass} w-10 h-10 flex items-center justify-center absolute custom-icon`
        }, // props
        [
          h(
            'i', // type
            {
              class: `${icon} text-lg ${iconColorClass} leading-none`
            }, // props
            []
          )
        ]
      ),
      h('p', {
        innerHTML: message,
        class: 'text-gray-500 text-sm'
      })
    ]
  )

  return ElMessageBox({
    title,
    message: MessageWithWarnignIcon,
    showCancelButton,
    showClose,
    customClass,
    cancelButtonText,
    cancelButtonClass,
    confirmButtonText,
    confirmButtonClass
  })
}<|MERGE_RESOLUTION|>--- conflicted
+++ resolved
@@ -12,11 +12,7 @@
   cancelButtonClass = 'btn btn--md btn--bordered',
   confirmButtonText = 'Discard',
   confirmButtonClass = 'btn btn--md btn--primary',
-<<<<<<< HEAD
-  iconClass = 'ri-error-warning-line'
-=======
   icon = 'ri-error-warning-line'
->>>>>>> e69d8f9b
 }) => {
   let iconColorClass = 'text-yellow-600'
   let iconBgColorClass = 'bg-yellow-100'
