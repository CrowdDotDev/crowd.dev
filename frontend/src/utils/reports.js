import moment from 'moment';

const weekdays = [
  'Sun',
  'Mon',
  'Tue',
  'Wed',
  'Thu',
  'Fri',
  'Sat',
];

const parseDate = (date, granularity) => {
  // For granularity MONTH
  // Show label as full month (e.g January)
<<<<<<< HEAD
  if (granularity === 'year') {
    return [date.format('YYYY')]
  } else if (granularity === 'month') {
    return [date.format('MMMM YYYY')]
  } else if (granularity === 'week') {
=======
  if (granularity === 'month') {
    return [date.format('MMMM YYYY')];
  } if (granularity === 'week') {
>>>>>>> b075ab66
    // For granularity WEEK
    // Show label as range between start and end of week
    // (e.g Nov 14 - Nov 20)
    const startDate = date.format('MMM DD');
    const endDate = date.add(6, 'day').format('MMM DD');

    return [`${startDate} - ${endDate}`];
  }

  // For granularity DAY
  // Show label as day with weekday (e.g Thu, Jan 12 )
  return `${weekdays[date.weekday()]}, ${date.format(
    'MMM DD',
  )}`;
};

export const parseTooltipTitle = (context) => {
  const { granularity } = context[0].dataset;
  const { label: title } = context[0];
  const date = moment(title);

  return parseDate(date, granularity);
};

export const formatTooltipTitle = (context) => {
  const {
    dataset: { data, label },
    dataIndex,
  } = context;

  return `
    ${data[dataIndex]} ${label.toLowerCase()}
  `;
};

export const parseTooltipBody = (context) => {
  const {
    dataIndex,
    dataset: { data, granularity },
    label,
  } = context;

  // Don't render body on first data point
  if (dataIndex === 0) {
    return null;
  }

  const currentPoint = data[dataIndex];
  const previousPoint = data[dataIndex - 1];
  const difference = currentPoint - previousPoint;

  let percDiff;

  // Calculate percentage of difference between both values
  if (currentPoint === 0 && difference === 0) {
    percDiff = 0;
  } else if (currentPoint === 0 || previousPoint === 0) {
    percDiff = 100;
  } else {
    percDiff = (difference / previousPoint) * 100;
  }

  const date = moment(label);
  let previousDate;

  // For granularity WEEK
  // Show label as range between start and end of week
  // (e.g Nov 14 - Nov 20)
  if (granularity === 'week') {
    const startDate = moment(label)
      .subtract(7, 'day')
      .format('MMM DD');
    const endDate = moment(label)
      .subtract(1, 'day')
      .format('MMM DD');

    previousDate = `${startDate} - ${endDate}`;
    // For granularity MONTH
    // Show label as full month (e.g January)
  } else if (granularity === 'month') {
    previousDate = date
      .subtract(1, 'month')
      .format('MMMM YYYY');
    // For granularity DAY
    // Show label as day (e.g Jan 12 )
  } else if (granularity === 'year') {
    previousDate = date.subtract(1, 'year').format('YYYY')
  } else {
    previousDate = date.subtract(1, 'day').format('MMM DD');
  }

  return {
    difference,
    growth: percDiff.toLocaleString('fullwide', {
      maximumFractionDigits: 0,
    }),
    previousDate,
  };
};

export const parseAxisLabel = (label, granularity) => {
  const date = moment(label);

  return parseDate(date, granularity);
};

export const getTimeGranularityFromPeriod = (period) => {
  if (period.granularity === 'month') {
    return 'week';
  } if (period.granularity === 'year') {
    return 'month';
  }

  return 'day';
};<|MERGE_RESOLUTION|>--- conflicted
+++ resolved
@@ -13,17 +13,11 @@
 const parseDate = (date, granularity) => {
   // For granularity MONTH
   // Show label as full month (e.g January)
-<<<<<<< HEAD
   if (granularity === 'year') {
-    return [date.format('YYYY')]
-  } else if (granularity === 'month') {
-    return [date.format('MMMM YYYY')]
-  } else if (granularity === 'week') {
-=======
-  if (granularity === 'month') {
+    return [date.format('YYYY')];
+  } if (granularity === 'month') {
     return [date.format('MMMM YYYY')];
   } if (granularity === 'week') {
->>>>>>> b075ab66
     // For granularity WEEK
     // Show label as range between start and end of week
     // (e.g Nov 14 - Nov 20)
@@ -110,7 +104,7 @@
     // For granularity DAY
     // Show label as day (e.g Jan 12 )
   } else if (granularity === 'year') {
-    previousDate = date.subtract(1, 'year').format('YYYY')
+    previousDate = date.subtract(1, 'year').format('YYYY');
   } else {
     previousDate = date.subtract(1, 'day').format('MMM DD');
   }
