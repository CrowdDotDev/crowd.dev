<!-- PROJECT LOGO -->
<p align="center">
  <a href="https://github.com/CrowdDotDev/crowd.dev">
    <img src="https://user-images.githubusercontent.com/41432658/198395147-20caad79-6989-4827-bb0b-32a406770480.png" alt="Header Logo">

  </a>

  <h2 align="center">Understand who is engaging with your open source project.</h2>
  
  <p align="center">
    <br>
    <a href="https://crowd.dev/sign-up">Cloud Version (Beta)</a>
    |
    <a href="https://docs.crowd.dev">Docs</a>
    |
    <a href="https://crowd.dev/discord">Discord</a>
    |
    <a href="https://crowd.dev/twitter">Twitter</a>
    |
    <a href="https://crowd.dev/newsletter-sign-up">Newsletter</a>
    |
    <a href="https://crowd.dev/roadmap">Roadmap</a>
  </p>
</p>

<!-- BODY -->

## About crowd.dev

crowd.dev is an open-source platform to centralize community, product, and customer data to understand who is engaging with your open source project.

More than 90% of companies use open-source software. Yet, most of these companies are unaware of the highly relevant commercial offerings of open-source projects. For open-source companies, tapping into this audience is the most significant opportunity for commercialization. What stands in the way? Go-To-Market teams lack needed data across community engagement, interaction with developer docs, and self-hosted deployments.

With crowd.dev, you get full visibility into all platforms and can take actions to strengthen and grow your company’s most valuable asset - your developer community. Self-hosted or hosted by us, with developers in mind, open to extensions, and with full control over your data.

<img src="https://user-images.githubusercontent.com/41432658/198830271-cbe6d3c7-0c46-4539-98cc-b13c495ddedf.png" alt="UI Home screen">

## ✨ Features

- **Plug & play integrations** to tie all relevant platforms - like GitHub, Discord, Slack, or LinkedIn - together. ([all integrations](https://www.crowd.dev/integrations))
- **Identity resolution & automated segmentation** to effortlessly understand activities and profiles across platforms.
- **Opinionated analytics & reports** on topics like product-market-fit and open-source community activity to further inform your GTM strategy.
- **Workflows automation** with webhooks.
- **2-way CRM sync & Slack alerts** to get notified about intent events in real-time. [cloud only]
- **User enrichment** with 25+ attributes, including emails, social profiles, work experience, and technical skills. [cloud only]
- **Organization enrichment** with 50+ attributes, including industry, headcount, and revenue. [cloud only]
- **Sentiment analysis and conversation detection** to stay on top of what's going on in your open source community. [cloud only]
- **[Eagle Eye](https://www.crowd.dev/eagle-eye)**: Monitor dev-focussed community platforms to find relevant content to engage with, helping you to gain developers’ mindshare and grow your community organically [cloud only]

## 🔔 Stay up-to-date

crowd.dev is still in beta and we ship new features every week. To stay in the loop, leave us a star and subscribe to our <a href="https://crowd.dev/newsletter-sign-up">monthly newsletter</a>. Thanks a lot! ❤️

## 🚀 Getting started

### Cloud version

Our <a href="https://crowd.dev/#waitlist">cloud version</a> is a fast, easy and free way to get started with crowd.dev.

### Self-hosted version

To get started with self-hosting, take a look at our [self-hosting docs](https://docs.crowd.dev/docs/getting-started-with-self-hosting).

#### Deployment with Kubernetes

Our services can be deployed using Kubernetes, as well as a lightweight development environment using Docker. You can read more about it in our [self-hosting docs](https://docs.crowd.dev/docs/deployment).

#### Integrations

We currently support all our integrations for self-hosting. For each one of them you will need to create your own application. You can see the steps for each integration in our [self-hosting integrations guide](https://docs.crowd.dev/docs/self-hosting).

### Development environment

#### <a name="requirements">Requirements</a>

- Node v16.16.0
- Docker and docker-compose

#### <a name="getting_started">Getting started</a>

1. Get the mono repo from GitHub

```shell
git clone git@github.com:CrowdDotDev/crowd.dev.git
```

2. Run the start script

```shell
cd scripts
./cli start
```

For hot reloading, you can run

```shell
cd scripts
./cli clean-start-dev
```

App will be available at http://localhost:8081

For more information on development, you can <a href="https://docs.crowd.dev/docs/docker-compose-single-machine-development-with-docker-images">check our docs</a>.

## 🗺️ Roadmap

You can find more features on our [public roadmap](https://crowd.dev/roadmap). Feel free to also [open an issue](https://crowd.dev/open-an-issue) for anything you're missing.

## ✍️ Contribution

There are many ways you can contribute to crowd.dev! Here are a few options:

- Star this repo
- Create issues every time you feel something is missing or goes wrong
- Upvote issues with 👍 reaction so we know what's the demand for particular issue to prioritize it within roadmap

If you would like to contribute to the development of the project, please refer to our [Contributing guide](https://github.com/CrowdDotDev/crowd.dev/blob/main/CONTRIBUTING.md).

All contributions are highly appreciated. 🙏

## ⚖️ License

Distributed under the Apache 2.0 License. See `LICENSE` for more information.

Our self-hosted version can be run and deployed by default following the permissive Apache 2.0 license. All premium components will be hidden and inactive with the default configuration. You can run, deploy, and contribute to the app without fearing to violate the premium license. Check out the [premium self-hosted features docs](https://docs.crowd.dev/docs/premium-self-hosted-apps) to know more about the premium self-hosted features.

## 🔒 Security

<<<<<<< HEAD
We take security very seriously. If you come across any security vulnerabilities, please disclose them by sending an email to security@crowd.dev. We appreciate your help in making our platform as secure as possible and are committed to working with you to resolve any issues quickly and efficiently.

## 💌 Acknowledgements

crowd.dev is powered by these awesome projects:

- <a href="https://github.com/vuejs/vue">Vue.js</a>
- <a href="https://github.com/tailwindlabs/tailwindcss">Tailwind CSS</a>
- <a href="https://github.com/cube-js/cube.js">Cube.js</a>
- <a href="https://github.com/opensearch-project">OpenSearch</a>
=======
We take security very seriously. If you come across any security vulnerabilities, please disclose them by sending an email to security@crowd.dev. We appreciate your help in making our platform as secure as possible and are committed to working with you to resolve any issues quickly and efficiently.
>>>>>>> 49067f44
<|MERGE_RESOLUTION|>--- conflicted
+++ resolved
@@ -126,17 +126,4 @@
 
 ## 🔒 Security
 
-<<<<<<< HEAD
-We take security very seriously. If you come across any security vulnerabilities, please disclose them by sending an email to security@crowd.dev. We appreciate your help in making our platform as secure as possible and are committed to working with you to resolve any issues quickly and efficiently.
-
-## 💌 Acknowledgements
-
-crowd.dev is powered by these awesome projects:
-
-- <a href="https://github.com/vuejs/vue">Vue.js</a>
-- <a href="https://github.com/tailwindlabs/tailwindcss">Tailwind CSS</a>
-- <a href="https://github.com/cube-js/cube.js">Cube.js</a>
-- <a href="https://github.com/opensearch-project">OpenSearch</a>
-=======
-We take security very seriously. If you come across any security vulnerabilities, please disclose them by sending an email to security@crowd.dev. We appreciate your help in making our platform as secure as possible and are committed to working with you to resolve any issues quickly and efficiently.
->>>>>>> 49067f44
+We take security very seriously. If you come across any security vulnerabilities, please disclose them by sending an email to security@crowd.dev. We appreciate your help in making our platform as secure as possible and are committed to working with you to resolve any issues quickly and efficiently.