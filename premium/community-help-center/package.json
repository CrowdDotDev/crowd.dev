--- conflicted
+++ resolved
@@ -29,15 +29,9 @@
     "meilisearch": "^0.30.0",
     "moment": "^2.29.4",
     "showdown": "^2.1.0",
-<<<<<<< HEAD
-    "typesense": "^1.2.2",
-    "typesense-instantsearch-adapter": "^2.4.0",
-    "vue-instantsearch": "^4.8.2",
-=======
     "typesense": "^1.5.0",
     "typesense-instantsearch-adapter": "^2.5.0",
-    "vue-instantsearch": "^4.3.3",
->>>>>>> ddfab58f
+    "vue-instantsearch": "^4.8.2",
     "vue-plausible": "^1.3.1",
     "vue-remix-icons": "^1.1.1",
     "vue-server-renderer": "^2.6.14",
